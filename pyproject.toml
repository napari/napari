[build-system]
requires = [
  "setuptools >= 69",
  "setuptools_scm[toml]>=8"
]
build-backend = "setuptools.build_meta"

[project]
name = "napari"
description = "n-dimensional array viewer in Python"
authors = [
    { name = "napari team", email = "napari-steering-council@googlegroups.com" },
]
classifiers = [
    "Development Status :: 3 - Alpha",
    "Environment :: X11 Applications :: Qt",
    "Intended Audience :: Education",
    "Intended Audience :: Science/Research",
    "License :: OSI Approved :: BSD License",
    "Programming Language :: C",
    "Programming Language :: Python",
    "Programming Language :: Python :: 3 :: Only",
    "Programming Language :: Python :: 3.10",
    "Programming Language :: Python :: 3.11",
    "Programming Language :: Python :: 3.12",
    "Programming Language :: Python :: 3.13",
    "Topic :: Scientific/Engineering",
    "Topic :: Scientific/Engineering :: Visualization",
    "Topic :: Scientific/Engineering :: Information Analysis",
    "Topic :: Scientific/Engineering :: Bio-Informatics",
    "Topic :: Utilities",
    "Operating System :: Microsoft :: Windows",
    "Operating System :: POSIX",
    "Operating System :: Unix",
    "Operating System :: MacOS",
]
requires-python = ">=3.10"
dependencies = [
    "appdirs>=1.4.4",
    "app-model>=0.4.0,<0.5.0",
    "cachey>=0.2.1",
    "certifi>=2018.1.18",
    "dask[array]>=2021.10.0",
    "imageio>=2.20,!=2.22.1",
    "jsonschema>=3.2.0",
    "lazy_loader>=0.3",
    "magicgui>=0.7.0",
    "napari-console>=0.1.1",
    "napari-plugin-engine>=0.1.9",
    "napari-svg>=0.1.8",
    "npe2>=0.7.9",
    "numpy>=1.24.2",
    "numpydoc>=1.0.0",
    "pandas>=1.3.3",
    "Pillow>=9.0",
    "pint>=0.17",
    "psutil>=5.9.0",
    "psygnal>=0.10.0",
    "pydantic>=2.2.0",
    "pygments>=2.6.0",
    "PyOpenGL>=3.1.5",
    "pywin32 ; platform_system == 'Windows'",
    "PyYAML>=6.0",
    "qtpy>=2.3.1",
    "scikit-image[data]>=0.19.1",
    "scipy>=1.10.1",
    "superqt>=0.7.4",
    "tifffile>=2022.7.28",
    "toolz>=0.11.0",
    "tqdm>=4.56.0",
    "typing_extensions>=4.12",
    "vispy>=0.15.2,<0.16",
    "wrapt>=1.13.3",
]
dynamic = [
    "version",
]

[project.license]
text = "BSD 3-Clause"

[project.readme]
file = "README.md"
content-type = "text/markdown"

[project.urls]
Homepage = "https://napari.org"
Download = "https://github.com/napari/napari"
"Bug Tracker" = "https://github.com/napari/napari/issues"
Documentation = "https://napari.org"
"Source Code" = "https://github.com/napari/napari"

[project.optional-dependencies]
pyside2 = [
    "PySide2>=5.15.1 ; python_version < '3.11' and platform_machine != 'arm64'",
]
pyside6 = [
    "PySide6 > 6.7"
]
pyqt6 = [
    "PyQt6 > 6.5",
    "PyQt6 != 6.6.1 ; platform_system == 'Darwin'"
]
pyside = [
    "napari[pyside2]"
]
pyqt5 = [
    "PyQt5>=5.15.8",
    "pyqt5-qt5<=5.15.2; sys_platform == 'Windows'",  # 5.15.2 is latest to build on Windows, required for `uv add` compatability as of uv 0.6.9
]
pyqt = [
    "napari[pyqt5]"
]
qt = [
    "napari[pyqt]"
]
all = [
    "napari[pyqt,optional]"
]
optional-base = [
    "zarr>=2.12.0", # needed by `builtins` (dask.array.from_zarr) to open zarr
    "napari-plugin-manager >=0.1.3, <0.2.0",
]
optional-numba = [
    "numba>=0.57.1",
]
optional = [
    "napari[optional-base,optional-numba,bermuda]",
    "triangle",
]
bermuda = [
    "bermuda>=0.1.5",
]
partsegcore = [
    "PartSegCore-compiled-backend>=0.15.11",
]
all_optional = [
    "napari[optional,partsegcore]"
]
testing = [
    "napari[gallery]",
    "babel>=2.9.0",
    "fsspec>=2023.10.0",
    "hypothesis>=6.8.0",
    "lxml[html_clean]>5",
    "matplotlib >= 3.6.1",
    "pooch>=1.6.0",
    "coverage>7",
    "docstring_parser>=0.15",
    "pretend>=1.0.9",
    "pyautogui>=0.9.54",
    "pytest-qt>=4.3.1",
    "pytest-pretty>=1.1.0",
    "pytest>=8.3.5",
    "tensorstore>=0.1.32",
    "virtualenv>=20.17",
    "xarray>=0.16.2",
    "IPython>=7.25.0",
    "qtconsole>=4.5.1",
    "rich>=12.0.0",
    "napari[optional-base]",
]
testing_extra = [
    "torch>=1.10.2",
]
# needed for gallery examples
gallery = [
    "glasbey",
    "zarr",
    "dask[array,distributed]",
    "matplotlib",
    "pooch",
    "nilearn",
    "xarray",
    "h5netcdf",
<<<<<<< HEAD
    "tifffile[codecs]",
=======
    "meshio",
>>>>>>> 40b5c73d
]
# needed to build docs
docs = [
    "napari[gallery]",
    "sphinx<8",
    "sphinx-autobuild",
    "sphinx-tabs",
    "sphinx-tags",
    "sphinx-design",
    "sphinx-external-toc",
    "sphinx-favicon>=1.0",
    "sphinx-copybutton",
    "sphinx-gallery",
    "sphinx_autodoc_typehints==1.12.0",
    "sphinxcontrib-mermaid>=1.0.0",
    "sphinxext-opengraph[social-cards]",
    "myst-nb",
    "napari-sphinx-theme>=0.3.0",
    "matplotlib",
    "lxml[html_clean]>5",
    "imageio-ffmpeg",
    "pydeps",
    "seedir",
    # triangle and bermuda needed for docs/guides/triangulation.md
    "triangle",
    "bermuda>=0.1.4",
    "pytest",
    "linkify-it-py",
]
release = [
    "PyGithub>=1.46",
    "twine>=3.1.1",
    "gitpython>=3.1.0",
    "requests-cache>=0.9.2",
]
dev = [
    "ruff",
    "check-manifest>=0.42",
    "pre-commit>=2.9.0",
    "pydantic",
    "tox",
    "tox-min-req",
    "napari[testing]",
]
build = [
    "ruff",
    "pyqt5",
]

[project.entry-points.pytest11]
napari = "napari.utils._testsupport"

[project.entry-points."napari.manifest"]
napari_builtins = "napari_builtins:builtins.yaml"

[project.scripts]
napari = "napari.__main__:main"

[tool.setuptools]
zip-safe = false
include-package-data = true
license-files = [
    "LICENSE",
]

[tool.setuptools.packages.find]
where = [
    "src",
]
namespaces = false

[tool.setuptools.package-data]
"*" = [
    "*.pyi",
]
napari_builtins = [
    "builtins.yaml",
]


[tool.setuptools_scm]
write_to = "src/napari/_version.py"
fallback_version = "0.6.0.nogit"

[tool.check-manifest]
ignore = [
  ".cirrus.yml",
  ".pre-commit-config.yaml",
  "asv.conf.json",
  "codecov.yml",
  "Makefile",
  "src/napari/_version.py",  # added during build by setuptools_scm
  "tools/minreq.py",
  "tox.ini",
  "src/napari/_qt/qt_resources/_qt_resources_*.py",
  "*.pyi",  # added by make typestubs
  "binder/*",
  ".env_sample",
  ".devcontainer/*",
  "src/napari/resources/icons/_themes/*/*.svg"
]

[tool.ruff]
line-length = 79
exclude = [
    ".bzr",
    ".direnv",
    ".eggs",
    ".git",
    ".mypy_cache",
    ".pants.d",
    ".ruff_cache",
    ".svn",
    ".tox",
    ".venv",
    "__pypackages__",
    "_build",
    "buck-out",
    "build",
    "dist",
    "node_modules",
    "venv",
    "*vendored*",
    "*_vendor*",
]

fix = true

[tool.ruff.format]
quote-style = "single"

[tool.ruff.lint]
select = [
    "E", "F", "W", #flake8
    "UP", # pyupgrade
    "I", # isort
    "YTT", #flake8-2020
    "TC", # flake8-type-checing
    "BLE", # flake8-blind-exception
    "B", # flake8-bugbear
    "A", # flake8-builtins
    "C4", # flake8-comprehensions
    "ISC", # flake8-implicit-str-concat
    "G", # flake8-logging-format
    "PIE", # flake8-pie
    "COM", # flake8-commas
    "SIM", # flake8-simplify
    "INP", # flake8-no-pep420
    "PYI", # flake8-pyi
    "Q", # flake8-quotes
    "RSE", # flake8-raise
    "RET", # flake8-return
    "TID",  # flake8-tidy-imports # replace absolutify import
    "TRY", # tryceratops
    "ICN", # flake8-import-conventions
    "RUF", # ruff specyfic rules
    "NPY201", # checks compatibility with numpy version 2.0
    "ASYNC", # flake8-async
    "EXE", # flake8-executable
    "FA", # flake8-future-annotations
    "LOG", # flake8-logging
    "SLOT", # flake8-slots
    "PT", # flake8-pytest-style
    "T20", # flake8-print
]
ignore = [
    "E501", "TC001", "TC002", "TC003",
    "A003", # flake8-builtins - we have class attributes violating these rule
    "COM812", # flake8-commas - we don't like adding comma on single line of arguments
    "COM819", # conflicts with ruff-format
    "RET504", # not fixed yet https://github.com/charliermarsh/ruff/issues/2950
    "TRY003", # require implement multiple exception class
    "RUF005", # problem with numpy compatybility, see https://github.com/charliermarsh/ruff/issues/2142#issuecomment-1451038741
    "B028", # need to be fixed
    "PYI015", # it produces bad looking files (@jni opinion)
    "W191", "Q000", "Q001", "Q002", "Q003", "ISC001", # https://docs.astral.sh/ruff/formatter/#conflicting-lint-rules
    "UP007", # temporary disable migrtion form Union[X, Y] to X | Y
    "UP045", # temporary disable migrtion from Optional[X] to X | None
    "TC006", # put types in quotes in typing.cast
]

[tool.ruff.lint.per-file-ignores]
"src/napari/_vispy/__init__.py" = ["E402"]
"**/_tests/*.py" = ["B011", "INP001", "TRY301", "B018", "RUF012"]
"src/napari/utils/_testsupport.py" = ["B011"]
"tools/validate_strings.py" = ["F401"]
"tools/**" = ["INP001", "T20", "LOG015"]
"examples/**" = ["ICN001", "INP001", "T20", "LOG015"]
"**/vendored/**" = ["TID"]
"src/napari/benchmarks/**" = ["RUF012", "TID252"]

[tool.ruff.lint.flake8-builtins]
builtins-allowed-modules = ["io", "types", "threading"]

[tool.ruff.lint.pyupgrade]
keep-runtime-typing = true

[tool.ruff.lint.flake8-quotes]
docstring-quotes = "double"
inline-quotes = "single"
multiline-quotes = "double"

[tool.ruff.lint.flake8-tidy-imports]
# Disallow all relative imports.
ban-relative-imports = "all"

[tool.ruff.lint.isort]
known-first-party=['napari']
combine-as-imports = true

[tool.ruff.lint.flake8-import-conventions]
[tool.ruff.lint.flake8-import-conventions.extend-aliases]
# Declare a custom alias for the `matplotlib` module.
"dask.array" = "da"
xarray = "xr"

[tool.pytest.ini_options]
# These follow standard library warnings filters syntax.  See more here:
# https://docs.python.org/3/library/warnings.html#describing-warning-filters
addopts = ["--maxfail=5",  "--durations=10",  "-ra", "--strict-markers", "--strict-config"]
console_output_style = "count"
minversion = "8"
# log_cli_level = "INFO"
xfail_strict = true
testpaths = ["napari", "napari_builtins"]
#pythonpath = "src"


# NOTE: only put things that will never change in here.
# napari deprecation and future warnings should NOT go in here.
# instead... assert the warning with `pytest.warns()` in the relevant test,
# That way we can clean them up when no longer necessary
filterwarnings = [
  "error:::napari", # turn warnings from napari into errors
  "error:::test_.*", # turn warnings in our own tests into errors
  "default:::napari.+vendored.+",  # just print warnings inside vendored modules
  "ignore::DeprecationWarning:shibokensupport",
  "ignore::DeprecationWarning:ipykernel",
  "ignore::DeprecationWarning:tensorstore",
  "ignore:Accessing zmq Socket:DeprecationWarning:jupyter_client",
  "ignore:pythonw executable not found:UserWarning:",
  "ignore:data shape .* exceeds GL_MAX_TEXTURE_SIZE:UserWarning",
  "ignore:For best performance with Dask arrays in napari:UserWarning:",
  "ignore:numpy.ufunc size changed:RuntimeWarning",
  "ignore:Multiscale rendering is only supported in 2D. In 3D, only the lowest resolution scale is displayed",
  "ignore:Alternative shading modes are only available in 3D, defaulting to none",
  "ignore:distutils Version classes are deprecated::",
  "ignore:There is no current event loop:DeprecationWarning:",
  "ignore:(?s).*Pyarrow will become a required dependency of pandas:DeprecationWarning",  # pandas pyarrow (pandas<3.0),
  # TODO: remove once xarray is updated to avoid this warning
  # https://github.com/pydata/xarray/blame/b1f3fea467f9387ed35c221205a70524f4caa18b/pyproject.toml#L333-L334
  # https://github.com/pydata/xarray/pull/8939
  "ignore:__array__ implementation doesn't accept a copy keyword, so passing copy=False failed.",
  "ignore:pkg_resources is deprecated",
  "ignore:Deprecated call to `pkg_resources.declare_namespace",
  "ignore:Use Group.create_array instead."
]
markers = [
    "examples: Test of examples",
    "disable_qthread_start: Disable thread start in this Test",
    "disable_qthread_pool_start: Disable strarting QRunnable using QThreadPool start in this Test",
    "disable_qtimer_start: Disable timer start in this Test",
    "disable_qanimation_start: Disable animation start in this Test",
    "enable_console: Don't mock the IPython console (in QtConsole) in this Test",
    # mark slow tests, so they can be skipped using: pytest -m "not slow"
    "slow: mark a test as slow",
    "key_bindings: Test of keybindings",
]

[tool.mypy]
files = "napari"
# This file triggers an internal mypy error, so exclude collection
# TODO: fix this
exclude = "src/napari/utils/events/_tests/test_evented_model\\.py"
plugins =  "pydantic.mypy"
ignore_missing_imports = true
hide_error_codes = false
warn_redundant_casts = true
disallow_incomplete_defs = true
disallow_untyped_calls = true
disallow_untyped_defs = true
warn_unused_ignores = true
check_untyped_defs = true
no_implicit_optional = true
disable_error_code = [
  # See discussion at https://github.com/python/mypy/issues/2427;
  # mypy cannot run type checking on method assignment, but we use
  # that in several places, so ignore the error
  'method-assign'
]
# see `$ qtpy mypy-args` and qtpy readme. This will be used by `tox -e mypy`
# to properly infer with PyQt6 installed
always_false=['PYSIDE6', 'PYSIDE2', 'PYQT5']
always_true=['PYQT6']


# gloabl ignore error
[[tool.mypy.overrides]]
module = [
  '*._tests.*',
  '*.experimental.*',
  '*._vendor.*',
  '*.benchmarks.*',
  'napari_builtins.*'
]
ignore_errors = true




# individual ignore error
# we should strive to remove those
# See https://github.com/napari/napari/issues/2751
# you can regenerate this list with the following command \047 is single quote.
# mypy napari | cut -f1 -d: | sort | uniq  | tr '/' '.'  | sed 's/\.py//' | awk '{ print "    \047" $0 "\047," }'
[[tool.mypy.overrides]]
module = [
    'napari._qt.code_syntax_highlight',
    'napari._qt.containers._base_item_model',
    'napari._qt.containers._base_item_view',
    'napari._qt.containers._layer_delegate',
    'napari._qt.containers.qt_axis_model',
    'napari._qt.containers.qt_layer_model',
    'napari._qt.containers.qt_list_model',
    'napari._qt.containers.qt_list_view',
    'napari._qt.containers.qt_tree_model',
    'napari._qt.containers.qt_tree_view',
    'napari._qt.dialogs.confirm_close_dialog',
    'napari._qt.dialogs.preferences_dialog',
    'napari._qt.dialogs.qt_about',
    'napari._qt.dialogs.qt_activity_dialog',
    'napari._qt.dialogs.qt_modal',
    'napari._qt.dialogs.qt_notification',
    'napari._qt.dialogs.qt_package_installer',
    'napari._qt.dialogs.qt_plugin_dialog',
    'napari._qt.dialogs.qt_plugin_report',
    'napari._qt.dialogs.qt_reader_dialog',
    'napari._qt.dialogs.screenshot_dialog',
    'napari._qt.experimental.qt_chunk_receiver',
    'napari._qt.experimental.qt_poll',
    'napari._qt.layer_controls.qt_colormap_combobox',
    'napari._qt.layer_controls.qt_image_controls',
    'napari._qt.layer_controls.qt_image_controls_base',
    'napari._qt.layer_controls.qt_labels_controls',
    'napari._qt.layer_controls.qt_layer_controls_base',
    'napari._qt.layer_controls.qt_layer_controls_container',
    'napari._qt.layer_controls.qt_points_controls',
    'napari._qt.layer_controls.qt_shapes_controls',
    'napari._qt.layer_controls.qt_surface_controls',
    'napari._qt.layer_controls.qt_tracks_controls',
    'napari._qt.layer_controls.qt_vectors_controls',
    'napari._qt.menus._util',
    'napari._qt.menus.file_menu',
    'napari._qt.perf.qt_event_tracing',
    'napari._qt.perf.qt_performance',
    'napari._qt.qt_event_filters',
    'napari._qt.qt_event_loop',
    'napari._qt.qt_main_window',
    'napari._qt.qt_resources._svg',
    'napari._qt.qt_viewer',
    'napari._qt.qthreading',
    'napari._qt.utils',
    'napari._qt.widgets._slider_compat',
    'napari._qt.widgets.qt_color_swatch',
    'napari._qt.widgets.qt_dict_table',
    'napari._qt.widgets.qt_dims',
    'napari._qt.widgets.qt_dims_slider',
    'napari._qt.widgets.qt_dims_sorter',
    'napari._qt.widgets.qt_extension2reader',
    'napari._qt.widgets.qt_font_size',
    'napari._qt.widgets.qt_highlight_preview',
    'napari._qt.widgets.qt_keyboard_settings',
    'napari._qt.widgets.qt_logger',
    'napari._qt.widgets.qt_message_popup',
    'napari._qt.widgets.qt_mode_buttons',
    'napari._qt.widgets.qt_plugin_sorter',
    'napari._qt.widgets.qt_progress_bar',
    'napari._qt.widgets.qt_range_slider_popup',
    'napari._qt.widgets.qt_scrollbar',
    'napari._qt.widgets.qt_size_preview',
    'napari._qt.widgets.qt_spinbox',
    'napari._qt.widgets.qt_splash_screen',
    'napari._qt.widgets.qt_theme_sample',
    'napari._qt.widgets.qt_tooltip',
    'napari._qt.widgets.qt_viewer_buttons',
    'napari._qt.widgets.qt_viewer_dock_widget',
    'napari._qt.widgets.qt_viewer_status_bar',
    'napari._qt.widgets.qt_welcome',
    'napari._vispy.canvas',
    'napari._vispy.experimental.texture_atlas',
    'napari._vispy.experimental.tile_set',
    'napari._vispy.experimental.tiled_image_visual',
    'napari._vispy.experimental.vispy_tiled_image_layer',
    'napari._vispy.overlays.base',
    'napari._vispy.utils.cursor',
    'napari.components.layerlist',
    'napari.layers._layer_actions',
    'napari.layers._multiscale_data',
    'napari.layers.intensity_mixin',
    'napari.layers.points._points_key_bindings',
    'napari.layers.points._points_utils',
    'napari.layers.points.points',
    'napari.layers.shapes._shapes_mouse_bindings',
    'napari.layers.shapes.shapes',
    'napari.layers.utils.color_encoding',
    'napari.layers.utils.color_manager',
    'napari.layers.utils.stack_utils',
    'napari.layers.utils.string_encoding',
    'napari.layers.utils.style_encoding',
    'napari.layers.utils.text_manager',
    'napari.utils._magicgui',
    'napari.utils._testsupport',
    'napari.utils._tracebacks',
    'napari.utils.action_manager',
    'napari.utils.events.containers._evented_dict',
    'napari.utils.events.containers._evented_list',
    'napari.utils.events.containers._nested_list',
    'napari.utils.events.custom_types',
    'napari.utils.events.debugging',
    'napari.utils.events.event',
    'napari.utils.events.evented_model',
    'napari.utils.interactions',
    'napari.utils.key_bindings',
    'napari.utils.mouse_bindings',
    'napari.utils.progress',
    'napari.utils.shortcuts',
    'napari.utils.stubgen',
    'napari.utils.transforms.transforms',
    'napari.utils.tree.group',
    'napari.view_layers',
    'napari._app_model.injection._processors',
]
ignore_errors = true

[[tool.mypy.overrides]]
module = [
    "napari.settings",
    "napari.settings._yaml",
    "napari.plugins.exceptions",
    "napari._app_model.actions._toggle_action",
    "napari._vispy.filters.tracks",
    "napari._vispy.utils.text",
    "napari._vispy.utils.visual",
    "napari._vispy.visuals.clipping_planes_mixin",
    "napari._vispy.visuals.markers",
    "napari._vispy.visuals.surface",
    "napari.layers.shapes._shapes_models.path",
    "napari.layers.shapes._shapes_models.polygon",
    "napari.layers.shapes._shapes_models._polygon_base",
    "napari.layers.shapes._shapes_models.ellipse",
    "napari.layers.shapes._shapes_models.line",
    "napari.layers.shapes._shapes_models.rectangle",
    "napari.layers.shapes._shapes_models.shape",
    "napari.resources._icons",
    "napari.utils.color",
    "napari.utils.events.containers._dict",
    "napari.utils.events.event_utils",
    "napari.utils.migrations",
    "napari.utils.validators",
    "napari.window"
]
disallow_incomplete_defs = false
disallow_untyped_defs = false

[[tool.mypy.overrides]]
module = [
    "napari._event_loop",
    "napari._vispy.utils.quaternion",
    "napari._vispy.visuals.bounding_box",
    "napari._vispy.visuals.image",
    "napari._vispy.visuals.interaction_box",
    "napari._vispy.visuals.points",
    "napari._vispy.visuals.scale_bar",
    "napari.components._layer_slicer",
    "napari.components._viewer_mouse_bindings",
    "napari.components.overlays.base",
    "napari.components.overlays.interaction_box",
    "napari.utils.colormaps.categorical_colormap_utils",
]
disallow_untyped_defs = false

[[tool.mypy.overrides]]
module = [
    "napari.components.viewer_model",
    "napari.settings._fields",
    "napari.settings._migrations",
    "napari.settings._base",
    "napari.types",
    "napari.plugins._npe2",
    "napari.settings._napari_settings",
    "napari.plugins._plugin_manager",
    "napari.plugins.utils",
    "napari._qt._qapp_model.qactions._file",
    "napari._qt._qapp_model.qactions._help",
    "napari._qt._qapp_model.qactions._view",
    "napari._vispy.camera",
    "napari._vispy.layers.image",
    "napari._vispy.layers.scalar_field",
    "napari._vispy.layers.tracks",
    "napari._vispy.layers.vectors",
    "napari._vispy.overlays.axes",
    "napari._vispy.overlays.interaction_box",
    "napari._vispy.overlays.labels_polygon",
    "napari._vispy.overlays.scale_bar",
    "napari._vispy.overlays.text",
    "napari.layers.labels._labels_key_bindings",
    "napari.layers.utils._slice_input",
    "napari.utils._register",
    "napari.utils.colormaps.categorical_colormap",
    "napari.utils.colormaps.standardize_color",
    "napari.utils.geometry",
    "napari.utils.io",
    "napari.utils.notebook_display",
    "napari.utils.transforms.transform_utils",
    "napari.utils.translations",
    "napari.utils.tree.node",
    "napari.viewer",
    "napari.layers.shapes._shape_list",
    "napari.layers.vectors.vectors",
]
disallow_incomplete_defs = false
disallow_untyped_calls = false
disallow_untyped_defs = false

[[tool.mypy.overrides]]
module = [
    "napari.plugins",
    "napari._vispy.layers.base",
    "napari._vispy.visuals.axes",
    "napari.layers.labels._labels_mouse_bindings",
    "napari.layers.utils.color_manager_utils",
    "napari.utils.colormaps.vendored._cm",
    "napari.utils.colormaps.vendored.cm",
    "napari.utils.status_messages",
    "napari.layers.shapes._shapes_utils"
]
disallow_untyped_calls = false
disallow_untyped_defs = false

[[tool.mypy.overrides]]
module = [
    "napari._app_model._app",
    "napari.utils.theme",
]
disallow_incomplete_defs = false
disallow_untyped_calls = false
disallow_untyped_defs = false
warn_unused_ignores = false

[[tool.mypy.overrides]]
module = [
    "napari._app_model.context._context",
    "napari._qt.containers._factory"
]
disallow_incomplete_defs = false
disallow_untyped_defs = false
warn_unused_ignores = false

[[tool.mypy.overrides]]
module = [
    "napari._qt.menus.plugins_menu",
    "napari._vispy.layers.labels",
    "napari._vispy.layers.points",
    "napari._vispy.layers.shapes",
    "napari._vispy.layers.surface",
    "napari.components._viewer_key_bindings",
    "napari.layers.labels.labels",
    "napari.layers.surface.surface",
    "napari.layers.tracks.tracks",
    "napari.layers.utils.layer_utils",
    "napari.utils._dtype",
    "napari.utils.colormaps.colormap_utils",
    "napari.utils.misc",
]
check_untyped_defs = false
disallow_incomplete_defs = false
disallow_untyped_calls = false
disallow_untyped_defs = false

[[tool.mypy.overrides]]
module = [
    "napari.components.camera",
    "napari.components.dims",
    "napari.conftest",
    "napari.layers.labels._labels_utils",
    "napari.layers.points._points_mouse_bindings",
    "napari.utils.colormaps.colormap",
    "napari.utils.notifications",
]
check_untyped_defs = false
disallow_incomplete_defs = false
disallow_untyped_defs = false

[[tool.mypy.overrides]]
module = [
    "napari.utils.events.containers._typed",
]
check_untyped_defs = false
disallow_incomplete_defs = false
disallow_untyped_calls = false
disallow_untyped_defs = false
warn_unused_ignores = false

[[tool.mypy.overrides]]
module = [
    "napari.__main__",
    "napari.utils.colormaps.vendored.colors",
    "napari.layers.image.image",
    "napari.layers._scalar_field.scalar_field",
]
check_untyped_defs = false
disallow_untyped_calls = false
disallow_untyped_defs = false

[[tool.mypy.overrides]]
module = [
    "napari._app_model.context._layerlist_context",
    "napari.components.overlays.labels_polygon",
    "napari.plugins.io",
    "napari.utils.colormaps.vendored._cm_listed",
]
disallow_untyped_calls = false

[[tool.mypy.overrides]]
module = [
    "napari._qt.containers.qt_layer_list",
    "napari.layers.base.base"
]
check_untyped_defs = false
disallow_untyped_calls = false
disallow_untyped_defs = false
warn_unused_ignores = false

[[tool.mypy.overrides]]
module = [
    "napari._vispy.overlays.bounding_box",
    "napari._vispy.overlays.brush_circle",
    "napari.utils._test_utils",
]
check_untyped_defs = false
disallow_untyped_defs = false

[[tool.mypy.overrides]]
module = [
    "napari._pydantic_compat",
]
ignore_errors = true


[tool.coverage.report]
exclude_lines = [
    "pragma: no cover",
    "if TYPE_CHECKING:",
    "if typing.TYPE_CHECKING:",
    "raise NotImplementedError()",
    "except ImportError:",
    "^ +\\.\\.\\.$",
]

[tool.coverage.run]
omit = [
    "*/_vendor/*",
    "*/_version.py",
    "*/benchmarks/*",
    "napari/utils/indexing.py",
    "**/add_layer.py_tmpl",
    "*/.pytest_tmp/**",
]
source = [
    "src/napari",
    "src/napari_builtins",
    "napari",
    "napari_builtins",
]

[tool.coverage.paths]
source = [
    "src/napari/",
    "**/src/napari/",
    "**/.tox/*/lib/python*/site-packages/napari/",
    "**\\.tox\\*\\Lib\\site-packages\\napari",
]
builtins = [
    "src/napari_builtins/",
    "**/src/napari_builtins/",
    "**/.tox/*/lib/python*/site-packages/napari_builtins/",
    "**\\.tox\\*\\Lib\\site-packages\\napari_builtins",
]

[tool.importlinter]
root_package = "napari"
include_external_packages = true

[[tool.importlinter.contracts]]
name = "Forbid import PyQt and PySide"
type = "forbidden"
source_modules = "napari"
forbidden_modules = ["PyQt5", "PySide2", "PyQt6", "PySide6"]
ignore_imports = [
    "napari._qt -> PySide2",
    "napari.plugins._npe2 -> napari._qt._qplugins",
]

[[tool.importlinter.contracts]]
name = "Block import from qt module in napari.layers"
type = "layers"
layers = ["napari.qt","napari.layers"]
ignore_imports = [
    "napari.plugins._npe2 -> napari._qt._qplugins",
    # TODO: remove once npe1 deprecated
    "napari._qt.qt_main_window -> napari._qt._qplugins",
]

[[tool.importlinter.contracts]]
name = "Block import from qt module in napari.components"
type = "layers"
layers = ["napari.qt","napari.components"]
ignore_imports = [
    "napari.plugins._npe2 -> napari._qt._qplugins",
    # TODO: remove once npe1 deprecated
    "napari._qt.qt_main_window -> napari._qt._qplugins",
]<|MERGE_RESOLUTION|>--- conflicted
+++ resolved
@@ -173,11 +173,8 @@
     "nilearn",
     "xarray",
     "h5netcdf",
-<<<<<<< HEAD
     "tifffile[codecs]",
-=======
     "meshio",
->>>>>>> 40b5c73d
 ]
 # needed to build docs
 docs = [
