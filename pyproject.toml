[build-system]
requires = [
  "setuptools >= 69",
  "setuptools_scm[toml]>=8"
]
build-backend = "setuptools.build_meta"

[project]
name = "napari"
description = "n-dimensional array viewer in Python"
authors = [
    { name = "napari team", email = "napari-steering-council@googlegroups.com" },
]
classifiers = [
    "Development Status :: 3 - Alpha",
    "Environment :: X11 Applications :: Qt",
    "Intended Audience :: Education",
    "Intended Audience :: Science/Research",
    "License :: OSI Approved :: BSD License",
    "Programming Language :: C",
    "Programming Language :: Python",
    "Programming Language :: Python :: 3 :: Only",
    "Programming Language :: Python :: 3.9",
    "Programming Language :: Python :: 3.10",
    "Programming Language :: Python :: 3.11",
    "Programming Language :: Python :: 3.12",
    "Topic :: Scientific/Engineering",
    "Topic :: Scientific/Engineering :: Visualization",
    "Topic :: Scientific/Engineering :: Information Analysis",
    "Topic :: Scientific/Engineering :: Bio-Informatics",
    "Topic :: Utilities",
    "Operating System :: Microsoft :: Windows",
    "Operating System :: POSIX",
    "Operating System :: Unix",
    "Operating System :: MacOS",
]
requires-python = ">=3.9"
dependencies = [
    "appdirs>=1.4.4",
    "app-model>=0.2.5,<0.3.0",
    "cachey>=0.2.1",
    "certifi>=2018.1.18",
    "dask[array]>=2021.10.0",
    "imageio>=2.20,!=2.22.1",
    "jsonschema>=3.2.0",
    "lazy_loader>=0.2",
    "magicgui>=0.7.0",
    "napari-console>=0.0.9",
    "napari-plugin-engine>=0.1.9",
    "napari-svg>=0.1.8",
    "npe2>=0.7.4",
    "numpy>=1.22.2,<2",
    "numpydoc>=0.9.2",
    "pandas>=1.3.0",
    "Pillow>=9.0",
    "pint>=0.17",
    "psutil>=5.0",
    "psygnal>=0.5.0",
    "pydantic>=1.9.0",
    "pygments>=2.6.0",
    "PyOpenGL>=3.1.0",
    "PyYAML>=5.1",
    "qtpy>=1.10.0",
    "scikit-image[data]>=0.19.1",
    "scipy>=1.5.4",
    "superqt>=0.5.0",
    "tifffile>=2022.4.8",
    "toolz>=0.10.0",
    "tqdm>=4.56.0",
    "typing_extensions>=4.2.0",
    "vispy>=0.14.1,<0.15",
    "wrapt>=1.11.1",
]
dynamic = [
    "version",
]

[project.license]
text = "BSD 3-Clause"

[project.readme]
file = "README.md"
content-type = "text/markdown"

[project.urls]
Homepage = "https://napari.org"
Download = "https://github.com/napari/napari"
"Bug Tracker" = "https://github.com/napari/napari/issues"
Documentation = "https://napari.org"
"Source Code" = "https://github.com/napari/napari"

[project.optional-dependencies]
pyside2 = [
    "PySide2>=5.13.2,!=5.15.0 ; python_version < '3.12'",
]
pyside6_experimental = [
    "PySide6 < 6.5 ; python_version < '3.12'"
]
pyqt6_experimental = [
    "PyQt6",
    "PyQt6 != 6.6.1 ; platform_system == 'Darwin'"
]
pyside = [
    "napari[pyside2]"
]
pyqt5 = [
    "PyQt5>=5.12.3,!=5.15.0",
]
pyqt = [
    "napari[pyqt5]"
]
qt = [
    "napari[pyqt]"
]
all = [
    "napari[pyqt,optional]",
    "napari-plugin-manager >=0.1.0a1, <0.2.0",
]
optional = [
    "triangle ; platform_machine != 'arm64'",
    "numba>=0.57.1",
    "zarr>=2.12.0", # needed by `builtins` (dask.array.from_zarr) to open zarr
]
testing = [
    "babel>=2.9.0",
    "fsspec>=2023.10.0",
    "hypothesis>=6.8.0",
    "lxml[html_clean]>5",
    "matplotlib >= 3.6.1",
    "numba>=0.57.1",
    "pooch>=1.6.0",
    "coverage>7",
    "docstring_parser>=0.15",
    "pretend>=1.0.9",
    "pyautogui>=0.9.54",
    "pytest-qt>=4.3.1",
    "pytest-pretty>=1.1.0",
    "pytest>=8.1.0",
    "tensorstore>=0.1.13",
    "virtualenv>=20.17",
    "xarray>=0.16.2",
    "zarr>=2.12.0",
    "IPython>=7.25.0",
    "qtconsole>=4.5.1",
    "rich>=12.0.0",
    "napari-plugin-manager >=0.1.0a2, <0.2.0",
]
testing_extra = [
    "torch>=1.7",
]
release = [
    "PyGithub>=1.44.1",
    "twine>=3.1.1",
    "gitpython>=3.1.0",
    "requests-cache>=0.9.2",
]
dev = [
    "ruff",
    "check-manifest>=0.42",
    "pre-commit>=2.9.0",
    "pydantic[dotenv]",
    "napari[testing]",
]
build = [
    "ruff",
    "pyqt5",
]

[project.entry-points.pytest11]
napari = "napari.utils._testsupport"

[project.entry-points."napari.manifest"]
napari_builtins = "napari_builtins:builtins.yaml"

[project.scripts]
napari = "napari.__main__:main"

[tool.setuptools]
zip-safe = false
include-package-data = true
license-files = [
    "LICENSE",
]

[tool.setuptools.packages.find]
namespaces = false

[tool.setuptools.package-data]
"*" = [
    "*.pyi",
]
napari_builtins = [
    "builtins.yaml",
]


[tool.setuptools_scm]
write_to = "napari/_version.py"

[tool.check-manifest]
ignore = [
  ".cirrus.yml",
  ".pre-commit-config.yaml",
  "asv.conf.json",
  "codecov.yml",
  "Makefile",
  "napari/_version.py",  # added during build by setuptools_scm
  "tools/minreq.py",
  "tox.ini",
  "napari/_qt/qt_resources/_qt_resources_*.py",
  "*.pyi",  # added by make typestubs
  "binder/*",
  ".env_sample",
  ".devcontainer/*",
  "napari/resources/icons/_themes/*/*.svg"
]

[tool.ruff]
line-length = 79
exclude = [
    ".bzr",
    ".direnv",
    ".eggs",
    ".git",
    ".mypy_cache",
    ".pants.d",
    ".ruff_cache",
    ".svn",
    ".tox",
    ".venv",
    "__pypackages__",
    "_build",
    "buck-out",
    "build",
    "dist",
    "node_modules",
    "venv",
    "*vendored*",
    "*_vendor*",
]

fix = true

[tool.ruff.format]
quote-style = "single"

[tool.ruff.lint]
select = [
    "E", "F", "W", #flake8
    "UP", # pyupgrade
    "I", # isort
    "YTT", #flake8-2020
    "TCH", # flake8-type-checing
    "BLE", # flake8-blind-exception
    "B", # flake8-bugbear
    "A", # flake8-builtins
    "C4", # flake8-comprehensions
    "ISC", # flake8-implicit-str-concat
    "G", # flake8-logging-format
    "PIE", # flake8-pie
    "COM", # flake8-commas
    "SIM", # flake8-simplify
    "INP", # flake8-no-pep420
    "PYI", # flake8-pyi
    "Q", # flake8-quotes
    "RSE", # flake8-raise
    "RET", # flake8-return
    "TID",  # flake8-tidy-imports # replace absolutify import
    "TRY", # tryceratops
    "ICN", # flake8-import-conventions
    "RUF", # ruff specyfic rules
<<<<<<< HEAD
    "T20", # flake8-print
=======
    "SLOT", # flake8-slots
>>>>>>> bdfac3c3
]
ignore = [
    "E501", "TCH001", "TCH002", "TCH003",
    "A003", # flake8-builtins - we have class attributes violating these rule
    "COM812", # flake8-commas - we don't like adding comma on single line of arguments
    "COM819", # conflicts with ruff-format
    "SIM117", # flake8-simplify - we some of merged with statements are not looking great with black, reanble after drop python 3.9
    "RET504", # not fixed yet https://github.com/charliermarsh/ruff/issues/2950
    "TRY003", # require implement multiple exception class
    "RUF005", # problem with numpy compatybility, see https://github.com/charliermarsh/ruff/issues/2142#issuecomment-1451038741
    "B028", # need to be fixed
    "PYI015", # it produces bad looking files (@jni opinion)
    "W191", "Q000", "Q001", "Q002", "Q003", "ISC001", # https://docs.astral.sh/ruff/formatter/#conflicting-lint-rules
]

[tool.ruff.lint.per-file-ignores]
"napari/_vispy/__init__.py" = ["E402"]
"**/_tests/*.py" = ["B011", "INP001", "TRY301", "B018", "RUF012"]
"napari/utils/_testsupport.py" = ["B011"]
"tools/validate_strings.py" = ["F401"]
"tools/**" = ["INP001", "T20"]
"examples/**" = ["ICN001", "INP001", "T20"]
"**/vendored/**" = ["TID"]
"napari/benchmarks/**" = ["RUF012", "TID252"]

[tool.ruff.lint.pyupgrade]
keep-runtime-typing = true

[tool.ruff.lint.flake8-quotes]
docstring-quotes = "double"
inline-quotes = "single"
multiline-quotes = "double"

[tool.ruff.lint.flake8-tidy-imports]
# Disallow all relative imports.
ban-relative-imports = "all"

[tool.ruff.lint.isort]
known-first-party=['napari']
combine-as-imports = true

[tool.ruff.lint.flake8-import-conventions]
[tool.ruff.lint.flake8-import-conventions.extend-aliases]
# Declare a custom alias for the `matplotlib` module.
"dask.array" = "da"
xarray = "xr"

[tool.pytest.ini_options]
# These follow standard library warnings filters syntax.  See more here:
# https://docs.python.org/3/library/warnings.html#describing-warning-filters
addopts = ["--maxfail=5",  "--durations=10",  "-ra", "--strict-markers", "--strict-config"]
console_output_style = "count"
minversion = "8"
# log_cli_level = "INFO"
xfail_strict = true
testpaths = ["napari", "napari_builtins"]


# NOTE: only put things that will never change in here.
# napari deprecation and future warnings should NOT go in here.
# instead... assert the warning with `pytest.warns()` in the relevant test,
# That way we can clean them up when no longer necessary
filterwarnings = [
  "error:::napari", # turn warnings from napari into errors
  "error:::test_.*", # turn warnings in our own tests into errors
  "default:::napari.+vendored.+",  # just print warnings inside vendored modules
  "ignore::DeprecationWarning:shibokensupport",
  "ignore::DeprecationWarning:ipykernel",
  "ignore::DeprecationWarning:tensorstore",
  "ignore:Accessing zmq Socket:DeprecationWarning:jupyter_client",
  "ignore:pythonw executable not found:UserWarning:",
  "ignore:data shape .* exceeds GL_MAX_TEXTURE_SIZE:UserWarning",
  "ignore:For best performance with Dask arrays in napari:UserWarning:",
  "ignore:numpy.ufunc size changed:RuntimeWarning",
  "ignore:Multiscale rendering is only supported in 2D. In 3D, only the lowest resolution scale is displayed",
  "ignore:Alternative shading modes are only available in 3D, defaulting to none",
  "ignore:distutils Version classes are deprecated::",
  "ignore:There is no current event loop:DeprecationWarning:",
  "ignore:(?s).*Pyarrow will become a required dependency of pandas:DeprecationWarning",  # pandas pyarrow (pandas<3.0),
]
markers = [
    "examples: Test of examples",
    "disable_qthread_start: Disable thread start in this Test",
    "disable_qthread_pool_start: Disable strarting QRunnable using QThreadPool start in this Test",
    "disable_qtimer_start: Disable timer start in this Test",
    "disable_qanimation_start: Disable animation start in this Test",
    "enable_console: Don't mock the IPython console (in QtConsole) in this Test",
]

[tool.mypy]
files = "napari"
# This file triggers an internal mypy error, so exclude collection
# TODO: fix this
exclude = "napari/utils/events/_tests/test_evented_model\\.py"
plugins =  "numpy.typing.mypy_plugin, pydantic.mypy"
ignore_missing_imports = true
hide_error_codes = false
warn_redundant_casts = true
disallow_incomplete_defs = true
disallow_untyped_calls = true
disallow_untyped_defs = true
warn_unused_ignores = true
check_untyped_defs = true
no_implicit_optional = true
disable_error_code = [
  # See discussion at https://github.com/python/mypy/issues/2427;
  # mypy cannot run type checking on method assignment, but we use
  # that in several places, so ignore the error
  'method-assign'
]
# see `$ qtpy mypy-args` and qtpy readme. This will be used by `tox -e mypy`
# to properly infer with PyQt6 installed
always_false=['PYSIDE6', 'PYSIDE2', 'PYQT5']
always_true=['PYQT6']


# gloabl ignore error
[[tool.mypy.overrides]]
module = [
  '*._tests.*',
  '*.experimental.*',
  '*._vendor.*',
  '*.benchmarks.*',
  'napari_builtins.*'
]
ignore_errors = true




# individual ignore error
# we should strive to remove those
# See https://github.com/napari/napari/issues/2751
# you can regenerate this list with the following command \047 is single quote.
# mypy napari | cut -f1 -d: | sort | uniq  | tr '/' '.'  | sed 's/\.py//' | awk '{ print "    \047" $0 "\047," }'
[[tool.mypy.overrides]]
module = [
    'napari._qt.code_syntax_highlight',
    'napari._qt.containers._base_item_model',
    'napari._qt.containers._base_item_view',
    'napari._qt.containers._layer_delegate',
    'napari._qt.containers.qt_axis_model',
    'napari._qt.containers.qt_layer_model',
    'napari._qt.containers.qt_list_model',
    'napari._qt.containers.qt_list_view',
    'napari._qt.containers.qt_tree_model',
    'napari._qt.containers.qt_tree_view',
    'napari._qt.dialogs.confirm_close_dialog',
    'napari._qt.dialogs.preferences_dialog',
    'napari._qt.dialogs.qt_about',
    'napari._qt.dialogs.qt_activity_dialog',
    'napari._qt.dialogs.qt_modal',
    'napari._qt.dialogs.qt_notification',
    'napari._qt.dialogs.qt_package_installer',
    'napari._qt.dialogs.qt_plugin_dialog',
    'napari._qt.dialogs.qt_plugin_report',
    'napari._qt.dialogs.qt_reader_dialog',
    'napari._qt.dialogs.screenshot_dialog',
    'napari._qt.experimental.qt_chunk_receiver',
    'napari._qt.experimental.qt_poll',
    'napari._qt.layer_controls.qt_colormap_combobox',
    'napari._qt.layer_controls.qt_image_controls',
    'napari._qt.layer_controls.qt_image_controls_base',
    'napari._qt.layer_controls.qt_labels_controls',
    'napari._qt.layer_controls.qt_layer_controls_base',
    'napari._qt.layer_controls.qt_layer_controls_container',
    'napari._qt.layer_controls.qt_points_controls',
    'napari._qt.layer_controls.qt_shapes_controls',
    'napari._qt.layer_controls.qt_surface_controls',
    'napari._qt.layer_controls.qt_tracks_controls',
    'napari._qt.layer_controls.qt_vectors_controls',
    'napari._qt.menus._util',
    'napari._qt.menus.debug_menu',
    'napari._qt.menus.file_menu',
    'napari._qt.perf.qt_event_tracing',
    'napari._qt.perf.qt_performance',
    'napari._qt.qt_event_filters',
    'napari._qt.qt_event_loop',
    'napari._qt.qt_main_window',
    'napari._qt.qt_resources._svg',
    'napari._qt.qt_viewer',
    'napari._qt.qthreading',
    'napari._qt.utils',
    'napari._qt.widgets._slider_compat',
    'napari._qt.widgets.qt_color_swatch',
    'napari._qt.widgets.qt_dict_table',
    'napari._qt.widgets.qt_dims',
    'napari._qt.widgets.qt_dims_slider',
    'napari._qt.widgets.qt_dims_sorter',
    'napari._qt.widgets.qt_extension2reader',
    'napari._qt.widgets.qt_font_size',
    'napari._qt.widgets.qt_highlight_preview',
    'napari._qt.widgets.qt_keyboard_settings',
    'napari._qt.widgets.qt_message_popup',
    'napari._qt.widgets.qt_mode_buttons',
    'napari._qt.widgets.qt_plugin_sorter',
    'napari._qt.widgets.qt_progress_bar',
    'napari._qt.widgets.qt_range_slider_popup',
    'napari._qt.widgets.qt_scrollbar',
    'napari._qt.widgets.qt_size_preview',
    'napari._qt.widgets.qt_spinbox',
    'napari._qt.widgets.qt_splash_screen',
    'napari._qt.widgets.qt_theme_sample',
    'napari._qt.widgets.qt_tooltip',
    'napari._qt.widgets.qt_viewer_buttons',
    'napari._qt.widgets.qt_viewer_dock_widget',
    'napari._qt.widgets.qt_viewer_status_bar',
    'napari._qt.widgets.qt_welcome',
    'napari._vispy.canvas',
    'napari._vispy.experimental.texture_atlas',
    'napari._vispy.experimental.tile_set',
    'napari._vispy.experimental.tiled_image_visual',
    'napari._vispy.experimental.vispy_tiled_image_layer',
    'napari._vispy.overlays.base',
    'napari._vispy.utils.cursor',
    'napari.components.layerlist',
    'napari.layers._layer_actions',
    'napari.layers._multiscale_data',
    'napari.layers.intensity_mixin',
    'napari.layers.points._points_key_bindings',
    'napari.layers.points._points_utils',
    'napari.layers.points.points',
    'napari.layers.shapes._shapes_mouse_bindings',
    'napari.layers.shapes.shapes',
    'napari.layers.utils.color_encoding',
    'napari.layers.utils.color_manager',
    'napari.layers.utils.stack_utils',
    'napari.layers.utils.string_encoding',
    'napari.layers.utils.style_encoding',
    'napari.layers.utils.text_manager',
    'napari.utils._magicgui',
    'napari.utils._testsupport',
    'napari.utils._tracebacks',
    'napari.utils.action_manager',
    'napari.utils.events.containers._evented_dict',
    'napari.utils.events.containers._evented_list',
    'napari.utils.events.containers._nested_list',
    'napari.utils.events.custom_types',
    'napari.utils.events.debugging',
    'napari.utils.events.event',
    'napari.utils.events.evented_model',
    'napari.utils.interactions',
    'napari.utils.key_bindings',
    'napari.utils.mouse_bindings',
    'napari.utils.progress',
    'napari.utils.shortcuts',
    'napari.utils.stubgen',
    'napari.utils.transforms.transforms',
    'napari.utils.tree.group',
    'napari.view_layers',
    'napari._app_model.injection._processors',
]
ignore_errors = true

[[tool.mypy.overrides]]
module = [
    "napari.settings",
    "napari.settings._yaml",
    "napari.plugins.exceptions",
    "napari._app_model.actions._toggle_action",
    "napari._vispy.filters.tracks",
    "napari._vispy.utils.text",
    "napari._vispy.utils.visual",
    "napari._vispy.visuals.clipping_planes_mixin",
    "napari._vispy.visuals.markers",
    "napari._vispy.visuals.surface",
    "napari.layers.shapes._shapes_models.path",
    "napari.layers.shapes._shapes_models.polygon",
    "napari.layers.shapes._shapes_models._polgyon_base",
    "napari.layers.shapes._shapes_models.ellipse",
    "napari.layers.shapes._shapes_models.line",
    "napari.layers.shapes._shapes_models.rectangle",
    "napari.layers.shapes._shapes_models.shape",
    "napari.resources._icons",
    "napari.utils.color",
    "napari.utils.events.containers._dict",
    "napari.utils.events.event_utils",
    "napari.utils.migrations",
    "napari.utils.validators",
    "napari.window"
]
disallow_incomplete_defs = false
disallow_untyped_defs = false

[[tool.mypy.overrides]]
module = [
    "napari._event_loop",
    "napari._vispy.utils.quaternion",
    "napari._vispy.visuals.bounding_box",
    "napari._vispy.visuals.image",
    "napari._vispy.visuals.interaction_box",
    "napari._vispy.visuals.points",
    "napari._vispy.visuals.scale_bar",
    "napari.components._layer_slicer",
    "napari.components._viewer_mouse_bindings",
    "napari.components.overlays.base",
    "napari.components.overlays.interaction_box",
    "napari.utils.colormaps.categorical_colormap_utils",
]
disallow_untyped_defs = false

[[tool.mypy.overrides]]
module = [
    "napari.components.viewer_model",
    "napari.settings._fields",
    "napari.settings._migrations",
    "napari.settings._base",
    "napari.types",
    "napari.plugins._npe2",
    "napari.settings._napari_settings",
    "napari.plugins._plugin_manager",
    "napari.plugins.utils",
    "napari._qt._qapp_model.qactions._file",
    "napari._qt._qapp_model.qactions._help",
    "napari._qt._qapp_model.qactions._view",
    "napari._vispy.camera",
    "napari._vispy.layers.image",
    "napari._vispy.layers.scalar_field",
    "napari._vispy.layers.tracks",
    "napari._vispy.layers.vectors",
    "napari._vispy.overlays.axes",
    "napari._vispy.overlays.interaction_box",
    "napari._vispy.overlays.labels_polygon",
    "napari._vispy.overlays.scale_bar",
    "napari._vispy.overlays.text",
    "napari.layers.labels._labels_key_bindings",
    "napari.layers.tracks._tracks_key_bindings",
    "napari.layers.utils._slice_input",
    "napari.utils._register",
    "napari.utils.colormaps.categorical_colormap",
    "napari.utils.colormaps.standardize_color",
    "napari.utils.geometry",
    "napari.utils.io",
    "napari.utils.notebook_display",
    "napari.utils.transforms.transform_utils",
    "napari.utils.translations",
    "napari.utils.tree.node",
    "napari.viewer",
    "napari.layers.shapes._shape_list",
    "napari.layers.vectors.vectors",
]
disallow_incomplete_defs = false
disallow_untyped_calls = false
disallow_untyped_defs = false

[[tool.mypy.overrides]]
module = [
    "napari.plugins",
    "napari._vispy.layers.base",
    "napari._vispy.visuals.axes",
    "napari.layers.labels._labels_mouse_bindings",
    "napari.layers.utils.color_manager_utils",
    "napari.utils.colormaps.vendored._cm",
    "napari.utils.colormaps.vendored.cm",
    "napari.utils.status_messages",
    "napari.layers.shapes._shapes_utils"
]
disallow_untyped_calls = false
disallow_untyped_defs = false

[[tool.mypy.overrides]]
module = [
    "napari._app_model._app",
    "napari.utils.theme",
]
disallow_incomplete_defs = false
disallow_untyped_calls = false
disallow_untyped_defs = false
warn_unused_ignores = false

[[tool.mypy.overrides]]
module = [
    "napari._app_model.context._context",
    "napari._qt.containers._factory"
]
disallow_incomplete_defs = false
disallow_untyped_defs = false
warn_unused_ignores = false

[[tool.mypy.overrides]]
module = [
    "napari._qt.menus.plugins_menu",
    "napari._vispy.layers.labels",
    "napari._vispy.layers.points",
    "napari._vispy.layers.shapes",
    "napari._vispy.layers.surface",
    "napari.components._viewer_key_bindings",
    "napari.layers.labels.labels",
    "napari.layers.surface.surface",
    "napari.layers.tracks.tracks",
    "napari.layers.utils.layer_utils",
    "napari.utils._dtype",
    "napari.utils.colormaps.colormap_utils",
    "napari.utils.misc",
]
check_untyped_defs = false
disallow_incomplete_defs = false
disallow_untyped_calls = false
disallow_untyped_defs = false

[[tool.mypy.overrides]]
module = [
    "napari.components.camera",
    "napari.components.dims",
    "napari.conftest",
    "napari.layers.labels._labels_utils",
    "napari.layers.points._points_mouse_bindings",
    "napari.layers.tracks._track_utils",
    "napari.utils.colormaps.colormap",
    "napari.utils.notifications",
]
check_untyped_defs = false
disallow_incomplete_defs = false
disallow_untyped_defs = false

[[tool.mypy.overrides]]
module = [
    "napari.utils.events.containers._typed",
]
check_untyped_defs = false
disallow_incomplete_defs = false
disallow_untyped_calls = false
disallow_untyped_defs = false
warn_unused_ignores = false

[[tool.mypy.overrides]]
module = [
    "napari.__main__",
    "napari.utils.colormaps.vendored.colors",
    "napari.layers.image.image",
    "napari.layers._scalar_field.scalar_field",
]
check_untyped_defs = false
disallow_untyped_calls = false
disallow_untyped_defs = false

[[tool.mypy.overrides]]
module = [
    "napari._app_model.context._layerlist_context",
    "napari.components.overlays.labels_polygon",
    "napari.plugins.io",
    "napari.utils.colormaps.vendored._cm_listed"
]
disallow_untyped_calls = false

[[tool.mypy.overrides]]
module = [
    "napari._qt.containers.qt_layer_list",
    "napari.layers.base.base"
]
check_untyped_defs = false
disallow_untyped_calls = false
disallow_untyped_defs = false
warn_unused_ignores = false

[[tool.mypy.overrides]]
module = [
    "napari._vispy.overlays.bounding_box",
    "napari._vispy.overlays.brush_circle",
    "napari.utils._test_utils",
]
check_untyped_defs = false
disallow_untyped_defs = false


[tool.coverage.report]
exclude_lines = [
    "pragma: no cover",
    "if TYPE_CHECKING:",
    "raise NotImplementedError()",
    "except ImportError:",
    "^ +\\.\\.\\.$",
]

[tool.coverage.run]
parallel = true
omit = [
    "*/_vendor/*",
    "*/_version.py",
    "*/benchmarks/*",
    "napari/utils/indexing.py",
    "**/add_layer.py_tmpl"
]
source = [
    "napari",
    "napari_builtins",
]

[tool.coverage.paths]
source = [
    "napari/",
    "D:\\a\\napari\\napari\\napari",
    "/home/runner/work/napari/napari/napari",
    "/Users/runner/work/napari/napari/napari",
]
builtins = [
    "napari_builtins/",
    "D:\\a\\napari\\napari\\napari_builtins",
    "/home/runner/work/napari/napari/napari_builtins",
    "/Users/runner/work/napari/napari/napari_builtins",
]

[tool.importlinter]
root_package = "napari"
include_external_packages = true

[[tool.importlinter.contracts]]
name = "Forbid import PyQt and PySide"
type = "forbidden"
source_modules = "napari"
forbidden_modules = ["PyQt5", "PySide2", "PyQt6", "PySide6"]
ignore_imports = [
    "napari._qt -> PySide2",
    "napari.plugins._npe2 -> napari._qt._qplugins",
]

[[tool.importlinter.contracts]]
name = "Block import from qt module in napari.layers"
type = "layers"
layers = ["napari.qt","napari.layers"]
ignore_imports = [
    "napari.plugins._npe2 -> napari._qt._qplugins",
    # TODO: remove once npe1 deprecated
    "napari._qt.qt_main_window -> napari._qt._qplugins",
]

[[tool.importlinter.contracts]]
name = "Block import from qt module in napari.components"
type = "layers"
layers = ["napari.qt","napari.components"]
ignore_imports = [
    "napari.plugins._npe2 -> napari._qt._qplugins",
    # TODO: remove once npe1 deprecated
    "napari._qt.qt_main_window -> napari._qt._qplugins",
]<|MERGE_RESOLUTION|>--- conflicted
+++ resolved
@@ -269,11 +269,8 @@
     "TRY", # tryceratops
     "ICN", # flake8-import-conventions
     "RUF", # ruff specyfic rules
-<<<<<<< HEAD
+    "SLOT", # flake8-slots
     "T20", # flake8-print
-=======
-    "SLOT", # flake8-slots
->>>>>>> bdfac3c3
 ]
 ignore = [
     "E501", "TCH001", "TCH002", "TCH003",
