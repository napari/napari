[build-system]
requires = [
  "setuptools >= 69",
  "setuptools_scm[toml]>=8"
]
build-backend = "setuptools.build_meta"

[project]
name = "napari"
description = "n-dimensional array viewer in Python"
authors = [
    { name = "napari team", email = "napari-steering-council@googlegroups.com" },
]
classifiers = [
    "Development Status :: 3 - Alpha",
    "Environment :: X11 Applications :: Qt",
    "Intended Audience :: Education",
    "Intended Audience :: Science/Research",
    "License :: OSI Approved :: BSD License",
    "Programming Language :: C",
    "Programming Language :: Python",
    "Programming Language :: Python :: 3 :: Only",
    "Programming Language :: Python :: 3.10",
    "Programming Language :: Python :: 3.11",
    "Programming Language :: Python :: 3.12",
    "Programming Language :: Python :: 3.13",
    "Topic :: Scientific/Engineering",
    "Topic :: Scientific/Engineering :: Visualization",
    "Topic :: Scientific/Engineering :: Information Analysis",
    "Topic :: Scientific/Engineering :: Bio-Informatics",
    "Topic :: Utilities",
    "Operating System :: Microsoft :: Windows",
    "Operating System :: POSIX",
    "Operating System :: Unix",
    "Operating System :: MacOS",
]
requires-python = ">=3.10"
dependencies = [
    "appdirs>=1.4.4",
    "app-model>=0.3.0,<0.4.0",
    "cachey>=0.2.1",
    "certifi>=2018.1.18",
    "dask[array]>=2021.10.0",
    "imageio>=2.20,!=2.22.1",
    "jsonschema>=3.2.0",
    "lazy_loader>=0.3",
    "magicgui>=0.7.0",
    "napari-console>=0.1.1",
    "napari-plugin-engine>=0.1.9",
    "napari-svg>=0.1.8",
    "npe2>=0.7.8",
    "numpy>=1.24.2",
    "numpydoc>=1.0.0",
    "pandas>=1.3.3",
    "Pillow>=9.0",
    "pint>=0.17",
    "psutil>=5.9.0",
    "psygnal>=0.10.0",
    "pydantic>=2.2.0",
    "pygments>=2.6.0",
    "PyOpenGL>=3.1.5",
    "pywin32 ; platform_system == 'Windows'",
    "PyYAML>=6.0",
    "qtpy>=2.3.1",
    "scikit-image[data]>=0.19.1",
    "scipy>=1.10.1",
    "superqt>=0.7.3",
    "tifffile>=2022.7.28",
    "toolz>=0.11.0",
    "tqdm>=4.56.0",
    "typing_extensions>=4.6.1",
    "vispy>=0.15.0,<0.16",
    "wrapt>=1.13.3",
]
dynamic = [
    "version",
]

[project.license]
text = "BSD 3-Clause"

[project.readme]
file = "README.md"
content-type = "text/markdown"

[project.urls]
Homepage = "https://napari.org"
Download = "https://github.com/napari/napari"
"Bug Tracker" = "https://github.com/napari/napari/issues"
Documentation = "https://napari.org"
"Source Code" = "https://github.com/napari/napari"

[project.optional-dependencies]
pyside2 = [
    "PySide2>=5.15.1 ; python_version < '3.11' and platform_machine != 'arm64'",
]
pyside6_experimental = [
    "PySide6 < 6.5 ; python_version < '3.12'"
]
pyqt6 = [
    "PyQt6 > 6.5",
    "PyQt6 != 6.6.1 ; platform_system == 'Darwin'"
]
pyside = [
    "napari[pyside2]"
]
pyqt5 = [
    "PyQt5>=5.15.8",
    "pyqt5-qt5<=5.15.2; sys_platform == 'Windows'",  # 5.15.2 is latest to build on Windows, required for `uv add` compatability as of uv 0.6.9
]
pyqt = [
    "napari[pyqt5]"
]
qt = [
    "napari[pyqt]"
]
all = [
    "napari[pyqt,optional]"
]
optional-base = [
    "zarr>=2.12.0", # needed by `builtins` (dask.array.from_zarr) to open zarr
<<<<<<< HEAD
    "PartSegCore-compiled-backend >= 0.15.4",
=======
    "napari-plugin-manager >=0.1.3, <0.2.0",
]
optional-numba = [
    "numba>=0.57.1",
]
optional = [
    "napari[optional-base,optional-numba,bermuda]",
    "triangle",
]
bermuda = [
    "bermuda>=0.1.4",
]
partsegcore = [
    "PartSegCore-compiled-backend>=0.15.11",
]
all_optional = [
    "napari[optional,partsegcore]"
>>>>>>> 4104e621
]
testing = [
    "napari[gallery]",
    "babel>=2.9.0",
    "fsspec>=2023.10.0",
    "hypothesis>=6.8.0",
    "lxml[html_clean]>5",
    "matplotlib >= 3.6.1",
    "pooch>=1.6.0",
    "coverage>7",
    "docstring_parser>=0.15",
    "pretend>=1.0.9",
    "pyautogui>=0.9.54",
    "pytest-qt>=4.3.1",
    "pytest-pretty>=1.1.0",
    "pytest>=8.3.5",
    "tensorstore>=0.1.32",
    "virtualenv>=20.17",
    "xarray>=0.16.2",
    "IPython>=7.25.0",
    "qtconsole>=4.5.1",
    "rich>=12.0.0",
    "napari[optional-base]",
]
testing_extra = [
    "torch>=1.10.2",
]
# needed for gallery examples
gallery = [
    "glasbey",
    "zarr",
    "dask[array,distributed]",
    "matplotlib",
    "pooch",
    "nilearn",
    "xarray",
    "h5netcdf",
]
# needed to build docs
docs = [
    "napari[gallery]",
    "sphinx<8",
    "sphinx-autobuild",
    "sphinx-tabs",
    "sphinx-tags",
    "sphinx-design",
    "sphinx-external-toc",
    "sphinx-favicon>=1.0",
    "sphinx-copybutton",
    "sphinx-gallery",
    "sphinx_autodoc_typehints==1.12.0",
    "sphinxcontrib-mermaid>=1.0.0",
    "sphinxext-opengraph[social-cards]",
    "myst-nb",
    "napari-sphinx-theme>=0.3.0",
    "matplotlib",
    "lxml[html_clean]>5",
    "imageio-ffmpeg",
    "pydeps",
    "seedir",
    # triangle and bermuda needed for docs/guides/triangulation.md
    "triangle",
    "bermuda>=0.1.4",
    "pytest",
    "linkify-it-py",
]
release = [
    "PyGithub>=1.46",
    "twine>=3.1.1",
    "gitpython>=3.1.0",
    "requests-cache>=0.9.2",
]
dev = [
    "ruff",
    "check-manifest>=0.42",
    "pre-commit>=2.9.0",
    "pydantic",
    "python-dotenv",
    "tox",
    "tox-min-req",
    "napari[testing]",
]
build = [
    "ruff",
    "pyqt5",
]

[project.entry-points.pytest11]
napari = "napari.utils._testsupport"

[project.entry-points."napari.manifest"]
napari_builtins = "napari_builtins:builtins.yaml"

[project.scripts]
napari = "napari.__main__:main"

[tool.setuptools]
zip-safe = false
include-package-data = true
license-files = [
    "LICENSE",
]

[tool.setuptools.packages.find]
where = [
    "src",
]
namespaces = false

[tool.setuptools.package-data]
"*" = [
    "*.pyi",
]
napari_builtins = [
    "builtins.yaml",
]


[tool.setuptools_scm]
write_to = "src/napari/_version.py"
fallback_version = "0.6.0.nogit"

[tool.check-manifest]
ignore = [
  ".cirrus.yml",
  ".pre-commit-config.yaml",
  "asv.conf.json",
  "codecov.yml",
  "Makefile",
  "src/napari/_version.py",  # added during build by setuptools_scm
  "tools/minreq.py",
  "tox.ini",
  "src/napari/_qt/qt_resources/_qt_resources_*.py",
  "*.pyi",  # added by make typestubs
  "binder/*",
  ".env_sample",
  ".devcontainer/*",
  "src/napari/resources/icons/_themes/*/*.svg"
]

[tool.ruff]
line-length = 79
exclude = [
    ".bzr",
    ".direnv",
    ".eggs",
    ".git",
    ".mypy_cache",
    ".pants.d",
    ".ruff_cache",
    ".svn",
    ".tox",
    ".venv",
    "__pypackages__",
    "_build",
    "buck-out",
    "build",
    "dist",
    "node_modules",
    "venv",
    "*vendored*",
    "*_vendor*",
]

fix = true

[tool.ruff.format]
quote-style = "single"

[tool.ruff.lint]
select = [
    "E", "F", "W", #flake8
    "UP", # pyupgrade
    "I", # isort
    "YTT", #flake8-2020
    "TC", # flake8-type-checing
    "BLE", # flake8-blind-exception
    "B", # flake8-bugbear
    "A", # flake8-builtins
    "C4", # flake8-comprehensions
    "ISC", # flake8-implicit-str-concat
    "G", # flake8-logging-format
    "PIE", # flake8-pie
    "COM", # flake8-commas
    "SIM", # flake8-simplify
    "INP", # flake8-no-pep420
    "PYI", # flake8-pyi
    "Q", # flake8-quotes
    "RSE", # flake8-raise
    "RET", # flake8-return
    "TID",  # flake8-tidy-imports # replace absolutify import
    "TRY", # tryceratops
    "ICN", # flake8-import-conventions
    "RUF", # ruff specyfic rules
    "NPY201", # checks compatibility with numpy version 2.0
    "ASYNC", # flake8-async
    "EXE", # flake8-executable
    "FA", # flake8-future-annotations
    "LOG", # flake8-logging
    "SLOT", # flake8-slots
    "PT", # flake8-pytest-style
    "T20", # flake8-print
]
ignore = [
    "E501", "TC001", "TC002", "TC003",
    "A003", # flake8-builtins - we have class attributes violating these rule
    "COM812", # flake8-commas - we don't like adding comma on single line of arguments
    "COM819", # conflicts with ruff-format
    "SIM117", # flake8-simplify - we some of merged with statements are not looking great with black, reanble after drop python 3.9
    "RET504", # not fixed yet https://github.com/charliermarsh/ruff/issues/2950
    "TRY003", # require implement multiple exception class
    "RUF005", # problem with numpy compatybility, see https://github.com/charliermarsh/ruff/issues/2142#issuecomment-1451038741
    "B028", # need to be fixed
    "PYI015", # it produces bad looking files (@jni opinion)
    "W191", "Q000", "Q001", "Q002", "Q003", "ISC001", # https://docs.astral.sh/ruff/formatter/#conflicting-lint-rules
    "UP007", # temporary disable migrtion form Union[X, Y] to X | Y
    "TC006", # put types in quotes in typing.cast
]

[tool.ruff.lint.per-file-ignores]
"src/napari/_vispy/__init__.py" = ["E402"]
"**/_tests/*.py" = ["B011", "INP001", "TRY301", "B018", "RUF012"]
"src/napari/utils/_testsupport.py" = ["B011"]
"tools/validate_strings.py" = ["F401"]
"tools/**" = ["INP001", "T20", "LOG015"]
"examples/**" = ["ICN001", "INP001", "T20", "LOG015"]
"**/vendored/**" = ["TID"]
"src/napari/benchmarks/**" = ["RUF012", "TID252"]

[tool.ruff.lint.flake8-builtins]
builtins-allowed-modules = ["io", "types", "threading"]

[tool.ruff.lint.pyupgrade]
keep-runtime-typing = true

[tool.ruff.lint.flake8-quotes]
docstring-quotes = "double"
inline-quotes = "single"
multiline-quotes = "double"

[tool.ruff.lint.flake8-tidy-imports]
# Disallow all relative imports.
ban-relative-imports = "all"

[tool.ruff.lint.isort]
known-first-party=['napari']
combine-as-imports = true

[tool.ruff.lint.flake8-import-conventions]
[tool.ruff.lint.flake8-import-conventions.extend-aliases]
# Declare a custom alias for the `matplotlib` module.
"dask.array" = "da"
xarray = "xr"

[tool.pytest.ini_options]
# These follow standard library warnings filters syntax.  See more here:
# https://docs.python.org/3/library/warnings.html#describing-warning-filters
addopts = ["--maxfail=5",  "--durations=10",  "-ra", "--strict-markers", "--strict-config"]
console_output_style = "count"
minversion = "8"
# log_cli_level = "INFO"
xfail_strict = true
testpaths = ["napari", "napari_builtins"]
#pythonpath = "src"


# NOTE: only put things that will never change in here.
# napari deprecation and future warnings should NOT go in here.
# instead... assert the warning with `pytest.warns()` in the relevant test,
# That way we can clean them up when no longer necessary
filterwarnings = [
  "error:::napari", # turn warnings from napari into errors
  "error:::test_.*", # turn warnings in our own tests into errors
  "default:::napari.+vendored.+",  # just print warnings inside vendored modules
  "ignore::DeprecationWarning:shibokensupport",
  "ignore::DeprecationWarning:ipykernel",
  "ignore::DeprecationWarning:tensorstore",
  "ignore:Accessing zmq Socket:DeprecationWarning:jupyter_client",
  "ignore:pythonw executable not found:UserWarning:",
  "ignore:data shape .* exceeds GL_MAX_TEXTURE_SIZE:UserWarning",
  "ignore:For best performance with Dask arrays in napari:UserWarning:",
  "ignore:numpy.ufunc size changed:RuntimeWarning",
  "ignore:Multiscale rendering is only supported in 2D. In 3D, only the lowest resolution scale is displayed",
  "ignore:Alternative shading modes are only available in 3D, defaulting to none",
  "ignore:distutils Version classes are deprecated::",
  "ignore:There is no current event loop:DeprecationWarning:",
  "ignore:(?s).*Pyarrow will become a required dependency of pandas:DeprecationWarning",  # pandas pyarrow (pandas<3.0),
  # TODO: remove once xarray is updated to avoid this warning
  # https://github.com/pydata/xarray/blame/b1f3fea467f9387ed35c221205a70524f4caa18b/pyproject.toml#L333-L334
  # https://github.com/pydata/xarray/pull/8939
  "ignore:__array__ implementation doesn't accept a copy keyword, so passing copy=False failed.",
  "ignore:pkg_resources is deprecated",
  "ignore:Deprecated call to `pkg_resources.declare_namespace",
  "ignore:Use Group.create_array instead."
]
markers = [
    "examples: Test of examples",
    "disable_qthread_start: Disable thread start in this Test",
    "disable_qthread_pool_start: Disable strarting QRunnable using QThreadPool start in this Test",
    "disable_qtimer_start: Disable timer start in this Test",
    "disable_qanimation_start: Disable animation start in this Test",
    "enable_console: Don't mock the IPython console (in QtConsole) in this Test",
    # mark slow tests, so they can be skipped using: pytest -m "not slow"
    "slow: mark a test as slow",
    "key_bindings: Test of keybindings",
]

[tool.mypy]
files = "napari"
# This file triggers an internal mypy error, so exclude collection
# TODO: fix this
exclude = "src/napari/utils/events/_tests/test_evented_model\\.py"
plugins =  "pydantic.mypy"
ignore_missing_imports = true
hide_error_codes = false
warn_redundant_casts = true
disallow_incomplete_defs = true
disallow_untyped_calls = true
disallow_untyped_defs = true
warn_unused_ignores = true
check_untyped_defs = true
no_implicit_optional = true
disable_error_code = [
  # See discussion at https://github.com/python/mypy/issues/2427;
  # mypy cannot run type checking on method assignment, but we use
  # that in several places, so ignore the error
  'method-assign'
]
# see `$ qtpy mypy-args` and qtpy readme. This will be used by `tox -e mypy`
# to properly infer with PyQt6 installed
always_false=['PYSIDE6', 'PYSIDE2', 'PYQT5']
always_true=['PYQT6']


# gloabl ignore error
[[tool.mypy.overrides]]
module = [
  '*._tests.*',
  '*.experimental.*',
  '*._vendor.*',
  '*.benchmarks.*',
  'napari_builtins.*'
]
ignore_errors = true




# individual ignore error
# we should strive to remove those
# See https://github.com/napari/napari/issues/2751
# you can regenerate this list with the following command \047 is single quote.
# mypy napari | cut -f1 -d: | sort | uniq  | tr '/' '.'  | sed 's/\.py//' | awk '{ print "    \047" $0 "\047," }'
[[tool.mypy.overrides]]
module = [
    'napari._qt.code_syntax_highlight',
    'napari._qt.containers._base_item_model',
    'napari._qt.containers._base_item_view',
    'napari._qt.containers._layer_delegate',
    'napari._qt.containers.qt_axis_model',
    'napari._qt.containers.qt_layer_model',
    'napari._qt.containers.qt_list_model',
    'napari._qt.containers.qt_list_view',
    'napari._qt.containers.qt_tree_model',
    'napari._qt.containers.qt_tree_view',
    'napari._qt.dialogs.confirm_close_dialog',
    'napari._qt.dialogs.preferences_dialog',
    'napari._qt.dialogs.qt_about',
    'napari._qt.dialogs.qt_activity_dialog',
    'napari._qt.dialogs.qt_modal',
    'napari._qt.dialogs.qt_notification',
    'napari._qt.dialogs.qt_package_installer',
    'napari._qt.dialogs.qt_plugin_dialog',
    'napari._qt.dialogs.qt_plugin_report',
    'napari._qt.dialogs.qt_reader_dialog',
    'napari._qt.dialogs.screenshot_dialog',
    'napari._qt.experimental.qt_chunk_receiver',
    'napari._qt.experimental.qt_poll',
    'napari._qt.layer_controls.qt_colormap_combobox',
    'napari._qt.layer_controls.qt_image_controls',
    'napari._qt.layer_controls.qt_image_controls_base',
    'napari._qt.layer_controls.qt_labels_controls',
    'napari._qt.layer_controls.qt_layer_controls_base',
    'napari._qt.layer_controls.qt_layer_controls_container',
    'napari._qt.layer_controls.qt_points_controls',
    'napari._qt.layer_controls.qt_shapes_controls',
    'napari._qt.layer_controls.qt_surface_controls',
    'napari._qt.layer_controls.qt_tracks_controls',
    'napari._qt.layer_controls.qt_vectors_controls',
    'napari._qt.menus._util',
    'napari._qt.menus.file_menu',
    'napari._qt.perf.qt_event_tracing',
    'napari._qt.perf.qt_performance',
    'napari._qt.qt_event_filters',
    'napari._qt.qt_event_loop',
    'napari._qt.qt_main_window',
    'napari._qt.qt_resources._svg',
    'napari._qt.qt_viewer',
    'napari._qt.qthreading',
    'napari._qt.utils',
    'napari._qt.widgets._slider_compat',
    'napari._qt.widgets.qt_color_swatch',
    'napari._qt.widgets.qt_dict_table',
    'napari._qt.widgets.qt_dims',
    'napari._qt.widgets.qt_dims_slider',
    'napari._qt.widgets.qt_dims_sorter',
    'napari._qt.widgets.qt_extension2reader',
    'napari._qt.widgets.qt_font_size',
    'napari._qt.widgets.qt_highlight_preview',
    'napari._qt.widgets.qt_keyboard_settings',
    'napari._qt.widgets.qt_logger',
    'napari._qt.widgets.qt_message_popup',
    'napari._qt.widgets.qt_mode_buttons',
    'napari._qt.widgets.qt_plugin_sorter',
    'napari._qt.widgets.qt_progress_bar',
    'napari._qt.widgets.qt_range_slider_popup',
    'napari._qt.widgets.qt_scrollbar',
    'napari._qt.widgets.qt_size_preview',
    'napari._qt.widgets.qt_spinbox',
    'napari._qt.widgets.qt_splash_screen',
    'napari._qt.widgets.qt_theme_sample',
    'napari._qt.widgets.qt_tooltip',
    'napari._qt.widgets.qt_viewer_buttons',
    'napari._qt.widgets.qt_viewer_dock_widget',
    'napari._qt.widgets.qt_viewer_status_bar',
    'napari._qt.widgets.qt_welcome',
    'napari._vispy.canvas',
    'napari._vispy.experimental.texture_atlas',
    'napari._vispy.experimental.tile_set',
    'napari._vispy.experimental.tiled_image_visual',
    'napari._vispy.experimental.vispy_tiled_image_layer',
    'napari._vispy.overlays.base',
    'napari._vispy.utils.cursor',
    'napari.components.layerlist',
    'napari.layers._layer_actions',
    'napari.layers._multiscale_data',
    'napari.layers.intensity_mixin',
    'napari.layers.points._points_key_bindings',
    'napari.layers.points._points_utils',
    'napari.layers.points.points',
    'napari.layers.shapes._shapes_mouse_bindings',
    'napari.layers.shapes.shapes',
    'napari.layers.utils.color_encoding',
    'napari.layers.utils.color_manager',
    'napari.layers.utils.stack_utils',
    'napari.layers.utils.string_encoding',
    'napari.layers.utils.style_encoding',
    'napari.layers.utils.text_manager',
    'napari.utils._magicgui',
    'napari.utils._testsupport',
    'napari.utils._tracebacks',
    'napari.utils.action_manager',
    'napari.utils.events.containers._evented_dict',
    'napari.utils.events.containers._evented_list',
    'napari.utils.events.containers._nested_list',
    'napari.utils.events.custom_types',
    'napari.utils.events.debugging',
    'napari.utils.events.event',
    'napari.utils.events.evented_model',
    'napari.utils.interactions',
    'napari.utils.key_bindings',
    'napari.utils.mouse_bindings',
    'napari.utils.progress',
    'napari.utils.shortcuts',
    'napari.utils.stubgen',
    'napari.utils.transforms.transforms',
    'napari.utils.tree.group',
    'napari.view_layers',
    'napari._app_model.injection._processors',
]
ignore_errors = true

[[tool.mypy.overrides]]
module = [
    "napari.settings",
    "napari.settings._yaml",
    "napari.plugins.exceptions",
    "napari._app_model.actions._toggle_action",
    "napari._vispy.filters.tracks",
    "napari._vispy.utils.text",
    "napari._vispy.utils.visual",
    "napari._vispy.visuals.clipping_planes_mixin",
    "napari._vispy.visuals.markers",
    "napari._vispy.visuals.surface",
    "napari.layers.shapes._shapes_models.path",
    "napari.layers.shapes._shapes_models.polygon",
    "napari.layers.shapes._shapes_models._polygon_base",
    "napari.layers.shapes._shapes_models.ellipse",
    "napari.layers.shapes._shapes_models.line",
    "napari.layers.shapes._shapes_models.rectangle",
    "napari.layers.shapes._shapes_models.shape",
    "napari.resources._icons",
    "napari.utils.color",
    "napari.utils.events.containers._dict",
    "napari.utils.events.event_utils",
    "napari.utils.migrations",
    "napari.utils.validators",
    "napari.window"
]
disallow_incomplete_defs = false
disallow_untyped_defs = false

[[tool.mypy.overrides]]
module = [
    "napari._event_loop",
    "napari._vispy.utils.quaternion",
    "napari._vispy.visuals.bounding_box",
    "napari._vispy.visuals.image",
    "napari._vispy.visuals.interaction_box",
    "napari._vispy.visuals.points",
    "napari._vispy.visuals.scale_bar",
    "napari.components._layer_slicer",
    "napari.components._viewer_mouse_bindings",
    "napari.components.overlays.base",
    "napari.components.overlays.interaction_box",
    "napari.utils.colormaps.categorical_colormap_utils",
]
disallow_untyped_defs = false

[[tool.mypy.overrides]]
module = [
    "napari.components.viewer_model",
    "napari.settings._fields",
    "napari.settings._migrations",
    "napari.settings._base",
    "napari.types",
    "napari.plugins._npe2",
    "napari.settings._napari_settings",
    "napari.plugins._plugin_manager",
    "napari.plugins.utils",
    "napari._qt._qapp_model.qactions._file",
    "napari._qt._qapp_model.qactions._help",
    "napari._qt._qapp_model.qactions._view",
    "napari._vispy.camera",
    "napari._vispy.layers.image",
    "napari._vispy.layers.scalar_field",
    "napari._vispy.layers.tracks",
    "napari._vispy.layers.vectors",
    "napari._vispy.overlays.axes",
    "napari._vispy.overlays.interaction_box",
    "napari._vispy.overlays.labels_polygon",
    "napari._vispy.overlays.scale_bar",
    "napari._vispy.overlays.text",
    "napari.layers.labels._labels_key_bindings",
    "napari.layers.utils._slice_input",
    "napari.utils._register",
    "napari.utils.colormaps.categorical_colormap",
    "napari.utils.colormaps.standardize_color",
    "napari.utils.geometry",
    "napari.utils.io",
    "napari.utils.notebook_display",
    "napari.utils.transforms.transform_utils",
    "napari.utils.translations",
    "napari.utils.tree.node",
    "napari.viewer",
    "napari.layers.shapes._shape_list",
    "napari.layers.vectors.vectors",
]
disallow_incomplete_defs = false
disallow_untyped_calls = false
disallow_untyped_defs = false

[[tool.mypy.overrides]]
module = [
    "napari.plugins",
    "napari._vispy.layers.base",
    "napari._vispy.visuals.axes",
    "napari.layers.labels._labels_mouse_bindings",
    "napari.layers.utils.color_manager_utils",
    "napari.utils.colormaps.vendored._cm",
    "napari.utils.colormaps.vendored.cm",
    "napari.utils.status_messages",
    "napari.layers.shapes._shapes_utils"
]
disallow_untyped_calls = false
disallow_untyped_defs = false

[[tool.mypy.overrides]]
module = [
    "napari._app_model._app",
    "napari.utils.theme",
]
disallow_incomplete_defs = false
disallow_untyped_calls = false
disallow_untyped_defs = false
warn_unused_ignores = false

[[tool.mypy.overrides]]
module = [
    "napari._app_model.context._context",
    "napari._qt.containers._factory"
]
disallow_incomplete_defs = false
disallow_untyped_defs = false
warn_unused_ignores = false

[[tool.mypy.overrides]]
module = [
    "napari._qt.menus.plugins_menu",
    "napari._vispy.layers.labels",
    "napari._vispy.layers.points",
    "napari._vispy.layers.shapes",
    "napari._vispy.layers.surface",
    "napari.components._viewer_key_bindings",
    "napari.layers.labels.labels",
    "napari.layers.surface.surface",
    "napari.layers.tracks.tracks",
    "napari.layers.utils.layer_utils",
    "napari.utils._dtype",
    "napari.utils.colormaps.colormap_utils",
    "napari.utils.misc",
]
check_untyped_defs = false
disallow_incomplete_defs = false
disallow_untyped_calls = false
disallow_untyped_defs = false

[[tool.mypy.overrides]]
module = [
    "napari.components.camera",
    "napari.components.dims",
    "napari.conftest",
    "napari.layers.labels._labels_utils",
    "napari.layers.points._points_mouse_bindings",
    "napari.utils.colormaps.colormap",
    "napari.utils.notifications",
]
check_untyped_defs = false
disallow_incomplete_defs = false
disallow_untyped_defs = false

[[tool.mypy.overrides]]
module = [
    "napari.utils.events.containers._typed",
]
check_untyped_defs = false
disallow_incomplete_defs = false
disallow_untyped_calls = false
disallow_untyped_defs = false
warn_unused_ignores = false

[[tool.mypy.overrides]]
module = [
    "napari.__main__",
    "napari.utils.colormaps.vendored.colors",
    "napari.layers.image.image",
    "napari.layers._scalar_field.scalar_field",
]
check_untyped_defs = false
disallow_untyped_calls = false
disallow_untyped_defs = false

[[tool.mypy.overrides]]
module = [
    "napari._app_model.context._layerlist_context",
    "napari.components.overlays.labels_polygon",
    "napari.plugins.io",
    "napari.utils.colormaps.vendored._cm_listed"
]
disallow_untyped_calls = false

[[tool.mypy.overrides]]
module = [
    "napari._qt.containers.qt_layer_list",
    "napari.layers.base.base"
]
check_untyped_defs = false
disallow_untyped_calls = false
disallow_untyped_defs = false
warn_unused_ignores = false

[[tool.mypy.overrides]]
module = [
    "napari._vispy.overlays.bounding_box",
    "napari._vispy.overlays.brush_circle",
    "napari.utils._test_utils",
]
check_untyped_defs = false
disallow_untyped_defs = false

[[tool.mypy.overrides]]
module = [
    "napari._pydantic_compat",
]
ignore_errors = true


[tool.coverage.report]
exclude_lines = [
    "pragma: no cover",
    "if TYPE_CHECKING:",
    "if typing.TYPE_CHECKING:",
    "raise NotImplementedError()",
    "except ImportError:",
    "^ +\\.\\.\\.$",
]

[tool.coverage.run]
omit = [
    "*/_vendor/*",
    "*/_version.py",
    "*/benchmarks/*",
    "napari/utils/indexing.py",
    "**/add_layer.py_tmpl",
    "*/.pytest_tmp/**",
]
source = [
    "src/napari",
    "src/napari_builtins",
    "napari",
    "napari_builtins",
]

[tool.coverage.paths]
source = [
    "src/napari/",
    "**/src/napari/",
    "**/.tox/*/lib/python*/site-packages/napari/",
    "**\\.tox\\*\\Lib\\site-packages\\napari",
]
builtins = [
    "src/napari_builtins/",
    "**/src/napari_builtins/",
    "**/.tox/*/lib/python*/site-packages/napari_builtins/",
    "**\\.tox\\*\\Lib\\site-packages\\napari_builtins",
]

[tool.importlinter]
root_package = "napari"
include_external_packages = true

[[tool.importlinter.contracts]]
name = "Forbid import PyQt and PySide"
type = "forbidden"
source_modules = "napari"
forbidden_modules = ["PyQt5", "PySide2", "PyQt6", "PySide6"]
ignore_imports = [
    "napari._qt -> PySide2",
    "napari.plugins._npe2 -> napari._qt._qplugins",
]

[[tool.importlinter.contracts]]
name = "Block import from qt module in napari.layers"
type = "layers"
layers = ["napari.qt","napari.layers"]
ignore_imports = [
    "napari.plugins._npe2 -> napari._qt._qplugins",
    # TODO: remove once npe1 deprecated
    "napari._qt.qt_main_window -> napari._qt._qplugins",
]

[[tool.importlinter.contracts]]
name = "Block import from qt module in napari.components"
type = "layers"
layers = ["napari.qt","napari.components"]
ignore_imports = [
    "napari.plugins._npe2 -> napari._qt._qplugins",
    # TODO: remove once npe1 deprecated
    "napari._qt.qt_main_window -> napari._qt._qplugins",
]<|MERGE_RESOLUTION|>--- conflicted
+++ resolved
@@ -119,9 +119,6 @@
 ]
 optional-base = [
     "zarr>=2.12.0", # needed by `builtins` (dask.array.from_zarr) to open zarr
-<<<<<<< HEAD
-    "PartSegCore-compiled-backend >= 0.15.4",
-=======
     "napari-plugin-manager >=0.1.3, <0.2.0",
 ]
 optional-numba = [
@@ -139,7 +136,6 @@
 ]
 all_optional = [
     "napari[optional,partsegcore]"
->>>>>>> 4104e621
 ]
 testing = [
     "napari[gallery]",
