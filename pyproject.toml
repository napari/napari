--- conflicted
+++ resolved
@@ -59,13 +59,9 @@
     "pint>=0.17",
     "psutil>=5.9.0",
     "psygnal>=0.14.2",
-<<<<<<< HEAD
-    "pydantic>=2.2.0",
+    "pydantic>=2.7.0",
     "pydantic-extra-types",
     "pydantic-settings",
-=======
-    "pydantic>=2.7.0",
->>>>>>> f22e1c04
     "pygments>=2.6.0",
     "PyOpenGL>=3.1.5",
     "pywin32 ; platform_system == 'Windows'",
