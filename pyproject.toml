--- conflicted
+++ resolved
@@ -64,11 +64,7 @@
     "qtpy>=2.3.1",
     "scikit-image[data]>=0.19.1",
     "scipy>=1.10.1",
-<<<<<<< HEAD
     "superqt>=0.7.4",
-=======
-    "superqt>=0.7.3",
->>>>>>> 2ea12625
     "tifffile>=2022.7.28",
     "toolz>=0.11.0",
     "tqdm>=4.56.0",
