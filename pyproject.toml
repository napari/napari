--- conflicted
+++ resolved
@@ -1,12 +1,7 @@
 [build-system]
 requires = [
-<<<<<<< HEAD
-  "setuptools >= 56",
-  "setuptools_scm[toml]>=3.4"
-=======
   "setuptools >= 69",
   "setuptools_scm[toml]>=8"
->>>>>>> 3f2e58a0
 ]
 build-backend = "setuptools.build_meta"
 
