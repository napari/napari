--- conflicted
+++ resolved
@@ -1,10 +1,7 @@
 from __future__ import annotations
 
-<<<<<<< HEAD
-=======
 import inspect
 from pathlib import Path
->>>>>>> d2b5a2c5
 from typing import Any
 
 from psutil import virtual_memory
