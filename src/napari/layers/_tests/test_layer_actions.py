import numpy as np
import pint
import pytest
import zarr

from napari.components.layerlist import LayerList
from napari.layers import Image, Labels, Points, Shapes
from napari.layers._layer_actions import (
    _convert,
    _convert_dtype,
    _duplicate_layer,
    _hide_selected,
    _hide_unselected,
    _link_selected_layers,
    _merge_stack,
    _project,
    _show_selected,
    _show_unselected,
    _split_rgb,
    _split_stack,
    _toggle_visibility,
)

REG = pint.get_application_registry()


def test_split_stack():
    layer_list = LayerList()
    layer_list.append(Image(np.random.rand(8, 8, 8)))
    assert len(layer_list) == 1

    layer_list.selection.active = layer_list[0]
    _split_stack(layer_list)
    assert len(layer_list) == 8

    for idx in range(8):
        assert layer_list[idx].data.shape == (8, 8)


def test_split_rgb():
    layer_list = LayerList()
    layer_list.append(Image(np.random.random((48, 48, 3))))
    assert len(layer_list) == 1
    assert layer_list[0].rgb is True

    layer_list.selection.active = layer_list[0]
    _split_rgb(layer_list)
    assert len(layer_list) == 3

    for idx in range(3):
        assert layer_list[idx].data.shape == (48, 48)


def test_merge_stack():
    layer_list = LayerList()
    layer_list.append(Image(np.random.rand(8, 8)))
    layer_list.append(Image(np.random.rand(8, 8)))
    assert len(layer_list) == 2

    layer_list.selection.active = layer_list[0]
    layer_list.selection.add(layer_list[1])
    _merge_stack(layer_list)
    assert len(layer_list) == 1
    assert layer_list[0].data.shape == (2, 8, 8)


def test_merge_stack_rgb():
    layer_list = LayerList()
    layer_list.append(Image(np.random.rand(8, 8)))
    layer_list.append(Image(np.random.rand(8, 8)))
    layer_list.append(Image(np.random.rand(8, 8)))
    assert len(layer_list) == 3

    layer_list.selection.active = layer_list[0]
    layer_list.selection.add(layer_list[1])
    layer_list.selection.add(layer_list[2])

    # check that without R G B colormaps we warn
    with pytest.raises(ValueError, match='Missing colormap'):
        _merge_stack(layer_list, rgb=True)

    layer_list[0].colormap = 'red'
    layer_list[1].colormap = 'green'
    layer_list[2].colormap = 'blue'
    _merge_stack(layer_list, rgb=True)
    assert len(layer_list) == 1
    assert layer_list[0].data.shape == (8, 8, 3)
    assert layer_list[0].rgb is True


def test_toggle_visibility():
    """Test toggling visibility of a layer."""
    layer_list = LayerList()
    layer_list.append(Points([[0, 0]]))
    layer_list[0].visible = False

    layer_list.selection.active = layer_list[0]
    _toggle_visibility(layer_list)

    assert layer_list[0].visible is True


def test_toggle_visibility_with_linked_layers():
    """Test toggling visibility of a layer."""
    layer_list = LayerList()
    layer_list.append(Points([[0, 0]]))
    layer_list.append(Points([[0, 0]]))
    layer_list.append(Points([[0, 0]]))
    layer_list.append(Points([[0, 0]]))

    layer_list.selection.active = layer_list[0]
    layer_list.selection.add(layer_list[1])
    layer_list.selection.add(layer_list[2])

    _link_selected_layers(layer_list)

    layer_list[3].visible = False

    layer_list.selection.remove(layer_list[0])
    layer_list.selection.add(layer_list[3])

    _toggle_visibility(layer_list)

    assert layer_list[0].visible is False
    assert layer_list[1].visible is False
    assert layer_list[2].visible is False
    assert layer_list[3].visible is True


@pytest.mark.parametrize('layer_type', [Points, Shapes])
def test_duplicate_layers(layer_type):
    def _dummy():
        pass

    layer_list = LayerList()
    layer_list.append(layer_type([], name='test'))
    layer_list.selection.active = layer_list[0]
    layer_list[0].events.data.connect(_dummy)
    assert len(layer_list[0].events.data.callbacks) == 2
    assert len(layer_list) == 1
    _duplicate_layer(layer_list)
    assert len(layer_list) == 2
    assert layer_list[0].name == 'test'
    assert layer_list[1].name == 'test copy'
    assert layer_list[1].events.source is layer_list[1]
    assert (
        len(layer_list[1].events.data.callbacks) == 1
    )  # `events` Event Emitter
    assert layer_list[1].source.parent() is layer_list[0]


def test_hide_unselected_layers():
    layer_list = make_three_layer_layerlist()
    layer_list[0].visible = True
    layer_list[1].visible = True
    layer_list[2].visible = True

    layer_list.selection.active = layer_list[1]

    assert layer_list[0].visible is True
    assert layer_list[1].visible is True
    assert layer_list[2].visible is True

    _hide_unselected(layer_list)

    assert layer_list[0].visible is False
    assert layer_list[1].visible is True
    assert layer_list[2].visible is False


def test_show_unselected_layers():
    layer_list = make_three_layer_layerlist()
    layer_list[0].visible = False
    layer_list[1].visible = True
    layer_list[2].visible = True

    layer_list.selection.active = layer_list[1]

    assert layer_list[0].visible is False
    assert layer_list[1].visible is True
    assert layer_list[2].visible is True

    _show_unselected(layer_list)

    assert layer_list[0].visible is True
    assert layer_list[1].visible is True
    assert layer_list[2].visible is True


def test_hide_selected_layers():
    layer_list = make_three_layer_layerlist()
    layer_list[0].visible = False
    layer_list[1].visible = True
    layer_list[2].visible = True

    layer_list.selection.active = layer_list[0]
    layer_list.selection.add(layer_list[1])

    assert layer_list[0].visible is False
    assert layer_list[1].visible is True
    assert layer_list[2].visible is True

    _hide_selected(layer_list)

    assert layer_list[0].visible is False
    assert layer_list[1].visible is False
    assert layer_list[2].visible is True


def test_show_selected_layers():
    layer_list = make_three_layer_layerlist()
    layer_list[0].visible = False
    layer_list[1].visible = True
    layer_list[2].visible = True

    layer_list.selection.active = layer_list[0]
    layer_list.selection.add(layer_list[1])

    assert layer_list[0].visible is False
    assert layer_list[1].visible is True
    assert layer_list[2].visible is True

    _show_selected(layer_list)

    assert layer_list[0].visible is True
    assert layer_list[1].visible is True
    assert layer_list[2].visible is True


@pytest.mark.parametrize(
    'mode', ['max', 'min', 'std', 'sum', 'mean', 'median']
)
def test_projections(mode):
    ll = LayerList()
    ll.append(
        Image(
            np.random.rand(7, 8, 8),
            scale=(3, 2, 2),
            translate=(10, 5, 5),
            units=('nm', 'um', 'um'),
            axis_labels=('z', 'y', 'x'),
        )
    )
    assert len(ll) == 1
    assert ll[-1].data.ndim == 3
    _project(ll, mode=mode)
    assert len(ll) == 2
    # because keepdims = False
    assert ll[-1].data.shape == (8, 8)
    assert tuple(ll[-1].scale) == (2, 2)
    assert tuple(ll[-1].translate) == (5, 5)
    assert ll[-1].units == (REG.um, REG.um)
    assert ll[-1].axis_labels == ('y', 'x')


@pytest.mark.parametrize(
    'mode',
    ['int8', 'int16', 'int32', 'int64', 'uint8', 'uint16', 'uint32', 'uint64'],
)
def test_convert_dtype(mode):
    ll = LayerList()
    data = np.zeros((10, 10), dtype=np.int16)
    ll.append(Labels(data))
    assert ll[-1].data.dtype == np.int16

    data[5, 5] = 1000
    assert data[5, 5] == 1000
    if mode == 'int8' or mode == 'uint8':
        # label value 1000 is outside of the target data type range.
        with pytest.raises(AssertionError):
            _convert_dtype(ll, mode=mode)
        assert ll[-1].data.dtype == np.int16
    else:
        _convert_dtype(ll, mode=mode)
        assert ll[-1].data.dtype == np.dtype(mode)

    assert ll[-1].data[5, 5] == 1000
    assert ll[-1].data.flatten().sum() == 1000


@pytest.mark.parametrize(
    ('layer', 'type_'),
    [
        (Image(np.random.rand(10, 10)), 'labels'),
        (Image(np.array([[1.5, 2.5], [3.5, 4.5]])), 'labels'),
        (Image(np.array([[1, 2], [3, 4]], dtype=(int))), 'labels'),
        (
            Image(zarr.array([[1, 2], [3, 4]], dtype=(int), chunks=(1, 2))),
            'labels',
        ),
        (Labels(np.ones((10, 10), dtype=int)), 'image'),
        (Shapes([np.array([[0, 0], [0, 10], [10, 0], [10, 10]])]), 'labels'),
    ],
)
def test_convert_layer(layer, type_):
    ll = LayerList()
    layer.scale *= 1.5
    original_scale = layer.scale.copy()
    ll.append(layer)
    assert ll[0]._type_string != type_
    _convert(ll, type_)
    if isinstance(layer, Shapes) or (
        type_ == 'labels'
        and isinstance(layer, Image)
        and np.issubdtype(layer.data.dtype, float)
    ):
        assert ll[1]._type_string == type_
        assert np.array_equal(ll[1].scale, original_scale)
    else:
        assert (
            layer.data is ll[0].data
        )  # check array data not copied unnecessarily


def test_make_label_from_shape():
    """Tests that label shape matches the maximum extent of added shape."""
    ll = LayerList()
    # add an image
    layer = Image(np.random.rand(20, 20))
    ll.append(layer)
    # add a shape within the image
    ll.append(Shapes([np.array([[5, 5], [5, 25], [25, 5], [25, 25]])]))
    # Create a label based on the shape.
    _convert(ll, 'labels')

    # the label array should match the image (world) dimensions
<<<<<<< HEAD
    expected_label_array = np.array([[0., 0.], [25., 25.]])
=======
    expected_label_array = np.array([[0.0, 0.0], [19.0, 19.0]])
>>>>>>> 45954172
    assert np.array_equal(ll[2].extent.data, expected_label_array)


def test_make_label_from_shape_translated():
    """Tests that label shape for a translated image captures the translated canvas area.

    Does not cover affine.translate
    """
    ll = LayerList()
    # add an image
    layer = Image(np.random.rand(20, 20))
    layer.translate = (30, 30)
    ll.append(layer)
    # add a shape within the image
    ll.append(Shapes([np.array([[5, 5], [5, 25], [25, 5], [25, 25]])]))
    # Create a label based on the shape.
    _convert(ll, 'labels')

    # the label array should match the image (world) dimensions
    expected_label_array = np.array([[0., 0.], [49., 49.]])
    assert np.array_equal(ll[2].extent.data, expected_label_array)


def test_make_label_from_shape_scaled():
    """Tests that label shape for a translated image captures the translated canvas area.

    Does not cover affine.scale
    """
    ll = LayerList()
    # add an image
    layer = Image(np.random.rand(100, 100), scale=(5.0, 5.0))
    ll.append(layer)
    # add a shape within the image
    ll.append(Shapes([np.array([[5, 5], [5, 25], [25, 5], [25, 25]])], scale=(5.0, 5.0)))
    # Create a label based on the shape.
    _convert(ll, 'labels')
    # the label array should match the image (world) dimensions
    expected_label_data_shape = (100, 100)
    assert np.array_equal(ll[-1].data.shape, expected_label_data_shape)
    # multiply the last data index (99) by the scale (5)
    expected_label_world_extent = [495.0, 495.0]
    assert np.array_equal(ll[-1].extent.world[-1], expected_label_world_extent)


def test_convert_warns_with_projection_mode():
    # inplace
    ll = LayerList(
        [Image(np.random.rand(10, 10).astype(int), projection_mode='mean')]
    )
    with pytest.warns(UserWarning, match='projection mode'):
        _convert(ll, 'labels')
    assert isinstance(ll['Image'], Labels)
    # not inplace
    ll = LayerList([Image(np.random.rand(10, 10), projection_mode='mean')])
    with pytest.warns(UserWarning, match='projection mode'):
        _convert(ll, 'labels')
    assert isinstance(ll['Image [1]'], Labels)


def make_three_layer_layerlist():
    layer_list = LayerList()
    layer_list.append(Points([[0, 0]], name='test'))
    layer_list.append(Image(np.random.rand(8, 8, 8)))
    layer_list.append(Image(np.random.rand(8, 8, 8)))

    return layer_list<|MERGE_RESOLUTION|>--- conflicted
+++ resolved
@@ -324,11 +324,7 @@
     _convert(ll, 'labels')
 
     # the label array should match the image (world) dimensions
-<<<<<<< HEAD
-    expected_label_array = np.array([[0., 0.], [25., 25.]])
-=======
     expected_label_array = np.array([[0.0, 0.0], [19.0, 19.0]])
->>>>>>> 45954172
     assert np.array_equal(ll[2].extent.data, expected_label_array)
 
 
