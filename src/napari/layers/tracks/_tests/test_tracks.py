--- conflicted
+++ resolved
@@ -361,13 +361,8 @@
     track_0_indices = np.where(layer.data[:, 0] == 0)[0]
 
     # All connections for track 0 should be False when hide_finished_tracks is enabled
-<<<<<<< HEAD
     assert np.all(~ masked_connex[track_0_indices]) # all False
     
-=======
-    assert np.all(masked_connex[track_0_indices] == False)
-
->>>>>>> d62f6da6
     # Track 1 and 2 should still have their original connections (not finished)
     track_1_indices = np.where(layer.data[:, 0] == 1)[0]
     track_2_indices = np.where(layer.data[:, 0] == 2)[0]
@@ -390,17 +385,10 @@
     masked_connex_6 = layer.track_connex
 
     # Track 0 and 1 should be masked
-<<<<<<< HEAD
     assert np.all(~ masked_connex_6[track_0_indices]) # all False
     assert np.all(~ masked_connex_6[track_1_indices]) # all False
     
     # Track 2 should still have original connections  
-=======
-    assert np.all(masked_connex_6[track_0_indices] == False)
-    assert np.all(masked_connex_6[track_1_indices] == False)
-
-    # Track 2 should still have original connections
->>>>>>> d62f6da6
     np.testing.assert_array_equal(
         masked_connex_6[track_2_indices], original_connex[track_2_indices]
     )
@@ -415,13 +403,8 @@
     all_masked_connex = layer.track_connex
 
     # All tracks should be masked
-<<<<<<< HEAD
     assert np.all(~ all_masked_connex) # all False
     
-=======
-    assert np.all(all_masked_connex == False)
-
->>>>>>> d62f6da6
     # Test disabling hide_finished_tracks
     layer.hide_finished_tracks = False
     unmasked_connex = layer.track_connex
