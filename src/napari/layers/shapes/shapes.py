import warnings
from collections.abc import Callable, Iterable
from contextlib import contextmanager
from copy import copy, deepcopy
from itertools import cycle
from typing import (
    Any,
    ClassVar,
)

import numpy as np
import numpy.typing as npt
import pandas as pd
from vispy.color import get_color_names

from napari.layers.base import Layer, no_op
from napari.layers.base._base_constants import ActionType
from napari.layers.base._base_mouse_bindings import (
    highlight_box_handles,
    transform_with_box,
)
from napari.layers.shapes._accelerated_triangulate_dispatch import (
    warmup_numba_cache,
)
from napari.layers.shapes._shape_list import ShapeList
from napari.layers.shapes._shapes_constants import (
    Box,
    ColorMode,
    Mode,
    ShapeType,
    shape_classes,
)
from napari.layers.shapes._shapes_mouse_bindings import (
    _set_highlight,
    add_ellipse,
    add_line,
    add_path_polygon,
    add_path_polygon_lasso,
    add_rectangle,
    finish_drawing_shape,
    highlight,
    polygon_creating,
    select,
    vertex_insert,
    vertex_remove,
)
from napari.layers.shapes._shapes_utils import (
    create_box,
    extract_shape_type,
    get_default_shape_type,
    get_shape_ndim,
    number_of_shapes,
    rdp,
    validate_num_vertices,
)
from napari.layers.shapes.shape_types import BoxArray
from napari.layers.utils.color_manager_utils import (
    guess_continuous,
    map_property,
)
from napari.layers.utils.color_transformations import (
    normalize_and_broadcast_colors,
    transform_color_cycle,
    transform_color_with_defaults,
)
from napari.layers.utils.interactivity_utils import (
    nd_line_segment_to_displayed_data_ray,
)
from napari.layers.utils.layer_utils import _FeatureTable, _unique_element
from napari.layers.utils.text_manager import TextManager
from napari.settings import get_settings
from napari.utils.colormaps import Colormap, ValidColormapArg, ensure_colormap
from napari.utils.colormaps.colormap_utils import ColorType
from napari.utils.colormaps.standardize_color import (
    hex_to_name,
    rgb_to_hex,
    transform_color,
)
from napari.utils.events import Event
from napari.utils.events.custom_types import Array
from napari.utils.misc import ensure_iterable
from napari.utils.notifications import show_warning
from napari.utils.translations import trans

DEFAULT_COLOR_CYCLE = np.array([[1, 0, 1, 1], [0, 1, 0, 1]])


class Shapes(Layer):
    """Shapes layer.

    Parameters
    ----------
    data : list or array
        List of shape data, where each element is an (N, D) array of the
        N vertices of a shape in D dimensions. Can be an 3-dimensional
        array if each shape has the same number of vertices.
    ndim : int
        Number of dimensions for shapes. When data is not None, ndim must be D.
        An empty shapes layer can be instantiated with arbitrary ndim.
    affine : n-D array or napari.utils.transforms.Affine
        (N+1, N+1) affine transformation matrix in homogeneous coordinates.
        The first (N, N) entries correspond to a linear transform and
        the final column is a length N translation vector and a 1 or a napari
        `Affine` transform object. Applied as an extra transform on top of the
        provided scale, rotate, and shear values.
    axis_labels : tuple of str, optional
        Dimension names of the layer data.
        If not provided, axis_labels will be set to (..., 'axis -2', 'axis -1').
    blending : str
        One of a list of preset blending modes that determines how RGB and
        alpha values of the layer visual get mixed. Allowed values are
        {'opaque', 'translucent', and 'additive'}.
    cache : bool
        Whether slices of out-of-core datasets should be cached upon retrieval.
        Currently, this only applies to dask arrays.
    edge_color : str, array-like
        If string can be any color name recognized by vispy or hex value if
        starting with `#`. If array-like must be 1-dimensional array with 3
        or 4 elements. If a list is supplied it must be the same length as
        the length of `data` and each element will be applied to each shape
        otherwise the same value will be used for all shapes.
    edge_color_cycle : np.ndarray, list
        Cycle of colors (provided as string name, RGB, or RGBA) to map to edge_color if a
        categorical attribute is used color the vectors.
    edge_colormap : str, napari.utils.Colormap
        Colormap to set edge_color if a continuous attribute is used to set face_color.
    edge_contrast_limits : None, (float, float)
        clims for mapping the property to a color map. These are the min and max value
        of the specified property that are mapped to 0 and 1, respectively.
        The default value is None. If set the none, the clims will be set to
        (property.min(), property.max())
    edge_width : float or list
        Thickness of lines and edges. If a list is supplied it must be the
        same length as the length of `data` and each element will be
        applied to each shape otherwise the same value will be used for all
        shapes.
    experimental_clipping_planes : list of dicts, list of ClippingPlane, or ClippingPlaneList
        Each dict defines a clipping plane in 3D in data coordinates.
        Valid dictionary keys are {'position', 'normal', and 'enabled'}.
        Values on the negative side of the normal are discarded if the plane is enabled.
    face_color : str, array-like
        If string can be any color name recognized by vispy or hex value if
        starting with `#`. If array-like must be 1-dimensional array with 3
        or 4 elements. If a list is supplied it must be the same length as
        the length of `data` and each element will be applied to each shape
        otherwise the same value will be used for all shapes.
    face_color_cycle : np.ndarray, list
        Cycle of colors (provided as string name, RGB, or RGBA) to map to face_color if a
        categorical attribute is used color the vectors.
    face_colormap : str, napari.utils.Colormap
        Colormap to set face_color if a continuous attribute is used to set face_color.
    face_contrast_limits : None, (float, float)
        clims for mapping the property to a color map. These are the min and max value
        of the specified property that are mapped to 0 and 1, respectively.
        The default value is None. If set the none, the clims will be set to
        (property.min(), property.max())
    feature_defaults : dict[str, Any] or Dataframe-like
        The default value of each feature in a table with one row.
    features : dict[str, array-like] or Dataframe-like
        Features table where each row corresponds to a shape and each column
        is a feature.
    metadata : dict
        Layer metadata.
    name : str
        Name of the layer.
    opacity : float
        Opacity of the layer visual, between 0.0 and 1.0.
    projection_mode : str
        How data outside the viewed dimensions but inside the thick Dims slice will
        be projected onto the viewed dimenions.
    properties : dict {str: array (N,)}, DataFrame
        Properties for each shape. Each property should be an array of length N,
        where N is the number of shapes.
    property_choices : dict {str: array (N,)}
        possible values for each property.
    rotate : float, 3-tuple of float, or n-D array.
        If a float convert into a 2D rotation matrix using that value as an
        angle. If 3-tuple convert into a 3D rotation matrix, using a yaw,
        pitch, roll convention. Otherwise assume an nD rotation. Angles are
        assumed to be in degrees. They can be converted from radians with
        np.degrees if needed.
    scale : tuple of float
        Scale factors for the layer.
    shape_type : string or list
        String of shape shape_type, must be one of "{'line', 'rectangle',
        'ellipse', 'path', 'polygon'}". If a list is supplied it must be
        the same length as the length of `data` and each element will be
        applied to each shape otherwise the same value will be used for all
        shapes.
    shear : 1-D array or n-D array
        Either a vector of upper triangular values, or an nD shear matrix with
        ones along the main diagonal.
    text : str, dict
        Text to be displayed with the shapes. If text is set to a key in properties,
        the value of that property will be displayed. Multiple properties can be
        composed using f-string-like syntax (e.g., '{property_1}, {float_property:.2f}).
        A dictionary can be provided with keyword arguments to set the text values
        and display properties. See TextManager.__init__() for the valid keyword arguments.
        For example usage, see /napari/examples/add_shapes_with_text.py.
    translate : tuple of float
        Translation values for the layer.
    units : tuple of str or pint.Unit, optional
        Units of the layer data in world coordinates.
        If not provided, the default units are assumed to be pixels.
    visible : bool
        Whether the layer visual is currently being displayed.
    z_index : int or list
        Specifier of z order priority. Shapes with higher z order are
        displayed ontop of others. If a list is supplied it must be the
        same length as the length of `data` and each element will be
        applied to each shape otherwise the same value will be used for all
        shapes.

    Attributes
    ----------
    data : (N, ) list of array
        List of shape data, where each element is an (N, D) array of the
        N vertices of a shape in D dimensions.
    axis_labels : tuple of str
        Dimension names of the layer data.
    features : Dataframe-like
        Features table where each row corresponds to a shape and each column
        is a feature.
    feature_defaults : DataFrame-like
        Stores the default value of each feature in a table with one row.
    properties : dict {str: array (N,)}, DataFrame
        Properties for each shape. Each property should be an array of length N,
        where N is the number of shapes.
    text : str, dict
        Text to be displayed with the shapes. If text is set to a key in properties,
        the value of that property will be displayed. Multiple properties can be
        composed using f-string-like syntax (e.g., '{property_1}, {float_property:.2f}).
        For example usage, see /napari/examples/add_shapes_with_text.py.
    shape_type : (N, ) list of str
        Name of shape type for each shape.
    edge_color : str, array-like
        Color of the shape border. Numeric color values should be RGB(A).
    face_color : str, array-like
        Color of the shape face. Numeric color values should be RGB(A).
    edge_width : (N, ) list of float
        Edge width for each shape.
    z_index : (N, ) list of int
        z-index for each shape.
    current_edge_width : float
        Thickness of lines and edges of the next shape to be added or the
        currently selected shape.
    current_edge_color : str
        Color of the edge of the next shape to be added or the currently
        selected shape.
    current_face_color : str
        Color of the face of the next shape to be added or the currently
        selected shape.
    selected_data : set
        List of currently selected shapes.
    nshapes : int
        Total number of shapes.
    mode : Mode
        Interactive mode. The normal, default mode is PAN_ZOOM, which
        allows for normal interactivity with the canvas.

        The SELECT mode allows for entire shapes to be selected, moved and
        resized.

        The DIRECT mode allows for shapes to be selected and their individual
        vertices to be moved.

        The VERTEX_INSERT and VERTEX_REMOVE modes allow for individual
        vertices either to be added to or removed from shapes that are already
        selected. Note that shapes cannot be selected in this mode.

        The ADD_RECTANGLE, ADD_ELLIPSE, ADD_LINE, ADD_POLYLINE, ADD_PATH, and
        ADD_POLYGON modes all allow for their corresponding shape type to be
        added.
    units: tuple of pint.Unit
        Units of the layer data in world coordinates.

    Notes
    -----
    _data_dict : Dict of ShapeList
        Dictionary containing all the shape data indexed by slice tuple
    _data_view : ShapeList
        Object containing the currently viewed shape data.
    _selected_data_history : set
        Set of currently selected captured on press of <space>.
    _selected_data_stored : set
        Set of selected previously displayed. Used to prevent rerendering the
        same highlighted shapes when no data has changed.
    _selected_box : None | np.ndarray
        `None` if no shapes are selected, otherwise a 10x2 array of vertices of
        the interaction box. The first 8 points are the corners and midpoints
        of the box. The 9th point is the center of the box, and the last point
        is the location of the rotation handle that can be used to rotate the
        box.
    _drag_start : None | np.ndarray
        If a drag has been started and is in progress then a length 2 array of
        the initial coordinates of the drag. `None` otherwise.
    _drag_box : None | np.ndarray
        If a drag box is being created to select shapes then this is a 2x2
        array of the two extreme corners of the drag. `None` otherwise.
    _drag_box_stored : None | np.ndarray
        If a drag box is being created to select shapes then this is a 2x2
        array of the two extreme corners of the drag that have previously been
        rendered. `None` otherwise. Used to prevent rerendering the same
        drag box when no data has changed.
    _is_moving : bool
        Bool indicating if any shapes are currently being moved.
    _is_selecting : bool
        Bool indicating if a drag box is currently being created in order to
        select shapes.
    _is_creating : bool
        Bool indicating if any shapes are currently being created.
    _fixed_aspect : bool
        Bool indicating if aspect ratio of shapes should be preserved on
        resizing.
    _aspect_ratio : float
        Value of aspect ratio to be preserved if `_fixed_aspect` is `True`.
    _fixed_vertex : None | np.ndarray
        If a scaling or rotation is in progress then a length 2 array of the
        coordinates that are remaining fixed during the move. `None` otherwise.
    _fixed_index : int
        If a scaling or rotation is in progress then the index of the vertex of
        the bounding box that is remaining fixed during the move. `None`
        otherwise.
    _update_properties : bool
        Bool indicating if properties are to allowed to update the selected
        shapes when they are changed. Blocking this prevents circular loops
        when shapes are selected and the properties are changed based on that
        selection
    _allow_thumbnail_update : bool
        Flag set to true to allow the thumbnail to be updated. Blocking the thumbnail
        can be advantageous where responsiveness is critical.
    _clipboard : dict
        Dict of shape objects that are to be used during a copy and paste.
    _colors : list
        List of supported vispy color names.
    _vertex_size : float
        Size of the vertices of the shapes and bounding box in Canvas
        coordinates.
    _rotation_handle_length : float
        Length of the rotation handle of the bounding box in Canvas
        coordinates.
    _input_ndim : int
        Dimensions of shape data.
    _thumbnail_update_thresh : int
        If there are more than this number of shapes, the thumbnail
        won't update during interactive events
    """

    _modeclass = Mode
    _colors = get_color_names()
    _vertex_size = 10
    _rotation_handle_length = 20
    _highlight_color = (0, 0.6, 1)
    _highlight_width = 1.5

    _face_color_property: str
    _edge_color_property: str
    _face_color_cycle: npt.NDArray
    _edge_color_cycle: npt.NDArray
    _face_color_cycle_values: npt.NDArray
    _edge_color_cycle_values: npt.NDArray
    _face_color_mode: str
    _edge_color_mode: str

    # If more shapes are present then they are randomly subsampled
    # in the thumbnail
    _max_shapes_thumbnail = 100

    _drag_modes: ClassVar[dict[Mode, Callable[['Shapes', Event], Any]]] = {
        Mode.PAN_ZOOM: no_op,
        Mode.TRANSFORM: transform_with_box,
        Mode.SELECT: select,
        Mode.DIRECT: select,
        Mode.VERTEX_INSERT: vertex_insert,
        Mode.VERTEX_REMOVE: vertex_remove,
        Mode.ADD_RECTANGLE: add_rectangle,
        Mode.ADD_ELLIPSE: add_ellipse,
        Mode.ADD_LINE: add_line,
        Mode.ADD_PATH: add_path_polygon_lasso,
        Mode.ADD_POLYLINE: add_path_polygon,
        Mode.ADD_POLYGON: add_path_polygon,
        Mode.ADD_POLYGON_LASSO: add_path_polygon_lasso,
    }

    _move_modes: ClassVar[dict[Mode, Callable[['Shapes', Event], Any]]] = {
        Mode.PAN_ZOOM: no_op,
        Mode.TRANSFORM: highlight_box_handles,
        Mode.SELECT: highlight,
        Mode.DIRECT: highlight,
        Mode.VERTEX_INSERT: highlight,
        Mode.VERTEX_REMOVE: highlight,
        Mode.ADD_RECTANGLE: no_op,
        Mode.ADD_ELLIPSE: no_op,
        Mode.ADD_LINE: no_op,
        Mode.ADD_POLYLINE: polygon_creating,
        Mode.ADD_PATH: polygon_creating,
        Mode.ADD_POLYGON: polygon_creating,
        Mode.ADD_POLYGON_LASSO: polygon_creating,
    }

    _double_click_modes: ClassVar[
        dict[Mode, Callable[['Shapes', Event], Any]]
    ] = {
        Mode.PAN_ZOOM: no_op,
        Mode.TRANSFORM: no_op,
        Mode.SELECT: no_op,
        Mode.DIRECT: no_op,
        Mode.VERTEX_INSERT: no_op,
        Mode.VERTEX_REMOVE: no_op,
        Mode.ADD_RECTANGLE: no_op,
        Mode.ADD_ELLIPSE: no_op,
        Mode.ADD_LINE: no_op,
        Mode.ADD_PATH: no_op,
        Mode.ADD_POLYLINE: finish_drawing_shape,
        Mode.ADD_POLYGON: finish_drawing_shape,
        Mode.ADD_POLYGON_LASSO: no_op,
    }

    _cursor_modes: ClassVar[dict[Mode, str]] = {
        Mode.PAN_ZOOM: 'standard',
        Mode.TRANSFORM: 'standard',
        Mode.SELECT: 'pointing',
        Mode.DIRECT: 'pointing',
        Mode.VERTEX_INSERT: 'cross',
        Mode.VERTEX_REMOVE: 'cross',
        Mode.ADD_RECTANGLE: 'cross',
        Mode.ADD_ELLIPSE: 'cross',
        Mode.ADD_LINE: 'cross',
        Mode.ADD_POLYLINE: 'cross',
        Mode.ADD_PATH: 'cross',
        Mode.ADD_POLYGON: 'cross',
        Mode.ADD_POLYGON_LASSO: 'cross',
    }

    _interactive_modes: ClassVar[set[Mode]] = {
        Mode.PAN_ZOOM,
    }

    def __init__(
        self,
        data=None,
        ndim=None,
        *,
        affine=None,
        axis_labels=None,
        blending='translucent',
        cache=True,
        edge_color='#777777',
        edge_color_cycle=None,
        edge_colormap='viridis',
        edge_contrast_limits=None,
        edge_width=1,
        experimental_clipping_planes=None,
        face_color='white',
        face_color_cycle=None,
        face_colormap='viridis',
        face_contrast_limits=None,
        feature_defaults=None,
        features=None,
        metadata=None,
        name=None,
        opacity=0.7,
        projection_mode='none',
        properties=None,
        property_choices=None,
        rotate=None,
        scale=None,
        shape_type='rectangle',
        shear=None,
        text=None,
        translate=None,
        units=None,
        visible=True,
        z_index=0,
    ) -> None:
        if data is None or len(data) == 0:
            if ndim is None:
                ndim = 2
            data = np.empty((0, 0, ndim))
            warmup_numba_cache()
        else:
            data, shape_type = extract_shape_type(data, shape_type)
            data_ndim = get_shape_ndim(data)
            if ndim is not None and ndim != data_ndim:
                raise ValueError(
                    trans._(
                        'Shape dimensions must be equal to ndim',
                        deferred=True,
                    )
                )
            ndim = data_ndim

        super().__init__(
            data,
            ndim,
            affine=affine,
            axis_labels=axis_labels,
            blending=blending,
            cache=cache,
            experimental_clipping_planes=experimental_clipping_planes,
            metadata=metadata,
            name=name,
            opacity=opacity,
            projection_mode=projection_mode,
            rotate=rotate,
            scale=scale,
            shear=shear,
            translate=translate,
            units=units,
            visible=visible,
        )

        self.events.add(
            edge_width=Event,
            edge_color=Event,
            face_color=Event,
            properties=Event,
            current_edge_color=Event,
            current_face_color=Event,
            current_properties=Event,
            highlight=Event,
            features=Event,
            feature_defaults=Event,
        )

        # Flag set to false to block thumbnail refresh
        self._allow_thumbnail_update = True

        self._display_order_stored = []
        self._ndisplay_stored = self._slice_input.ndisplay

        self._feature_table = _FeatureTable.from_layer(
            features=features,
            feature_defaults=feature_defaults,
            properties=properties,
            property_choices=property_choices,
            num_data=number_of_shapes(data),
        )

        # The following shape properties are for the new shapes that will
        # be drawn. Each shape has a corresponding property with the
        # value for itself
        if np.isscalar(edge_width):
            self._current_edge_width = edge_width
        else:
            self._current_edge_width = 1

        self._data_view = ShapeList(ndisplay=self._slice_input.ndisplay)
        self._data_view.slice_key = np.array(self._data_slice.point)[
            self._slice_input.not_displayed
        ]

        self._value = (None, None)
        self._value_stored = (None, None)
        self._moving_value: tuple[int | None, int | None] = (None, None)
        self._selected_data = set()
        self._selected_data_stored = set()
        self._selected_data_history = set()
        self._selected_box = None
        self._last_cursor_position = None

        self._drag_start = None
        self._fixed_vertex = None
        self._fixed_aspect = False
        self._aspect_ratio = 1
        self._is_moving = False

        # _moving_coordinates are needed for fixing aspect ratio during
        # a resize, it stores the last pointer coordinate value that happened
        # during a mouse move to that pressing/releasing shift
        # can trigger a redraw of the shape with a fixed aspect ratio.
        self._moving_coordinates = None

        self._fixed_index = 0
        self._is_selecting = False
        self._drag_box = None
        self._drag_box_stored = None
        self._is_creating = False
        self._clipboard: dict[str, Shapes] = {}

        self._status = self.mode

        self._init_shapes(
            data,
            shape_type=shape_type,
            edge_width=edge_width,
            edge_color=edge_color,
            edge_color_cycle=edge_color_cycle,
            edge_colormap=edge_colormap,
            edge_contrast_limits=edge_contrast_limits,
            face_color=face_color,
            face_color_cycle=face_color_cycle,
            face_colormap=face_colormap,
            face_contrast_limits=face_contrast_limits,
            z_index=z_index,
        )

        # set the current_* properties
        if len(data) > 0:
            self._current_edge_color = self.edge_color[-1]
            self._current_face_color = self.face_color[-1]
        elif len(data) == 0 and len(self.properties) > 0:
            self._initialize_current_color_for_empty_layer(edge_color, 'edge')
            self._initialize_current_color_for_empty_layer(face_color, 'face')
        elif len(data) == 0 and len(self.properties) == 0:
            self._current_edge_color = transform_color_with_defaults(
                num_entries=1,
                colors=edge_color,
                elem_name='edge_color',
                default='black',
            )
            self._current_face_color = transform_color_with_defaults(
                num_entries=1,
                colors=face_color,
                elem_name='face_color',
                default='black',
            )

        self._text = TextManager._from_layer(
            text=text,
            features=self.features,
        )

        # Trigger generation of view slice and thumbnail
        self.mouse_wheel_callbacks.append(_set_highlight)
        self.mouse_drag_callbacks.append(_set_highlight)
        self.refresh()

    def _initialize_current_color_for_empty_layer(
        self, color: ColorType, attribute: str
    ):
        """Initialize current_{edge,face}_color when starting with empty layer.

        Parameters
        ----------
        color : (N, 4) array or str
            The value for setting edge or face_color
        attribute : str in {'edge', 'face'}
            The name of the attribute to set the color of.
            Should be 'edge' for edge_color or 'face' for face_color.
        """
        color_mode = getattr(self, f'_{attribute}_color_mode')
        if color_mode == ColorMode.DIRECT:
            curr_color = transform_color_with_defaults(
                num_entries=1,
                colors=color,
                elem_name=f'{attribute}_color',
                default='white',
            )

        elif color_mode == ColorMode.CYCLE:
            color_cycle = getattr(self, f'_{attribute}_color_cycle')
            curr_color = transform_color(next(color_cycle))

            # add the new color cycle mapping
            color_property = getattr(self, f'_{attribute}_color_property')
            prop_value = self.feature_defaults[color_property][0]
            color_cycle_map = getattr(self, f'{attribute}_color_cycle_map')
            color_cycle_map[prop_value] = np.squeeze(curr_color)
            setattr(self, f'{attribute}_color_cycle_map', color_cycle_map)

        elif color_mode == ColorMode.COLORMAP:
            color_property = getattr(self, f'_{attribute}_color_property')
            prop_value = self.feature_defaults[color_property][0]
            colormap = getattr(self, f'{attribute}_colormap')
            contrast_limits = getattr(self, f'_{attribute}_contrast_limits')
            curr_color, _ = map_property(
                prop=prop_value,
                colormap=colormap,
                contrast_limits=contrast_limits,
            )
        setattr(self, f'_current_{attribute}_color', curr_color)

    @property
    def data(self):
        """list: Each element is an (N, D) array of the vertices of a shape."""
        return self._data_view.data

    @data.setter
    def data(self, data):
        self._finish_drawing()
        self.selected_data = set()
        prior_data = len(self.data) > 0
        data, shape_type = extract_shape_type(data)
        n_new_shapes = number_of_shapes(data)
        # not given a shape_type through data
        if shape_type is None:
            shape_type = self.shape_type

        edge_widths = self._data_view.edge_widths
        edge_color = self._data_view.edge_color
        face_color = self._data_view.face_color
        z_indices = self._data_view.z_indices

        # fewer shapes, trim attributes
        if self.nshapes > n_new_shapes:
            shape_type = shape_type[:n_new_shapes]
            edge_widths = edge_widths[:n_new_shapes]
            z_indices = z_indices[:n_new_shapes]
            edge_color = edge_color[:n_new_shapes]
            face_color = face_color[:n_new_shapes]
        # more shapes, add attributes
        elif self.nshapes < n_new_shapes:
            n_shapes_difference = n_new_shapes - self.nshapes
            shape_type = (
                shape_type
                + [get_default_shape_type(shape_type)] * n_shapes_difference
            )
            edge_widths = edge_widths + [1] * n_shapes_difference
            z_indices = z_indices + [0] * n_shapes_difference
            edge_color = np.concatenate(
                (
                    edge_color,
                    self._get_new_shape_color(n_shapes_difference, 'edge'),
                )
            )
            face_color = np.concatenate(
                (
                    face_color,
                    self._get_new_shape_color(n_shapes_difference, 'face'),
                )
            )
        data_not_empty = (
            data is not None
            and (isinstance(data, np.ndarray) and data.size > 0)
        ) or (isinstance(data, list) and len(data) > 0)
        kwargs = {
            'value': self.data,
            'vertex_indices': ((),),
            'data_indices': tuple(i for i in range(len(self.data))),
        }
        if prior_data and data_not_empty:
            kwargs['action'] = ActionType.CHANGING
        elif data_not_empty:
            kwargs['action'] = ActionType.ADDING
            kwargs['data_indices'] = tuple(i for i in range(len(data)))
        else:
            kwargs['action'] = ActionType.REMOVING

        self.events.data(**kwargs)
        self._data_view = ShapeList(ndisplay=self._slice_input.ndisplay)
        self._data_view.slice_key = np.array(self._data_slice.point)[
            self._slice_input.not_displayed
        ]
        self._add_shapes(
            data,
            shape_type=shape_type,
            edge_width=edge_widths,
            edge_color=edge_color,
            face_color=face_color,
            z_index=z_indices,
            n_new_shapes=n_new_shapes,
        )
        self._update_dims()

        kwargs['data_indices'] = tuple(i for i in range(len(data)))
        kwargs['value'] = self.data
        if prior_data and data_not_empty:
            kwargs['action'] = ActionType.CHANGED
        elif data_not_empty:
            kwargs['action'] = ActionType.ADDED
        else:
            kwargs['action'] = ActionType.REMOVED
        self.events.data(**kwargs)

        self._reset_editable()
        self.events.features()

    def _on_selection(self, selected: bool):
        # this method is slated for removal.  don't add anything new.
        if not selected:
            self._finish_drawing()

    @property
    def features(self):
        """Dataframe-like features table.

        It is an implementation detail that this is a `pandas.DataFrame`. In the future,
        we will target the currently-in-development Data API dataframe protocol [1].
        This will enable us to use alternate libraries such as xarray or cuDF for
        additional features without breaking existing usage of this.

        If you need to specifically rely on the pandas API, please coerce this to a
        `pandas.DataFrame` using `features_to_pandas_dataframe`.

        References
        ----------
        .. [1]: https://data-apis.org/dataframe-protocol/latest/API.html
        """
        return self._feature_table.values

    @features.setter
    def features(
        self,
        features: dict[str, np.ndarray] | pd.DataFrame,
    ) -> None:
        self._feature_table.set_values(features, num_data=self.nshapes)
        if self._face_color_property and (
            self._face_color_property not in self.features
        ):
            self._face_color_property = ''
            warnings.warn(
                trans._(
                    'property used for face_color dropped',
                    deferred=True,
                ),
                RuntimeWarning,
            )

        if self._edge_color_property and (
            self._edge_color_property not in self.features
        ):
            self._edge_color_property = ''
            warnings.warn(
                trans._(
                    'property used for edge_color dropped',
                    deferred=True,
                ),
                RuntimeWarning,
            )

        self.text.refresh(self.features)

        self.events.properties()
        self.events.features()

    @property
    def feature_defaults(self):
        """Dataframe-like with one row of feature default values.

        See `features` for more details on the type of this property.
        """
        return self._feature_table.defaults

    @feature_defaults.setter
    def feature_defaults(
        self, defaults: dict[str, Any] | pd.DataFrame
    ) -> None:
        self._feature_table.set_defaults(defaults)
        self.events.current_properties()
        self.events.feature_defaults()

    @property
    def properties(self) -> dict[str, np.ndarray]:
        """dict {str: np.ndarray (N,)}, DataFrame: Annotations for each shape"""
        return self._feature_table.properties()

    @properties.setter
    def properties(self, properties: dict[str, Array]):
        self.features = properties

    @property
    def property_choices(self) -> dict[str, np.ndarray]:
        return self._feature_table.choices()

    def _get_ndim(self):
        """Determine number of dimensions of the layer."""
        ndim = self.ndim if self.nshapes == 0 else self.data[0].shape[1]
        return ndim

    @property
    def _extent_data(self) -> np.ndarray:
        """Extent of layer in data coordinates.

        Returns
        -------
        extent_data : array, shape (2, D)
        """
        if len(self.data) == 0:
            extrema = np.full((2, self.ndim), np.nan)
        else:
            maxs = np.max(
                [d._bounding_box[1] for d in self._data_view.shapes], axis=0
            )
            mins = np.min(
                [d._bounding_box[0] for d in self._data_view.shapes], axis=0
            )
            extrema = np.vstack([mins, maxs])
        return extrema

    @property
    def nshapes(self):
        """int: Total number of shapes."""
        return len(self._data_view.shapes)

    @property
    def current_edge_width(self):
        """float: Width of shape edges including lines and paths."""
        return self._current_edge_width

    @current_edge_width.setter
    def current_edge_width(self, edge_width):
        self._current_edge_width = edge_width
        if self._update_properties:
            for i in self.selected_data:
                self._data_view.update_edge_width(i, edge_width)
        self.events.edge_width()

    @property
    def current_edge_color(self):
        """str: color of shape edges including lines and paths."""
        hex_ = rgb_to_hex(self._current_edge_color)[0]
        return hex_to_name.get(hex_, hex_)

    @current_edge_color.setter
    def current_edge_color(self, edge_color):
        self._current_edge_color = transform_color(edge_color)
        if self._update_properties:
<<<<<<< HEAD
            with self._data_view.batched_updates():
                for i in self.selected_data:
                    self._data_view.update_edge_color(
                        i, self._current_edge_color
                    )
=======
            indices = np.fromiter(self.selected_data, dtype=int)
            self._data_view.update_edge_colors(
                indices, self._current_edge_color
            )
>>>>>>> 2ea12625
            self.events.edge_color()
            self._update_thumbnail()
        self.events.current_edge_color()

    @property
    def current_face_color(self):
        """str: color of shape faces."""
        hex_ = rgb_to_hex(self._current_face_color)[0]
        return hex_to_name.get(hex_, hex_)

    @current_face_color.setter
    def current_face_color(self, face_color):
        self._current_face_color = transform_color(face_color)
        if self._update_properties:
            indices = np.fromiter(self.selected_data, dtype=int)
            self._data_view.update_face_colors(
                indices, self._current_face_color
            )
            self.events.face_color()
            self._update_thumbnail()
        self.events.current_face_color()

    @property
    def current_properties(self) -> dict[str, np.ndarray]:
        """dict{str: np.ndarray(1,)}: properties for the next added shape."""
        return self._feature_table.currents()

    @current_properties.setter
    def current_properties(self, current_properties):
        update_indices = None
        if (
            self._update_properties
            and len(self.selected_data) > 0
            and self._mode in [Mode.SELECT, Mode.PAN_ZOOM]
        ):
            update_indices = list(self.selected_data)
        self._feature_table.set_currents(
            current_properties, update_indices=update_indices
        )
        if update_indices is not None:
            self.refresh_colors()
            self.events.properties()
            self.events.features()
        self.events.current_properties()
        self.events.feature_defaults()

    @property
    def shape_type(self):
        """list of str: name of shape type for each shape."""
        return self._data_view.shape_types

    @shape_type.setter
    def shape_type(self, shape_type):
        self._finish_drawing()

        new_data_view = ShapeList()
        shape_inputs = zip(
            self._data_view.data,
            ensure_iterable(shape_type),
            self._data_view.edge_widths,
            self._data_view.edge_color,
            self._data_view.face_color,
            self._data_view.z_indices,
            strict=False,
        )

        self._add_shapes_to_view(shape_inputs, new_data_view)

        self._data_view = new_data_view
        self._update_dims()

    @property
    def edge_color(self):
        """(N x 4) np.ndarray: Array of RGBA face colors for each shape"""
        return self._data_view.edge_color

    @edge_color.setter
    def edge_color(self, edge_color):
        self._set_color(edge_color, 'edge')
        self.events.edge_color()
        self._update_thumbnail()

    @property
    def edge_color_cycle(self) -> np.ndarray:
        """Union[list, np.ndarray] :  Color cycle for edge_color.

        Can be a list of colors defined by name, RGB or RGBA
        """
        return self._edge_color_cycle_values

    @edge_color_cycle.setter
    def edge_color_cycle(self, edge_color_cycle: list | np.ndarray):
        self._set_color_cycle(np.asarray(edge_color_cycle), 'edge')

    @property
    def edge_colormap(self) -> Colormap:
        """Return the colormap to be applied to a property to get the edge color.

        Returns
        -------
        colormap : napari.utils.Colormap
            The Colormap object.
        """
        return self._edge_colormap

    @edge_colormap.setter
    def edge_colormap(self, colormap: ValidColormapArg):
        self._edge_colormap = ensure_colormap(colormap)

    @property
    def edge_contrast_limits(self) -> tuple[float, float] | None:
        """None, (float, float): contrast limits for mapping
        the edge_color colormap property to 0 and 1
        """
        return self._edge_contrast_limits

    @edge_contrast_limits.setter
    def edge_contrast_limits(
        self, contrast_limits: None | tuple[float, float]
    ):
        self._edge_contrast_limits = contrast_limits

    @property
    def edge_color_mode(self) -> str:
        """str: Edge color setting mode

        DIRECT (default mode) allows each shape color to be set arbitrarily

        CYCLE allows the color to be set via a color cycle over an attribute

        COLORMAP allows color to be set via a color map over an attribute
        """
        return str(self._edge_color_mode)

    @edge_color_mode.setter
    def edge_color_mode(self, edge_color_mode: str | ColorMode):
        self._set_color_mode(edge_color_mode, 'edge')

    @property
    def face_color(self):
        """(N x 4) np.ndarray: Array of RGBA face colors for each shape"""
        return self._data_view.face_color

    @face_color.setter
    def face_color(self, face_color):
        self._set_color(face_color, 'face')
        self.events.face_color()
        self._update_thumbnail()

    @property
    def face_color_cycle(self) -> np.ndarray:
        """Union[np.ndarray, cycle]:  Color cycle for face_color
        Can be a list of colors defined by name, RGB or RGBA
        """
        return self._face_color_cycle_values

    @face_color_cycle.setter
    def face_color_cycle(self, face_color_cycle: np.ndarray | cycle):
        self._set_color_cycle(face_color_cycle, 'face')

    @property
    def face_colormap(self) -> Colormap:
        """Return the colormap to be applied to a property to get the face color.

        Returns
        -------
        colormap : napari.utils.Colormap
            The Colormap object.
        """
        return self._face_colormap

    @face_colormap.setter
    def face_colormap(self, colormap: ValidColormapArg):
        self._face_colormap = ensure_colormap(colormap)

    @property
    def face_contrast_limits(self) -> None | tuple[float, float]:
        """None, (float, float) : clims for mapping the face_color
        colormap property to 0 and 1
        """
        return self._face_contrast_limits

    @face_contrast_limits.setter
    def face_contrast_limits(
        self, contrast_limits: None | tuple[float, float]
    ):
        self._face_contrast_limits = contrast_limits

    @property
    def face_color_mode(self) -> str:
        """str: Face color setting mode

        DIRECT (default mode) allows each shape color to be set arbitrarily

        CYCLE allows the color to be set via a color cycle over an attribute

        COLORMAP allows color to be set via a color map over an attribute
        """
        return str(self._face_color_mode)

    @face_color_mode.setter
    def face_color_mode(self, face_color_mode):
        self._set_color_mode(face_color_mode, 'face')

    def _set_color_mode(self, color_mode: ColorMode | str, attribute: str):
        """Set the face_color_mode or edge_color_mode property

        Parameters
        ----------
        color_mode : str, ColorMode
            The value for setting edge or face_color_mode. If color_mode is a string,
            it should be one of: 'direct', 'cycle', or 'colormap'
        attribute : str in {'edge', 'face'}
            The name of the attribute to set the color of.
            Should be 'edge' for edge_colo_moder or 'face' for face_color_mode.
        """
        color_mode = ColorMode(color_mode)

        if color_mode == ColorMode.DIRECT:
            setattr(self, f'_{attribute}_color_mode', color_mode)
        elif color_mode in (ColorMode.CYCLE, ColorMode.COLORMAP):
            color_property = getattr(self, f'_{attribute}_color_property')
            if color_property == '':
                if self.properties:
                    new_color_property = next(iter(self.properties))
                    setattr(
                        self,
                        f'_{attribute}_color_property',
                        new_color_property,
                    )
                    warnings.warn(
                        trans._(
                            '_{attribute}_color_property was not set, setting to: {new_color_property}',
                            deferred=True,
                            attribute=attribute,
                            new_color_property=new_color_property,
                        )
                    )
                else:
                    raise ValueError(
                        trans._(
                            'There must be a valid Shapes.properties to use {color_mode}',
                            deferred=True,
                            color_mode=color_mode,
                        )
                    )

            # ColorMode.COLORMAP can only be applied to numeric properties
            color_property = getattr(self, f'_{attribute}_color_property')
            if (color_mode == ColorMode.COLORMAP) and not issubclass(
                self.properties[color_property].dtype.type, np.number
            ):
                raise TypeError(
                    trans._(
                        'selected property must be numeric to use ColorMode.COLORMAP',
                        deferred=True,
                    )
                )
            setattr(self, f'_{attribute}_color_mode', color_mode)
            self.refresh_colors()

    def _set_color_cycle(
        self, color_cycle: np.ndarray | cycle, attribute: str
    ):
        """Set the face_color_cycle or edge_color_cycle property

        Parameters
        ----------
        color_cycle : (N, 4) or (N, 1) array
            The value for setting edge or face_color_cycle
        attribute : str in {'edge', 'face'}
            The name of the attribute to set the color of.
            Should be 'edge' for edge_color or 'face' for face_color.
        """
        transformed_color_cycle, transformed_colors = transform_color_cycle(
            color_cycle=color_cycle,
            elem_name=f'{attribute}_color_cycle',
            default='white',
        )
        setattr(self, f'_{attribute}_color_cycle_values', transformed_colors)
        setattr(self, f'_{attribute}_color_cycle', transformed_color_cycle)

        if self._update_properties is True:
            color_mode = getattr(self, f'_{attribute}_color_mode')
            if color_mode == ColorMode.CYCLE:
                self.refresh_colors(update_color_mapping=True)

    @property
    def edge_width(self):
        """list of float: edge width for each shape."""
        return self._data_view.edge_widths

    @edge_width.setter
    def edge_width(self, width):
        """Set edge width of shapes using float or list of float.

        If list of float, must be of equal length to n shapes

        Parameters
        ----------
        width : float or list of float
            width of all shapes, or each shape if list
        """
        if isinstance(width, list):
            if not len(width) == self.nshapes:
                raise ValueError(
                    trans._('Length of list does not match number of shapes')
                )

            widths = width
        else:
            widths = [width for _ in range(self.nshapes)]
        with self._data_view.batched_updates():
            for i, width in enumerate(widths):
                self._data_view.update_edge_width(i, width)

    @property
    def z_index(self):
        """list of int: z_index for each shape."""
        return self._data_view.z_indices

    @z_index.setter
    def z_index(self, z_index):
        """Set z_index of shape using either int or list of int.

        When list of int is provided, must be of equal length to n shapes.

        Parameters
        ----------
        z_index : int or list of int
            z-index of shapes
        """
        if isinstance(z_index, list):
            if not len(z_index) == self.nshapes:
                raise ValueError(
                    trans._('Length of list does not match number of shapes')
                )

            z_indices = z_index
        else:
            z_indices = [z_index for _ in range(self.nshapes)]

        for i, z_idx in enumerate(z_indices):
            self._data_view.update_z_index(i, z_idx)

    @property
    def selected_data(self):
        """set: set of currently selected shapes."""
        return self._selected_data

    @selected_data.setter
    def selected_data(self, selected_data):
        self._selected_data = set(selected_data)
        self._selected_box = self.interaction_box(self._selected_data)

        # Update properties based on selected shapes
        if len(selected_data) > 0:
            selected_data_indices = list(selected_data)
            selected_face_colors = self._data_view._face_color[
                selected_data_indices
            ]
            if (
                unique_face_color := _unique_element(selected_face_colors)
            ) is not None:
                with self.block_update_properties():
                    self.current_face_color = unique_face_color

            selected_edge_colors = self._data_view._edge_color[
                selected_data_indices
            ]
            if (
                unique_edge_color := _unique_element(selected_edge_colors)
            ) is not None:
                with self.block_update_properties():
                    self.current_edge_color = unique_edge_color

            unique_edge_width = _unique_element(
                np.array(
                    [
                        self._data_view.shapes[i].edge_width
                        for i in selected_data
                    ]
                )
            )
            if unique_edge_width is not None:
                with self.block_update_properties():
                    self.current_edge_width = unique_edge_width

            unique_properties = {}
            for k, v in self.properties.items():
                unique_properties[k] = _unique_element(
                    v[selected_data_indices]
                )

            if all(p is not None for p in unique_properties.values()):
                with self.block_update_properties():
                    self.current_properties = unique_properties

        self._set_highlight()

    @property
    def _is_moving(self) -> bool:
        return self._private_is_moving

    @_is_moving.setter
    def _is_moving(self, value):
        assert value in (True, False)
        if value:
            assert self._moving_coordinates is not None
        self._private_is_moving = value

    def _set_color(self, color, attribute: str):
        """Set the face_color or edge_color property

        Parameters
        ----------
        color : (N, 4) array or str
            The value for setting edge or face_color
        attribute : str in {'edge', 'face'}
            The name of the attribute to set the color of.
            Should be 'edge' for edge_color or 'face' for face_color.
        """
        if self._is_color_mapped(color):
            if guess_continuous(self.properties[color]):
                setattr(self, f'_{attribute}_color_mode', ColorMode.COLORMAP)
            else:
                setattr(self, f'_{attribute}_color_mode', ColorMode.CYCLE)
            setattr(self, f'_{attribute}_color_property', color)
            self.refresh_colors(update_color_mapping=True)

        else:
            if len(self.data) > 0:
                transformed_color = transform_color_with_defaults(
                    num_entries=len(self.data),
                    colors=color,
                    elem_name='face_color',
                    default='white',
                )
                colors = normalize_and_broadcast_colors(
                    len(self.data), transformed_color
                )
            else:
                colors = np.empty((0, 4))

            setattr(self._data_view, f'{attribute}_color', colors)
            setattr(self, f'_{attribute}_color_mode', ColorMode.DIRECT)

            color_event = getattr(self.events, f'{attribute}_color')
            color_event()

    def refresh_colors(self, update_color_mapping: bool = False):
        """Calculate and update face and edge colors if using a cycle or color map

        Parameters
        ----------
        update_color_mapping : bool
            If set to True, the function will recalculate the color cycle map
            or colormap (whichever is being used). If set to False, the function
            will use the current color cycle map or color map. For example, if you
            are adding/modifying shapes and want them to be colored with the same
            mapping as the other shapes (i.e., the new shapes shouldn't affect
            the color cycle map or colormap), set update_color_mapping=False.
            Default value is False.
        """
        self._refresh_color('face', update_color_mapping)
        self._refresh_color('edge', update_color_mapping)

    def _refresh_color(
        self, attribute: str, update_color_mapping: bool = False
    ):
        """Calculate and update face or edge colors if using a cycle or color map

        Parameters
        ----------
        attribute : str  in {'edge', 'face'}
            The name of the attribute to set the color of.
            Should be 'edge' for edge_color or 'face' for face_color.
        update_color_mapping : bool
            If set to True, the function will recalculate the color cycle map
            or colormap (whichever is being used). If set to False, the function
            will use the current color cycle map or color map. For example, if you
            are adding/modifying shapes and want them to be colored with the same
            mapping as the other shapes (i.e., the new shapes shouldn't affect
            the color cycle map or colormap), set update_color_mapping=False.
            Default value is False.
        """
        if self._update_properties:
            color_mode = getattr(self, f'_{attribute}_color_mode')
            if color_mode in [ColorMode.CYCLE, ColorMode.COLORMAP]:
                colors = self._map_color(attribute, update_color_mapping)
                setattr(self._data_view, f'{attribute}_color', colors)
                color_event = getattr(self.events, f'{attribute}_color')
                color_event()

    def _initialize_color(self, color, attribute: str, n_shapes: int):
        """Get the face/edge colors the Shapes layer will be initialized with

        Parameters
        ----------
        color : (N, 4) array or str
            The value for setting edge or face_color
        attribute : str in {'edge', 'face'}
            The name of the attribute to set the color of.
            Should be 'edge' for edge_color or 'face' for face_color.

        Returns
        -------
        init_colors : (N, 4) array or str
            The calculated values for setting edge or face_color
        """
        if self._is_color_mapped(color):
            if guess_continuous(self.properties[color]):
                setattr(self, f'_{attribute}_color_mode', ColorMode.COLORMAP)
            else:
                setattr(self, f'_{attribute}_color_mode', ColorMode.CYCLE)
            setattr(self, f'_{attribute}_color_property', color)
            init_colors = self._map_color(
                attribute, update_color_mapping=False
            )

        else:
            if n_shapes > 0:
                transformed_color = transform_color_with_defaults(
                    num_entries=n_shapes,
                    colors=color,
                    elem_name='face_color',
                    default='white',
                )
                init_colors = normalize_and_broadcast_colors(
                    n_shapes, transformed_color
                )
            else:
                init_colors = np.empty((0, 4))

            setattr(self, f'_{attribute}_color_mode', ColorMode.DIRECT)

        return init_colors

    def _map_color(self, attribute: str, update_color_mapping: bool = False):
        """Calculate the mapping for face or edge colors if using a cycle or color map

        Parameters
        ----------
        attribute : str  in {'edge', 'face'}
            The name of the attribute to set the color of.
            Should be 'edge' for edge_color or 'face' for face_color.
        update_color_mapping : bool
            If set to True, the function will recalculate the color cycle map
            or colormap (whichever is being used). If set to False, the function
            will use the current color cycle map or color map. For example, if you
            are adding/modifying shapes and want them to be colored with the same
            mapping as the other shapes (i.e., the new shapes shouldn't affect
            the color cycle map or colormap), set update_color_mapping=False.
            Default value is False.

        Returns
        -------
        colors : (N, 4) array or str
            The calculated values for setting edge or face_color
        """
        color_mode = getattr(self, f'_{attribute}_color_mode')
        if color_mode == ColorMode.CYCLE:
            color_property = getattr(self, f'_{attribute}_color_property')
            color_properties = self.properties[color_property]
            if update_color_mapping:
                color_cycle = getattr(self, f'_{attribute}_color_cycle')
                color_cycle_map = {
                    k: np.squeeze(transform_color(c))
                    for k, c in zip(
                        np.unique(color_properties), color_cycle, strict=False
                    )
                }
                setattr(self, f'{attribute}_color_cycle_map', color_cycle_map)

            else:
                # add properties if they are not in the colormap
                # and update_color_mapping==False
                color_cycle_map = getattr(self, f'{attribute}_color_cycle_map')
                color_cycle_keys = [*color_cycle_map]
                props_in_map = np.isin(color_properties, color_cycle_keys)
                if not np.all(props_in_map):
                    props_to_add = np.unique(
                        color_properties[np.logical_not(props_in_map)]
                    )
                    color_cycle = getattr(self, f'_{attribute}_color_cycle')
                    for prop in props_to_add:
                        color_cycle_map[prop] = np.squeeze(
                            transform_color(next(color_cycle))
                        )
                    setattr(
                        self,
                        f'{attribute}_color_cycle_map',
                        color_cycle_map,
                    )
            colors = np.array([color_cycle_map[x] for x in color_properties])
            if len(colors) == 0:
                colors = np.empty((0, 4))

        elif color_mode == ColorMode.COLORMAP:
            color_property = getattr(self, f'_{attribute}_color_property')
            color_properties = self.properties[color_property]
            if len(color_properties) > 0:
                contrast_limits = getattr(self, f'{attribute}_contrast_limits')
                colormap = getattr(self, f'{attribute}_colormap')
                if update_color_mapping or contrast_limits is None:
                    colors, contrast_limits = map_property(
                        prop=color_properties, colormap=colormap
                    )
                    setattr(
                        self,
                        f'{attribute}_contrast_limits',
                        contrast_limits,
                    )
                else:
                    colors, _ = map_property(
                        prop=color_properties,
                        colormap=colormap,
                        contrast_limits=contrast_limits,
                    )
            else:
                colors = np.empty((0, 4))

        return colors

    def _get_new_shape_color(self, adding: int, attribute: str):
        """Get the color for the shape(s) to be added.

        Parameters
        ----------
        adding : int
            the number of shapes that were added
            (and thus the number of color entries to add)
        attribute : str in {'edge', 'face'}
            The name of the attribute to set the color of.
            Should be 'edge' for edge_color_mode or 'face' for face_color_mode.

        Returns
        -------
        new_colors : (N, 4) array
            (Nx4) RGBA array of colors for the N new shapes
        """
        color_mode = getattr(self, f'_{attribute}_color_mode')
        if color_mode == ColorMode.DIRECT:
            current_face_color = getattr(self, f'_current_{attribute}_color')
            new_colors = np.tile(current_face_color, (adding, 1))
        elif color_mode == ColorMode.CYCLE:
            property_name = getattr(self, f'_{attribute}_color_property')
            color_property_value = self.current_properties[property_name][0]

            # check if the new color property is in the cycle map
            # and add it if it is not
            color_cycle_map = getattr(self, f'{attribute}_color_cycle_map')
            color_cycle_keys = [*color_cycle_map]
            if color_property_value not in color_cycle_keys:
                color_cycle = getattr(self, f'_{attribute}_color_cycle')
                color_cycle_map[color_property_value] = np.squeeze(
                    transform_color(next(color_cycle))
                )

                setattr(self, f'{attribute}_color_cycle_map', color_cycle_map)

            new_colors = np.tile(
                color_cycle_map[color_property_value], (adding, 1)
            )
        elif color_mode == ColorMode.COLORMAP:
            property_name = getattr(self, f'_{attribute}_color_property')
            color_property_value = self.current_properties[property_name][0]
            colormap = getattr(self, f'{attribute}_colormap')
            contrast_limits = getattr(self, f'_{attribute}_contrast_limits')

            fc, _ = map_property(
                prop=color_property_value,
                colormap=colormap,
                contrast_limits=contrast_limits,
            )
            new_colors = np.tile(fc, (adding, 1))

        return new_colors

    def _is_color_mapped(self, color):
        """determines if the new color argument is for directly setting or cycle/colormap"""
        if isinstance(color, str):
            return color in self.properties
        if isinstance(color, list | np.ndarray):
            return False

        raise ValueError(
            trans._(
                'Should be the name of a color, an array of colors, or the name of a property',
                deferred=True,
            )
        )

    def _get_state(self) -> dict[str, Any]:
        """Get dictionary of layer state.

        Returns
        -------
        state : dict of str to Any
            Dictionary of layer state.
        """
        state = self._get_base_state()
        face_color = self.face_color
        edge_color = self.edge_color
        if not face_color.size:
            face_color = self._current_face_color
        if not edge_color.size:
            edge_color = self._current_edge_color
        state.update(
            {
                'ndim': self.ndim,
                'properties': self.properties,
                'property_choices': self.property_choices,
                'text': self.text.dict(),
                'shape_type': self.shape_type,
                'opacity': self.opacity,
                'z_index': self.z_index,
                'edge_width': self.edge_width,
                'face_color': face_color,
                'face_color_cycle': self.face_color_cycle,
                'face_colormap': self.face_colormap.dict(),
                'face_contrast_limits': self.face_contrast_limits,
                'edge_color': edge_color,
                'edge_color_cycle': self.edge_color_cycle,
                'edge_colormap': self.edge_colormap.dict(),
                'edge_contrast_limits': self.edge_contrast_limits,
                'data': self.data,
                'features': self.features,
                'feature_defaults': self.feature_defaults,
            }
        )
        return state

    @property
    def _indices_view(self):
        return np.where(self._data_view._displayed)[0]

    @property
    def _view_text(self) -> np.ndarray:
        """Get the values of the text elements in view

        Returns
        -------
        text : (N x 1) np.ndarray
            Array of text strings for the N text elements in view
        """
        # This may be triggered when the string encoding instance changed,
        # in which case it has no cached values, so generate them here.
        self.text.string._apply(self.features)
        return self.text.view_text(self._indices_view)

    @property
    def _view_text_coords(self) -> tuple[np.ndarray, str, str]:
        """Get the coordinates of the text elements in view

        Returns
        -------
        text_coords : (N x D) np.ndarray
            Array of coordinates for the N text elements in view
        anchor_x : str
            The vispy text anchor for the x axis
        anchor_y : str
            The vispy text anchor for the y axis
        """
        ndisplay = self._slice_input.ndisplay
        order = self._slice_input.order

        # get the coordinates of the vertices for the shapes in view
        in_view_shapes_coords = [
            self._data_view.data[i] for i in self._indices_view
        ]

        # get the coordinates for the dimensions being displayed
        sliced_in_view_coords = [
            position[:, self._slice_input.displayed]
            for position in in_view_shapes_coords
        ]
        # TODO: fix types here with np.asarray(sliced_in_view_coords)
        # but blocked by https://github.com/napari/napari/issues/6294
        return self.text.compute_text_coords(
            sliced_in_view_coords, ndisplay, order
        )

    @property
    def _view_text_color(self) -> np.ndarray:
        """Get the colors of the text elements at the given indices."""
        self.text.color._apply(self.features)
        return self.text._view_color(self._indices_view)

    @property
    def mode(self):
        """MODE: Interactive mode. The normal, default mode is PAN_ZOOM, which
        allows for normal interactivity with the canvas.

        The SELECT mode allows for entire shapes to be selected, moved and
        resized.

        The DIRECT mode allows for shapes to be selected and their individual
        vertices to be moved.

        The VERTEX_INSERT and VERTEX_REMOVE modes allow for individual
        vertices either to be added to or removed from shapes that are already
        selected. Note that shapes cannot be selected in this mode.

        The ADD_RECTANGLE, ADD_ELLIPSE, ADD_LINE, ADD_POLYLINE, ADD_PATH, and
        ADD_POLYGON modes all allow for their corresponding shape type to be
        added.
        """
        return str(self._mode)

    @mode.setter
    def mode(self, val: str | Mode):
        mode = self._mode_setter_helper(val)
        if mode == self._mode:
            return

        self._mode = mode
        self.events.mode(mode=mode)

        draw_modes = {
            Mode.SELECT,
            Mode.DIRECT,
            Mode.VERTEX_INSERT,
            Mode.VERTEX_REMOVE,
        }

        # don't update thumbnail on mode changes
        if not (mode in draw_modes and self._mode in draw_modes):
            # Shapes._finish_drawing() calls Shapes.refresh() via Shapes._update_dims()
            # so we need to block thumbnail update from here
            # TODO: this is not great... ideally we should no longer need this blocking system
            #       but maybe follow up PR
            with self.block_thumbnail_update():
                self._finish_drawing()
        else:
            self.refresh(data_displayed=False, extent=False, thumbnail=False)

    def _reset_editable(self) -> None:
        self.editable = self._slice_input.ndisplay == 2

    def _on_editable_changed(self) -> None:
        if not self.editable:
            self.mode = Mode.PAN_ZOOM

    def _update_draw(
        self, scale_factor, corner_pixels_displayed, shape_threshold
    ):
        prev_scale = self.scale_factor
        super()._update_draw(
            scale_factor, corner_pixels_displayed, shape_threshold
        )
        # update highlight only if scale has changed, otherwise causes a cycle
        self._set_highlight(force=(prev_scale != self.scale_factor))

    def add_rectangles(
        self,
        data,
        *,
        edge_width=None,
        edge_color=None,
        face_color=None,
        z_index=None,
    ):
        """Add rectangles to the current layer.

        Parameters
        ----------
        data : Array | List[Array]
            List of rectangle data where each element is a (4, D) array of 4 vertices
            in D dimensions, or in 2D a (2, 2) array of 2 vertices that are
            the top-left and bottom-right corners.
            Can be a 3-dimensional array for multiple shapes, or list of 2 or 4
            vertices for a single shape.
        edge_width : float | list
            thickness of lines and edges. If a list is supplied it must be the
            same length as the length of `data` and each element will be
            applied to each shape otherwise the same value will be used for all
            shapes.
        edge_color : str | tuple | list
            If string can be any color name recognized by vispy or hex value if
            starting with `#`. If array-like must be 1-dimensional array with 3
            or 4 elements. If a list is supplied it must be the same length as
            the length of `data` and each element will be applied to each shape
            otherwise the same value will be used for all shapes.
        face_color : str | tuple | list
            If string can be any color name recognized by vispy or hex value if
            starting with `#`. If array-like must be 1-dimensional array with 3
            or 4 elements. If a list is supplied it must be the same length as
            the length of `data` and each element will be applied to each shape
            otherwise the same value will be used for all shapes.
        z_index : int | list
            Specifier of z order priority. Shapes with higher z order are
            displayed ontop of others. If a list is supplied it must be the
            same length as the length of `data` and each element will be
            applied to each shape otherwise the same value will be used for all
            shapes.
        """
        # rectangles can have either 4 vertices or (top left, bottom right)
        valid_vertices_per_shape = (2, 4)
        validate_num_vertices(
            data, 'rectangle', valid_vertices=valid_vertices_per_shape
        )

        self.add(
            data,
            shape_type='rectangle',
            edge_width=edge_width,
            edge_color=edge_color,
            face_color=face_color,
            z_index=z_index,
        )

    def add_ellipses(
        self,
        data,
        *,
        edge_width=None,
        edge_color=None,
        face_color=None,
        z_index=None,
    ):
        """Add ellipses to the current layer.

        Parameters
        ----------
        data : Array | List[Array]
            List of ellipse data where each element is a (4, D) array of 4 vertices
            in D dimensions representing a bounding box, or in 2D a (2, 2) array of
            center position and radii magnitudes.
            Can be a 3-dimensional array for multiple shapes, or list of 2 or 4
            vertices for a single shape.
        edge_width : float | list
            thickness of lines and edges. If a list is supplied it must be the
            same length as the length of `data` and each element will be
            applied to each shape otherwise the same value will be used for all
            shapes.
        edge_color : str | tuple | list
            If string can be any color name recognized by vispy or hex value if
            starting with `#`. If array-like must be 1-dimensional array with 3
            or 4 elements. If a list is supplied it must be the same length as
            the length of `data` and each element will be applied to each shape
            otherwise the same value will be used for all shapes.
        face_color : str | tuple | list
            If string can be any color name recognized by vispy or hex value if
            starting with `#`. If array-like must be 1-dimensional array with 3
            or 4 elements. If a list is supplied it must be the same length as
            the length of `data` and each element will be applied to each shape
            otherwise the same value will be used for all shapes.
        z_index : int | list
            Specifier of z order priority. Shapes with higher z order are
            displayed ontop of others. If a list is supplied it must be the
            same length as the length of `data` and each element will be
            applied to each shape otherwise the same value will be used for all
            shapes.
        """

        valid_elem_per_shape = (2, 4)
        validate_num_vertices(
            data, 'ellipse', valid_vertices=valid_elem_per_shape
        )

        self.add(
            data,
            shape_type='ellipse',
            edge_width=edge_width,
            edge_color=edge_color,
            face_color=face_color,
            z_index=z_index,
        )

    def add_polygons(
        self,
        data,
        *,
        edge_width=None,
        edge_color=None,
        face_color=None,
        z_index=None,
    ):
        """Add polygons to the current layer.

        Parameters
        ----------
        data : Array | List[Array]
            List of polygon data where each element is a (V, D) array of V vertices
            in D dimensions representing a polygon. Can be a 3-dimensional array if
            polygons have same number of vertices, or a list of V vertices for a
            single polygon.
        edge_width : float | list
            thickness of lines and edges. If a list is supplied it must be the
            same length as the length of `data` and each element will be
            applied to each shape otherwise the same value will be used for all
            shapes.
        edge_color : str | tuple | list
            If string can be any color name recognized by vispy or hex value if
            starting with `#`. If array-like must be 1-dimensional array with 3
            or 4 elements. If a list is supplied it must be the same length as
            the length of `data` and each element will be applied to each shape
            otherwise the same value will be used for all shapes.
        face_color : str | tuple | list
            If string can be any color name recognized by vispy or hex value if
            starting with `#`. If array-like must be 1-dimensional array with 3
            or 4 elements. If a list is supplied it must be the same length as
            the length of `data` and each element will be applied to each shape
            otherwise the same value will be used for all shapes.
        z_index : int | list
            Specifier of z order priority. Shapes with higher z order are
            displayed ontop of others. If a list is supplied it must be the
            same length as the length of `data` and each element will be
            applied to each shape otherwise the same value will be used for all
            shapes.
        """

        min_vertices = 3
        validate_num_vertices(data, 'polygon', min_vertices=min_vertices)

        self.add(
            data,
            shape_type='polygon',
            edge_width=edge_width,
            edge_color=edge_color,
            face_color=face_color,
            z_index=z_index,
        )

    def add_lines(
        self,
        data,
        *,
        edge_width=None,
        edge_color=None,
        face_color=None,
        z_index=None,
    ):
        """Add lines to the current layer.

        Parameters
        ----------
        data : Array | List[Array]
            List of line data where each element is a (2, D) array of 2 vertices
            in D dimensions representing a line. Can be a 3-dimensional array for
            multiple shapes, or list of 2 vertices for a single shape.
        edge_width : float | list
            thickness of lines and edges. If a list is supplied it must be the
            same length as the length of `data` and each element will be
            applied to each shape otherwise the same value will be used for all
            shapes.
        edge_color : str | tuple | list
            If string can be any color name recognized by vispy or hex value if
            starting with `#`. If array-like must be 1-dimensional array with 3
            or 4 elements. If a list is supplied it must be the same length as
            the length of `data` and each element will be applied to each shape
            otherwise the same value will be used for all shapes.
        face_color : str | tuple | list
            If string can be any color name recognized by vispy or hex value if
            starting with `#`. If array-like must be 1-dimensional array with 3
            or 4 elements. If a list is supplied it must be the same length as
            the length of `data` and each element will be applied to each shape
            otherwise the same value will be used for all shapes.
        z_index : int | list
            Specifier of z order priority. Shapes with higher z order are
            displayed ontop of others. If a list is supplied it must be the
            same length as the length of `data` and each element will be
            applied to each shape otherwise the same value will be used for all
            shapes.
        """

        valid_vertices_per_line = (2,)
        validate_num_vertices(
            data, 'line', valid_vertices=valid_vertices_per_line
        )

        self.add(
            data,
            shape_type='line',
            edge_width=edge_width,
            edge_color=edge_color,
            face_color=face_color,
            z_index=z_index,
        )

    def add_paths(
        self,
        data,
        *,
        edge_width=None,
        edge_color=None,
        face_color=None,
        z_index=None,
    ):
        """Add paths to the current layer.

        Parameters
        ----------
        data : Array | List[Array]
            List of path data where each element is a (V, D) array of V vertices
            in D dimensions representing a path. Can be a 3-dimensional array
            if all paths have same number of vertices, or a list of V vertices
            for a single path.
        edge_width : float | list
            thickness of lines and edges. If a list is supplied it must be the
            same length as the length of `data` and each element will be
            applied to each shape otherwise the same value will be used for all
            shapes.
        edge_color : str | tuple | list
            If string can be any color name recognized by vispy or hex value if
            starting with `#`. If array-like must be 1-dimensional array with 3
            or 4 elements. If a list is supplied it must be the same length as
            the length of `data` and each element will be applied to each shape
            otherwise the same value will be used for all shapes.
        face_color : str | tuple | list
            If string can be any color name recognized by vispy or hex value if
            starting with `#`. If array-like must be 1-dimensional array with 3
            or 4 elements. If a list is supplied it must be the same length as
            the length of `data` and each element will be applied to each shape
            otherwise the same value will be used for all shapes.
        z_index : int | list
            Specifier of z order priority. Shapes with higher z order are
            displayed ontop of others. If a list is supplied it must be the
            same length as the length of `data` and each element will be
            applied to each shape otherwise the same value will be used for all
            shapes.
        """

        min_vertices_per_path = 2
        validate_num_vertices(data, 'path', min_vertices=min_vertices_per_path)

        self.add(
            data,
            shape_type='path',
            edge_width=edge_width,
            edge_color=edge_color,
            face_color=face_color,
            z_index=z_index,
        )

    def add(
        self,
        data,
        *,
        shape_type='rectangle',
        edge_width=None,
        edge_color=None,
        face_color=None,
        z_index=None,
        gui=False,
    ):
        """Add shapes to the current layer.

        Parameters
        ----------
        data : Array | Tuple(Array,str) | List[Array | Tuple(Array, str)] | Tuple(List[Array], str)
            List of shape data, where each element is either an (N, D) array of the
            N vertices of a shape in D dimensions or a tuple containing an array of
            the N vertices and the shape_type string. When a shape_type is present,
            it overrides keyword arg shape_type. Can be an 3-dimensional array
            if each shape has the same number of vertices.
        shape_type : string | list
            String of shape shape_type, must be one of "{'line', 'rectangle',
            'ellipse', 'path', 'polygon'}". If a list is supplied it must be
            the same length as the length of `data` and each element will be
            applied to each shape otherwise the same value will be used for all
            shapes. Overridden by data shape_type, if present.
        edge_width : float | list
            thickness of lines and edges. If a list is supplied it must be the
            same length as the length of `data` and each element will be
            applied to each shape otherwise the same value will be used for all
            shapes.
        edge_color : str | tuple | list
            If string can be any color name recognized by vispy or hex value if
            starting with `#`. If array-like must be 1-dimensional array with 3
            or 4 elements. If a list is supplied it must be the same length as
            the length of `data` and each element will be applied to each shape
            otherwise the same value will be used for all shapes.
        face_color : str | tuple | list
            If string can be any color name recognized by vispy or hex value if
            starting with `#`. If array-like must be 1-dimensional array with 3
            or 4 elements. If a list is supplied it must be the same length as
            the length of `data` and each element will be applied to each shape
            otherwise the same value will be used for all shapes.
        z_index : int | list
            Specifier of z order priority. Shapes with higher z order are
            displayed ontop of others. If a list is supplied it must be the
            same length as the length of `data` and each element will be
            applied to each shape otherwise the same value will be used for all
            shapes.
        gui : bool
            Whether the shape is drawn by drawing in the gui.
        """
        data, shape_type = extract_shape_type(data, shape_type)

        n_new_shapes = number_of_shapes(data)

        if n_new_shapes > 0:
            self.events.data(
                value=self.data,
                action=ActionType.ADDING,
                data_indices=(-1,),
                vertex_indices=((),),
            )
            self._add_shapes(
                data,
                shape_type=shape_type,
                edge_width=edge_width,
                edge_color=edge_color,
                face_color=face_color,
                z_index=z_index,
                n_new_shapes=n_new_shapes,
            )
            # This should only emit when programmatically adding as with drawing this leads to premature emit.
            if not gui:
                self.events.data(
                    value=self.data,
                    action=ActionType.ADDED,
                    data_indices=(-1,),
                    vertex_indices=((),),
                )
                self.events.features()

    def _init_shapes(
        self,
        data,
        *,
        shape_type='rectangle',
        edge_width=None,
        edge_color=None,
        edge_color_cycle,
        edge_colormap,
        edge_contrast_limits,
        face_color=None,
        face_color_cycle,
        face_colormap,
        face_contrast_limits,
        z_index=None,
    ):
        """Add shapes to the data view.

        Parameters
        ----------
        data : Array | Tuple(Array,str) | List[Array | Tuple(Array, str)] | Tuple(List[Array], str)
            List of shape data, where each element is either an (N, D) array of the
            N vertices of a shape in D dimensions or a tuple containing an array of
            the N vertices and the shape_type string. When a shape_type is present,
            it overrides keyword arg shape_type. Can be an 3-dimensional array
            if each shape has the same number of vertices.
        shape_type : string | list
            String of shape shape_type, must be one of "{'line', 'rectangle',
            'ellipse', 'path', 'polygon'}". If a list is supplied it must be
            the same length as the length of `data` and each element will be
            applied to each shape otherwise the same value will be used for all
            shapes. Overriden by data shape_type, if present.
        edge_width : float | list
            thickness of lines and edges. If a list is supplied it must be the
            same length as the length of `data` and each element will be
            applied to each shape otherwise the same value will be used for all
            shapes.
        edge_color : str | tuple | list
            If string can be any color name recognized by vispy or hex value if
            starting with `#`. If array-like must be 1-dimensional array with 3
            or 4 elements. If a list is supplied it must be the same length as
            the length of `data` and each element will be applied to each shape
            otherwise the same value will be used for all shapes.
        face_color : str | tuple | list
            If string can be any color name recognized by vispy or hex value if
            starting with `#`. If array-like must be 1-dimensional array with 3
            or 4 elements. If a list is supplied it must be the same length as
            the length of `data` and each element will be applied to each shape
            otherwise the same value will be used for all shapes.
        z_index : int | list
            Specifier of z order priority. Shapes with higher z order are
            displayed ontop of others. If a list is supplied it must be the
            same length as the length of `data` and each element will be
            applied to each shape otherwise the same value will be used for all
            shapes.
        """

        n_shapes = number_of_shapes(data)
        with self.block_update_properties():
            self._edge_color_property = ''
            self.edge_color_cycle_map = {}
            self.edge_colormap = edge_colormap
            self._edge_contrast_limits = edge_contrast_limits
            if edge_color_cycle is None:
                edge_color_cycle = deepcopy(DEFAULT_COLOR_CYCLE)
            self.edge_color_cycle = edge_color_cycle
            edge_color = self._initialize_color(
                edge_color, attribute='edge', n_shapes=n_shapes
            )

            self._face_color_property = ''
            self.face_color_cycle_map = {}
            self.face_colormap = face_colormap
            self._face_contrast_limits = face_contrast_limits
            if face_color_cycle is None:
                face_color_cycle = deepcopy(DEFAULT_COLOR_CYCLE)
            self.face_color_cycle = face_color_cycle
            face_color = self._initialize_color(
                face_color, attribute='face', n_shapes=n_shapes
            )

        with self.block_thumbnail_update():
            self._add_shapes(
                data,
                shape_type=shape_type,
                edge_width=edge_width,
                edge_color=edge_color,
                face_color=face_color,
                z_index=z_index,
                n_new_shapes=n_shapes,
            )
            self._data_view._update_z_order()
            self.refresh_colors()

    def _add_shapes(
        self,
        data,
        *,
        shape_type='rectangle',
        edge_width=None,
        edge_color=None,
        face_color=None,
        z_index=None,
        n_new_shapes=0,
    ):
        """Add shapes to the data view.

        Parameters
        ----------
        data : Array | Tuple(Array,str) | List[Array | Tuple(Array, str)] | Tuple(List[Array], str)
            List of shape data, where each element is either an (N, D) array of the
            N vertices of a shape in D dimensions or a tuple containing an array of
            the N vertices and the shape_type string. When a shape_type is present,
            it overrides keyword arg shape_type. Can be an 3-dimensional array
            if each shape has the same number of vertices.
        shape_type : string | list
            String of shape shape_type, must be one of "{'line', 'rectangle',
            'ellipse', 'path', 'polygon'}". If a list is supplied it must be
            the same length as the length of `data` and each element will be
            applied to each shape otherwise the same value will be used for all
            shapes. Overridden by data shape_type, if present.
        edge_width : float | list
            thickness of lines and edges. If a list is supplied it must be the
            same length as the length of `data` and each element will be
            applied to each shape otherwise the same value will be used for all
            shapes.
        edge_color : str | tuple | list
            If string can be any color name recognized by vispy or hex value if
            starting with `#`. If array-like must be 1-dimensional array with 3
            or 4 elements. If a list is supplied it must be the same length as
            the length of `data` and each element will be applied to each shape
            otherwise the same value will be used for all shapes.
        face_color : str | tuple | list
            If string can be any color name recognized by vispy or hex value if
            starting with `#`. If array-like must be 1-dimensional array with 3
            or 4 elements. If a list is supplied it must be the same length as
            the length of `data` and each element will be applied to each shape
            otherwise the same value will be used for all shapes.
        z_index : int | list
            Specifier of z order priority. Shapes with higher z order are
            displayed on top of others. If a list is supplied it must be the
            same length as the length of `data` and each element will be
            applied to each shape otherwise the same value will be used for all
            shapes.
        n_new_shapes : int
            The number of new shapes to be added to the Shapes layer.
        """
        if n_new_shapes > 0:
            total_shapes = n_new_shapes + self.nshapes
            self._feature_table.resize(total_shapes)
            if hasattr(self, 'text'):
                self.text.apply(self.features)

        if edge_color is None:
            edge_color = self._get_new_shape_color(
                n_new_shapes, attribute='edge'
            )
        if face_color is None:
            face_color = self._get_new_shape_color(
                n_new_shapes, attribute='face'
            )

        if edge_width is None:
            edge_width = self.current_edge_width
        if edge_color is None:
            edge_color = self._current_edge_color
        if face_color is None:
            face_color = self._current_face_color
        if self._data_view is not None:
            z_index = z_index or max(self._data_view._z_index, default=-1) + 1
        else:
            z_index = z_index or 0

        if len(data) > 0:
            if np.array(data[0]).ndim == 1:
                # If a single array for a shape has been passed turn into list
                data = [data]

            # transform the colors
            transformed_ec = transform_color_with_defaults(
                num_entries=len(data),
                colors=edge_color,
                elem_name='edge_color',
                default='white',
            )
            transformed_edge_color = normalize_and_broadcast_colors(
                len(data), transformed_ec
            )
            transformed_fc = transform_color_with_defaults(
                num_entries=len(data),
                colors=face_color,
                elem_name='face_color',
                default='white',
            )
            transformed_face_color = normalize_and_broadcast_colors(
                len(data), transformed_fc
            )

            # Turn input arguments into iterables
            shape_inputs = zip(
                data,
                ensure_iterable(shape_type),
                ensure_iterable(edge_width),
                transformed_edge_color,
                transformed_face_color,
                ensure_iterable(z_index),
                strict=False,
            )

            self._add_shapes_to_view(shape_inputs, self._data_view)

        self._display_order_stored = copy(self._slice_input.order)
        self._ndisplay_stored = copy(self._slice_input.ndisplay)
        self._update_dims()

    def _add_shapes_to_view(self, shape_inputs, data_view: ShapeList):
        """Build new shapes and add them to the _data_view"""

        shape_inputs = tuple(shape_inputs)

        # build all shapes
        sh_inp = tuple(
            (
                shape_classes[st](
                    d,
                    edge_width=ew,
                    z_index=z,
                    dims_order=self._slice_input.order,
                    ndisplay=self._slice_input.ndisplay,
                ),
                ec,
                fc,
            )
            for d, st, ew, ec, fc, z in shape_inputs
        )

        shapes, edge_colors, face_colors = tuple(zip(*sh_inp, strict=False))

        # Add all shapes at once (faster than adding them one by one)
        data_view.add(
            shape=shapes,
            edge_color=edge_colors,
            face_color=face_colors,
            z_refresh=False,
        )

        data_view._update_z_order()

    @property
    def text(self) -> TextManager:
        """TextManager: The TextManager object containing the text properties"""
        return self._text

    @text.setter
    def text(self, text):
        self._text._update_from_layer(
            text=text,
            features=self.features,
        )

    def refresh_text(self):
        """Refresh the text values.

        This is generally used if the properties were updated without changing the data
        """
        self.text.refresh(self.features)

    @property
    def _normalized_scale_factor(self):
        """Scale factor accounting for layer scale.

        This is often needed when calculating screen-space sizes and distances
        of vertices for interactivity (rescaling, adding vertices, etc).
        """
        return self.scale_factor / self.scale[-1]

    @property
    def _normalized_vertex_radius(self):
        """Vertex radius normalized to screen space."""
        return self._vertex_size * self._normalized_scale_factor / 2

    def _set_view_slice(self):
        """Set the view given the slicing indices."""
        with self._data_view.batched_updates():
            ndisplay = self._slice_input.ndisplay
            if ndisplay != self._ndisplay_stored:
                self.selected_data = set()
                self._data_view.ndisplay = min(self.ndim, ndisplay)
                self._ndisplay_stored = ndisplay
                self._clipboard = {}

            if self._slice_input.order != self._display_order_stored:
                self.selected_data = set()
                self._data_view.update_dims_order(self._slice_input.order)
                self._display_order_stored = copy(self._slice_input.order)
                # Clear clipboard if dimensions swap
                self._clipboard = {}

            slice_key = np.array(self._data_slice.point)[
                self._slice_input.not_displayed
            ]
            if not np.array_equal(slice_key, self._data_view.slice_key):
                self.selected_data = set()
            self._data_view.slice_key = slice_key

    def interaction_box(self, index: int | Iterable[int]) -> BoxArray | None:
        """Create the interaction box around a shape or list of shapes.
        If a single index is passed then the bounding box will be inherited
        from that shapes interaction box. If list of indices is passed it will
        be computed directly.

        Parameters
        ----------
        index : int | list
            Index of a single shape, or a list of shapes around which to
            construct the interaction box

        Returns
        -------
        box : np.ndarray
            10x2 array of vertices of the interaction box. The first 8 points
            are the corners and midpoints of the box in clockwise order
            starting in the upper-left corner. The 9th point is the center of
            the box, and the last point is the location of the rotation handle
            that can be used to rotate the box
        """
        if isinstance(index, list | np.ndarray | set):
            if len(index) == 0:
                box = None
            elif len(index) == 1:
                box = copy(self._data_view.shapes[next(iter(index))]._box)
            else:
                disp_indices = [
                    i for i in index if self._data_view._displayed[i]
                ]
                vertices_range = np.r_[
                    tuple(
                        self._data_view._vertices_range(i)
                        for i in disp_indices
                    )
                ]
                box = create_box(
                    self._data_view.displayed_vertices[vertices_range]
                )
        else:
            box = copy(self._data_view.shapes[index]._box)

        if box is not None:
            rot = box[Box.TOP_CENTER]
            length_box = np.linalg.norm(
                box[Box.BOTTOM_LEFT] - box[Box.TOP_LEFT]
            )
            if length_box > 0:
                r = (
                    self._rotation_handle_length
                    * self._normalized_scale_factor
                )
                rot = (
                    rot
                    - r
                    * (box[Box.BOTTOM_LEFT] - box[Box.TOP_LEFT])
                    / length_box
                )
            box = np.append(box, [rot], axis=0)

        return box

    def _outline_shapes(self):
        """Find outlines of any selected or hovered shapes.

        Returns
        -------
        vertices : None | np.ndarray
            Nx2 array of any vertices of outline or None
        triangles : None | np.ndarray
            Mx3 array of any indices of vertices for triangles of outline or
            None
        """
        if (
            self._highlight_visible
            and self._value is not None
            and (self._value[0] is not None or len(self.selected_data) > 0)
        ):
            if len(self.selected_data) > 0:
                index = list(self.selected_data)
                if self._value[0] is not None:
                    if self._value[0] in index:
                        pass
                    else:
                        index.append(self._value[0])
                index.sort()
            else:
                index = self._value[0]

            centers, offsets, triangles = self._data_view.outline(index)
            vertices = centers + (
                self._normalized_scale_factor * self._highlight_width * offsets
            )
            vertices = vertices[:, ::-1]
        else:
            vertices = None
            triangles = None

        return vertices, triangles

    def _compute_vertices_and_box(self):
        """Compute location of highlight vertices and box for rendering.

        Returns
        -------
        vertices : np.ndarray
            Nx2 array of any vertices to be rendered as Markers
        face_color : str
            String of the face color of the Markers
        edge_color : str
            String of the edge color of the Markers and Line for the box
        pos : np.ndarray
            Nx2 array of vertices of the box that will be rendered using a
            Vispy Line
        width : float
            Width of the box edge
        """
        if self._highlight_visible and len(self.selected_data) > 0:
            if self._mode == Mode.SELECT:
                # If in select mode just show the interaction bounding box
                # including its vertices and the rotation handle
                box = self._selected_box[Box.WITH_HANDLE]
                if self._value[0] is None or self._value[1] is None:
                    face_color = 'white'
                else:
                    face_color = self._highlight_color
                edge_color = self._highlight_color
                vertices = box[:, ::-1]
                # Use a subset of the vertices of the interaction_box to plot
                # the line around the edge
                pos = box[Box.LINE_HANDLE][:, ::-1]
                width = 1.5
            elif self._mode in (
                [
                    Mode.DIRECT,
                    Mode.ADD_PATH,
                    Mode.ADD_POLYGON,
                    Mode.ADD_POLYGON_LASSO,
                    Mode.ADD_RECTANGLE,
                    Mode.ADD_ELLIPSE,
                    Mode.ADD_LINE,
                    Mode.ADD_POLYLINE,
                    Mode.VERTEX_INSERT,
                    Mode.VERTEX_REMOVE,
                ]
            ):
                # If in one of these mode show the vertices of the shape itself
                inds = np.isin(
                    self._data_view.displayed_triangles_to_shape_num,
                    list(self.selected_data),
                )
                vertices = self._data_view.displayed_vertices[inds][:, ::-1]
                # If currently adding path don't show box over last vertex
                if self._mode == Mode.ADD_POLYLINE:
                    vertices = vertices[:-1]

                if self._value[0] is None or self._value[1] is None:
                    face_color = 'white'
                else:
                    face_color = self._highlight_color
                edge_color = self._highlight_color
                pos = None
                width = 0
            else:
                # Otherwise show nothing
                vertices = np.empty((0, 2))
                face_color = 'white'
                edge_color = 'white'
                pos = None
                width = 0
        elif self._highlight_visible and self._is_selecting:
            # If currently dragging a selection box just show an outline of
            # that box
            vertices = np.empty((0, 2))
            edge_color = self._highlight_color
            face_color = 'white'
            box = create_box(self._drag_box)
            width = 1.5
            # Use a subset of the vertices of the interaction_box to plot
            # the line around the edge
            pos = box[Box.LINE][:, ::-1]
        else:
            # Otherwise show nothing
            vertices = np.empty((0, 2))
            face_color = 'white'
            edge_color = 'white'
            pos = None
            width = 0

        return vertices, face_color, edge_color, pos, width

    def _set_highlight(self, force=False) -> None:
        """Render highlights of shapes.

        Includes boundaries, vertices, interaction boxes, and the drag
        selection box when appropriate.

        Parameters
        ----------
        force : bool
            Bool that forces a redraw to occur when `True`
        """
        # Check if any shape or vertex ids have changed since last call
        if (
            self.selected_data == self._selected_data_stored
            and np.array_equal(self._value, self._value_stored)
            and np.array_equal(self._drag_box, self._drag_box_stored)
        ) and not force:
            return
        self._selected_data_stored = copy(self.selected_data)
        self._value_stored = copy(self._value)
        self._drag_box_stored = copy(self._drag_box)
        self.events.highlight()

    def _finish_drawing(self, event=None) -> None:
        """Reset properties used in shape drawing."""
        index = copy(self._moving_value[0])
        self._is_moving = False
        self._drag_start = None
        self._drag_box = None
        self._is_selecting = False
        self._fixed_vertex = None
        self._value = (None, None)
        self._moving_value = (None, None)
        self._last_cursor_position = None
        if self._is_creating is True:
            if self._mode in {Mode.ADD_PATH, Mode.ADD_POLYLINE}:
                vertices = self._data_view.shapes[index].data
                if len(vertices) <= 2:
                    self._data_view.remove(index)
                    # Clear selected data to prevent issues.
                    # See https://github.com/napari/napari/pull/6912#discussion_r1601169680
                    self.selected_data.clear()
                else:
                    self._data_view.edit(index, vertices[:-1])
            if self._mode in {Mode.ADD_POLYGON, Mode.ADD_POLYGON_LASSO}:
                vertices = self._data_view.shapes[index].data
                if self._mode == Mode.ADD_POLYGON_LASSO:
                    prev_vertices = len(vertices)
                    vertices = rdp(
                        vertices,
                        epsilon=get_settings().experimental.rdp_epsilon,
                    )
                    if len(vertices) <= 3 and prev_vertices > 3:
                        # https://github.com/napari/napari/issues/7903
                        show_warning(
                            trans._(
                                'Polygons must have three or more vertices. '
                                'Lasso polygons are simplified using the '
                                'RDP algorithm, which may cause polygons '
                                'smaller than RDP epsilon to disappear. If  '
                                'you face issues drawing small polygons, '
                                'try reducing napari > Settings > '
                                'Experimental > RDP epsilon. '
                            ),
                        )
                if len(vertices) <= 3:
                    self._data_view.remove(index)
                    # Clear selected data to prevent issues.
                    # See https://github.com/napari/napari/pull/6912#discussion_r1601169680
                    self.selected_data.clear()
                else:
                    self._data_view.edit(
                        index,
                        vertices[:-1],
                        new_type=shape_classes[ShapeType.POLYGON],
                    )
        # handles the case that
        if index is not None:
            self.events.data(
                value=self.data,
                action=ActionType.ADDED,
                data_indices=(-1,),
                vertex_indices=((),),
            )
            self.events.features()
        self._is_creating = False
        self._update_dims()

    @contextmanager
    def block_thumbnail_update(self):
        """Use this context manager to block thumbnail updates"""
        previous = self._allow_thumbnail_update
        self._allow_thumbnail_update = False
        try:
            yield
        finally:
            self._allow_thumbnail_update = previous

    def _update_thumbnail(self, event=None):
        """Update thumbnail with current shapes and colors."""
        # Set the thumbnail to black, opacity 1
        colormapped = np.zeros(self._thumbnail_shape)
        colormapped[..., 3] = 1
        # if the shapes layer is empty, don't update, just leave it black
        if len(self.data) == 0:
            self.thumbnail = colormapped
        # don't update the thumbnail if dragging a shape
        elif self._is_moving is False and self._allow_thumbnail_update is True:
            # calculate min vals for the vertices and pad with 0.5
            # the offset is needed to ensure that the top left corner of the shapes
            # corresponds to the top left corner of the thumbnail
            de = self._extent_data
            offset = (
                np.array([de[0, d] for d in self._slice_input.displayed]) + 0.5
            )
            # calculate range of values for the vertices and pad with 1
            # padding ensures the entire shape can be represented in the thumbnail
            # without getting clipped
            shape = np.ceil(
                [de[1, d] - de[0, d] + 1 for d in self._slice_input.displayed]
            ).astype(int)
            zoom_factor = np.divide(
                self._thumbnail_shape[:2], shape[-2:]
            ).min()

            colormapped = self._data_view.to_colors(
                colors_shape=self._thumbnail_shape[:2],
                zoom_factor=zoom_factor,
                offset=offset[-2:],
                max_shapes=self._max_shapes_thumbnail,
            )

            self.thumbnail = colormapped

    def remove_selected(self) -> None:
        """Remove any selected shapes."""
        index = list(self.selected_data)
        to_remove = sorted(index, reverse=True)

        if len(index) > 0:
            self.events.data(
                value=self.data,
                action=ActionType.REMOVING,
                data_indices=tuple(
                    index,
                ),
                vertex_indices=((),),
            )
            for ind in to_remove:
                self._data_view.remove(ind)

            self._feature_table.remove(index)
            self.text.remove(index)
            self._data_view._edge_color = np.delete(
                self._data_view._edge_color, index, axis=0
            )
            self._data_view._face_color = np.delete(
                self._data_view._face_color, index, axis=0
            )
            self.events.data(
                value=self.data,
                action=ActionType.REMOVED,
                data_indices=tuple(
                    index,
                ),
                vertex_indices=((),),
            )
            self.events.features()
        self.selected_data.clear()
        self._finish_drawing()

    def _rotate_box(self, angle, center=(0, 0)):
        """Perform a rotation on the selected box.

        Parameters
        ----------
        angle : float
            angle specifying rotation of shapes in degrees.
        center : list
            coordinates of center of rotation.
        """
        theta = np.radians(angle)
        transform = np.array(
            [[np.cos(theta), np.sin(theta)], [-np.sin(theta), np.cos(theta)]]
        )
        box = self._selected_box - center
        self._selected_box = box @ transform.T + center

    def _scale_box(self, scale, center=(0, 0)):
        """Perform a scaling on the selected box.

        Parameters
        ----------
        scale : float, list
            scalar or list specifying rescaling of shape.
        center : list
            coordinates of center of rotation.
        """
        if not isinstance(scale, list | np.ndarray):
            scale = [scale, scale]
        box = self._selected_box - center
        box = np.array(box * scale)
        if not np.array_equal(box[Box.TOP_CENTER], box[Box.HANDLE]):
            r = self._rotation_handle_length * self._normalized_scale_factor
            handle_vec = box[Box.HANDLE] - box[Box.TOP_CENTER]
            cur_len = np.linalg.norm(handle_vec)
            box[Box.HANDLE] = box[Box.TOP_CENTER] + r * handle_vec / cur_len
        self._selected_box = box + center

    def _transform_box(self, transform, center=(0, 0)):
        """Perform a linear transformation on the selected box.

        Parameters
        ----------
        transform : np.ndarray
            2x2 array specifying linear transform.
        center : list
            coordinates of center of rotation.
        """
        box = self._selected_box - center
        box = box @ transform.T
        if not np.array_equal(box[Box.TOP_CENTER], box[Box.HANDLE]):
            r = self._rotation_handle_length * self._normalized_scale_factor
            handle_vec = box[Box.HANDLE] - box[Box.TOP_CENTER]
            cur_len = np.linalg.norm(handle_vec)
            box[Box.HANDLE] = box[Box.TOP_CENTER] + r * handle_vec / cur_len
        self._selected_box = box + center

    def _get_value(self, position):
        """Value of the data at a position in data coordinates.

        Parameters
        ----------
        position : tuple
            Position in data coordinates.

        Returns
        -------
        shape : int | None
            Index of shape if any that is at the coordinates. Returns `None`
            if no shape is found.
        vertex : int | None
            Index of vertex if any that is at the coordinates. Returns `None`
            if no vertex is found.
        """
        if self._slice_input.ndisplay == 3:
            return (None, None)

        if self._is_moving:
            return self._moving_value

        coord = [position[i] for i in self._slice_input.displayed]

        # Check selected shapes
        value = None
        selected_index = list(self.selected_data)

        if len(selected_index) > 0:
            self.scale[self._slice_input.displayed]
            # Get the vertex sizes. They need to be rescaled by a few parameters:
            # - scale_factor, because vertex sizes are zoom-invariant
            # - scale, because vertex sizes are not affected by scale (unlike in Points)
            # - 2, because the radius is what we need

            if self._mode == Mode.SELECT:
                # Check if inside vertex of interaction box or rotation handle
                box = self._selected_box[Box.WITH_HANDLE]
                distances = abs(box - coord)

                # Check if any matching vertices
                matches = np.all(
                    distances <= self._normalized_vertex_radius, axis=1
                ).nonzero()
                if len(matches[0]) > 0:
                    value = (selected_index[0], matches[0][-1])
            elif self._mode in (
                [Mode.DIRECT, Mode.VERTEX_INSERT, Mode.VERTEX_REMOVE]
            ):
                # Check if inside vertex of shape
                inds = np.isin(
                    self._data_view.displayed_triangles_to_shape_num,
                    selected_index,
                )
                vertices = self._data_view.displayed_vertices[inds]
                distances = abs(vertices - coord)

                # Check if any matching vertices
                matches = np.all(
                    distances <= self._normalized_vertex_radius, axis=1
                ).nonzero()[0]
                if len(matches) > 0:
                    index = inds.nonzero()[0][matches[-1]]
                    shape = self._data_view.displayed_triangles_to_shape_num[
                        index
                    ]
                    vals, idx = np.unique(
                        self._data_view.displayed_triangles_to_shape_num,
                        return_index=True,
                    )
                    shape_in_list = list(vals).index(shape)
                    value = (shape, index - idx[shape_in_list])

        if value is None:
            # Check if mouse inside shape
            shape = self._data_view.inside(coord)
            value = (shape, None)

        return value

    def _get_value_3d(
        self,
        start_point: np.ndarray,
        end_point: np.ndarray,
        dims_displayed: list[int],
    ) -> tuple[float | int | None, None]:
        """Get the layer data value along a ray

        Parameters
        ----------
        start_point : np.ndarray
            The start position of the ray used to interrogate the data.
        end_point : np.ndarray
            The end position of the ray used to interrogate the data.
        dims_displayed : List[int]
            The indices of the dimensions currently displayed in the Viewer.

        Returns
        -------
        value
            The data value along the supplied ray.
        vertex : None
            Index of vertex if any that is at the coordinates. Always returns `None`.
        """
        value, _ = self._get_index_and_intersection(
            start_point=start_point,
            end_point=end_point,
            dims_displayed=dims_displayed,
        )

        return value, None

    def _get_index_and_intersection(
        self,
        start_point: np.ndarray,
        end_point: np.ndarray,
        dims_displayed: list[int],
    ) -> tuple[None | float | int, None | np.ndarray]:
        """Get the shape index and intersection point of the first shape
        (i.e., closest to start_point) along the specified 3D line segment.

        Note: this method is meant to be used for 3D intersection and returns
        (None, None) when used in 2D (i.e., len(dims_displayed) is 2).

        Parameters
        ----------
        start_point : np.ndarray
            The start position of the ray used to interrogate the data in
            layer coordinates.
        end_point : np.ndarray
            The end position of the ray used to interrogate the data in
            layer coordinates.
        dims_displayed : List[int]
            The indices of the dimensions currently displayed in the Viewer.

        Returns
        -------
        value Union[None, float, int]
            The data value along the supplied ray.
        intersection_point : Union[None, np.ndarray]
            (n,) array containing the point where the ray intersects the first shape
            (i.e., the shape most in the foreground). The coordinate is in layer
            coordinates.
        """
        if len(dims_displayed) != 3:
            # return None if in 2D mode
            return None, None
        if (start_point is None) or (end_point is None):
            # return None if the ray doesn't intersect the data bounding box
            return None, None

        # Get the normal vector of the click plane
        start_position, ray_direction = nd_line_segment_to_displayed_data_ray(
            start_point=start_point,
            end_point=end_point,
            dims_displayed=dims_displayed,
        )
        value, intersection = self._data_view._inside_3d(
            start_position, ray_direction
        )

        # add the full nD coords to intersection
        intersection_point = start_point.copy()
        intersection_point[dims_displayed] = intersection

        return value, intersection_point

    def get_index_and_intersection(
        self,
        position: np.ndarray,
        view_direction: np.ndarray,
        dims_displayed: list[int],
    ) -> tuple[float | int | None, npt.NDArray | None]:
        """Get the shape index and intersection point of the first shape
        (i.e., closest to start_point) "under" a mouse click.

        See examples/add_points_on_nD_shapes.py for example usage.

        Parameters
        ----------
        position : tuple
            Position in either data or world coordinates.
        view_direction : Optional[np.ndarray]
            A unit vector giving the direction of the ray in nD world coordinates.
            The default value is None.
        dims_displayed : Optional[List[int]]
            A list of the dimensions currently being displayed in the viewer.
            The default value is None.

        Returns
        -------
        value
            The data value along the supplied ray.
        intersection_point : np.ndarray
            (n,) array containing the point where the ray intersects the first shape
            (i.e., the shape most in the foreground). The coordinate is in layer
            coordinates.
        """
        start_point, end_point = self.get_ray_intersections(
            position, view_direction, dims_displayed
        )
        if (start_point is not None) and (end_point is not None):
            shape_index, intersection_point = self._get_index_and_intersection(
                start_point=start_point,
                end_point=end_point,
                dims_displayed=dims_displayed,
            )
        else:
            shape_index = None
            intersection_point = None
        return shape_index, intersection_point

    def move_to_front(self) -> None:
        """Moves selected objects to be displayed in front of all others."""
        if len(self.selected_data) == 0:
            return
        new_z_index = max(self._data_view._z_index) + 1
        for index in self.selected_data:
            self._data_view.update_z_index(index, new_z_index)
        self.refresh(extent=False, highlight=False)

    def move_to_back(self) -> None:
        """Moves selected objects to be displayed behind all others."""
        if len(self.selected_data) == 0:
            return
        new_z_index = min(self._data_view._z_index) - 1
        for index in self.selected_data:
            self._data_view.update_z_index(index, new_z_index)
        self.refresh(extent=False, highlight=False)

    def _copy_data(self) -> None:
        """Copy selected shapes to clipboard."""
        if len(self.selected_data) > 0:
            index = list(self.selected_data)
            self._clipboard = {
                'data': [
                    deepcopy(self._data_view.shapes[i])
                    for i in self._selected_data
                ],
                'edge_color': deepcopy(self._data_view._edge_color[index]),
                'face_color': deepcopy(self._data_view._face_color[index]),
                'features': deepcopy(self.features.iloc[index]),
                'indices': self._data_slice.point,
                'text': self.text._copy(index),
            }
        else:
            self._clipboard = {}

    def _paste_data(self) -> None:
        """Paste any shapes from clipboard and then selects them."""
        cur_shapes = self.nshapes
        if len(self._clipboard.keys()) > 0:
            # Calculate offset based on dimension shifts
            offset = [
                self._data_slice.point[i] - self._clipboard['indices'][i]
                for i in self._slice_input.not_displayed
            ]

            self._feature_table.append(self._clipboard['features'])
            self.text._paste(**self._clipboard['text'])

            # Add new shape data
            for i, s in enumerate(self._clipboard['data']):
                shape = deepcopy(s)
                data = copy(shape.data)
                not_disp = self._slice_input.not_displayed
                data[:, not_disp] = data[:, not_disp] + np.array(offset)
                shape.data = data
                face_color = self._clipboard['face_color'][i]
                edge_color = self._clipboard['edge_color'][i]
                self._data_view.add(
                    shape, face_color=face_color, edge_color=edge_color
                )

            self.selected_data = set(
                range(cur_shapes, cur_shapes + len(self._clipboard['data']))
            )

            self.move_to_front()
            self.events.features()

    def to_masks(self, mask_shape=None):
        """Return an array of binary masks, one for each shape.

        Parameters
        ----------
        mask_shape : np.ndarray | tuple | None
            tuple defining shape of mask to be generated. If non specified,
            takes the max of all the vertices

        Returns
        -------
        masks : np.ndarray
            Array where there is one binary mask for each shape
        """
        if mask_shape is None:
            # See https://github.com/napari/napari/issues/2778
            # Point coordinates land on pixel centers. We want to find the
            # smallest shape that will hold the largest point in the data,
            # using rounding.
            mask_shape = np.round(self._extent_data[1]) + 1

        mask_shape = np.ceil(mask_shape).astype('int')
        masks = self._data_view.to_masks(mask_shape=mask_shape)

        return masks

    def to_labels(self, labels_shape=None):
        """Return an integer labels image.

        Parameters
        ----------
        labels_shape : np.ndarray | tuple | None
            Tuple defining shape of labels image to be generated. If non
            specified, takes the max of all the vertiecs

        Returns
        -------
        labels : np.ndarray
            Integer array where each value is either 0 for background or an
            integer up to N for points inside the shape at the index value - 1.
            For overlapping shapes z-ordering will be respected.
        """
        if labels_shape is None:
            # See https://github.com/napari/napari/issues/2778
            # Point coordinates land on pixel centers. We want to find the
            # smallest shape that will hold the largest point in the data,
            # using rounding.
            labels_shape = np.round(self._extent_data[1]) + 1

        labels_shape = np.ceil(labels_shape).astype('int')
        labels = self._data_view.to_labels(labels_shape=labels_shape)

        return labels<|MERGE_RESOLUTION|>--- conflicted
+++ resolved
@@ -906,18 +906,11 @@
     def current_edge_color(self, edge_color):
         self._current_edge_color = transform_color(edge_color)
         if self._update_properties:
-<<<<<<< HEAD
             with self._data_view.batched_updates():
                 for i in self.selected_data:
                     self._data_view.update_edge_color(
                         i, self._current_edge_color
                     )
-=======
-            indices = np.fromiter(self.selected_data, dtype=int)
-            self._data_view.update_edge_colors(
-                indices, self._current_edge_color
-            )
->>>>>>> 2ea12625
             self.events.edge_color()
             self._update_thumbnail()
         self.events.current_edge_color()
