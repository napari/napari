import warnings
from collections.abc import Callable
from contextlib import contextmanager
from copy import copy, deepcopy
from itertools import cycle
from typing import (
    Any,
    ClassVar,
)

import numpy as np
import numpy.typing as npt
import pandas as pd
from vispy.color import get_color_names

from napari.layers.base import Layer, no_op
from napari.layers.base._base_constants import ActionType
from napari.layers.base._base_mouse_bindings import (
    highlight_box_handles,
    transform_with_box,
)
from napari.layers.shapes._accelerated_triangulate_dispatch import (
    warmup_numba_cache,
)
from napari.layers.shapes._shape_list import ShapeList
from napari.layers.shapes._shapes_constants import (
    Box,
    ColorMode,
    Mode,
    ShapeType,
    shape_classes,
)
from napari.layers.shapes._shapes_mouse_bindings import (
    _set_highlight,
    add_ellipse,
    add_line,
    add_path_polygon,
    add_path_polygon_lasso,
    add_rectangle,
    finish_drawing_shape,
    highlight,
    polygon_creating,
    select,
    vertex_insert,
    vertex_remove,
)
from napari.layers.shapes._shapes_utils import (
    create_box,
    extract_shape_type,
    get_default_shape_type,
    get_shape_ndim,
    number_of_shapes,
    rdp,
    validate_num_vertices,
)
from napari.layers.utils.color_manager_utils import (
    guess_continuous,
    map_property,
)
from napari.layers.utils.color_transformations import (
    normalize_and_broadcast_colors,
    transform_color_cycle,
    transform_color_with_defaults,
)
from napari.layers.utils.interactivity_utils import (
    nd_line_segment_to_displayed_data_ray,
)
from napari.layers.utils.layer_utils import _FeatureTable, _unique_element
from napari.layers.utils.text_manager import TextManager
from napari.settings import get_settings
from napari.utils.colormaps import Colormap, ValidColormapArg, ensure_colormap
from napari.utils.colormaps.colormap_utils import ColorType
from napari.utils.colormaps.standardize_color import (
    hex_to_name,
    rgb_to_hex,
    transform_color,
)
from napari.utils.events import Event
from napari.utils.events.custom_types import Array
from napari.utils.misc import ensure_iterable
from napari.utils.notifications import show_warning
from napari.utils.translations import trans

DEFAULT_COLOR_CYCLE = np.array([[1, 0, 1, 1], [0, 1, 0, 1]])


class Shapes(Layer):
    """Shapes layer.

    Parameters
    ----------
    data : list or array
        List of shape data, where each element is an (N, D) array of the
        N vertices of a shape in D dimensions. Can be an 3-dimensional
        array if each shape has the same number of vertices.
    ndim : int
        Number of dimensions for shapes. When data is not None, ndim must be D.
        An empty shapes layer can be instantiated with arbitrary ndim.
    affine : n-D array or napari.utils.transforms.Affine
        (N+1, N+1) affine transformation matrix in homogeneous coordinates.
        The first (N, N) entries correspond to a linear transform and
        the final column is a length N translation vector and a 1 or a napari
        `Affine` transform object. Applied as an extra transform on top of the
        provided scale, rotate, and shear values.
    axis_labels : tuple of str, optional
        Dimension names of the layer data.
        If not provided, axis_labels will be set to (..., 'axis -2', 'axis -1').
    blending : str
        One of a list of preset blending modes that determines how RGB and
        alpha values of the layer visual get mixed. Allowed values are
        {'opaque', 'translucent', and 'additive'}.
    cache : bool
        Whether slices of out-of-core datasets should be cached upon retrieval.
        Currently, this only applies to dask arrays.
    edge_color : str, array-like
        If string can be any color name recognized by vispy or hex value if
        starting with `#`. If array-like must be 1-dimensional array with 3
        or 4 elements. If a list is supplied it must be the same length as
        the length of `data` and each element will be applied to each shape
        otherwise the same value will be used for all shapes.
    edge_color_cycle : np.ndarray, list
        Cycle of colors (provided as string name, RGB, or RGBA) to map to edge_color if a
        categorical attribute is used color the vectors.
    edge_colormap : str, napari.utils.Colormap
        Colormap to set edge_color if a continuous attribute is used to set face_color.
    edge_contrast_limits : None, (float, float)
        clims for mapping the property to a color map. These are the min and max value
        of the specified property that are mapped to 0 and 1, respectively.
        The default value is None. If set the none, the clims will be set to
        (property.min(), property.max())
    edge_width : float or list
        Thickness of lines and edges. If a list is supplied it must be the
        same length as the length of `data` and each element will be
        applied to each shape otherwise the same value will be used for all
        shapes.
    experimental_clipping_planes : list of dicts, list of ClippingPlane, or ClippingPlaneList
        Each dict defines a clipping plane in 3D in data coordinates.
        Valid dictionary keys are {'position', 'normal', and 'enabled'}.
        Values on the negative side of the normal are discarded if the plane is enabled.
    face_color : str, array-like
        If string can be any color name recognized by vispy or hex value if
        starting with `#`. If array-like must be 1-dimensional array with 3
        or 4 elements. If a list is supplied it must be the same length as
        the length of `data` and each element will be applied to each shape
        otherwise the same value will be used for all shapes.
    face_color_cycle : np.ndarray, list
        Cycle of colors (provided as string name, RGB, or RGBA) to map to face_color if a
        categorical attribute is used color the vectors.
    face_colormap : str, napari.utils.Colormap
        Colormap to set face_color if a continuous attribute is used to set face_color.
    face_contrast_limits : None, (float, float)
        clims for mapping the property to a color map. These are the min and max value
        of the specified property that are mapped to 0 and 1, respectively.
        The default value is None. If set the none, the clims will be set to
        (property.min(), property.max())
    feature_defaults : dict[str, Any] or Dataframe-like
        The default value of each feature in a table with one row.
    features : dict[str, array-like] or Dataframe-like
        Features table where each row corresponds to a shape and each column
        is a feature.
    metadata : dict
        Layer metadata.
    name : str
        Name of the layer.
    opacity : float
        Opacity of the layer visual, between 0.0 and 1.0.
    projection_mode : str
        How data outside the viewed dimensions but inside the thick Dims slice will
        be projected onto the viewed dimenions.
    properties : dict {str: array (N,)}, DataFrame
        Properties for each shape. Each property should be an array of length N,
        where N is the number of shapes.
    property_choices : dict {str: array (N,)}
        possible values for each property.
    rotate : float, 3-tuple of float, or n-D array.
        If a float convert into a 2D rotation matrix using that value as an
        angle. If 3-tuple convert into a 3D rotation matrix, using a yaw,
        pitch, roll convention. Otherwise assume an nD rotation. Angles are
        assumed to be in degrees. They can be converted from radians with
        np.degrees if needed.
    scale : tuple of float
        Scale factors for the layer.
    shape_type : string or list
        String of shape shape_type, must be one of "{'line', 'rectangle',
        'ellipse', 'path', 'polygon'}". If a list is supplied it must be
        the same length as the length of `data` and each element will be
        applied to each shape otherwise the same value will be used for all
        shapes.
    shear : 1-D array or n-D array
        Either a vector of upper triangular values, or an nD shear matrix with
        ones along the main diagonal.
    text : str, dict
        Text to be displayed with the shapes. If text is set to a key in properties,
        the value of that property will be displayed. Multiple properties can be
        composed using f-string-like syntax (e.g., '{property_1}, {float_property:.2f}).
        A dictionary can be provided with keyword arguments to set the text values
        and display properties. See TextManager.__init__() for the valid keyword arguments.
        For example usage, see /napari/examples/add_shapes_with_text.py.
    translate : tuple of float
        Translation values for the layer.
    units : tuple of str or pint.Unit, optional
        Units of the layer data in world coordinates.
        If not provided, the default units are assumed to be pixels.
    visible : bool
        Whether the layer visual is currently being displayed.
    z_index : int or list
        Specifier of z order priority. Shapes with higher z order are
        displayed ontop of others. If a list is supplied it must be the
        same length as the length of `data` and each element will be
        applied to each shape otherwise the same value will be used for all
        shapes.

    Attributes
    ----------
    data : (N, ) list of array
        List of shape data, where each element is an (N, D) array of the
        N vertices of a shape in D dimensions.
    axis_labels : tuple of str
        Dimension names of the layer data.
    features : Dataframe-like
        Features table where each row corresponds to a shape and each column
        is a feature.
    feature_defaults : DataFrame-like
        Stores the default value of each feature in a table with one row.
    properties : dict {str: array (N,)}, DataFrame
        Properties for each shape. Each property should be an array of length N,
        where N is the number of shapes.
    text : str, dict
        Text to be displayed with the shapes. If text is set to a key in properties,
        the value of that property will be displayed. Multiple properties can be
        composed using f-string-like syntax (e.g., '{property_1}, {float_property:.2f}).
        For example usage, see /napari/examples/add_shapes_with_text.py.
    shape_type : (N, ) list of str
        Name of shape type for each shape.
    edge_color : str, array-like
        Color of the shape border. Numeric color values should be RGB(A).
    face_color : str, array-like
        Color of the shape face. Numeric color values should be RGB(A).
    edge_width : (N, ) list of float
        Edge width for each shape.
    z_index : (N, ) list of int
        z-index for each shape.
    current_edge_width : float
        Thickness of lines and edges of the next shape to be added or the
        currently selected shape.
    current_edge_color : str
        Color of the edge of the next shape to be added or the currently
        selected shape.
    current_face_color : str
        Color of the face of the next shape to be added or the currently
        selected shape.
    selected_data : set
        List of currently selected shapes.
    nshapes : int
        Total number of shapes.
    mode : Mode
        Interactive mode. The normal, default mode is PAN_ZOOM, which
        allows for normal interactivity with the canvas.

        The SELECT mode allows for entire shapes to be selected, moved and
        resized.

        The DIRECT mode allows for shapes to be selected and their individual
        vertices to be moved.

        The VERTEX_INSERT and VERTEX_REMOVE modes allow for individual
        vertices either to be added to or removed from shapes that are already
        selected. Note that shapes cannot be selected in this mode.

        The ADD_RECTANGLE, ADD_ELLIPSE, ADD_LINE, ADD_POLYLINE, ADD_PATH, and
        ADD_POLYGON modes all allow for their corresponding shape type to be
        added.
    units: tuple of pint.Unit
        Units of the layer data in world coordinates.

    Notes
    -----
    _data_dict : Dict of ShapeList
        Dictionary containing all the shape data indexed by slice tuple
    _data_view : ShapeList
        Object containing the currently viewed shape data.
    _selected_data_history : set
        Set of currently selected captured on press of <space>.
    _selected_data_stored : set
        Set of selected previously displayed. Used to prevent rerendering the
        same highlighted shapes when no data has changed.
    _selected_box : None | np.ndarray
        `None` if no shapes are selected, otherwise a 10x2 array of vertices of
        the interaction box. The first 8 points are the corners and midpoints
        of the box. The 9th point is the center of the box, and the last point
        is the location of the rotation handle that can be used to rotate the
        box.
    _drag_start : None | np.ndarray
        If a drag has been started and is in progress then a length 2 array of
        the initial coordinates of the drag. `None` otherwise.
    _drag_box : None | np.ndarray
        If a drag box is being created to select shapes then this is a 2x2
        array of the two extreme corners of the drag. `None` otherwise.
    _drag_box_stored : None | np.ndarray
        If a drag box is being created to select shapes then this is a 2x2
        array of the two extreme corners of the drag that have previously been
        rendered. `None` otherwise. Used to prevent rerendering the same
        drag box when no data has changed.
    _is_moving : bool
        Bool indicating if any shapes are currently being moved.
    _is_selecting : bool
        Bool indicating if a drag box is currently being created in order to
        select shapes.
    _is_creating : bool
        Bool indicating if any shapes are currently being created.
    _fixed_aspect : bool
        Bool indicating if aspect ratio of shapes should be preserved on
        resizing.
    _aspect_ratio : float
        Value of aspect ratio to be preserved if `_fixed_aspect` is `True`.
    _fixed_vertex : None | np.ndarray
        If a scaling or rotation is in progress then a length 2 array of the
        coordinates that are remaining fixed during the move. `None` otherwise.
    _fixed_index : int
        If a scaling or rotation is in progress then the index of the vertex of
        the bounding box that is remaining fixed during the move. `None`
        otherwise.
    _update_properties : bool
        Bool indicating if properties are to allowed to update the selected
        shapes when they are changed. Blocking this prevents circular loops
        when shapes are selected and the properties are changed based on that
        selection
    _allow_thumbnail_update : bool
        Flag set to true to allow the thumbnail to be updated. Blocking the thumbnail
        can be advantageous where responsiveness is critical.
    _clipboard : dict
        Dict of shape objects that are to be used during a copy and paste.
    _colors : list
        List of supported vispy color names.
    _vertex_size : float
        Size of the vertices of the shapes and bounding box in Canvas
        coordinates.
    _rotation_handle_length : float
        Length of the rotation handle of the bounding box in Canvas
        coordinates.
    _input_ndim : int
        Dimensions of shape data.
    _thumbnail_update_thresh : int
        If there are more than this number of shapes, the thumbnail
        won't update during interactive events
    """

    _modeclass = Mode
    _colors = get_color_names()
    _vertex_size = 10
    _rotation_handle_length = 20
    _highlight_color = (0, 0.6, 1)
    _highlight_width = 1.5

    _face_color_property: str
    _edge_color_property: str
    _face_color_cycle: npt.NDArray
    _edge_color_cycle: npt.NDArray
    _face_color_cycle_values: npt.NDArray
    _edge_color_cycle_values: npt.NDArray
    _face_color_mode: str
    _edge_color_mode: str

    # If more shapes are present then they are randomly subsampled
    # in the thumbnail
    _max_shapes_thumbnail = 100

    _drag_modes: ClassVar[dict[Mode, Callable[['Shapes', Event], Any]]] = {
        Mode.PAN_ZOOM: no_op,
        Mode.TRANSFORM: transform_with_box,
        Mode.SELECT: select,
        Mode.DIRECT: select,
        Mode.VERTEX_INSERT: vertex_insert,
        Mode.VERTEX_REMOVE: vertex_remove,
        Mode.ADD_RECTANGLE: add_rectangle,
        Mode.ADD_ELLIPSE: add_ellipse,
        Mode.ADD_LINE: add_line,
        Mode.ADD_PATH: add_path_polygon_lasso,
        Mode.ADD_POLYLINE: add_path_polygon,
        Mode.ADD_POLYGON: add_path_polygon,
        Mode.ADD_POLYGON_LASSO: add_path_polygon_lasso,
    }

    _move_modes: ClassVar[dict[Mode, Callable[['Shapes', Event], Any]]] = {
        Mode.PAN_ZOOM: no_op,
        Mode.TRANSFORM: highlight_box_handles,
        Mode.SELECT: highlight,
        Mode.DIRECT: highlight,
        Mode.VERTEX_INSERT: highlight,
        Mode.VERTEX_REMOVE: highlight,
        Mode.ADD_RECTANGLE: no_op,
        Mode.ADD_ELLIPSE: no_op,
        Mode.ADD_LINE: no_op,
        Mode.ADD_POLYLINE: polygon_creating,
        Mode.ADD_PATH: polygon_creating,
        Mode.ADD_POLYGON: polygon_creating,
        Mode.ADD_POLYGON_LASSO: polygon_creating,
    }

    _double_click_modes: ClassVar[
        dict[Mode, Callable[['Shapes', Event], Any]]
    ] = {
        Mode.PAN_ZOOM: no_op,
        Mode.TRANSFORM: no_op,
        Mode.SELECT: no_op,
        Mode.DIRECT: no_op,
        Mode.VERTEX_INSERT: no_op,
        Mode.VERTEX_REMOVE: no_op,
        Mode.ADD_RECTANGLE: no_op,
        Mode.ADD_ELLIPSE: no_op,
        Mode.ADD_LINE: no_op,
        Mode.ADD_PATH: no_op,
        Mode.ADD_POLYLINE: finish_drawing_shape,
        Mode.ADD_POLYGON: finish_drawing_shape,
        Mode.ADD_POLYGON_LASSO: no_op,
    }

    _cursor_modes: ClassVar[dict[Mode, str]] = {
        Mode.PAN_ZOOM: 'standard',
        Mode.TRANSFORM: 'standard',
        Mode.SELECT: 'pointing',
        Mode.DIRECT: 'pointing',
        Mode.VERTEX_INSERT: 'cross',
        Mode.VERTEX_REMOVE: 'cross',
        Mode.ADD_RECTANGLE: 'cross',
        Mode.ADD_ELLIPSE: 'cross',
        Mode.ADD_LINE: 'cross',
        Mode.ADD_POLYLINE: 'cross',
        Mode.ADD_PATH: 'cross',
        Mode.ADD_POLYGON: 'cross',
        Mode.ADD_POLYGON_LASSO: 'cross',
    }

    _interactive_modes: ClassVar[set[Mode]] = {
        Mode.PAN_ZOOM,
    }

    def __init__(
        self,
        data=None,
        ndim=None,
        *,
        affine=None,
        axis_labels=None,
        blending='translucent',
        cache=True,
        edge_color='#777777',
        edge_color_cycle=None,
        edge_colormap='viridis',
        edge_contrast_limits=None,
        edge_width=1,
        experimental_clipping_planes=None,
        face_color='white',
        face_color_cycle=None,
        face_colormap='viridis',
        face_contrast_limits=None,
        feature_defaults=None,
        features=None,
        metadata=None,
        name=None,
        opacity=0.7,
        projection_mode='none',
        properties=None,
        property_choices=None,
        rotate=None,
        scale=None,
        shape_type='rectangle',
        shear=None,
        text=None,
        translate=None,
        units=None,
        visible=True,
        z_index=0,
    ) -> None:
        if data is None or len(data) == 0:
            if ndim is None:
                ndim = 2
            data = np.empty((0, 0, ndim))
            warmup_numba_cache()
        else:
            data, shape_type = extract_shape_type(data, shape_type)
            data_ndim = get_shape_ndim(data)
            if ndim is not None and ndim != data_ndim:
                raise ValueError(
                    trans._(
                        'Shape dimensions must be equal to ndim',
                        deferred=True,
                    )
                )
            ndim = data_ndim

        super().__init__(
            data,
            ndim,
            affine=affine,
            axis_labels=axis_labels,
            blending=blending,
            cache=cache,
            experimental_clipping_planes=experimental_clipping_planes,
            metadata=metadata,
            name=name,
            opacity=opacity,
            projection_mode=projection_mode,
            rotate=rotate,
            scale=scale,
            shear=shear,
            translate=translate,
            units=units,
            visible=visible,
        )

        self.events.add(
            edge_width=Event,
            edge_color=Event,
            face_color=Event,
            properties=Event,
            current_edge_color=Event,
            current_face_color=Event,
            current_properties=Event,
            highlight=Event,
            features=Event,
            feature_defaults=Event,
        )

        # Flag set to false to block thumbnail refresh
        self._allow_thumbnail_update = True

        self._display_order_stored = []
        self._ndisplay_stored = self._slice_input.ndisplay

        self._feature_table = _FeatureTable.from_layer(
            features=features,
            feature_defaults=feature_defaults,
            properties=properties,
            property_choices=property_choices,
            num_data=number_of_shapes(data),
        )

        # The following shape properties are for the new shapes that will
        # be drawn. Each shape has a corresponding property with the
        # value for itself
        if np.isscalar(edge_width):
            self._current_edge_width = edge_width
        else:
            self._current_edge_width = 1

        self._data_view = ShapeList(ndisplay=self._slice_input.ndisplay)
        self._data_view.slice_key = np.array(self._data_slice.point)[
            self._slice_input.not_displayed
        ]

        self._value = (None, None)
        self._value_stored = (None, None)
        self._moving_value: tuple[int | None, int | None] = (None, None)
        self._selected_data = set()
        self._selected_data_stored = set()
        self._selected_data_history = set()
        self._selected_box = None
        self._last_cursor_position = None

        self._drag_start = None
        self._fixed_vertex = None
        self._fixed_aspect = False
        self._aspect_ratio = 1
        self._is_moving = False

        # _moving_coordinates are needed for fixing aspect ratio during
        # a resize, it stores the last pointer coordinate value that happened
        # during a mouse move to that pressing/releasing shift
        # can trigger a redraw of the shape with a fixed aspect ratio.
        self._moving_coordinates = None

        self._fixed_index = 0
        self._is_selecting = False
        self._drag_box = None
        self._drag_box_stored = None
        self._is_creating = False
        self._clipboard: dict[str, Shapes] = {}

        self._status = self.mode

        self._init_shapes(
            data,
            shape_type=shape_type,
            edge_width=edge_width,
            edge_color=edge_color,
            edge_color_cycle=edge_color_cycle,
            edge_colormap=edge_colormap,
            edge_contrast_limits=edge_contrast_limits,
            face_color=face_color,
            face_color_cycle=face_color_cycle,
            face_colormap=face_colormap,
            face_contrast_limits=face_contrast_limits,
            z_index=z_index,
        )

        # set the current_* properties
        if len(data) > 0:
            self._current_edge_color = self.edge_color[-1]
            self._current_face_color = self.face_color[-1]
        elif len(data) == 0 and len(self.properties) > 0:
            self._initialize_current_color_for_empty_layer(edge_color, 'edge')
            self._initialize_current_color_for_empty_layer(face_color, 'face')
        elif len(data) == 0 and len(self.properties) == 0:
            self._current_edge_color = transform_color_with_defaults(
                num_entries=1,
                colors=edge_color,
                elem_name='edge_color',
                default='black',
            )
            self._current_face_color = transform_color_with_defaults(
                num_entries=1,
                colors=face_color,
                elem_name='face_color',
                default='black',
            )

        self._text = TextManager._from_layer(
            text=text,
            features=self.features,
        )

        # Trigger generation of view slice and thumbnail
        self.mouse_wheel_callbacks.append(_set_highlight)
        self.mouse_drag_callbacks.append(_set_highlight)
        self.refresh()

    def _initialize_current_color_for_empty_layer(
        self, color: ColorType, attribute: str
    ):
        """Initialize current_{edge,face}_color when starting with empty layer.

        Parameters
        ----------
        color : (N, 4) array or str
            The value for setting edge or face_color
        attribute : str in {'edge', 'face'}
            The name of the attribute to set the color of.
            Should be 'edge' for edge_color or 'face' for face_color.
        """
        color_mode = getattr(self, f'_{attribute}_color_mode')
        if color_mode == ColorMode.DIRECT:
            curr_color = transform_color_with_defaults(
                num_entries=1,
                colors=color,
                elem_name=f'{attribute}_color',
                default='white',
            )

        elif color_mode == ColorMode.CYCLE:
            color_cycle = getattr(self, f'_{attribute}_color_cycle')
            curr_color = transform_color(next(color_cycle))

            # add the new color cycle mapping
            color_property = getattr(self, f'_{attribute}_color_property')
            prop_value = self.feature_defaults[color_property][0]
            color_cycle_map = getattr(self, f'{attribute}_color_cycle_map')
            color_cycle_map[prop_value] = np.squeeze(curr_color)
            setattr(self, f'{attribute}_color_cycle_map', color_cycle_map)

        elif color_mode == ColorMode.COLORMAP:
            color_property = getattr(self, f'_{attribute}_color_property')
            prop_value = self.feature_defaults[color_property][0]
            colormap = getattr(self, f'{attribute}_colormap')
            contrast_limits = getattr(self, f'_{attribute}_contrast_limits')
            curr_color, _ = map_property(
                prop=prop_value,
                colormap=colormap,
                contrast_limits=contrast_limits,
            )
        setattr(self, f'_current_{attribute}_color', curr_color)

    @property
    def data(self):
        """list: Each element is an (N, D) array of the vertices of a shape."""
        return self._data_view.data

    @data.setter
    def data(self, data):
        self._finish_drawing()
        self.selected_data = set()
        prior_data = len(self.data) > 0
        data, shape_type = extract_shape_type(data)
        n_new_shapes = number_of_shapes(data)
        # not given a shape_type through data
        if shape_type is None:
            shape_type = self.shape_type

        edge_widths = self._data_view.edge_widths
        edge_color = self._data_view.edge_color
        face_color = self._data_view.face_color
        z_indices = self._data_view.z_indices

        # fewer shapes, trim attributes
        if self.nshapes > n_new_shapes:
            shape_type = shape_type[:n_new_shapes]
            edge_widths = edge_widths[:n_new_shapes]
            z_indices = z_indices[:n_new_shapes]
            edge_color = edge_color[:n_new_shapes]
            face_color = face_color[:n_new_shapes]
        # more shapes, add attributes
        elif self.nshapes < n_new_shapes:
            n_shapes_difference = n_new_shapes - self.nshapes
            shape_type = (
                shape_type
                + [get_default_shape_type(shape_type)] * n_shapes_difference
            )
            edge_widths = edge_widths + [1] * n_shapes_difference
            z_indices = z_indices + [0] * n_shapes_difference
            edge_color = np.concatenate(
                (
                    edge_color,
                    self._get_new_shape_color(n_shapes_difference, 'edge'),
                )
            )
            face_color = np.concatenate(
                (
                    face_color,
                    self._get_new_shape_color(n_shapes_difference, 'face'),
                )
            )
        data_not_empty = (
            data is not None
            and (isinstance(data, np.ndarray) and data.size > 0)
        ) or (isinstance(data, list) and len(data) > 0)
        kwargs = {
            'value': self.data,
            'vertex_indices': ((),),
            'data_indices': tuple(i for i in range(len(self.data))),
        }
        if prior_data and data_not_empty:
            kwargs['action'] = ActionType.CHANGING
        elif data_not_empty:
            kwargs['action'] = ActionType.ADDING
            kwargs['data_indices'] = tuple(i for i in range(len(data)))
        else:
            kwargs['action'] = ActionType.REMOVING

        self.events.data(**kwargs)
        self._data_view = ShapeList(ndisplay=self._slice_input.ndisplay)
        self._data_view.slice_key = np.array(self._data_slice.point)[
            self._slice_input.not_displayed
        ]
        self._add_shapes(
            data,
            shape_type=shape_type,
            edge_width=edge_widths,
            edge_color=edge_color,
            face_color=face_color,
            z_index=z_indices,
            n_new_shapes=n_new_shapes,
        )
        self._update_dims()

        kwargs['data_indices'] = tuple(i for i in range(len(data)))
        kwargs['value'] = self.data
        if prior_data and data_not_empty:
            kwargs['action'] = ActionType.CHANGED
        elif data_not_empty:
            kwargs['action'] = ActionType.ADDED
        else:
            kwargs['action'] = ActionType.REMOVED
        self.events.data(**kwargs)

        self._reset_editable()
        self.events.features()

    def _on_selection(self, selected: bool):
        # this method is slated for removal.  don't add anything new.
        if not selected:
            self._finish_drawing()

    @property
    def features(self):
        """Dataframe-like features table.

        It is an implementation detail that this is a `pandas.DataFrame`. In the future,
        we will target the currently-in-development Data API dataframe protocol [1].
        This will enable us to use alternate libraries such as xarray or cuDF for
        additional features without breaking existing usage of this.

        If you need to specifically rely on the pandas API, please coerce this to a
        `pandas.DataFrame` using `features_to_pandas_dataframe`.

        References
        ----------
        .. [1]: https://data-apis.org/dataframe-protocol/latest/API.html
        """
        return self._feature_table.values

    @features.setter
    def features(
        self,
        features: dict[str, np.ndarray] | pd.DataFrame,
    ) -> None:
        self._feature_table.set_values(features, num_data=self.nshapes)
        if self._face_color_property and (
            self._face_color_property not in self.features
        ):
            self._face_color_property = ''
            warnings.warn(
                trans._(
                    'property used for face_color dropped',
                    deferred=True,
                ),
                RuntimeWarning,
            )

        if self._edge_color_property and (
            self._edge_color_property not in self.features
        ):
            self._edge_color_property = ''
            warnings.warn(
                trans._(
                    'property used for edge_color dropped',
                    deferred=True,
                ),
                RuntimeWarning,
            )

        self.text.refresh(self.features)

        self.events.properties()
        self.events.features()

    @property
    def feature_defaults(self):
        """Dataframe-like with one row of feature default values.

        See `features` for more details on the type of this property.
        """
        return self._feature_table.defaults

    @feature_defaults.setter
    def feature_defaults(
        self, defaults: dict[str, Any] | pd.DataFrame
    ) -> None:
        self._feature_table.set_defaults(defaults)
        self.events.current_properties()
        self.events.feature_defaults()

    @property
    def properties(self) -> dict[str, np.ndarray]:
        """dict {str: np.ndarray (N,)}, DataFrame: Annotations for each shape"""
        return self._feature_table.properties()

    @properties.setter
    def properties(self, properties: dict[str, Array]):
        self.features = properties

    @property
    def property_choices(self) -> dict[str, np.ndarray]:
        return self._feature_table.choices()

    def _get_ndim(self):
        """Determine number of dimensions of the layer."""
        ndim = self.ndim if self.nshapes == 0 else self.data[0].shape[1]
        return ndim

    @property
    def _extent_data(self) -> np.ndarray:
        """Extent of layer in data coordinates.

        Returns
        -------
        extent_data : array, shape (2, D)
        """
        if len(self.data) == 0:
            extrema = np.full((2, self.ndim), np.nan)
        else:
            maxs = np.max(
                [d._bounding_box[1] for d in self._data_view.shapes], axis=0
            )
            mins = np.min(
                [d._bounding_box[0] for d in self._data_view.shapes], axis=0
            )
            extrema = np.vstack([mins, maxs])
        return extrema

    @property
    def nshapes(self):
        """int: Total number of shapes."""
        return len(self._data_view.shapes)

    @property
    def current_edge_width(self):
        """float: Width of shape edges including lines and paths."""
        return self._current_edge_width

    @current_edge_width.setter
    def current_edge_width(self, edge_width):
        self._current_edge_width = edge_width
        if self._update_properties:
            for i in self.selected_data:
                self._data_view.update_edge_width(i, edge_width)
        self.events.edge_width()

    @property
    def current_edge_color(self):
        """str: color of shape edges including lines and paths."""
        hex_ = rgb_to_hex(self._current_edge_color)[0]
        return hex_to_name.get(hex_, hex_)

    @current_edge_color.setter
    def current_edge_color(self, edge_color):
        self._current_edge_color = transform_color(edge_color)
        if self._update_properties:
            indices = np.fromiter(self.selected_data, dtype=int)
            self._data_view.update_edge_colors(
                indices, self._current_edge_color
            )
            self.events.edge_color()
            self._update_thumbnail()
        self.events.current_edge_color()

    @property
    def current_face_color(self):
        """str: color of shape faces."""
        hex_ = rgb_to_hex(self._current_face_color)[0]
        return hex_to_name.get(hex_, hex_)

    @current_face_color.setter
    def current_face_color(self, face_color):
        self._current_face_color = transform_color(face_color)
        if self._update_properties:
            indices = np.fromiter(self.selected_data, dtype=int)
            self._data_view.update_face_colors(
                indices, self._current_face_color
            )
            self.events.face_color()
            self._update_thumbnail()
        self.events.current_face_color()

    @property
    def current_properties(self) -> dict[str, np.ndarray]:
        """dict{str: np.ndarray(1,)}: properties for the next added shape."""
        return self._feature_table.currents()

    @current_properties.setter
    def current_properties(self, current_properties):
        update_indices = None
        if (
            self._update_properties
            and len(self.selected_data) > 0
            and self._mode in [Mode.SELECT, Mode.PAN_ZOOM]
        ):
            update_indices = list(self.selected_data)
        self._feature_table.set_currents(
            current_properties, update_indices=update_indices
        )
        if update_indices is not None:
            self.refresh_colors()
            self.events.properties()
            self.events.features()
        self.events.current_properties()
        self.events.feature_defaults()

    @property
    def shape_type(self):
        """list of str: name of shape type for each shape."""
        return self._data_view.shape_types

    @shape_type.setter
    def shape_type(self, shape_type):
        self._finish_drawing()

        new_data_view = ShapeList()
        shape_inputs = zip(
            self._data_view.data,
            ensure_iterable(shape_type),
            self._data_view.edge_widths,
            self._data_view.edge_color,
            self._data_view.face_color,
            self._data_view.z_indices,
            strict=False,
        )

        self._add_shapes_to_view(shape_inputs, new_data_view)

        self._data_view = new_data_view
        self._update_dims()

    @property
    def edge_color(self):
        """(N x 4) np.ndarray: Array of RGBA face colors for each shape"""
        return self._data_view.edge_color

    @edge_color.setter
    def edge_color(self, edge_color):
        self._set_color(edge_color, 'edge')
        self.events.edge_color()
        self._update_thumbnail()

    @property
    def edge_color_cycle(self) -> np.ndarray:
        """Union[list, np.ndarray] :  Color cycle for edge_color.

        Can be a list of colors defined by name, RGB or RGBA
        """
        return self._edge_color_cycle_values

    @edge_color_cycle.setter
    def edge_color_cycle(self, edge_color_cycle: list | np.ndarray):
        self._set_color_cycle(np.asarray(edge_color_cycle), 'edge')

    @property
    def edge_colormap(self) -> Colormap:
        """Return the colormap to be applied to a property to get the edge color.

        Returns
        -------
        colormap : napari.utils.Colormap
            The Colormap object.
        """
        return self._edge_colormap

    @edge_colormap.setter
    def edge_colormap(self, colormap: ValidColormapArg):
        self._edge_colormap = ensure_colormap(colormap)

    @property
    def edge_contrast_limits(self) -> tuple[float, float] | None:
        """None, (float, float): contrast limits for mapping
        the edge_color colormap property to 0 and 1
        """
        return self._edge_contrast_limits

    @edge_contrast_limits.setter
    def edge_contrast_limits(
        self, contrast_limits: None | tuple[float, float]
    ):
        self._edge_contrast_limits = contrast_limits

    @property
    def edge_color_mode(self) -> str:
        """str: Edge color setting mode

        DIRECT (default mode) allows each shape color to be set arbitrarily

        CYCLE allows the color to be set via a color cycle over an attribute

        COLORMAP allows color to be set via a color map over an attribute
        """
        return str(self._edge_color_mode)

    @edge_color_mode.setter
    def edge_color_mode(self, edge_color_mode: str | ColorMode):
        self._set_color_mode(edge_color_mode, 'edge')

    @property
    def face_color(self):
        """(N x 4) np.ndarray: Array of RGBA face colors for each shape"""
        return self._data_view.face_color

    @face_color.setter
    def face_color(self, face_color):
        self._set_color(face_color, 'face')
        self.events.face_color()
        self._update_thumbnail()

    @property
    def face_color_cycle(self) -> np.ndarray:
        """Union[np.ndarray, cycle]:  Color cycle for face_color
        Can be a list of colors defined by name, RGB or RGBA
        """
        return self._face_color_cycle_values

    @face_color_cycle.setter
    def face_color_cycle(self, face_color_cycle: np.ndarray | cycle):
        self._set_color_cycle(face_color_cycle, 'face')

    @property
    def face_colormap(self) -> Colormap:
        """Return the colormap to be applied to a property to get the face color.

        Returns
        -------
        colormap : napari.utils.Colormap
            The Colormap object.
        """
        return self._face_colormap

    @face_colormap.setter
    def face_colormap(self, colormap: ValidColormapArg):
        self._face_colormap = ensure_colormap(colormap)

    @property
    def face_contrast_limits(self) -> None | tuple[float, float]:
        """None, (float, float) : clims for mapping the face_color
        colormap property to 0 and 1
        """
        return self._face_contrast_limits

    @face_contrast_limits.setter
    def face_contrast_limits(
        self, contrast_limits: None | tuple[float, float]
    ):
        self._face_contrast_limits = contrast_limits

    @property
    def face_color_mode(self) -> str:
        """str: Face color setting mode

        DIRECT (default mode) allows each shape color to be set arbitrarily

        CYCLE allows the color to be set via a color cycle over an attribute

        COLORMAP allows color to be set via a color map over an attribute
        """
        return str(self._face_color_mode)

    @face_color_mode.setter
    def face_color_mode(self, face_color_mode):
        self._set_color_mode(face_color_mode, 'face')

    def _set_color_mode(self, color_mode: ColorMode | str, attribute: str):
        """Set the face_color_mode or edge_color_mode property

        Parameters
        ----------
        color_mode : str, ColorMode
            The value for setting edge or face_color_mode. If color_mode is a string,
            it should be one of: 'direct', 'cycle', or 'colormap'
        attribute : str in {'edge', 'face'}
            The name of the attribute to set the color of.
            Should be 'edge' for edge_colo_moder or 'face' for face_color_mode.
        """
        color_mode = ColorMode(color_mode)

        if color_mode == ColorMode.DIRECT:
            setattr(self, f'_{attribute}_color_mode', color_mode)
        elif color_mode in (ColorMode.CYCLE, ColorMode.COLORMAP):
            color_property = getattr(self, f'_{attribute}_color_property')
            if color_property == '':
                if self.properties:
                    new_color_property = next(iter(self.properties))
                    setattr(
                        self,
                        f'_{attribute}_color_property',
                        new_color_property,
                    )
                    warnings.warn(
                        trans._(
                            '_{attribute}_color_property was not set, setting to: {new_color_property}',
                            deferred=True,
                            attribute=attribute,
                            new_color_property=new_color_property,
                        )
                    )
                else:
                    raise ValueError(
                        trans._(
                            'There must be a valid Shapes.properties to use {color_mode}',
                            deferred=True,
                            color_mode=color_mode,
                        )
                    )

            # ColorMode.COLORMAP can only be applied to numeric properties
            color_property = getattr(self, f'_{attribute}_color_property')
            if (color_mode == ColorMode.COLORMAP) and not issubclass(
                self.properties[color_property].dtype.type, np.number
            ):
                raise TypeError(
                    trans._(
                        'selected property must be numeric to use ColorMode.COLORMAP',
                        deferred=True,
                    )
                )
            setattr(self, f'_{attribute}_color_mode', color_mode)
            self.refresh_colors()

    def _set_color_cycle(
        self, color_cycle: np.ndarray | cycle, attribute: str
    ):
        """Set the face_color_cycle or edge_color_cycle property

        Parameters
        ----------
        color_cycle : (N, 4) or (N, 1) array
            The value for setting edge or face_color_cycle
        attribute : str in {'edge', 'face'}
            The name of the attribute to set the color of.
            Should be 'edge' for edge_color or 'face' for face_color.
        """
        transformed_color_cycle, transformed_colors = transform_color_cycle(
            color_cycle=color_cycle,
            elem_name=f'{attribute}_color_cycle',
            default='white',
        )
        setattr(self, f'_{attribute}_color_cycle_values', transformed_colors)
        setattr(self, f'_{attribute}_color_cycle', transformed_color_cycle)

        if self._update_properties is True:
            color_mode = getattr(self, f'_{attribute}_color_mode')
            if color_mode == ColorMode.CYCLE:
                self.refresh_colors(update_color_mapping=True)

    @property
    def edge_width(self):
        """list of float: edge width for each shape."""
        return self._data_view.edge_widths

    @edge_width.setter
    def edge_width(self, width):
        """Set edge width of shapes using float or list of float.

        If list of float, must be of equal length to n shapes

        Parameters
        ----------
        width : float or list of float
            width of all shapes, or each shape if list
        """
        if isinstance(width, list):
            if not len(width) == self.nshapes:
                raise ValueError(
                    trans._('Length of list does not match number of shapes')
                )

            widths = width
        else:
            widths = [width for _ in range(self.nshapes)]

        for i, width in enumerate(widths):
            self._data_view.update_edge_width(i, width)

    @property
    def z_index(self):
        """list of int: z_index for each shape."""
        return self._data_view.z_indices

    @z_index.setter
    def z_index(self, z_index):
        """Set z_index of shape using either int or list of int.

        When list of int is provided, must be of equal length to n shapes.

        Parameters
        ----------
        z_index : int or list of int
            z-index of shapes
        """
        if isinstance(z_index, list):
            if not len(z_index) == self.nshapes:
                raise ValueError(
                    trans._('Length of list does not match number of shapes')
                )

            z_indices = z_index
        else:
            z_indices = [z_index for _ in range(self.nshapes)]

        for i, z_idx in enumerate(z_indices):
            self._data_view.update_z_index(i, z_idx)

    @property
    def selected_data(self):
        """set: set of currently selected shapes."""
        return self._selected_data

    @selected_data.setter
    def selected_data(self, selected_data):
        self._selected_data = set(selected_data)
        self._selected_box = self.interaction_box(self._selected_data)

        # Update properties based on selected shapes
        if len(selected_data) > 0:
            selected_data_indices = list(selected_data)
            selected_face_colors = self._data_view._face_color[
                selected_data_indices
            ]
            if (
                unique_face_color := _unique_element(selected_face_colors)
            ) is not None:
                with self.block_update_properties():
                    self.current_face_color = unique_face_color

            selected_edge_colors = self._data_view._edge_color[
                selected_data_indices
            ]
            if (
                unique_edge_color := _unique_element(selected_edge_colors)
            ) is not None:
                with self.block_update_properties():
                    self.current_edge_color = unique_edge_color

            unique_edge_width = _unique_element(
                np.array(
                    [
                        self._data_view.shapes[i].edge_width
                        for i in selected_data
                    ]
                )
            )
            if unique_edge_width is not None:
                with self.block_update_properties():
                    self.current_edge_width = unique_edge_width

            unique_properties = {}
            for k, v in self.properties.items():
                unique_properties[k] = _unique_element(
                    v[selected_data_indices]
                )

            if all(p is not None for p in unique_properties.values()):
                with self.block_update_properties():
                    self.current_properties = unique_properties

        self._set_highlight()

    @property
    def _is_moving(self) -> bool:
        return self._private_is_moving

    @_is_moving.setter
    def _is_moving(self, value):
        assert value in (True, False)
        if value:
            assert self._moving_coordinates is not None
        self._private_is_moving = value

    def _set_color(self, color, attribute: str):
        """Set the face_color or edge_color property

        Parameters
        ----------
        color : (N, 4) array or str
            The value for setting edge or face_color
        attribute : str in {'edge', 'face'}
            The name of the attribute to set the color of.
            Should be 'edge' for edge_color or 'face' for face_color.
        """
        if self._is_color_mapped(color):
            if guess_continuous(self.properties[color]):
                setattr(self, f'_{attribute}_color_mode', ColorMode.COLORMAP)
            else:
                setattr(self, f'_{attribute}_color_mode', ColorMode.CYCLE)
            setattr(self, f'_{attribute}_color_property', color)
            self.refresh_colors(update_color_mapping=True)

        else:
            if len(self.data) > 0:
                transformed_color = transform_color_with_defaults(
                    num_entries=len(self.data),
                    colors=color,
                    elem_name='face_color',
                    default='white',
                )
                colors = normalize_and_broadcast_colors(
                    len(self.data), transformed_color
                )
            else:
                colors = np.empty((0, 4))

            setattr(self._data_view, f'{attribute}_color', colors)
            setattr(self, f'_{attribute}_color_mode', ColorMode.DIRECT)

            color_event = getattr(self.events, f'{attribute}_color')
            color_event()

    def refresh_colors(self, update_color_mapping: bool = False):
        """Calculate and update face and edge colors if using a cycle or color map

        Parameters
        ----------
        update_color_mapping : bool
            If set to True, the function will recalculate the color cycle map
            or colormap (whichever is being used). If set to False, the function
            will use the current color cycle map or color map. For example, if you
            are adding/modifying shapes and want them to be colored with the same
            mapping as the other shapes (i.e., the new shapes shouldn't affect
            the color cycle map or colormap), set update_color_mapping=False.
            Default value is False.
        """
        self._refresh_color('face', update_color_mapping)
        self._refresh_color('edge', update_color_mapping)

    def _refresh_color(
        self, attribute: str, update_color_mapping: bool = False
    ):
        """Calculate and update face or edge colors if using a cycle or color map

        Parameters
        ----------
        attribute : str  in {'edge', 'face'}
            The name of the attribute to set the color of.
            Should be 'edge' for edge_color or 'face' for face_color.
        update_color_mapping : bool
            If set to True, the function will recalculate the color cycle map
            or colormap (whichever is being used). If set to False, the function
            will use the current color cycle map or color map. For example, if you
            are adding/modifying shapes and want them to be colored with the same
            mapping as the other shapes (i.e., the new shapes shouldn't affect
            the color cycle map or colormap), set update_color_mapping=False.
            Default value is False.
        """
        if self._update_properties:
            color_mode = getattr(self, f'_{attribute}_color_mode')
            if color_mode in [ColorMode.CYCLE, ColorMode.COLORMAP]:
                colors = self._map_color(attribute, update_color_mapping)
                setattr(self._data_view, f'{attribute}_color', colors)
                color_event = getattr(self.events, f'{attribute}_color')
                color_event()

    def _initialize_color(self, color, attribute: str, n_shapes: int):
        """Get the face/edge colors the Shapes layer will be initialized with

        Parameters
        ----------
        color : (N, 4) array or str
            The value for setting edge or face_color
        attribute : str in {'edge', 'face'}
            The name of the attribute to set the color of.
            Should be 'edge' for edge_color or 'face' for face_color.

        Returns
        -------
        init_colors : (N, 4) array or str
            The calculated values for setting edge or face_color
        """
        if self._is_color_mapped(color):
            if guess_continuous(self.properties[color]):
                setattr(self, f'_{attribute}_color_mode', ColorMode.COLORMAP)
            else:
                setattr(self, f'_{attribute}_color_mode', ColorMode.CYCLE)
            setattr(self, f'_{attribute}_color_property', color)
            init_colors = self._map_color(
                attribute, update_color_mapping=False
            )

        else:
            if n_shapes > 0:
                transformed_color = transform_color_with_defaults(
                    num_entries=n_shapes,
                    colors=color,
                    elem_name='face_color',
                    default='white',
                )
                init_colors = normalize_and_broadcast_colors(
                    n_shapes, transformed_color
                )
            else:
                init_colors = np.empty((0, 4))

            setattr(self, f'_{attribute}_color_mode', ColorMode.DIRECT)

        return init_colors

    def _map_color(self, attribute: str, update_color_mapping: bool = False):
        """Calculate the mapping for face or edge colors if using a cycle or color map

        Parameters
        ----------
        attribute : str  in {'edge', 'face'}
            The name of the attribute to set the color of.
            Should be 'edge' for edge_color or 'face' for face_color.
        update_color_mapping : bool
            If set to True, the function will recalculate the color cycle map
            or colormap (whichever is being used). If set to False, the function
            will use the current color cycle map or color map. For example, if you
            are adding/modifying shapes and want them to be colored with the same
            mapping as the other shapes (i.e., the new shapes shouldn't affect
            the color cycle map or colormap), set update_color_mapping=False.
            Default value is False.

        Returns
        -------
        colors : (N, 4) array or str
            The calculated values for setting edge or face_color
        """
        color_mode = getattr(self, f'_{attribute}_color_mode')
        if color_mode == ColorMode.CYCLE:
            color_property = getattr(self, f'_{attribute}_color_property')
            color_properties = self.properties[color_property]
            if update_color_mapping:
                color_cycle = getattr(self, f'_{attribute}_color_cycle')
                color_cycle_map = {
                    k: np.squeeze(transform_color(c))
                    for k, c in zip(
                        np.unique(color_properties), color_cycle, strict=False
                    )
                }
                setattr(self, f'{attribute}_color_cycle_map', color_cycle_map)

            else:
                # add properties if they are not in the colormap
                # and update_color_mapping==False
                color_cycle_map = getattr(self, f'{attribute}_color_cycle_map')
                color_cycle_keys = [*color_cycle_map]
                props_in_map = np.isin(color_properties, color_cycle_keys)
                if not np.all(props_in_map):
                    props_to_add = np.unique(
                        color_properties[np.logical_not(props_in_map)]
                    )
                    color_cycle = getattr(self, f'_{attribute}_color_cycle')
                    for prop in props_to_add:
                        color_cycle_map[prop] = np.squeeze(
                            transform_color(next(color_cycle))
                        )
                    setattr(
                        self,
                        f'{attribute}_color_cycle_map',
                        color_cycle_map,
                    )
            colors = np.array([color_cycle_map[x] for x in color_properties])
            if len(colors) == 0:
                colors = np.empty((0, 4))

        elif color_mode == ColorMode.COLORMAP:
            color_property = getattr(self, f'_{attribute}_color_property')
            color_properties = self.properties[color_property]
            if len(color_properties) > 0:
                contrast_limits = getattr(self, f'{attribute}_contrast_limits')
                colormap = getattr(self, f'{attribute}_colormap')
                if update_color_mapping or contrast_limits is None:
                    colors, contrast_limits = map_property(
                        prop=color_properties, colormap=colormap
                    )
                    setattr(
                        self,
                        f'{attribute}_contrast_limits',
                        contrast_limits,
                    )
                else:
                    colors, _ = map_property(
                        prop=color_properties,
                        colormap=colormap,
                        contrast_limits=contrast_limits,
                    )
            else:
                colors = np.empty((0, 4))

        return colors

    def _get_new_shape_color(self, adding: int, attribute: str):
        """Get the color for the shape(s) to be added.

        Parameters
        ----------
        adding : int
            the number of shapes that were added
            (and thus the number of color entries to add)
        attribute : str in {'edge', 'face'}
            The name of the attribute to set the color of.
            Should be 'edge' for edge_color_mode or 'face' for face_color_mode.

        Returns
        -------
        new_colors : (N, 4) array
            (Nx4) RGBA array of colors for the N new shapes
        """
        color_mode = getattr(self, f'_{attribute}_color_mode')
        if color_mode == ColorMode.DIRECT:
            current_face_color = getattr(self, f'_current_{attribute}_color')
            new_colors = np.tile(current_face_color, (adding, 1))
        elif color_mode == ColorMode.CYCLE:
            property_name = getattr(self, f'_{attribute}_color_property')
            color_property_value = self.current_properties[property_name][0]

            # check if the new color property is in the cycle map
            # and add it if it is not
            color_cycle_map = getattr(self, f'{attribute}_color_cycle_map')
            color_cycle_keys = [*color_cycle_map]
            if color_property_value not in color_cycle_keys:
                color_cycle = getattr(self, f'_{attribute}_color_cycle')
                color_cycle_map[color_property_value] = np.squeeze(
                    transform_color(next(color_cycle))
                )

                setattr(self, f'{attribute}_color_cycle_map', color_cycle_map)

            new_colors = np.tile(
                color_cycle_map[color_property_value], (adding, 1)
            )
        elif color_mode == ColorMode.COLORMAP:
            property_name = getattr(self, f'_{attribute}_color_property')
            color_property_value = self.current_properties[property_name][0]
            colormap = getattr(self, f'{attribute}_colormap')
            contrast_limits = getattr(self, f'_{attribute}_contrast_limits')

            fc, _ = map_property(
                prop=color_property_value,
                colormap=colormap,
                contrast_limits=contrast_limits,
            )
            new_colors = np.tile(fc, (adding, 1))

        return new_colors

    def _is_color_mapped(self, color):
        """determines if the new color argument is for directly setting or cycle/colormap"""
        if isinstance(color, str):
            return color in self.properties
        if isinstance(color, list | np.ndarray):
            return False

        raise ValueError(
            trans._(
                'Should be the name of a color, an array of colors, or the name of a property',
                deferred=True,
            )
        )

    def _get_state(self) -> dict[str, Any]:
        """Get dictionary of layer state.

        Returns
        -------
        state : dict of str to Any
            Dictionary of layer state.
        """
        state = self._get_base_state()
        face_color = self.face_color
        edge_color = self.edge_color
        if not face_color.size:
            face_color = self._current_face_color
        if not edge_color.size:
            edge_color = self._current_edge_color
        state.update(
            {
                'ndim': self.ndim,
                'properties': self.properties,
                'property_choices': self.property_choices,
                'text': self.text.dict(),
                'shape_type': self.shape_type,
                'opacity': self.opacity,
                'z_index': self.z_index,
                'edge_width': self.edge_width,
                'face_color': face_color,
                'face_color_cycle': self.face_color_cycle,
                'face_colormap': self.face_colormap.dict(),
                'face_contrast_limits': self.face_contrast_limits,
                'edge_color': edge_color,
                'edge_color_cycle': self.edge_color_cycle,
                'edge_colormap': self.edge_colormap.dict(),
                'edge_contrast_limits': self.edge_contrast_limits,
                'data': self.data,
                'features': self.features,
                'feature_defaults': self.feature_defaults,
            }
        )
        return state

    @property
    def _indices_view(self):
        return np.where(self._data_view._displayed)[0]

    @property
    def _view_text(self) -> np.ndarray:
        """Get the values of the text elements in view

        Returns
        -------
        text : (N x 1) np.ndarray
            Array of text strings for the N text elements in view
        """
        # This may be triggered when the string encoding instance changed,
        # in which case it has no cached values, so generate them here.
        self.text.string._apply(self.features)
        return self.text.view_text(self._indices_view)

    @property
    def _view_text_coords(self) -> tuple[np.ndarray, str, str]:
        """Get the coordinates of the text elements in view

        Returns
        -------
        text_coords : (N x D) np.ndarray
            Array of coordinates for the N text elements in view
        anchor_x : str
            The vispy text anchor for the x axis
        anchor_y : str
            The vispy text anchor for the y axis
        """
        ndisplay = self._slice_input.ndisplay
        order = self._slice_input.order

        # get the coordinates of the vertices for the shapes in view
        in_view_shapes_coords = [
            self._data_view.data[i] for i in self._indices_view
        ]

        # get the coordinates for the dimensions being displayed
        sliced_in_view_coords = [
            position[:, self._slice_input.displayed]
            for position in in_view_shapes_coords
        ]
        # TODO: fix types here with np.asarray(sliced_in_view_coords)
        # but blocked by https://github.com/napari/napari/issues/6294
        return self.text.compute_text_coords(
            sliced_in_view_coords, ndisplay, order
        )

    @property
    def _view_text_color(self) -> np.ndarray:
        """Get the colors of the text elements at the given indices."""
        self.text.color._apply(self.features)
        return self.text._view_color(self._indices_view)

    @property
    def mode(self):
        """MODE: Interactive mode. The normal, default mode is PAN_ZOOM, which
        allows for normal interactivity with the canvas.

        The SELECT mode allows for entire shapes to be selected, moved and
        resized.

        The DIRECT mode allows for shapes to be selected and their individual
        vertices to be moved.

        The VERTEX_INSERT and VERTEX_REMOVE modes allow for individual
        vertices either to be added to or removed from shapes that are already
        selected. Note that shapes cannot be selected in this mode.

        The ADD_RECTANGLE, ADD_ELLIPSE, ADD_LINE, ADD_POLYLINE, ADD_PATH, and
        ADD_POLYGON modes all allow for their corresponding shape type to be
        added.
        """
        return str(self._mode)

    @mode.setter
    def mode(self, val: str | Mode):
        mode = self._mode_setter_helper(val)
        if mode == self._mode:
            return

        self._mode = mode
        self.events.mode(mode=mode)

        draw_modes = {
            Mode.SELECT,
            Mode.DIRECT,
            Mode.VERTEX_INSERT,
            Mode.VERTEX_REMOVE,
        }

        # don't update thumbnail on mode changes
        if not (mode in draw_modes and self._mode in draw_modes):
            # Shapes._finish_drawing() calls Shapes.refresh() via Shapes._update_dims()
            # so we need to block thumbnail update from here
            # TODO: this is not great... ideally we should no longer need this blocking system
            #       but maybe follow up PR
            with self.block_thumbnail_update():
                self._finish_drawing()
        else:
            self.refresh(data_displayed=False, extent=False, thumbnail=False)

    def _reset_editable(self) -> None:
        self.editable = self._slice_input.ndisplay == 2

    def _on_editable_changed(self) -> None:
        if not self.editable:
            self.mode = Mode.PAN_ZOOM

    def _update_draw(
        self, scale_factor, corner_pixels_displayed, shape_threshold
    ):
        prev_scale = self.scale_factor
        super()._update_draw(
            scale_factor, corner_pixels_displayed, shape_threshold
        )
        # update highlight only if scale has changed, otherwise causes a cycle
        self._set_highlight(force=(prev_scale != self.scale_factor))

    def add_rectangles(
        self,
        data,
        *,
        edge_width=None,
        edge_color=None,
        face_color=None,
        z_index=None,
    ):
        """Add rectangles to the current layer.

        Parameters
        ----------
        data : Array | List[Array]
            List of rectangle data where each element is a (4, D) array of 4 vertices
            in D dimensions, or in 2D a (2, 2) array of 2 vertices that are
            the top-left and bottom-right corners.
            Can be a 3-dimensional array for multiple shapes, or list of 2 or 4
            vertices for a single shape.
        edge_width : float | list
            thickness of lines and edges. If a list is supplied it must be the
            same length as the length of `data` and each element will be
            applied to each shape otherwise the same value will be used for all
            shapes.
        edge_color : str | tuple | list
            If string can be any color name recognized by vispy or hex value if
            starting with `#`. If array-like must be 1-dimensional array with 3
            or 4 elements. If a list is supplied it must be the same length as
            the length of `data` and each element will be applied to each shape
            otherwise the same value will be used for all shapes.
        face_color : str | tuple | list
            If string can be any color name recognized by vispy or hex value if
            starting with `#`. If array-like must be 1-dimensional array with 3
            or 4 elements. If a list is supplied it must be the same length as
            the length of `data` and each element will be applied to each shape
            otherwise the same value will be used for all shapes.
        z_index : int | list
            Specifier of z order priority. Shapes with higher z order are
            displayed ontop of others. If a list is supplied it must be the
            same length as the length of `data` and each element will be
            applied to each shape otherwise the same value will be used for all
            shapes.
        """
        # rectangles can have either 4 vertices or (top left, bottom right)
        valid_vertices_per_shape = (2, 4)
        validate_num_vertices(
            data, 'rectangle', valid_vertices=valid_vertices_per_shape
        )

        self.add(
            data,
            shape_type='rectangle',
            edge_width=edge_width,
            edge_color=edge_color,
            face_color=face_color,
            z_index=z_index,
        )

    def add_ellipses(
        self,
        data,
        *,
        edge_width=None,
        edge_color=None,
        face_color=None,
        z_index=None,
    ):
        """Add ellipses to the current layer.

        Parameters
        ----------
        data : Array | List[Array]
            List of ellipse data where each element is a (4, D) array of 4 vertices
            in D dimensions representing a bounding box, or in 2D a (2, 2) array of
            center position and radii magnitudes.
            Can be a 3-dimensional array for multiple shapes, or list of 2 or 4
            vertices for a single shape.
        edge_width : float | list
            thickness of lines and edges. If a list is supplied it must be the
            same length as the length of `data` and each element will be
            applied to each shape otherwise the same value will be used for all
            shapes.
        edge_color : str | tuple | list
            If string can be any color name recognized by vispy or hex value if
            starting with `#`. If array-like must be 1-dimensional array with 3
            or 4 elements. If a list is supplied it must be the same length as
            the length of `data` and each element will be applied to each shape
            otherwise the same value will be used for all shapes.
        face_color : str | tuple | list
            If string can be any color name recognized by vispy or hex value if
            starting with `#`. If array-like must be 1-dimensional array with 3
            or 4 elements. If a list is supplied it must be the same length as
            the length of `data` and each element will be applied to each shape
            otherwise the same value will be used for all shapes.
        z_index : int | list
            Specifier of z order priority. Shapes with higher z order are
            displayed ontop of others. If a list is supplied it must be the
            same length as the length of `data` and each element will be
            applied to each shape otherwise the same value will be used for all
            shapes.
        """

        valid_elem_per_shape = (2, 4)
        validate_num_vertices(
            data, 'ellipse', valid_vertices=valid_elem_per_shape
        )

        self.add(
            data,
            shape_type='ellipse',
            edge_width=edge_width,
            edge_color=edge_color,
            face_color=face_color,
            z_index=z_index,
        )

    def add_polygons(
        self,
        data,
        *,
        edge_width=None,
        edge_color=None,
        face_color=None,
        z_index=None,
    ):
        """Add polygons to the current layer.

        Parameters
        ----------
        data : Array | List[Array]
            List of polygon data where each element is a (V, D) array of V vertices
            in D dimensions representing a polygon. Can be a 3-dimensional array if
            polygons have same number of vertices, or a list of V vertices for a
            single polygon.
        edge_width : float | list
            thickness of lines and edges. If a list is supplied it must be the
            same length as the length of `data` and each element will be
            applied to each shape otherwise the same value will be used for all
            shapes.
        edge_color : str | tuple | list
            If string can be any color name recognized by vispy or hex value if
            starting with `#`. If array-like must be 1-dimensional array with 3
            or 4 elements. If a list is supplied it must be the same length as
            the length of `data` and each element will be applied to each shape
            otherwise the same value will be used for all shapes.
        face_color : str | tuple | list
            If string can be any color name recognized by vispy or hex value if
            starting with `#`. If array-like must be 1-dimensional array with 3
            or 4 elements. If a list is supplied it must be the same length as
            the length of `data` and each element will be applied to each shape
            otherwise the same value will be used for all shapes.
        z_index : int | list
            Specifier of z order priority. Shapes with higher z order are
            displayed ontop of others. If a list is supplied it must be the
            same length as the length of `data` and each element will be
            applied to each shape otherwise the same value will be used for all
            shapes.
        """

        min_vertices = 3
        validate_num_vertices(data, 'polygon', min_vertices=min_vertices)

        self.add(
            data,
            shape_type='polygon',
            edge_width=edge_width,
            edge_color=edge_color,
            face_color=face_color,
            z_index=z_index,
        )

    def add_lines(
        self,
        data,
        *,
        edge_width=None,
        edge_color=None,
        face_color=None,
        z_index=None,
    ):
        """Add lines to the current layer.

        Parameters
        ----------
        data : Array | List[Array]
            List of line data where each element is a (2, D) array of 2 vertices
            in D dimensions representing a line. Can be a 3-dimensional array for
            multiple shapes, or list of 2 vertices for a single shape.
        edge_width : float | list
            thickness of lines and edges. If a list is supplied it must be the
            same length as the length of `data` and each element will be
            applied to each shape otherwise the same value will be used for all
            shapes.
        edge_color : str | tuple | list
            If string can be any color name recognized by vispy or hex value if
            starting with `#`. If array-like must be 1-dimensional array with 3
            or 4 elements. If a list is supplied it must be the same length as
            the length of `data` and each element will be applied to each shape
            otherwise the same value will be used for all shapes.
        face_color : str | tuple | list
            If string can be any color name recognized by vispy or hex value if
            starting with `#`. If array-like must be 1-dimensional array with 3
            or 4 elements. If a list is supplied it must be the same length as
            the length of `data` and each element will be applied to each shape
            otherwise the same value will be used for all shapes.
        z_index : int | list
            Specifier of z order priority. Shapes with higher z order are
            displayed ontop of others. If a list is supplied it must be the
            same length as the length of `data` and each element will be
            applied to each shape otherwise the same value will be used for all
            shapes.
        """

        valid_vertices_per_line = (2,)
        validate_num_vertices(
            data, 'line', valid_vertices=valid_vertices_per_line
        )

        self.add(
            data,
            shape_type='line',
            edge_width=edge_width,
            edge_color=edge_color,
            face_color=face_color,
            z_index=z_index,
        )

    def add_paths(
        self,
        data,
        *,
        edge_width=None,
        edge_color=None,
        face_color=None,
        z_index=None,
    ):
        """Add paths to the current layer.

        Parameters
        ----------
        data : Array | List[Array]
            List of path data where each element is a (V, D) array of V vertices
            in D dimensions representing a path. Can be a 3-dimensional array
            if all paths have same number of vertices, or a list of V vertices
            for a single path.
        edge_width : float | list
            thickness of lines and edges. If a list is supplied it must be the
            same length as the length of `data` and each element will be
            applied to each shape otherwise the same value will be used for all
            shapes.
        edge_color : str | tuple | list
            If string can be any color name recognized by vispy or hex value if
            starting with `#`. If array-like must be 1-dimensional array with 3
            or 4 elements. If a list is supplied it must be the same length as
            the length of `data` and each element will be applied to each shape
            otherwise the same value will be used for all shapes.
        face_color : str | tuple | list
            If string can be any color name recognized by vispy or hex value if
            starting with `#`. If array-like must be 1-dimensional array with 3
            or 4 elements. If a list is supplied it must be the same length as
            the length of `data` and each element will be applied to each shape
            otherwise the same value will be used for all shapes.
        z_index : int | list
            Specifier of z order priority. Shapes with higher z order are
            displayed ontop of others. If a list is supplied it must be the
            same length as the length of `data` and each element will be
            applied to each shape otherwise the same value will be used for all
            shapes.
        """

        min_vertices_per_path = 2
        validate_num_vertices(data, 'path', min_vertices=min_vertices_per_path)

        self.add(
            data,
            shape_type='path',
            edge_width=edge_width,
            edge_color=edge_color,
            face_color=face_color,
            z_index=z_index,
        )

    def add(
        self,
        data,
        *,
        shape_type='rectangle',
        edge_width=None,
        edge_color=None,
        face_color=None,
        z_index=None,
        gui=False,
    ):
        """Add shapes to the current layer.

        Parameters
        ----------
        data : Array | Tuple(Array,str) | List[Array | Tuple(Array, str)] | Tuple(List[Array], str)
            List of shape data, where each element is either an (N, D) array of the
            N vertices of a shape in D dimensions or a tuple containing an array of
            the N vertices and the shape_type string. When a shape_type is present,
            it overrides keyword arg shape_type. Can be an 3-dimensional array
            if each shape has the same number of vertices.
        shape_type : string | list
            String of shape shape_type, must be one of "{'line', 'rectangle',
            'ellipse', 'path', 'polygon'}". If a list is supplied it must be
            the same length as the length of `data` and each element will be
            applied to each shape otherwise the same value will be used for all
            shapes. Overridden by data shape_type, if present.
        edge_width : float | list
            thickness of lines and edges. If a list is supplied it must be the
            same length as the length of `data` and each element will be
            applied to each shape otherwise the same value will be used for all
            shapes.
        edge_color : str | tuple | list
            If string can be any color name recognized by vispy or hex value if
            starting with `#`. If array-like must be 1-dimensional array with 3
            or 4 elements. If a list is supplied it must be the same length as
            the length of `data` and each element will be applied to each shape
            otherwise the same value will be used for all shapes.
        face_color : str | tuple | list
            If string can be any color name recognized by vispy or hex value if
            starting with `#`. If array-like must be 1-dimensional array with 3
            or 4 elements. If a list is supplied it must be the same length as
            the length of `data` and each element will be applied to each shape
            otherwise the same value will be used for all shapes.
        z_index : int | list
            Specifier of z order priority. Shapes with higher z order are
            displayed ontop of others. If a list is supplied it must be the
            same length as the length of `data` and each element will be
            applied to each shape otherwise the same value will be used for all
            shapes.
        gui : bool
            Whether the shape is drawn by drawing in the gui.
        """
        data, shape_type = extract_shape_type(data, shape_type)

        n_new_shapes = number_of_shapes(data)

        if n_new_shapes > 0:
            self.events.data(
                value=self.data,
                action=ActionType.ADDING,
                data_indices=(-1,),
                vertex_indices=((),),
            )
            self._add_shapes(
                data,
                shape_type=shape_type,
                edge_width=edge_width,
                edge_color=edge_color,
                face_color=face_color,
                z_index=z_index,
                n_new_shapes=n_new_shapes,
            )
            # This should only emit when programmatically adding as with drawing this leads to premature emit.
            if not gui:
                self.events.data(
                    value=self.data,
                    action=ActionType.ADDED,
                    data_indices=(-1,),
                    vertex_indices=((),),
                )
                self.events.features()

    def _init_shapes(
        self,
        data,
        *,
        shape_type='rectangle',
        edge_width=None,
        edge_color=None,
        edge_color_cycle,
        edge_colormap,
        edge_contrast_limits,
        face_color=None,
        face_color_cycle,
        face_colormap,
        face_contrast_limits,
        z_index=None,
    ):
        """Add shapes to the data view.

        Parameters
        ----------
        data : Array | Tuple(Array,str) | List[Array | Tuple(Array, str)] | Tuple(List[Array], str)
            List of shape data, where each element is either an (N, D) array of the
            N vertices of a shape in D dimensions or a tuple containing an array of
            the N vertices and the shape_type string. When a shape_type is present,
            it overrides keyword arg shape_type. Can be an 3-dimensional array
            if each shape has the same number of vertices.
        shape_type : string | list
            String of shape shape_type, must be one of "{'line', 'rectangle',
            'ellipse', 'path', 'polygon'}". If a list is supplied it must be
            the same length as the length of `data` and each element will be
            applied to each shape otherwise the same value will be used for all
            shapes. Overriden by data shape_type, if present.
        edge_width : float | list
            thickness of lines and edges. If a list is supplied it must be the
            same length as the length of `data` and each element will be
            applied to each shape otherwise the same value will be used for all
            shapes.
        edge_color : str | tuple | list
            If string can be any color name recognized by vispy or hex value if
            starting with `#`. If array-like must be 1-dimensional array with 3
            or 4 elements. If a list is supplied it must be the same length as
            the length of `data` and each element will be applied to each shape
            otherwise the same value will be used for all shapes.
        face_color : str | tuple | list
            If string can be any color name recognized by vispy or hex value if
            starting with `#`. If array-like must be 1-dimensional array with 3
            or 4 elements. If a list is supplied it must be the same length as
            the length of `data` and each element will be applied to each shape
            otherwise the same value will be used for all shapes.
        z_index : int | list
            Specifier of z order priority. Shapes with higher z order are
            displayed ontop of others. If a list is supplied it must be the
            same length as the length of `data` and each element will be
            applied to each shape otherwise the same value will be used for all
            shapes.
        """

        n_shapes = number_of_shapes(data)
        with self.block_update_properties():
            self._edge_color_property = ''
            self.edge_color_cycle_map = {}
            self.edge_colormap = edge_colormap
            self._edge_contrast_limits = edge_contrast_limits
            if edge_color_cycle is None:
                edge_color_cycle = deepcopy(DEFAULT_COLOR_CYCLE)
            self.edge_color_cycle = edge_color_cycle
            edge_color = self._initialize_color(
                edge_color, attribute='edge', n_shapes=n_shapes
            )

            self._face_color_property = ''
            self.face_color_cycle_map = {}
            self.face_colormap = face_colormap
            self._face_contrast_limits = face_contrast_limits
            if face_color_cycle is None:
                face_color_cycle = deepcopy(DEFAULT_COLOR_CYCLE)
            self.face_color_cycle = face_color_cycle
            face_color = self._initialize_color(
                face_color, attribute='face', n_shapes=n_shapes
            )

        with self.block_thumbnail_update():
            self._add_shapes(
                data,
                shape_type=shape_type,
                edge_width=edge_width,
                edge_color=edge_color,
                face_color=face_color,
                z_index=z_index,
                n_new_shapes=n_shapes,
            )
            self._data_view._update_z_order()
            self.refresh_colors()

    def _add_shapes(
        self,
        data,
        *,
        shape_type='rectangle',
        edge_width=None,
        edge_color=None,
        face_color=None,
        z_index=None,
        n_new_shapes=0,
    ):
        """Add shapes to the data view.

        Parameters
        ----------
        data : Array | Tuple(Array,str) | List[Array | Tuple(Array, str)] | Tuple(List[Array], str)
            List of shape data, where each element is either an (N, D) array of the
            N vertices of a shape in D dimensions or a tuple containing an array of
            the N vertices and the shape_type string. When a shape_type is present,
            it overrides keyword arg shape_type. Can be an 3-dimensional array
            if each shape has the same number of vertices.
        shape_type : string | list
            String of shape shape_type, must be one of "{'line', 'rectangle',
            'ellipse', 'path', 'polygon'}". If a list is supplied it must be
            the same length as the length of `data` and each element will be
            applied to each shape otherwise the same value will be used for all
            shapes. Overridden by data shape_type, if present.
        edge_width : float | list
            thickness of lines and edges. If a list is supplied it must be the
            same length as the length of `data` and each element will be
            applied to each shape otherwise the same value will be used for all
            shapes.
        edge_color : str | tuple | list
            If string can be any color name recognized by vispy or hex value if
            starting with `#`. If array-like must be 1-dimensional array with 3
            or 4 elements. If a list is supplied it must be the same length as
            the length of `data` and each element will be applied to each shape
            otherwise the same value will be used for all shapes.
        face_color : str | tuple | list
            If string can be any color name recognized by vispy or hex value if
            starting with `#`. If array-like must be 1-dimensional array with 3
            or 4 elements. If a list is supplied it must be the same length as
            the length of `data` and each element will be applied to each shape
            otherwise the same value will be used for all shapes.
        z_index : int | list
            Specifier of z order priority. Shapes with higher z order are
            displayed on top of others. If a list is supplied it must be the
            same length as the length of `data` and each element will be
            applied to each shape otherwise the same value will be used for all
            shapes.
        n_new_shapes : int
            The number of new shapes to be added to the Shapes layer.
        """
        if n_new_shapes > 0:
            total_shapes = n_new_shapes + self.nshapes
            self._feature_table.resize(total_shapes)
            if hasattr(self, 'text'):
                self.text.apply(self.features)

        if edge_color is None:
            edge_color = self._get_new_shape_color(
                n_new_shapes, attribute='edge'
            )
        if face_color is None:
            face_color = self._get_new_shape_color(
                n_new_shapes, attribute='face'
            )

        if edge_width is None:
            edge_width = self.current_edge_width
        if edge_color is None:
            edge_color = self._current_edge_color
        if face_color is None:
            face_color = self._current_face_color
        if self._data_view is not None:
            z_index = z_index or max(self._data_view._z_index, default=-1) + 1
        else:
            z_index = z_index or 0

        if len(data) > 0:
            if np.array(data[0]).ndim == 1:
                # If a single array for a shape has been passed turn into list
                data = [data]

            # transform the colors
            transformed_ec = transform_color_with_defaults(
                num_entries=len(data),
                colors=edge_color,
                elem_name='edge_color',
                default='white',
            )
            transformed_edge_color = normalize_and_broadcast_colors(
                len(data), transformed_ec
            )
            transformed_fc = transform_color_with_defaults(
                num_entries=len(data),
                colors=face_color,
                elem_name='face_color',
                default='white',
            )
            transformed_face_color = normalize_and_broadcast_colors(
                len(data), transformed_fc
            )

            # Turn input arguments into iterables
            shape_inputs = zip(
                data,
                ensure_iterable(shape_type),
                ensure_iterable(edge_width),
                transformed_edge_color,
                transformed_face_color,
                ensure_iterable(z_index),
                strict=False,
            )

            self._add_shapes_to_view(shape_inputs, self._data_view)

        self._display_order_stored = copy(self._slice_input.order)
        self._ndisplay_stored = copy(self._slice_input.ndisplay)
        self._update_dims()

    def _add_shapes_to_view(self, shape_inputs, data_view: ShapeList):
        """Build new shapes and add them to the _data_view"""

        shape_inputs = tuple(shape_inputs)

        # build all shapes
        sh_inp = tuple(
            (
                shape_classes[st](
                    d,
                    edge_width=ew,
                    z_index=z,
                    dims_order=self._slice_input.order,
                    ndisplay=self._slice_input.ndisplay,
                ),
                ec,
                fc,
            )
            for d, st, ew, ec, fc, z in shape_inputs
        )

        shapes, edge_colors, face_colors = tuple(zip(*sh_inp, strict=False))

        # Add all shapes at once (faster than adding them one by one)
        data_view.add(
            shape=shapes,
            edge_color=edge_colors,
            face_color=face_colors,
            z_refresh=False,
        )

        data_view._update_z_order()

    @property
    def text(self) -> TextManager:
        """TextManager: The TextManager object containing the text properties"""
        return self._text

    @text.setter
    def text(self, text):
        self._text._update_from_layer(
            text=text,
            features=self.features,
        )

    def refresh_text(self):
        """Refresh the text values.

        This is generally used if the properties were updated without changing the data
        """
        self.text.refresh(self.features)

    @property
    def _normalized_scale_factor(self):
        """Scale factor accounting for layer scale.

        This is often needed when calculating screen-space sizes and distances
        of vertices for interactivity (rescaling, adding vertices, etc).
        """
        return self.scale_factor / self.scale[-1]

    @property
    def _normalized_vertex_radius(self):
        """Vertex radius normalized to screen space."""
        return self._vertex_size * self._normalized_scale_factor / 2

    def _set_view_slice(self):
        """Set the view given the slicing indices."""
        with self._data_view.batched_updates():
            ndisplay = self._slice_input.ndisplay
            if ndisplay != self._ndisplay_stored:
                self.selected_data = set()
                self._data_view.ndisplay = min(self.ndim, ndisplay)
                self._ndisplay_stored = ndisplay
                self._clipboard = {}

            if self._slice_input.order != self._display_order_stored:
                self.selected_data = set()
                self._data_view.update_dims_order(self._slice_input.order)
                self._display_order_stored = copy(self._slice_input.order)
                # Clear clipboard if dimensions swap
                self._clipboard = {}

            slice_key = np.array(self._data_slice.point)[
                self._slice_input.not_displayed
            ]
            if not np.array_equal(slice_key, self._data_view.slice_key):
                self.selected_data = set()
            self._data_view.slice_key = slice_key

    def interaction_box(self, index):
        """Create the interaction box around a shape or list of shapes.
        If a single index is passed then the bounding box will be inherited
        from that shapes interaction box. If list of indices is passed it will
        be computed directly.

        Parameters
        ----------
        index : int | list
            Index of a single shape, or a list of shapes around which to
            construct the interaction box

        Returns
        -------
        box : np.ndarray
            10x2 array of vertices of the interaction box. The first 8 points
            are the corners and midpoints of the box in clockwise order
            starting in the upper-left corner. The 9th point is the center of
            the box, and the last point is the location of the rotation handle
            that can be used to rotate the box
        """
        if isinstance(index, list | np.ndarray | set):
            if len(index) == 0:
                box = None
            elif len(index) == 1:
                box = copy(self._data_view.shapes[next(iter(index))]._box)
            else:
                indices = np.isin(self._data_view.displayed_index, list(index))
                box = create_box(self._data_view.displayed_vertices[indices])
        else:
            box = copy(self._data_view.shapes[index]._box)

        if box is not None:
            rot = box[Box.TOP_CENTER]
            length_box = np.linalg.norm(
                box[Box.BOTTOM_LEFT] - box[Box.TOP_LEFT]
            )
            if length_box > 0:
                r = (
                    self._rotation_handle_length
                    * self._normalized_scale_factor
                )
                rot = (
                    rot
                    - r
                    * (box[Box.BOTTOM_LEFT] - box[Box.TOP_LEFT])
                    / length_box
                )
            box = np.append(box, [rot], axis=0)

        return box

    def _outline_shapes(self):
        """Find outlines of any selected or hovered shapes.

        Returns
        -------
        vertices : None | np.ndarray
            Nx2 array of any vertices of outline or None
        triangles : None | np.ndarray
            Mx3 array of any indices of vertices for triangles of outline or
            None
        """
        if (
            self._highlight_visible
            and self._value is not None
            and (self._value[0] is not None or len(self.selected_data) > 0)
        ):
            if len(self.selected_data) > 0:
                index = list(self.selected_data)
                if self._value[0] is not None:
                    if self._value[0] in index:
                        pass
                    else:
                        index.append(self._value[0])
                index.sort()
            else:
                index = self._value[0]

            centers, offsets, triangles = self._data_view.outline(index)
            vertices = centers + (
                self._normalized_scale_factor * self._highlight_width * offsets
            )
            vertices = vertices[:, ::-1]
        else:
            vertices = None
            triangles = None

        return vertices, triangles

    def _compute_vertices_and_box(self):
        """Compute location of highlight vertices and box for rendering.

        Returns
        -------
        vertices : np.ndarray
            Nx2 array of any vertices to be rendered as Markers
        face_color : str
            String of the face color of the Markers
        edge_color : str
            String of the edge color of the Markers and Line for the box
        pos : np.ndarray
            Nx2 array of vertices of the box that will be rendered using a
            Vispy Line
        width : float
            Width of the box edge
        """
        if self._highlight_visible and len(self.selected_data) > 0:
            if self._mode == Mode.SELECT:
                # If in select mode just show the interaction bounding box
                # including its vertices and the rotation handle
                box = self._selected_box[Box.WITH_HANDLE]
                if self._value[0] is None or self._value[1] is None:
                    face_color = 'white'
                else:
                    face_color = self._highlight_color
                edge_color = self._highlight_color
                vertices = box[:, ::-1]
                # Use a subset of the vertices of the interaction_box to plot
                # the line around the edge
                pos = box[Box.LINE_HANDLE][:, ::-1]
                width = 1.5
            elif self._mode in (
                [
                    Mode.DIRECT,
                    Mode.ADD_PATH,
                    Mode.ADD_POLYGON,
                    Mode.ADD_POLYGON_LASSO,
                    Mode.ADD_RECTANGLE,
                    Mode.ADD_ELLIPSE,
                    Mode.ADD_LINE,
                    Mode.ADD_POLYLINE,
                    Mode.VERTEX_INSERT,
                    Mode.VERTEX_REMOVE,
                ]
            ):
                # If in one of these mode show the vertices of the shape itself
                inds = np.isin(
                    self._data_view.displayed_index, list(self.selected_data)
                )
                vertices = self._data_view.displayed_vertices[inds][:, ::-1]
                # If currently adding path don't show box over last vertex
                if self._mode == Mode.ADD_POLYLINE:
                    vertices = vertices[:-1]

                if self._value[0] is None or self._value[1] is None:
                    face_color = 'white'
                else:
                    face_color = self._highlight_color
                edge_color = self._highlight_color
                pos = None
                width = 0
            else:
                # Otherwise show nothing
                vertices = np.empty((0, 2))
                face_color = 'white'
                edge_color = 'white'
                pos = None
                width = 0
        elif self._highlight_visible and self._is_selecting:
            # If currently dragging a selection box just show an outline of
            # that box
            vertices = np.empty((0, 2))
            edge_color = self._highlight_color
            face_color = 'white'
            box = create_box(self._drag_box)
            width = 1.5
            # Use a subset of the vertices of the interaction_box to plot
            # the line around the edge
            pos = box[Box.LINE][:, ::-1]
        else:
            # Otherwise show nothing
            vertices = np.empty((0, 2))
            face_color = 'white'
            edge_color = 'white'
            pos = None
            width = 0

        return vertices, face_color, edge_color, pos, width

    def _set_highlight(self, force=False) -> None:
        """Render highlights of shapes.

        Includes boundaries, vertices, interaction boxes, and the drag
        selection box when appropriate.

        Parameters
        ----------
        force : bool
            Bool that forces a redraw to occur when `True`
        """
        # Check if any shape or vertex ids have changed since last call
        if (
            self.selected_data == self._selected_data_stored
            and np.array_equal(self._value, self._value_stored)
            and np.array_equal(self._drag_box, self._drag_box_stored)
        ) and not force:
            return
        self._selected_data_stored = copy(self.selected_data)
        self._value_stored = copy(self._value)
        self._drag_box_stored = copy(self._drag_box)
        self.events.highlight()

    def _finish_drawing(self, event=None) -> None:
        """Reset properties used in shape drawing."""
        index = copy(self._moving_value[0])
        self._is_moving = False
        self._drag_start = None
        self._drag_box = None
        self._is_selecting = False
        self._fixed_vertex = None
        self._value = (None, None)
        self._moving_value = (None, None)
        self._last_cursor_position = None
        if self._is_creating is True:
            if self._mode in {Mode.ADD_PATH, Mode.ADD_POLYLINE}:
                vertices = self._data_view.shapes[index].data
                if len(vertices) <= 2:
                    self._data_view.remove(index)
                    # Clear selected data to prevent issues.
                    # See https://github.com/napari/napari/pull/6912#discussion_r1601169680
                    self.selected_data.clear()
                else:
                    self._data_view.edit(index, vertices[:-1])
            if self._mode in {Mode.ADD_POLYGON, Mode.ADD_POLYGON_LASSO}:
                vertices = self._data_view.shapes[index].data
                if self._mode == Mode.ADD_POLYGON_LASSO:
                    prev_vertices = len(vertices)
                    vertices = rdp(
                        vertices,
                        epsilon=get_settings().experimental.rdp_epsilon,
                    )
                    if len(vertices) <= 3 and prev_vertices > 3:
                        # https://github.com/napari/napari/issues/7903
                        show_warning(
                            trans._(
                                'Polygons must have three or more vertices. '
                                'Lasso polygons are simplified using the '
                                'RDP algorithm, which may cause polygons '
                                'smaller than RDP epsilon to disappear. If  '
                                'you face issues drawing small polygons, '
                                'try reducing napari > Settings > '
                                'Experimental > RDP epsilon. '
                            ),
                        )
                if len(vertices) <= 3:
                    self._data_view.remove(index)
                    # Clear selected data to prevent issues.
                    # See https://github.com/napari/napari/pull/6912#discussion_r1601169680
                    self.selected_data.clear()
                else:
                    self._data_view.edit(
                        index,
                        vertices[:-1],
                        new_type=shape_classes[ShapeType.POLYGON],
                    )
        # handles the case that
        if index is not None:
            self.events.data(
                value=self.data,
                action=ActionType.ADDED,
                data_indices=(-1,),
                vertex_indices=((),),
            )
            self.events.features()
        self._is_creating = False
        self._update_dims()

    @contextmanager
    def block_thumbnail_update(self):
        """Use this context manager to block thumbnail updates"""
        previous = self._allow_thumbnail_update
        self._allow_thumbnail_update = False
        try:
            yield
        finally:
            self._allow_thumbnail_update = previous

    def _update_thumbnail(self, event=None):
        """Update thumbnail with current shapes and colors."""
        # Set the thumbnail to black, opacity 1
        colormapped = np.zeros(self._thumbnail_shape)
        colormapped[..., 3] = 1
        # if the shapes layer is empty, don't update, just leave it black
        if len(self.data) == 0:
            self.thumbnail = colormapped
        # don't update the thumbnail if dragging a shape
        elif self._is_moving is False and self._allow_thumbnail_update is True:
            # calculate min vals for the vertices and pad with 0.5
            # the offset is needed to ensure that the top left corner of the shapes
            # corresponds to the top left corner of the thumbnail
            de = self._extent_data
            offset = (
                np.array([de[0, d] for d in self._slice_input.displayed]) + 0.5
            )
            # calculate range of values for the vertices and pad with 1
            # padding ensures the entire shape can be represented in the thumbnail
            # without getting clipped
            shape = np.ceil(
                [de[1, d] - de[0, d] + 1 for d in self._slice_input.displayed]
            ).astype(int)
            zoom_factor = np.divide(
                self._thumbnail_shape[:2], shape[-2:]
            ).min()

            colormapped = self._data_view.to_colors(
                colors_shape=self._thumbnail_shape[:2],
                zoom_factor=zoom_factor,
                offset=offset[-2:],
                max_shapes=self._max_shapes_thumbnail,
            )

            self.thumbnail = colormapped

    def remove(self, indices: list[int]) -> None:
        """Remove any shapes at the given indices.

        Parameters
        ----------
        indices : List[int]
            List of indices of shapes to remove from the layer.
        """
        to_remove = sorted(indices, reverse=True)

        if len(indices) > 0:
            self.events.data(
                value=self.data,
                action=ActionType.REMOVING,
                data_indices=tuple(
                    indices,
                ),
                vertex_indices=((),),
            )
            for ind in to_remove:
                self._data_view.remove(ind)

            self._feature_table.remove(indices)
            self.text.remove(indices)
            self._data_view._edge_color = np.delete(
                self._data_view._edge_color, indices, axis=0
            )
            self._data_view._face_color = np.delete(
                self._data_view._face_color, indices, axis=0
            )
            self.events.data(
                value=self.data,
                action=ActionType.REMOVED,
                data_indices=tuple(
                    indices,
                ),
                vertex_indices=((),),
            )
            self.events.features()
<<<<<<< HEAD
=======
        self.selected_data.clear()
>>>>>>> eb7a00f2
        self._finish_drawing()

    def remove_selected(self) -> None:
        """Remove any selected shapes."""
        self.remove(list(self.selected_data))
        self.selected_data.clear()

    def pop(self) -> None:
        """Remove the last shape from the layer."""
        visible_indices = list(set(np.nonzero(self._data_view._displayed)[0]))
        if not visible_indices:
            show_warning('No shapes to remove.')
            return
        indices = visible_indices[-1]
        self.remove([indices])

    def _rotate_box(self, angle, center=(0, 0)):
        """Perform a rotation on the selected box.

        Parameters
        ----------
        angle : float
            angle specifying rotation of shapes in degrees.
        center : list
            coordinates of center of rotation.
        """
        theta = np.radians(angle)
        transform = np.array(
            [[np.cos(theta), np.sin(theta)], [-np.sin(theta), np.cos(theta)]]
        )
        box = self._selected_box - center
        self._selected_box = box @ transform.T + center

    def _scale_box(self, scale, center=(0, 0)):
        """Perform a scaling on the selected box.

        Parameters
        ----------
        scale : float, list
            scalar or list specifying rescaling of shape.
        center : list
            coordinates of center of rotation.
        """
        if not isinstance(scale, list | np.ndarray):
            scale = [scale, scale]
        box = self._selected_box - center
        box = np.array(box * scale)
        if not np.array_equal(box[Box.TOP_CENTER], box[Box.HANDLE]):
            r = self._rotation_handle_length * self._normalized_scale_factor
            handle_vec = box[Box.HANDLE] - box[Box.TOP_CENTER]
            cur_len = np.linalg.norm(handle_vec)
            box[Box.HANDLE] = box[Box.TOP_CENTER] + r * handle_vec / cur_len
        self._selected_box = box + center

    def _transform_box(self, transform, center=(0, 0)):
        """Perform a linear transformation on the selected box.

        Parameters
        ----------
        transform : np.ndarray
            2x2 array specifying linear transform.
        center : list
            coordinates of center of rotation.
        """
        box = self._selected_box - center
        box = box @ transform.T
        if not np.array_equal(box[Box.TOP_CENTER], box[Box.HANDLE]):
            r = self._rotation_handle_length * self._normalized_scale_factor
            handle_vec = box[Box.HANDLE] - box[Box.TOP_CENTER]
            cur_len = np.linalg.norm(handle_vec)
            box[Box.HANDLE] = box[Box.TOP_CENTER] + r * handle_vec / cur_len
        self._selected_box = box + center

    def _get_value(self, position):
        """Value of the data at a position in data coordinates.

        Parameters
        ----------
        position : tuple
            Position in data coordinates.

        Returns
        -------
        shape : int | None
            Index of shape if any that is at the coordinates. Returns `None`
            if no shape is found.
        vertex : int | None
            Index of vertex if any that is at the coordinates. Returns `None`
            if no vertex is found.
        """
        if self._slice_input.ndisplay == 3:
            return (None, None)

        if self._is_moving:
            return self._moving_value

        coord = [position[i] for i in self._slice_input.displayed]

        # Check selected shapes
        value = None
        selected_index = list(self.selected_data)

        if len(selected_index) > 0:
            self.scale[self._slice_input.displayed]
            # Get the vertex sizes. They need to be rescaled by a few parameters:
            # - scale_factor, because vertex sizes are zoom-invariant
            # - scale, because vertex sizes are not affected by scale (unlike in Points)
            # - 2, because the radius is what we need

            if self._mode == Mode.SELECT:
                # Check if inside vertex of interaction box or rotation handle
                box = self._selected_box[Box.WITH_HANDLE]
                distances = abs(box - coord)

                # Check if any matching vertices
                matches = np.all(
                    distances <= self._normalized_vertex_radius, axis=1
                ).nonzero()
                if len(matches[0]) > 0:
                    value = (selected_index[0], matches[0][-1])
            elif self._mode in (
                [Mode.DIRECT, Mode.VERTEX_INSERT, Mode.VERTEX_REMOVE]
            ):
                # Check if inside vertex of shape
                inds = np.isin(self._data_view.displayed_index, selected_index)
                vertices = self._data_view.displayed_vertices[inds]
                distances = abs(vertices - coord)

                # Check if any matching vertices
                matches = np.all(
                    distances <= self._normalized_vertex_radius, axis=1
                ).nonzero()[0]
                if len(matches) > 0:
                    index = inds.nonzero()[0][matches[-1]]
                    shape = self._data_view.displayed_index[index]
                    vals, idx = np.unique(
                        self._data_view.displayed_index, return_index=True
                    )
                    shape_in_list = list(vals).index(shape)
                    value = (shape, index - idx[shape_in_list])

        if value is None:
            # Check if mouse inside shape
            shape = self._data_view.inside(coord)
            value = (shape, None)

        return value

    def _get_value_3d(
        self,
        start_point: np.ndarray,
        end_point: np.ndarray,
        dims_displayed: list[int],
    ) -> tuple[float | int | None, None]:
        """Get the layer data value along a ray

        Parameters
        ----------
        start_point : np.ndarray
            The start position of the ray used to interrogate the data.
        end_point : np.ndarray
            The end position of the ray used to interrogate the data.
        dims_displayed : List[int]
            The indices of the dimensions currently displayed in the Viewer.

        Returns
        -------
        value
            The data value along the supplied ray.
        vertex : None
            Index of vertex if any that is at the coordinates. Always returns `None`.
        """
        value, _ = self._get_index_and_intersection(
            start_point=start_point,
            end_point=end_point,
            dims_displayed=dims_displayed,
        )

        return value, None

    def _get_index_and_intersection(
        self,
        start_point: np.ndarray,
        end_point: np.ndarray,
        dims_displayed: list[int],
    ) -> tuple[None | float | int, None | np.ndarray]:
        """Get the shape index and intersection point of the first shape
        (i.e., closest to start_point) along the specified 3D line segment.

        Note: this method is meant to be used for 3D intersection and returns
        (None, None) when used in 2D (i.e., len(dims_displayed) is 2).

        Parameters
        ----------
        start_point : np.ndarray
            The start position of the ray used to interrogate the data in
            layer coordinates.
        end_point : np.ndarray
            The end position of the ray used to interrogate the data in
            layer coordinates.
        dims_displayed : List[int]
            The indices of the dimensions currently displayed in the Viewer.

        Returns
        -------
        value Union[None, float, int]
            The data value along the supplied ray.
        intersection_point : Union[None, np.ndarray]
            (n,) array containing the point where the ray intersects the first shape
            (i.e., the shape most in the foreground). The coordinate is in layer
            coordinates.
        """
        if len(dims_displayed) != 3:
            # return None if in 2D mode
            return None, None
        if (start_point is None) or (end_point is None):
            # return None if the ray doesn't intersect the data bounding box
            return None, None

        # Get the normal vector of the click plane
        start_position, ray_direction = nd_line_segment_to_displayed_data_ray(
            start_point=start_point,
            end_point=end_point,
            dims_displayed=dims_displayed,
        )
        value, intersection = self._data_view._inside_3d(
            start_position, ray_direction
        )

        # add the full nD coords to intersection
        intersection_point = start_point.copy()
        intersection_point[dims_displayed] = intersection

        return value, intersection_point

    def get_index_and_intersection(
        self,
        position: np.ndarray,
        view_direction: np.ndarray,
        dims_displayed: list[int],
    ) -> tuple[float | int | None, npt.NDArray | None]:
        """Get the shape index and intersection point of the first shape
        (i.e., closest to start_point) "under" a mouse click.

        See examples/add_points_on_nD_shapes.py for example usage.

        Parameters
        ----------
        position : tuple
            Position in either data or world coordinates.
        view_direction : Optional[np.ndarray]
            A unit vector giving the direction of the ray in nD world coordinates.
            The default value is None.
        dims_displayed : Optional[List[int]]
            A list of the dimensions currently being displayed in the viewer.
            The default value is None.

        Returns
        -------
        value
            The data value along the supplied ray.
        intersection_point : np.ndarray
            (n,) array containing the point where the ray intersects the first shape
            (i.e., the shape most in the foreground). The coordinate is in layer
            coordinates.
        """
        start_point, end_point = self.get_ray_intersections(
            position, view_direction, dims_displayed
        )
        if (start_point is not None) and (end_point is not None):
            shape_index, intersection_point = self._get_index_and_intersection(
                start_point=start_point,
                end_point=end_point,
                dims_displayed=dims_displayed,
            )
        else:
            shape_index = None
            intersection_point = None
        return shape_index, intersection_point

    def move_to_front(self) -> None:
        """Moves selected objects to be displayed in front of all others."""
        if len(self.selected_data) == 0:
            return
        new_z_index = max(self._data_view._z_index) + 1
        for index in self.selected_data:
            self._data_view.update_z_index(index, new_z_index)
        self.refresh(extent=False, highlight=False)

    def move_to_back(self) -> None:
        """Moves selected objects to be displayed behind all others."""
        if len(self.selected_data) == 0:
            return
        new_z_index = min(self._data_view._z_index) - 1
        for index in self.selected_data:
            self._data_view.update_z_index(index, new_z_index)
        self.refresh(extent=False, highlight=False)

    def _copy_data(self) -> None:
        """Copy selected shapes to clipboard."""
        if len(self.selected_data) > 0:
            index = list(self.selected_data)
            self._clipboard = {
                'data': [
                    deepcopy(self._data_view.shapes[i])
                    for i in self._selected_data
                ],
                'edge_color': deepcopy(self._data_view._edge_color[index]),
                'face_color': deepcopy(self._data_view._face_color[index]),
                'features': deepcopy(self.features.iloc[index]),
                'indices': self._data_slice.point,
                'text': self.text._copy(index),
            }
        else:
            self._clipboard = {}

    def _paste_data(self) -> None:
        """Paste any shapes from clipboard and then selects them."""
        cur_shapes = self.nshapes
        if len(self._clipboard.keys()) > 0:
            # Calculate offset based on dimension shifts
            offset = [
                self._data_slice.point[i] - self._clipboard['indices'][i]
                for i in self._slice_input.not_displayed
            ]

            self._feature_table.append(self._clipboard['features'])
            self.text._paste(**self._clipboard['text'])

            # Add new shape data
            for i, s in enumerate(self._clipboard['data']):
                shape = deepcopy(s)
                data = copy(shape.data)
                not_disp = self._slice_input.not_displayed
                data[:, not_disp] = data[:, not_disp] + np.array(offset)
                shape.data = data
                face_color = self._clipboard['face_color'][i]
                edge_color = self._clipboard['edge_color'][i]
                self._data_view.add(
                    shape, face_color=face_color, edge_color=edge_color
                )

            self.selected_data = set(
                range(cur_shapes, cur_shapes + len(self._clipboard['data']))
            )

            self.move_to_front()
            self.events.features()

    def to_masks(self, mask_shape=None):
        """Return an array of binary masks, one for each shape.

        Parameters
        ----------
        mask_shape : np.ndarray | tuple | None
            tuple defining shape of mask to be generated. If non specified,
            takes the max of all the vertices

        Returns
        -------
        masks : np.ndarray
            Array where there is one binary mask for each shape
        """
        if mask_shape is None:
            # See https://github.com/napari/napari/issues/2778
            # Point coordinates land on pixel centers. We want to find the
            # smallest shape that will hold the largest point in the data,
            # using rounding.
            mask_shape = np.round(self._extent_data[1]) + 1

        mask_shape = np.ceil(mask_shape).astype('int')
        masks = self._data_view.to_masks(mask_shape=mask_shape)

        return masks

    def to_labels(self, labels_shape=None):
        """Return an integer labels image.

        Parameters
        ----------
        labels_shape : np.ndarray | tuple | None
            Tuple defining shape of labels image to be generated. If non
            specified, takes the max of all the vertiecs

        Returns
        -------
        labels : np.ndarray
            Integer array where each value is either 0 for background or an
            integer up to N for points inside the shape at the index value - 1.
            For overlapping shapes z-ordering will be respected.
        """
        if labels_shape is None:
            # See https://github.com/napari/napari/issues/2778
            # Point coordinates land on pixel centers. We want to find the
            # smallest shape that will hold the largest point in the data,
            # using rounding.
            labels_shape = np.round(self._extent_data[1]) + 1

        labels_shape = np.ceil(labels_shape).astype('int')
        labels = self._data_view.to_labels(labels_shape=labels_shape)

        return labels<|MERGE_RESOLUTION|>--- conflicted
+++ resolved
@@ -2786,10 +2786,6 @@
                 vertex_indices=((),),
             )
             self.events.features()
-<<<<<<< HEAD
-=======
-        self.selected_data.clear()
->>>>>>> eb7a00f2
         self._finish_drawing()
 
     def remove_selected(self) -> None:
