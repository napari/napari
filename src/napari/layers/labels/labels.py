import typing
import warnings
from collections import deque
from collections.abc import Callable, Generator, Sequence
from contextlib import contextmanager
from typing import (
    Any,
    ClassVar,
)

import numpy as np
import numpy.typing as npt
import pandas as pd
from psygnal.containers import Selection
from scipy import ndimage as ndi
from skimage.draw import polygon2mask

from napari.layers._data_protocols import LayerDataProtocol
from napari.layers._multiscale_data import MultiScaleData
from napari.layers._scalar_field._slice import _ScalarFieldSliceResponse
from napari.layers._scalar_field.scalar_field import ScalarFieldBase
from napari.layers.base import Layer, no_op
from napari.layers.base._base_mouse_bindings import (
    highlight_box_handles,
    transform_with_box,
)
from napari.layers.image._image_utils import guess_multiscale
from napari.layers.labels._labels_constants import (
    IsoCategoricalGradientMode,
    LabelColorMode,
    LabelsRendering,
    Mode,
)
from napari.layers.labels._labels_mouse_bindings import (
    BrushSizeOnMouseMove,
    draw,
    pick,
)
from napari.layers.labels._labels_utils import (
    expand_slice,
    get_contours,
    get_dtype,
    indices_in_shape,
    interpolate_coordinates,
    sphere_indices,
)
from napari.layers.utils.layer_utils import _FeatureTable
from napari.utils._dtype import (
    get_dtype_limits,
    normalize_dtype,
    vispy_texture_dtype,
)
from napari.utils._indexing import elements_in_slice, index_in_slice
from napari.utils.colormaps import (
    direct_colormap,
    label_colormap,
)
from napari.utils.colormaps.colormap import (
    CyclicLabelColormap,
    LabelColormapBase,
    _normalize_label_colormap,
)
from napari.utils.colormaps.colormap_utils import shuffle_and_extend_colormap
from napari.utils.events import EmitterGroup, Event
from napari.utils.events.custom_types import Array
from napari.utils.misc import StringEnum, _is_array_type
from napari.utils.naming import magic_name
from napari.utils.translations import trans

__all__ = ('Labels',)


class Labels(ScalarFieldBase):
    """Labels (or segmentation) layer.

    An image-like layer where every pixel contains an integer ID
    corresponding to the region it belongs to.

    Parameters
    ----------
    data : array or list of array
        Labels data as an array or multiscale. Must be integer type or bools.
        Please note multiscale rendering is only supported in 2D. In 3D, only
        the lowest resolution scale is displayed.
    affine : n-D array or napari.utils.transforms.Affine
        (N+1, N+1) affine transformation matrix in homogeneous coordinates.
        The first (N, N) entries correspond to a linear transform and
        the final column is a length N translation vector and a 1 or a napari
        `Affine` transform object. Applied as an extra transform on top of the
        provided scale, rotate, and shear values.
    axis_labels : tuple of str, optional
        Dimension names of the layer data.
        If not provided, axis_labels will be set to (..., 'axis -2', 'axis -1').
    blending : str
        One of a list of preset blending modes that determines how RGB and
        alpha values of the layer visual get mixed. Allowed values are
        {'opaque', 'translucent', and 'additive'}.
    cache : bool
        Whether slices of out-of-core datasets should be cached upon retrieval.
        Currently, this only applies to dask arrays.
    colormap : CyclicLabelColormap or DirectLabelColormap or None
        Colormap to use for the labels. If None, a random colormap will be
        used.
    depiction : str
        3D Depiction mode. Must be one of {'volume', 'plane'}.
        The default value is 'volume'.
    experimental_clipping_planes : list of dicts, list of ClippingPlane, or ClippingPlaneList
        Each dict defines a clipping plane in 3D in data coordinates.
        Valid dictionary keys are {'position', 'normal', and 'enabled'}.
        Values on the negative side of the normal are discarded if the plane is enabled.
    features : dict[str, array-like] or DataFrame
        Features table where each row corresponds to a label and each column
        is a feature. The first row corresponds to the background label.
    iso_gradient_mode : str
        Method for calulating the gradient (used to get the surface normal) in the
        'iso_categorical' rendering mode. Must be one of {'fast', 'smooth'}.
        'fast' uses a simple finite difference gradient in x, y, and z. 'smooth' uses an
        isotropic Sobel gradient, which is smoother but more computationally expensive.
        The default value is 'fast'.
    metadata : dict
        Layer metadata.
    multiscale : bool
        Whether the data is a multiscale image or not. Multiscale data is
        represented by a list of array like image data. If not specified by
        the user and if the data is a list of arrays that decrease in shape
        then it will be taken to be multiscale. The first image in the list
        should be the largest. Please note multiscale rendering is only
        supported in 2D. In 3D, only the lowest resolution scale is
        displayed.
    name : str
        Name of the layer.
    opacity : float
        Opacity of the layer visual, between 0.0 and 1.0.
    plane : dict or SlicingPlane
        Properties defining plane rendering in 3D. Properties are defined in
        data coordinates. Valid dictionary keys are
        {'position', 'normal', 'thickness', and 'enabled'}.
    projection_mode : str
        How data outside the viewed dimensions but inside the thick Dims slice will
        be projected onto the viewed dimensions
    properties : dict {str: array (N,)} or DataFrame
        Properties for each label. Each property should be an array of length
        N, where N is the number of labels, and the first property corresponds
        to background.
    rendering : str
        3D Rendering mode used by vispy. Must be one {'translucent', 'iso_categorical'}.
        'translucent' renders without lighting. 'iso_categorical' uses isosurface
        rendering to calculate lighting effects on labeled surfaces.
        The default value is 'iso_categorical'.
    rotate : float, 3-tuple of float, or n-D array.
        If a float convert into a 2D rotation matrix using that value as an
        angle. If 3-tuple convert into a 3D rotation matrix, using a yaw,
        pitch, roll convention. Otherwise assume an nD rotation. Angles are
        assumed to be in degrees. They can be converted from radians with
        np.degrees if needed.
    scale : tuple of float
        Scale factors for the layer.
    shear : 1-D array or n-D array
        Either a vector of upper triangular values, or an nD shear matrix with
        ones along the main diagonal.
    translate : tuple of float
        Translation values for the layer.
    units : tuple of str or pint.Unit, optional
        Units of the layer data in world coordinates.
        If not provided, the default units are assumed to be pixels.
    visible : bool
        Whether the layer visual is currently being displayed.

    Attributes
    ----------
    data : array or list of array
        Integer label data as an array or multiscale. Can be N dimensional.
        Every pixel contains an integer ID corresponding to the region it
        belongs to. The label 0 is rendered as transparent. Please note
        multiscale rendering is only supported in 2D. In 3D, only
        the lowest resolution scale is displayed.
    axis_labels : tuple of str
        Dimension names of the layer data.
    multiscale : bool
        Whether the data is a multiscale image or not. Multiscale data is
        represented by a list of array like image data. The first image in the
        list should be the largest. Please note multiscale rendering is only
        supported in 2D. In 3D, only the lowest resolution scale is
        displayed.
    metadata : dict
        Labels metadata.
    num_colors : int
        Number of unique colors to use in colormap. DEPRECATED: set
        ``colormap`` directly, using `napari.utils.colormaps.label_colormap`.
    features : Dataframe-like
        Features table where each row corresponds to a label and each column
        is a feature. The first row corresponds to the background label.
    properties : dict {str: array (N,)}, DataFrame
        Properties for each label. Each property should be an array of length
        N, where N is the number of labels, and the first property corresponds
        to background.
    color : dict of int to str or array
        Custom label to color mapping. Values must be valid color names or RGBA
        arrays. While there is no limit to the number of custom labels, the
        the layer will render incorrectly if they map to more than 1024 distinct
        colors. DEPRECATED: set ``colormap`` directly, using
        `napari.utils.colormaps.DirectLabelColormap`.
    seed : float
        Seed for colormap random generator. DEPRECATED: set ``colormap``
        directly, using `napari.utils.colormaps.label_colormap`.
    opacity : float
        Opacity of the labels, must be between 0 and 1.
    contiguous : bool
        If `True`, the fill bucket changes only connected pixels of same label.
    n_edit_dimensions : int
        The number of dimensions across which labels will be edited.
    contour : int
        If greater than 0, displays contours of labels instead of shaded regions
        with a thickness equal to its value. Must be >= 0.
    brush_size : float
        Size of the paint brush in data coordinates.
    iso_gradient_mode : str
        Method for calulating the gradient (used to get the surface normal) in the
        'iso_categorical' rendering mode. Must be one of {'fast', 'smooth'}.
        'fast' uses a simple finite difference gradient in x, y, and z. 'smooth' uses an
        isotropic Sobel gradient, which is smoother but more computationally expensive.
    selected_label : int
        Index of selected label. Can be greater than the current maximum label.
    mode : str
        Interactive mode. The normal, default mode is PAN_ZOOM, which
        allows for normal interactivity with the canvas.

        In PICK mode the cursor functions like a color picker, setting the
        clicked on label to be the current label. If the background is picked it
        will select the background label `0`.

        In PAINT mode the cursor functions like a paint brush changing any
        pixels it brushes over to the current label. If the background label
        `0` is selected than any pixels will be changed to background and this
        tool functions like an eraser. The size and shape of the cursor can be
        adjusted in the properties widget.

        In FILL mode the cursor functions like a fill bucket replacing pixels
        of the label clicked on with the current label. It can either replace
        all pixels of that label or just those that are contiguous with the
        clicked on pixel. If the background label `0` is selected than any
        pixels will be changed to background and this tool functions like an
        eraser.

        In ERASE mode the cursor functions similarly to PAINT mode, but to
        paint with background label, which effectively removes the label.
    plane : SlicingPlane
        Properties defining plane rendering in 3D.
    experimental_clipping_planes : ClippingPlaneList
        Clipping planes defined in data coordinates, used to clip the volume.
    units: tuple of pint.Unit
        Units of the layer data in world coordinates.

    Notes
    -----
    _selected_color : 4-tuple or None
        RGBA tuple of the color of the selected label, or None if the
        background label `0` is selected.
    """

    events: EmitterGroup
    _colormap: LabelColormapBase

    _modeclass = Mode

    _drag_modes: ClassVar[
        dict[Mode, Callable[['Labels', Event], None | Generator]]
    ] = {  # type: ignore[assignment]
        Mode.PAN_ZOOM: no_op,
        Mode.TRANSFORM: transform_with_box,
        Mode.PICK: pick,
        Mode.PAINT: draw,
        Mode.FILL: draw,
        Mode.ERASE: draw,
        Mode.POLYGON: no_op,  # the overlay handles mouse events in this mode
    }

    brush_size_on_mouse_move = BrushSizeOnMouseMove(min_brush_size=1)

    _move_modes: ClassVar[
        dict[StringEnum, Callable[['Labels', Event], None]]
    ] = {  # type: ignore[assignment]
        Mode.PAN_ZOOM: no_op,
        Mode.TRANSFORM: highlight_box_handles,
        Mode.PICK: no_op,
        Mode.PAINT: brush_size_on_mouse_move,
        Mode.FILL: no_op,
        Mode.ERASE: brush_size_on_mouse_move,
        Mode.POLYGON: no_op,  # the overlay handles mouse events in this mode
    }

    _cursor_modes: ClassVar[dict[Mode, str]] = {  # type: ignore[assignment]
        Mode.PAN_ZOOM: 'standard',
        Mode.TRANSFORM: 'standard',
        Mode.PICK: 'cross',
        Mode.PAINT: 'circle',
        Mode.FILL: 'cross',
        Mode.ERASE: 'circle',
        Mode.POLYGON: 'cross',
    }

    _history_limit = 100

    def __init__(
        self,
        data,
        *,
        affine=None,
        axis_labels=None,
        blending='translucent',
        cache=True,
        colormap=None,
        depiction='volume',
        experimental_clipping_planes=None,
        features=None,
        iso_gradient_mode=IsoCategoricalGradientMode.FAST.value,
        metadata=None,
        multiscale=None,
        name=None,
        opacity=0.7,
        plane=None,
        projection_mode='none',
        properties=None,
        rendering='iso_categorical',
        rotate=None,
        scale=None,
        shear=None,
        translate=None,
        units=None,
        visible=True,
    ) -> None:
        if name is None and data is not None:
            name = magic_name(data)

        self._seed = 0.5
        # We use 50 colors (49 + transparency) by default for historical
        # consistency. This may change in future versions.
        self._random_colormap = label_colormap(
            49, self._seed, background_value=0
        )
        self._original_random_colormap = self._random_colormap
        self._direct_colormap = direct_colormap(
            {0: 'transparent', None: 'black'}
        )
        self._colormap = self._random_colormap
        self._color_mode = LabelColorMode.AUTO
        self._show_selected_label = False
        self._contour = 0

        data = self._ensure_int_labels(data)

        super().__init__(
            data,
            affine=affine,
            axis_labels=axis_labels,
            blending=blending,
            cache=cache,
            depiction=depiction,
            experimental_clipping_planes=experimental_clipping_planes,
            rendering=rendering,
            metadata=metadata,
            multiscale=multiscale,
            name=name,
            scale=scale,
            shear=shear,
            plane=plane,
            opacity=opacity,
            projection_mode=projection_mode,
            rotate=rotate,
            translate=translate,
            units=units,
            visible=visible,
        )

        self.events.add(
            brush_shape=Event,
            brush_size=Event,
            colormap=Event,
            contiguous=Event,
            contour=Event,
            features=Event,
            iso_gradient_mode=Event,
            labels_update=Event,
            n_edit_dimensions=Event,
            paint=Event,
            preserve_labels=Event,
            properties=Event,
            selected_label=Event,
            selected_labels=Event,  # Left here for backwards compatibility, the same as self.selected_labels
            show_selected_label=Event,
        )

        from napari.components.overlays.labels_polygon import (
            LabelsPolygonOverlay,
        )

        self._overlays.update({'polygon': LabelsPolygonOverlay(visible=True)})

        self._feature_table = _FeatureTable.from_layer(
            features=features, properties=properties
        )
        self._label_index = self._make_label_index()

        self._n_edit_dimensions = 2
        self._contiguous = True
        self._brush_size = 10

        self._iso_gradient_mode = IsoCategoricalGradientMode(iso_gradient_mode)

        self._selected_labels: Selection[int] = Selection([1])
        self.colormap.selection = self.selected_label
        self.colormap.use_selection = self._show_selected_label
        self._prev_selected_label = None
        self._selected_color = self.get_color(self.selected_label)
        self._updated_slice = None
        if colormap is not None:
            self._set_colormap(colormap)

        self._status = self.mode
        self._preserve_labels = False

    def _slice_dtype(self):
        """Calculate dtype of data view based on data dtype and current colormap"""
        return self.colormap._data_to_texture(
            np.zeros(0, dtype=normalize_dtype(self.dtype))
        ).dtype

    def _post_init(self):
        self._reset_history()
        # Trigger generation of view slice and thumbnail
        self.refresh()
        self._reset_editable()

    @property
    def rendering(self):
        """Return current rendering mode.

        Selects a preset rendering mode in vispy that determines how
        lablels are displayed.  Options include:

        * ``translucent``: voxel colors are blended along the view ray until
          the result is opaque.
        * ``iso_categorical``: isosurface for categorical data.
          Cast a ray until a non-background value is encountered. At that
          location, lighning calculations are performed to give the visual
          appearance of a surface.

        Returns
        -------
        str
            The current rendering mode
        """
        return str(self._rendering)

    @rendering.setter
    def rendering(self, rendering):
        self._rendering = LabelsRendering(rendering)
        self.events.rendering()

    @property
    def iso_gradient_mode(self) -> str:
        """Return current gradient mode for isosurface rendering.

        Selects the finite-difference gradient method for the isosurface shader. Options include:
            * ``fast``: use a simple finite difference gradient along each axis
            * ``smooth``: use an isotropic Sobel gradient, smoother but more
              computationally expensive

        Returns
        -------
        str
            The current gradient mode
        """
        return str(self._iso_gradient_mode)

    @iso_gradient_mode.setter
    def iso_gradient_mode(self, value: IsoCategoricalGradientMode | str):
        self._iso_gradient_mode = IsoCategoricalGradientMode(value)
        self.events.iso_gradient_mode()

    @property
    def contiguous(self):
        """bool: fill bucket changes only connected pixels of same label."""
        return self._contiguous

    @contiguous.setter
    def contiguous(self, contiguous):
        self._contiguous = contiguous
        self.events.contiguous()

    @property
    def n_edit_dimensions(self):
        return self._n_edit_dimensions

    @n_edit_dimensions.setter
    def n_edit_dimensions(self, n_edit_dimensions):
        self._n_edit_dimensions = n_edit_dimensions
        self.events.n_edit_dimensions()

    @property
    def contour(self) -> int:
        """int: displays contours of labels instead of shaded regions."""
        return self._contour

    @contour.setter
    def contour(self, contour: int) -> None:
        if contour < 0:
            raise ValueError('contour value must be >= 0')
        self._contour = int(contour)
        self.events.contour()
        self.refresh(extent=False)

    @property
    def brush_size(self):
        """float: Size of the paint in world coordinates."""
        return self._brush_size

    @brush_size.setter
    def brush_size(self, brush_size):
        self._brush_size = int(brush_size)
        self.cursor_size = self._calculate_cursor_size()
        self.events.brush_size()

    def _calculate_cursor_size(self):
        # Convert from brush size in data coordinates to
        # cursor size in world coordinates
        scale = self._data_to_world.scale
        min_scale = np.min(
            [abs(scale[d]) for d in self._slice_input.displayed]
        )
        return abs(self.brush_size * min_scale)

    def new_colormap(self, seed: int | None = None):
        if seed is None:
            seed = int(np.random.default_rng().integers(2**32 - 1))

        orig = self._original_random_colormap
        self.colormap = shuffle_and_extend_colormap(
            self._original_random_colormap, seed
        )
        self._original_random_colormap = orig

    @property
    def colormap(self) -> LabelColormapBase:
        return self._colormap

    @colormap.setter
    def colormap(self, colormap: LabelColormapBase):
        self._set_colormap(colormap)

    def _set_colormap(self, colormap):
        colormap = _normalize_label_colormap(colormap)
        if isinstance(colormap, CyclicLabelColormap):
            self._random_colormap = colormap
            self._original_random_colormap = colormap
            self._colormap = self._random_colormap
            color_mode = LabelColorMode.AUTO
        else:
            self._direct_colormap = colormap
            # `self._direct_colormap.color_dict` may contain just the default None and background label
            # colors, in which case we need to be in AUTO color mode. Otherwise,
            # `self._direct_colormap.color_dict` contains colors for all labels, and we should be in DIRECT
            # mode.

            # For more information
            # - https://github.com/napari/napari/issues/2479
            # - https://github.com/napari/napari/issues/2953
            if self._is_default_colors(self._direct_colormap.color_dict):
                color_mode = LabelColorMode.AUTO
                self._colormap = self._random_colormap
            else:
                color_mode = LabelColorMode.DIRECT
                self._colormap = self._direct_colormap
        self._cached_labels = None  # invalidate the cached color mapping
        self._selected_color = self.get_color(self.selected_label)
        self._color_mode = color_mode
        self.events.colormap()  # Will update the LabelVispyColormap shader
        self.events.selected_labels()
        self.refresh(extent=False)

    @property
    def data(self) -> LayerDataProtocol | MultiScaleData:
        """array: Image data."""
        return self._data

    @data.setter
    def data(self, data: LayerDataProtocol | MultiScaleData):
        data = self._ensure_int_labels(data)
        self._data = data
        self._ndim = len(self._data.shape)
        self._update_dims()
        self.events.data(value=self.data)
        self._reset_editable()
        self.events.features()

    @property
    def features(self):
        """Dataframe-like features table.

        It is an implementation detail that this is a `pandas.DataFrame`. In the future,
        we will target the currently-in-development Data API dataframe protocol [1]_.
        This will enable us to use alternate libraries such as xarray or cuDF for
        additional features without breaking existing usage of this.

        If you need to specifically rely on the pandas API, please coerce this to a
        `pandas.DataFrame` using `features_to_pandas_dataframe`.

        References
        ----------
        .. [1] https://data-apis.org/dataframe-protocol/latest/API.html
        """
        return self._feature_table.values

    @features.setter
    def features(
        self,
        features: dict[str, np.ndarray] | pd.DataFrame,
    ) -> None:
        self._feature_table.set_values(features)
        self._label_index = self._make_label_index()
        self.events.properties()
        self.events.features()

    @property
    def properties(self) -> dict[str, np.ndarray]:
        """dict {str: array (N,)}, DataFrame: Properties for each label."""
        return self._feature_table.properties()

    @properties.setter
    def properties(self, properties: dict[str, Array]):
        self.features = properties

    def _make_label_index(self) -> dict[int, int]:
        features = self._feature_table.values
        label_index = {}
        if 'index' in features:
            label_index = {i: k for k, i in enumerate(features['index'])}
        elif features.shape[1] > 0:
            label_index = {i: i for i in range(features.shape[0])}
        return label_index

    def _is_default_colors(self, color):
        """Returns True if color contains only default colors, otherwise False.

        Default colors are black for `None` and transparent for
        `self.colormap.background_value`.

        Parameters
        ----------
        color : Dict
            Dictionary of label value to color array

        Returns
        -------
        bool
            True if color contains only default colors, otherwise False.
        """
        return (
            {None, self.colormap.background_value} == set(color.keys())
            and np.allclose(color[None], [0, 0, 0, 1])
            and np.allclose(
                color[self.colormap.background_value], [0, 0, 0, 0]
            )
        )

    def _ensure_int_labels(self, data):
        """Ensure data is integer by converting from bool if required, raising an error otherwise."""
        looks_multiscale, data = guess_multiscale(data)
        if not looks_multiscale:
            data = [data]
        int_data = []
        for data_level in data:
            # normalize_dtype turns e.g. tensorstore or torch dtypes into
            # numpy dtypes
            if np.issubdtype(normalize_dtype(data_level.dtype), np.floating):
                raise TypeError(
                    trans._(
                        'Only integer types are supported for Labels layers, but data contains {data_level_type}.',
                        data_level_type=data_level.dtype,
                    )
                )
            if data_level.dtype == bool:
                int_data.append(data_level.view(np.uint8))
            else:
                int_data.append(data_level)
        data = int_data
        if not looks_multiscale:
            data = data[0]
        return data

    def _get_state(self) -> dict[str, Any]:
        """Get dictionary of layer state.

        Returns
        -------
        state : dict of str to Any
            Dictionary of layer state.
        """
        state = self._get_base_state()
        state.update(
            {
                'multiscale': self.multiscale,
                'properties': self.properties,
                'rendering': self.rendering,
                'iso_gradient_mode': self.iso_gradient_mode,
                'depiction': self.depiction,
                'plane': self.plane.dict(),
                'experimental_clipping_planes': [
                    plane.dict() for plane in self.experimental_clipping_planes
                ],
                'data': self.data,
                'features': self.features,
                'colormap': self.colormap,
            }
        )
        return state

    @property
    def selected_label(self):
        """int: Index of selected label."""
        # TODO update the implementation by next(reversed(self._selected_data))
        # once https://github.com/pyapp-kit/psygnal/pull/395 is accepted
        # There is no length check here because self._selected_labels
        # always contains at least one label.
        return list(self._selected_labels)[-1]

    @selected_label.setter
    def selected_label(self, selected_label: int):
        if (
            selected_label in self._selected_labels
            and len(self._selected_labels) == 1
        ):
            return
        # when setting the label to the background, store the previous
        # otherwise, clear it
        if selected_label == self.colormap.background_value:
            self._prev_selected_label = self.selected_label
        else:
            self._prev_selected_label = None
        self.selected_labels = [selected_label]

        self.events.selected_label()

    @property
    def selected_labels(self) -> Selection[int]:
        return self._selected_labels

    @selected_labels.setter
    def selected_labels(self, selected_labels: Sequence[int]) -> None:
        if len(selected_labels) == 0:
            raise ValueError('At least one label must be selected.')
<<<<<<< HEAD
        
        layer_dtype = get_dtype(self)
        dtype_lims = get_dtype_limits(layer_dtype)
        min_val = min(selected_labels)
        max_val = max(selected_labels)
        
        if dtype_lims[0] > min_val or dtype_lims[1] < max_val:
=======

        layer_dtype = get_dtype(self)
        dtype_lims = get_dtype_limits(layer_dtype)
        if dtype_lims[0] > min(selected_labels) or dtype_lims[1] < max(
            selected_labels
        ):
>>>>>>> 62813a2d
            raise WrongSelectedLabelError(
                dtype=layer_dtype,
                lower_value=min_val,
                upper_value=max_val,
                lower_bound=dtype_lims[0],
                upper_bound=dtype_lims[1],
            )

        self._selected_labels.clear()
        self._selected_labels.update(selected_labels)
        self.colormap.selection = self.selected_label
        self._selected_color = self.get_color(self.selected_label)
        self.events.selected_labels()
        if self.show_selected_label:
            self.refresh(extent=False)

    def swap_selected_and_background_labels(self):
        """Swap between the selected label and the background label."""
        if self.selected_label != self.colormap.background_value:
            self.selected_label = self.colormap.background_value
        else:
            self.selected_label = self._prev_selected_label

    @property
    def show_selected_label(self):
        """Whether to filter displayed labels to only the selected label or not"""
        return self._show_selected_label

    @show_selected_label.setter
    def show_selected_label(self, show_selected):
        self._show_selected_label = show_selected
        self.colormap.use_selection = show_selected
        self.colormap.selection = self.selected_label
        self.events.show_selected_label(show_selected_label=show_selected)
        self.refresh(extent=False)

    # Only overriding to change the docstring
    @property
    def mode(self):
        """MODE: Interactive mode. The normal, default mode is PAN_ZOOM, which
        allows for normal interactivity with the canvas.

        In PICK mode the cursor functions like a color picker, setting the
        clicked on label to be the current label. If the background is picked it
        will select the background label `0`.

        In PAINT mode the cursor functions like a paint brush changing any
        pixels it brushes over to the current label. If the background label
        `0` is selected than any pixels will be changed to background and this
        tool functions like an eraser. The size and shape of the cursor can be
        adjusted in the properties widget.

        In FILL mode the cursor functions like a fill bucket replacing pixels
        of the label clicked on with the current label. It can either replace
        all pixels of that label or just those that are contiguous with the
        clicked on pixel. If the background label `0` is selected than any
        pixels will be changed to background and this tool functions like an
        eraser.

        In ERASE mode the cursor functions similarly to PAINT mode, but to
        paint with background label, which effectively removes the label.
        """
        return Layer.mode.fget(self)

    # Only overriding to change the docstring of the setter above
    @mode.setter
    def mode(self, mode):
        Layer.mode.fset(self, mode)

    def _mode_setter_helper(self, mode):
        mode = super()._mode_setter_helper(mode)
        if mode == self._mode:
            return mode

        self._overlays['polygon'].enabled = mode == Mode.POLYGON
        if mode in {Mode.PAINT, Mode.ERASE}:
            self.cursor_size = self._calculate_cursor_size()

        return mode

    @property
    def preserve_labels(self):
        """Defines if painting should preserve existing labels.

        Default to false to allow paint on existing labels. When
        set to true, existing labels will be preserved during painting.
        """
        return self._preserve_labels

    @preserve_labels.setter
    def preserve_labels(self, preserve_labels: bool):
        self._preserve_labels = preserve_labels
        self.events.preserve_labels(preserve_labels=preserve_labels)

    def _reset_editable(self) -> None:
        self.editable = not self.multiscale

    def _on_editable_changed(self) -> None:
        if not self.editable:
            self.mode = Mode.PAN_ZOOM
            self._reset_history()

    @staticmethod
    def _to_vispy_texture_dtype(data):
        """Convert data to a dtype that can be used as a VisPy texture.

        Labels layers allow all integer dtypes for data, but only a subset
        are supported by VisPy textures. For now, we convert all data to
        float32 as it can represent all input values (though not losslessly,
        see https://github.com/napari/napari/issues/6084).
        """
        return vispy_texture_dtype(data)

    def _update_slice_response(
        self, response: _ScalarFieldSliceResponse
    ) -> None:
        """Override to convert raw slice data to displayed label colors."""
        response = response.to_displayed(self._raw_to_displayed)
        super()._update_slice_response(response)

    def _partial_labels_refresh(self):
        """Prepares and displays only an updated part of the labels."""

        if self._updated_slice is None or not self.loaded:
            return

        dims_displayed = self._slice_input.displayed
        raw_displayed = self._slice.image.raw

        # Keep only the dimensions that correspond to the current view
        updated_slice = tuple(
            self._updated_slice[index] for index in dims_displayed
        )

        offset = [axis_slice.start for axis_slice in updated_slice]

        if self.contour > 0:
            colors_sliced = self._raw_to_displayed(
                raw_displayed, data_slice=updated_slice
            )
        else:
            colors_sliced = self._slice.image.view[updated_slice]
        # The next line is needed to make the following tests pass in
        # napari/_vispy/_tests/:
        # - test_vispy_labels_layer.py::test_labels_painting
        # - test_vispy_labels_layer.py::test_labels_fill_slice
        # See https://github.com/napari/napari/pull/6112/files#r1291613760
        # and https://github.com/napari/napari/issues/6185
        self._slice.image.view[updated_slice] = colors_sliced

        self.events.labels_update(data=colors_sliced, offset=offset)
        self._updated_slice = None

    def _calculate_contour(
        self, labels: np.ndarray, data_slice: tuple[slice, ...]
    ) -> np.ndarray | None:
        """Calculate the contour of a given label array within the specified data slice.

        Parameters
        ----------
        labels : np.ndarray
            The label array.
        data_slice : Tuple[slice, ...]
            The slice of the label array on which to calculate the contour.

        Returns
        -------
        Optional[np.ndarray]
            The calculated contour as a boolean mask array.
            Returns None if the contour parameter is less than 1,
            or if the label array has more than 2 dimensions.
        """
        if self.contour < 1:
            return None
        if labels.ndim > 2:
            warnings.warn(
                trans._(
                    'Contours are not displayed during 3D rendering',
                    deferred=True,
                )
            )
            return None

        expanded_slice = expand_slice(data_slice, labels.shape, 1)
        sliced_labels = get_contours(
            labels[expanded_slice],
            self.contour,
            self.colormap.background_value,
        )

        # Remove the latest one-pixel border from the result
        delta_slice = tuple(
            slice(s1.start - s2.start, s1.stop - s2.start)
            for s1, s2 in zip(data_slice, expanded_slice, strict=False)
        )
        return sliced_labels[delta_slice]

    def _raw_to_displayed(
        self, raw, data_slice: tuple[slice, ...] | None = None
    ) -> np.ndarray:
        """Determine displayed image from a saved raw image and a saved seed.

        This function ensures that the 0 label gets mapped to the 0 displayed
        pixel.

        Parameters
        ----------
        raw : array or int
            Raw integer input image.

        data_slice : numpy array slice
            Slice that specifies the portion of the input image that
            should be computed and displayed.
            If None, the whole input image will be processed.

        Returns
        -------
        mapped_labels : array
            Encoded colors mapped between 0 and 1 to be displayed.
        """

        if data_slice is None:
            data_slice = tuple(slice(0, size) for size in raw.shape)

        labels = raw  # for readability

        sliced_labels = self._calculate_contour(labels, data_slice)

        # lookup function -> self._as_type

        if sliced_labels is None:
            sliced_labels = labels[data_slice]

        return self.colormap._data_to_texture(sliced_labels)

    def _update_thumbnail(self):
        """Update the thumbnail with current data and colormap.

        This is overridden from _ImageBase because we don't need to do things
        like adjusting gamma or changing the data based on the contrast
        limits.
        """
        if not self.loaded or self._slice.empty:
            # ASYNC_TODO: Do not compute the thumbnail until we are loaded.
            # Is there a nicer way to prevent this from getting called?
            return

        image = self._slice.thumbnail.raw
        if self._slice_input.ndisplay == 3 and self.ndim > 2:
            # we are only using the current slice so `image` will never be
            # bigger than 3. If we are in this clause, it is exactly 3, so we
            # use max projection. For labels, ideally we would use "first
            # nonzero projection", but we leave that for a future PR. (TODO)
            image = np.max(image, axis=0)
        imshape = np.array(image.shape[:2])
        thumbshape = np.array(self._thumbnail_shape[:2])

        raw_zoom_factor = np.min(thumbshape / imshape)
        new_shape = np.clip(
            raw_zoom_factor * imshape, a_min=1, a_max=thumbshape
        )
        zoom_factor = tuple(new_shape / imshape)

        downsampled = ndi.zoom(image, zoom_factor, prefilter=False, order=0)
        color_array = self.colormap.map(downsampled)
        color_array[..., 3] *= self.opacity

        self.thumbnail = color_array

    def get_color(self, label):
        """Return the color corresponding to a specific label."""
        if label == self.colormap.background_value:
            col = None
        elif label is None or (
            self.show_selected_label and label != self.selected_label
        ):
            col = self.colormap.map(self.colormap.background_value)
        else:
            col = self.colormap.map(label)
        return col

    def _reset_history(self, event=None):
        self._undo_history = deque(maxlen=self._history_limit)
        self._redo_history = deque(maxlen=self._history_limit)
        self._staged_history = []
        self._block_history = False

    @contextmanager
    def block_history(self):
        """Context manager to group history-editing operations together.

        While in the context, history atoms are grouped together into a
        "staged" history. When exiting the context, that staged history is
        committed to the undo history queue, and an event is emitted
        containing the change.
        """
        prev = self._block_history
        self._block_history = True
        try:
            yield
            self._commit_staged_history()
        finally:
            self._block_history = prev

    def _commit_staged_history(self):
        """Save staged history to undo history and clear it."""
        if self._staged_history:
            self._append_to_undo_history(self._staged_history)
            self._staged_history = []

    def _append_to_undo_history(self, item):
        """Append item to history and emit paint event.

        Parameters
        ----------
        item : List[Tuple[ndarray, ndarray, int]]
            list of history atoms to append to undo history.
        """
        self._undo_history.append(item)
        self.events.paint(value=item)

    def _save_history(self, value):
        """Save a history "atom" to the undo history.

        A history "atom" is a single change operation to the array. A history
        *item* is a collection of atoms that were applied together to make a
        single change. For example, when dragging and painting, at each mouse
        callback we create a history "atom", but we save all those atoms in
        a single history item, since we would want to undo one drag in one
        undo operation.

        Parameters
        ----------
        value : 3-tuple of arrays
            The value is a 3-tuple containing:

            - a numpy multi-index, pointing to the array elements that were
              changed
            - the values corresponding to those elements before the change
            - the value(s) after the change
        """
        self._redo_history.clear()
        if self._block_history:
            self._staged_history.append(value)
        else:
            self._append_to_undo_history([value])

    def _load_history(self, before, after, undoing=True):
        """Load a history item and apply it to the array.

        Parameters
        ----------
        before : list of history items
            The list of elements from which we want to load.
        after : list of history items
            The list of element to which to append the loaded element. In the
            case of an undo operation, this is the redo queue, and vice versa.
        undoing : bool
            Whether we are undoing (default) or redoing. In the case of
            redoing, we apply the "after change" element of a history element
            (the third element of the history "atom").

        See Also
        --------
        Labels._save_history
        """
        if len(before) == 0:
            return

        history_item = before.pop()
        after.append(list(reversed(history_item)))
        for prev_indices, prev_values, next_values in reversed(history_item):
            values = prev_values if undoing else next_values
            self.data[prev_indices] = values

        self.refresh()

    def undo(self):
        self._load_history(
            self._undo_history, self._redo_history, undoing=True
        )

    def redo(self):
        self._load_history(
            self._redo_history, self._undo_history, undoing=False
        )

    def fill(self, coord, new_label, refresh=True):
        """Replace an existing label with a new label, either just at the
        connected component if the `contiguous` flag is `True` or everywhere
        if it is `False`, working in the number of dimensions specified by
        the `n_edit_dimensions` flag.

        Parameters
        ----------
        coord : sequence of float
            Position of mouse cursor in image coordinates.
        new_label : int
            Value of the new label to be filled in.
        refresh : bool
            Whether to refresh view slice or not. Set to False to batch paint
            calls.
        """
        int_coord = tuple(np.round(coord).astype(int))
        # If requested fill location is outside data shape then return
        if np.any(np.less(int_coord, 0)) or np.any(
            np.greater_equal(int_coord, self.data.shape)
        ):
            return

        # If requested new label doesn't change old label then return
        old_label = np.asarray(self.data[int_coord]).item()
        if old_label == new_label:
            return
        # If preserve_labels is True, then we only want to fill:
        # - pixels of the background label, filling with the new label
        # - pixels of the previous label, filling with the background
        # the previous label is stored when the selected label is set
        # to the background, e.g. by swap_selected_and_background_labels
        if (
            self.preserve_labels
            and old_label != self._prev_selected_label
            and old_label != self.colormap.background_value
        ):
            return

        dims_to_fill = sorted(
            self._slice_input.order[-self.n_edit_dimensions :]
        )
        data_slice_list = list(int_coord)
        for dim in dims_to_fill:
            data_slice_list[dim] = slice(None)
        data_slice = tuple(data_slice_list)
        labels = np.asarray(self.data[data_slice])
        slice_coord = tuple(int_coord[d] for d in dims_to_fill)

        matches = labels == old_label
        if self.contiguous:
            # if contiguous replace only selected connected component
            labeled_matches, num_features = ndi.label(matches)
            if num_features != 1:
                match_label = labeled_matches[slice_coord]
                matches = np.logical_and(
                    matches, labeled_matches == match_label
                )

        match_indices_local = np.nonzero(matches)
        if self.ndim not in {2, self.n_edit_dimensions}:
            n_idx = len(match_indices_local[0])
            match_indices = []
            j = 0
            for d in data_slice:
                if isinstance(d, slice):
                    match_indices.append(match_indices_local[j])
                    j += 1
                else:
                    match_indices.append(np.full(n_idx, d, dtype=np.intp))
        else:
            match_indices = match_indices_local

        match_indices = _coerce_indices_for_vectorization(
            self.data, match_indices
        )

        self.data_setitem(match_indices, new_label, refresh)

    def _draw(self, new_label, last_cursor_coord, coordinates):
        """Paint into coordinates, accounting for mode and cursor movement.

        The draw operation depends on the current mode of the layer.

        Parameters
        ----------
        new_label : int
            value of label to paint
        last_cursor_coord : sequence
            last painted cursor coordinates
        coordinates : sequence
            new cursor coordinates
        """
        if coordinates is None:
            return
        interp_coord = interpolate_coordinates(
            last_cursor_coord, coordinates, self.brush_size
        )
        for c in interp_coord:
            if (
                self._slice_input.ndisplay == 3
                and self.data[tuple(np.round(c).astype(int))] == 0
            ):
                continue
            if self._mode in [Mode.PAINT, Mode.ERASE]:
                self.paint(c, new_label, refresh=False)
            elif self._mode == Mode.FILL:
                self.fill(c, new_label, refresh=False)
        self._partial_labels_refresh()

    def paint(self, coord, new_label, refresh=True):
        """Paint over existing labels with a new label, using the selected
        brush shape and size, either only on the visible slice or in all
        n dimensions.

        Parameters
        ----------
        coord : sequence of int
            Position of mouse cursor in image coordinates.
        new_label : int
            Value of the new label to be filled in.
        refresh : bool
            Whether to refresh view slice or not. Set to False to batch paint
            calls.
        """
        shape, dims_to_paint = self._get_shape_and_dims_to_paint()
        paint_scale = np.array(
            [self.scale[i] for i in dims_to_paint], dtype=float
        )

        slice_coord = [int(np.round(c)) for c in coord]
        if self.n_edit_dimensions < self.ndim:
            coord_paint = [coord[i] for i in dims_to_paint]
        else:
            coord_paint = coord

        # Ensure circle doesn't have spurious point
        # on edge by keeping radius as ##.5
        radius = np.floor(self.brush_size / 2) + 0.5
        mask_indices = sphere_indices(radius, tuple(paint_scale))

        mask_indices = mask_indices + np.round(np.array(coord_paint)).astype(
            int
        )

        self._paint_indices(
            mask_indices, new_label, shape, dims_to_paint, slice_coord, refresh
        )

    def paint_polygon(self, points, new_label):
        """Paint a polygon over existing labels with a new label.

        Parameters
        ----------
        points : list of coordinates
            List of coordinates of the vertices of a polygon.
        new_label : int
            Value of the new label to be filled in.
        """
        shape, dims_to_paint = self._get_shape_and_dims_to_paint()

        if len(dims_to_paint) != 2:
            raise NotImplementedError(
                'Polygon painting is implemented only in 2D.'
            )

        points = np.array(points, dtype=int)
        slice_coord = points[0].tolist()
        points2d = points[:, dims_to_paint]

        polygon_mask = polygon2mask(shape, points2d)
        mask_indices = np.argwhere(polygon_mask)
        self._paint_indices(
            mask_indices,
            new_label,
            shape,
            dims_to_paint,
            slice_coord,
            refresh=True,
        )

    def _paint_indices(
        self,
        mask_indices,
        new_label,
        shape,
        dims_to_paint,
        slice_coord=None,
        refresh=True,
    ):
        """Paint over existing labels with a new label, using the selected
        mask indices, either only on the visible slice or in all n dimensions.

        Parameters
        ----------
        mask_indices : numpy array of integer coordinates
            Mask to paint represented by an array of its coordinates.
        new_label : int
            Value of the new label to be filled in.
        shape : list
            The label data shape upon which painting is performed.
        dims_to_paint : list
            List of dimensions of the label data that are used for painting.
        refresh : bool
            Whether to refresh view slice or not. Set to False to batch paint
            calls.
        """
        dims_not_painted = sorted(
            self._slice_input.order[: -self.n_edit_dimensions]
        )
        # discard candidate coordinates that are out of bounds
        mask_indices = indices_in_shape(mask_indices, shape)

        # Transfer valid coordinates to slice_coord,
        # or expand coordinate if 3rd dim in 2D image
        slice_coord_temp = list(mask_indices.T)
        if self.n_edit_dimensions < self.ndim:
            for j, i in enumerate(dims_to_paint):
                slice_coord[i] = slice_coord_temp[j]
            for i in dims_not_painted:
                slice_coord[i] = slice_coord[i] * np.ones(
                    mask_indices.shape[0], dtype=int
                )
        else:
            slice_coord = slice_coord_temp

        slice_coord = _coerce_indices_for_vectorization(self.data, slice_coord)

        # slice coord is a tuple of coordinate arrays per dimension
        # subset it if we want to only paint into background/only erase
        # current label, accounting for swap_selected_and_background_labels
        if self.preserve_labels:
            if new_label == self.colormap.background_value:
                keep_coords = self.data[slice_coord] == (
                    self._prev_selected_label
                    if self._prev_selected_label
                    else self.selected_label
                )
            else:
                keep_coords = (
                    self.data[slice_coord] == self.colormap.background_value
                )
            slice_coord = tuple(sc[keep_coords] for sc in slice_coord)

        self.data_setitem(slice_coord, new_label, refresh)

    def _get_shape_and_dims_to_paint(self) -> tuple[list, list]:
        dims_to_paint = sorted(self._get_dims_to_paint())
        shape = list(self.data.shape)

        if self.n_edit_dimensions < self.ndim:
            shape = [shape[i] for i in dims_to_paint]

        return shape, dims_to_paint

    def _get_dims_to_paint(self) -> list:
        return list(self._slice_input.order[-self.n_edit_dimensions :])

    def _get_pt_not_disp(self) -> dict[int, int]:
        """
        Get indices of current visible slice.
        """
        slice_input = self._slice.slice_input
        point = np.round(
            self.world_to_data(slice_input.world_slice.point)
        ).astype(int)
        return {dim: point[dim] for dim in slice_input.not_displayed}

    def data_setitem(self, indices, value, refresh=True):
        """Set `indices` in `data` to `value`, while writing to edit history.

        Parameters
        ----------
        indices : tuple of arrays of int
            Indices in data to overwrite. Must be a tuple of arrays of length
            equal to the number of data dimensions. (Fancy indexing in [2]_).
        value : int or array of int
            New label value(s). If more than one value, must match or
            broadcast with the given indices.
        refresh : bool, default True
            whether to refresh the view, by default True

        References
        ----------
        .. [2] https://numpy.org/doc/stable/user/basics.indexing.html
        """
        changed_indices = self.data[indices] != value
        indices = tuple(x[changed_indices] for x in indices)

        if isinstance(value, Sequence):
            value = np.asarray(value, dtype=self._slice.image.raw.dtype)
        else:
            value = self._slice.image.raw.dtype.type(value)

        # Resize value array to remove unchanged elements
        if isinstance(value, np.ndarray):
            value = value[changed_indices]

        if not indices or indices[0].size == 0:
            return

        self._save_history(
            (
                indices,
                np.array(self.data[indices], copy=True),
                value,
            )
        )

        # update the labels image
        self.data[indices] = value

        pt_not_disp = self._get_pt_not_disp()
        displayed_indices = index_in_slice(
            indices, pt_not_disp, self._slice.slice_input.order
        )
        if isinstance(value, np.ndarray):
            visible_values = value[elements_in_slice(indices, pt_not_disp)]
        else:
            visible_values = value

        if not (  # if not a numpy array or numpy-backed xarray
            isinstance(self.data, np.ndarray)
            or isinstance(getattr(self.data, 'data', None), np.ndarray)
        ):
            # In the absence of slicing, the current slice becomes
            # invalidated by data_setitem; only in the special case of a NumPy
            # array, or a NumPy-array-backed Xarray, is the slice a view and
            # therefore updated automatically.
            # For other types, we update it manually here.
            self._slice.image.raw[displayed_indices] = visible_values

        # tensorstore and xarray do not return their indices in
        # np.ndarray format, so they need to be converted explicitly
        if not isinstance(self.data, np.ndarray):
            indices = [np.array(x).flatten() for x in indices]

        updated_slice = tuple(
            [
                slice(min(axis_indices), max(axis_indices) + 1)
                for axis_indices in indices
            ]
        )

        if self.contour > 0:
            # Expand the slice by 1 pixel as the changes can go beyond
            # the original slice because of the morphological dilation
            # (1 pixel because get_contours always applies 1 pixel dilation)
            updated_slice = expand_slice(updated_slice, self.data.shape, 1)
        else:
            # update data view
            self._slice.image.view[displayed_indices] = (
                self.colormap._data_to_texture(visible_values)
            )

        if self._updated_slice is None:
            self._updated_slice = updated_slice
        else:
            self._updated_slice = tuple(
                [
                    slice(min(s1.start, s2.start), max(s1.stop, s2.stop))
                    for s1, s2 in zip(
                        updated_slice, self._updated_slice, strict=False
                    )
                ]
            )

        if refresh is True:
            self._partial_labels_refresh()

    def _calculate_value_from_ray(self, values):
        non_bg = values != self.colormap.background_value
        if not np.any(non_bg):
            return None
        return values[np.argmax(np.ravel(non_bg))]

    def get_status(
        self,
        position: npt.ArrayLike | None = None,
        *,
        view_direction: npt.ArrayLike | None = None,
        dims_displayed: list[int] | None = None,
        world: bool = False,
        value: Any | None = None,
    ) -> dict[str, str]:
        """Status message information of the data at a coordinate position.

        Parameters
        ----------
        position : tuple
            Position in either data or world coordinates.
        view_direction : Optional[np.ndarray]
            A unit vector giving the direction of the ray in nD world coordinates.
            The default value is None.
        dims_displayed : Optional[List[int]]
            A list of the dimensions currently being displayed in the viewer.
            The default value is None.
        world : bool
            If True the position is taken to be in world coordinates
            and converted into data coordinates. False by default.

        Returns
        -------
        status : dict
            Dict containing a information that can be used in a status update.
        """
        status = super().get_status(
            position,
            view_direction=view_direction,
            dims_displayed=dims_displayed,
            world=world,
        )

        # if this labels layer has properties
        properties = self._get_properties(
            position,
            view_direction=np.asarray(view_direction),
            dims_displayed=dims_displayed,
            world=world,
        )
        if properties:
            status['coordinates'] += '; ' + ', '.join(properties)
            status['value'] += '; ' + ', '.join(properties)

        return status

    def _get_tooltip_text(
        self,
        position,
        *,
        view_direction: np.ndarray | None = None,
        dims_displayed: list[int] | None = None,
        world: bool = False,
    ):
        """
        tooltip message of the data at a coordinate position.

        Parameters
        ----------
        position : tuple
            Position in either data or world coordinates.
        view_direction : Optional[np.ndarray]
            A unit vector giving the direction of the ray in nD world coordinates.
            The default value is None.
        dims_displayed : Optional[List[int]]
            A list of the dimensions currently being displayed in the viewer.
            The default value is None.
        world : bool
            If True the position is taken to be in world coordinates
            and converted into data coordinates. False by default.

        Returns
        -------
        msg : string
            String containing a message that can be used as a tooltip.
        """
        return '\n'.join(
            self._get_properties(
                position,
                view_direction=view_direction,
                dims_displayed=dims_displayed,
                world=world,
            )
        )

    def _get_properties(
        self,
        position,
        *,
        view_direction: np.ndarray | None = None,
        dims_displayed: list[int] | None = None,
        world: bool = False,
    ) -> list:
        if len(self._label_index) == 0 or self.features.shape[1] == 0:
            return []

        value = self.get_value(
            position,
            view_direction=view_direction,
            dims_displayed=dims_displayed,
            world=world,
        )
        # if the cursor is not outside the image or on the background
        if value is None:
            return []

        label_value: int = typing.cast(
            int, value[1] if self.multiscale else value
        )
        if label_value not in self._label_index:
            return [trans._('[No Properties]')]

        idx = self._label_index[label_value]
        return [
            f'{k}: {v[idx]}'
            for k, v in self.features.items()
            if k != 'index'
            and len(v) > idx
            and v[idx] is not None
            and not (isinstance(v[idx], float) and np.isnan(v[idx]))
        ]


def _coerce_indices_for_vectorization(array, indices: list) -> tuple:
    """Coerces indices so that they can be used for vectorized indexing in the given data array."""
    if _is_array_type(array, 'xarray.DataArray'):
        # Fix indexing for xarray if necessary
        # See http://xarray.pydata.org/en/stable/indexing.html#vectorized-indexing
        # for difference from indexing numpy
        try:
            import xarray as xr
        except ModuleNotFoundError:
            pass
        else:
            return tuple(xr.DataArray(i) for i in indices)
    return tuple(indices)


class WrongSelectedLabelError(ValueError):
    """Raised when the selected label is not in the data array."""

    def __init__(
        self,
        dtype: np.dtype,
        lower_value: int,
        upper_value: int,
        lower_bound: float,
        upper_bound: float,
        message: str = '',
    ):
        self.dtype = dtype
        self.lower_value = lower_value
        self.upper_value = upper_value
        self.lower_bound = lower_bound
        self.upper_bound = upper_bound
        wrong_value = lower_value if lower_value < lower_bound else upper_value
        text = f'The value {wrong_value} is out of bounds for dtype {dtype} that allow for range [{int(lower_bound)}, {int(upper_bound)}].'
        if message:
            text = f'{message} {text}'
        self.text = text
        super().__init__(text)<|MERGE_RESOLUTION|>--- conflicted
+++ resolved
@@ -749,22 +749,12 @@
     def selected_labels(self, selected_labels: Sequence[int]) -> None:
         if len(selected_labels) == 0:
             raise ValueError('At least one label must be selected.')
-<<<<<<< HEAD
-        
         layer_dtype = get_dtype(self)
         dtype_lims = get_dtype_limits(layer_dtype)
         min_val = min(selected_labels)
         max_val = max(selected_labels)
         
         if dtype_lims[0] > min_val or dtype_lims[1] < max_val:
-=======
-
-        layer_dtype = get_dtype(self)
-        dtype_lims = get_dtype_limits(layer_dtype)
-        if dtype_lims[0] > min(selected_labels) or dtype_lims[1] < max(
-            selected_labels
-        ):
->>>>>>> 62813a2d
             raise WrongSelectedLabelError(
                 dtype=layer_dtype,
                 lower_value=min_val,
@@ -772,7 +762,6 @@
                 lower_bound=dtype_lims[0],
                 upper_bound=dtype_lims[1],
             )
-
         self._selected_labels.clear()
         self._selected_labels.update(selected_labels)
         self.colormap.selection = self.selected_label
