import pytest

from napari.layers.points import Points, _points_key_bindings as key_bindings


@pytest.mark.key_bindings
def test_modes():
    data = [[1, 3], [8, 4], [10, 10], [15, 4]]
    layer = Points(data, size=1)

    key_bindings.activate_points_add_mode(layer)
    assert layer.mode == 'add'
    key_bindings.activate_points_select_mode(layer)
    assert layer.mode == 'select'
    key_bindings.activate_points_pan_zoom_mode(layer)
    assert layer.mode == 'pan_zoom'


@pytest.mark.key_bindings
def test_copy_paste():
    data = [[1, 3], [8, 4], [10, 10], [15, 4]]
    layer = Points(data, size=1)
    layer.mode = 'select'

    assert len(layer.data) == 4
    assert layer._clipboard == {}
    layer.selected_data = {0, 1}

    key_bindings.copy(layer)
    assert len(layer.data) == 4
    assert len(layer._clipboard) > 0

    key_bindings.paste(layer)
    assert len(layer.data) == 6
    assert len(layer._clipboard) > 0


@pytest.mark.key_bindings
def test_select_all_in_slice():
    data = [[1, 3], [8, 4], [10, 10], [15, 4]]
    layer = Points(data, size=1)
    layer.mode = 'select'
    layer._layer_slicer.set_view_slice()

    assert len(layer.data) == 4
    assert len(layer.selected_data) == 0

    key_bindings.select_all_in_slice(layer)
    assert len(layer.selected_data) == 4

    key_bindings.select_all_in_slice(layer)
    assert len(layer.selected_data) == 0


@pytest.mark.key_bindings
def test_select_all_in_slice_3d_data():
    data = [[0, 1, 3], [0, 8, 4], [0, 10, 10], [1, 15, 4]]
    layer = Points(data, size=1)
    layer.mode = 'select'
    layer._layer_slicer.set_view_slice()

    assert len(layer.data) == 4
    assert len(layer.selected_data) == 0

    # select a point on the other slice
    layer.selected_data = {3}
    assert len(layer.selected_data) == 1

    key_bindings.select_all_in_slice(layer)
    # ensure only points on the current slice are selected
    assert len(layer.selected_data) == 3

    key_bindings.select_all_in_slice(layer)
    assert len(layer.selected_data) == 0


@pytest.mark.key_bindings
<<<<<<< HEAD
def test_select_all_data():
=======
def test_select_append_all_in_slice_3d_data(layer):
    data = [[0, 1, 3], [0, 8, 4], [0, 10, 10], [1, 15, 4]]
    layer = Points(data, size=1)
    layer.mode = 'select'
    layer._set_view_slice()

    assert len(layer.data) == 4
    assert len(layer.selected_data) == 0

    # select a point on the other slice
    layer.selected_data = {3}
    assert len(layer.selected_data) == 1

    key_bindings.select_append_all_in_slice(layer)
    # ensure 3 points on the current slice are appended
    assert len(layer.selected_data) == 4

    key_bindings.select_append_all_in_slice(layer)
    # ensure only points on the current slice are deselected
    assert len(layer.selected_data) == 1


@pytest.mark.key_bindings
def test_select_all_data(layer):
>>>>>>> b1ce393c
    data = [[1, 3], [8, 4], [10, 10], [15, 4]]
    layer = Points(data, size=1)
    layer.mode = 'select'
    layer._layer_slicer.set_view_slice()

    assert len(layer.data) == 4
    assert len(layer.selected_data) == 0

    key_bindings.select_all_data(layer)
    assert len(layer.selected_data) == 4

    key_bindings.select_all_data(layer)
    assert len(layer.selected_data) == 0


@pytest.mark.key_bindings
def test_select_all_data_3d_data():
    data = [[0, 1, 3], [0, 8, 4], [0, 10, 10], [1, 15, 4]]
    layer = Points(data, size=1)
    layer.mode = 'select'
    layer._layer_slicer.set_view_slice()

    assert len(layer.data) == 4
    assert len(layer.selected_data) == 0

    key_bindings.select_all_data(layer)
    assert len(layer.selected_data) == 4

    key_bindings.select_all_data(layer)
    assert len(layer.selected_data) == 0


def test_select_all_mixed():
    data = [[0, 1, 3], [0, 8, 4], [0, 10, 10], [1, 15, 4]]
    layer = Points(data, size=1)
    layer.mode = 'select'
    layer._layer_slicer.set_view_slice()

    assert len(layer.data) == 4
    assert len(layer.selected_data) == 0

    key_bindings.select_all_data(layer)
    assert len(layer.selected_data) == 4

    key_bindings.select_all_in_slice(layer)
    assert len(layer.selected_data) == 1

    key_bindings.select_all_in_slice(layer)
    # only points in the current view slice
    assert len(layer.selected_data) == 3

    key_bindings.select_all_in_slice(layer)
    assert len(layer.selected_data) == 0

    key_bindings.select_all_data(layer)
    assert len(layer.selected_data) == 4

    key_bindings.select_all_data(layer)
    assert len(layer.selected_data) == 0


def test_delete_selected_points():
    data = [[1, 3], [8, 4], [10, 10], [15, 4]]
    layer = Points(data, size=1)
    layer.mode = 'select'

    assert len(layer.data) == 4
    layer.selected_data = {0, 1}

    key_bindings.delete_selected_points(layer)
    assert len(layer.data) == 2<|MERGE_RESOLUTION|>--- conflicted
+++ resolved
@@ -75,10 +75,7 @@
 
 
 @pytest.mark.key_bindings
-<<<<<<< HEAD
-def test_select_all_data():
-=======
-def test_select_append_all_in_slice_3d_data(layer):
+def test_select_append_all_in_slice_3d_data():
     data = [[0, 1, 3], [0, 8, 4], [0, 10, 10], [1, 15, 4]]
     layer = Points(data, size=1)
     layer.mode = 'select'
@@ -101,8 +98,7 @@
 
 
 @pytest.mark.key_bindings
-def test_select_all_data(layer):
->>>>>>> b1ce393c
+def test_select_all_data():
     data = [[1, 3], [8, 4], [10, 10], [15, 4]]
     layer = Points(data, size=1)
     layer.mode = 'select'
