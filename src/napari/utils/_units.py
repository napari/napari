"""Units utilities."""

<<<<<<< HEAD
from decimal import Decimal
from functools import lru_cache
=======
>>>>>>> a0ba263b
from typing import TYPE_CHECKING

import numpy as np

if TYPE_CHECKING:
    import pint

# define preferred scale bar values
PREFERRED_VALUES = [
    1,
    2,
    5,
    10,
    15,
    20,
    25,
    50,
    75,
    100,
    125,
    150,
    200,
    500,
    750,
]


def get_unit_registry() -> 'pint.UnitRegistry':
    """Get pint's UnitRegistry.

    Pint greedily imports many libraries, (including dask, xarray, pandas, and
    babel) to check for compatibility.  Some of those libraries may be slow to
    import.  This accessor function should be used (and only when units are
    actually necessary) to avoid incurring a large import time penalty.

    See comment for details:
    https://github.com/napari/napari/pull/2617#issuecomment-827747792
    """
    import pint

<<<<<<< HEAD
    return pint.UnitRegistry()


PREFERRED_TICK_VALUES = [1, 1.5, 2, 2.5, 3, 4, 5, 7.5]


def _generate_ticks(
    base: Decimal, exp: int, min_value: Decimal, max_value: Decimal
) -> np.ndarray:
    step = base * Decimal(10) ** exp

    # ensure we never go past min and max
    # inore typing because mypy is not happy with numpy and Decimal
    tick_min = np.ceil(min_value / step) * step  # type: ignore
    tick_max = np.floor(max_value / step) * step  # type: ignore

    # actually generate ticks with the given step
    return np.arange(tick_min, tick_max + step, step).astype(float)


def compute_nice_ticks(
    min_value: float, max_value: float, target_ticks: int = 5
) -> np.ndarray:
    best_ticks = np.empty(0, float)

    if min_value == max_value:
        return best_ticks

    # Decimal needed for small values float imprecision
    minv = Decimal(min_value)
    maxv = Decimal(max_value)

    span = maxv - minv
    ideal_step = span / (target_ticks - 1)

    # inore typing because mypy is not happy with numpy and Decimal
    ideal_exponent = int(np.floor(np.log10(ideal_step)))  # type: ignore
    exp_candidates = range(ideal_exponent - 1, ideal_exponent + 1)

    for exp in exp_candidates:
        for base in PREFERRED_TICK_VALUES:
            ticks = _generate_ticks(Decimal(base), exp, minv, maxv)

            # get number of ticks closer to target_ticks
            if best_ticks is None or abs(len(ticks) - target_ticks) <= abs(
                len(best_ticks) - target_ticks
            ):
                best_ticks = ticks

    return best_ticks
=======
    return pint.get_application_registry()
>>>>>>> a0ba263b
<|MERGE_RESOLUTION|>--- conflicted
+++ resolved
@@ -1,10 +1,6 @@
 """Units utilities."""
 
-<<<<<<< HEAD
 from decimal import Decimal
-from functools import lru_cache
-=======
->>>>>>> a0ba263b
 from typing import TYPE_CHECKING
 
 import numpy as np
@@ -45,8 +41,7 @@
     """
     import pint
 
-<<<<<<< HEAD
-    return pint.UnitRegistry()
+    return pint.get_application_registry()
 
 
 PREFERRED_TICK_VALUES = [1, 1.5, 2, 2.5, 3, 4, 5, 7.5]
@@ -95,7 +90,4 @@
             ):
                 best_ticks = ticks
 
-    return best_ticks
-=======
-    return pint.get_application_registry()
->>>>>>> a0ba263b
+    return best_ticks