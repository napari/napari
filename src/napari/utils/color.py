--- conflicted
+++ resolved
@@ -1,17 +1,8 @@
 """Contains napari color constants and utilities."""
 
-<<<<<<< HEAD
-import numpy as np
-from pydantic import GetCoreSchemaHandler
-from pydantic_core import core_schema
-=======
 from collections.abc import Callable, Iterator
-from typing import Any, Union
 
 import numpy as np
-from pydantic import GetCoreSchemaHandler
-from pydantic_core import CoreSchema, core_schema
->>>>>>> 00237ed4
 
 from napari.utils.colormaps.standardize_color import transform_color
 
@@ -33,52 +24,10 @@
         return cls.validate(value)
 
     @classmethod
-    def __get_pydantic_core_schema__(
-<<<<<<< HEAD
-        cls, source, handler: GetCoreSchemaHandler
-    ):
-        return core_schema.no_info_after_validator_function(
-            cls.validate, core_schema.any_schema()
-        )
-=======
-        cls, source_type: Any, handler: GetCoreSchemaHandler
-    ) -> CoreSchema:
-        # Implemented using gemmini AI
-        # 1. Validation Logic
-        # We use a plain validator because the input can be a string, list, tuple, etc.
-        # handler(list) is removed because it would reject strings like 'red'
-        validate_schema = core_schema.no_info_plain_validator_function(
-            cls.validate
-        )
-
-        # 2. Serialization Logic
-        # We explicitly tell Pydantic how to serialize this type (ndarray -> list)
-        # This resolves the "Expected list[any] but got ColorValue" warning.
-        serialize_schema = core_schema.plain_serializer_function_ser_schema(
-            lambda x: x.tolist(),
-            when_used='json',  # Only convert to list for JSON; keep as array for Python
-        )
-
-        return core_schema.json_or_python_schema(
-            # Schema for JSON inputs (always run validation)
-            json_schema=validate_schema,
-            # Schema for Python inputs (allow existing instances to pass through)
-            python_schema=core_schema.union_schema(
-                [
-                    core_schema.is_instance_schema(cls),
-                    validate_schema,
-                ],
-                mode='left_to_right',
-            ),
-            serialization=serialize_schema,
-        )
-
-    @classmethod
     def __get_validators__(
         cls,
     ) -> Iterator[Callable[[ColorValueParam], 'ColorValue']]:
         yield cls.validate
->>>>>>> 00237ed4
 
     @classmethod
     def validate(cls, value: ColorValueParam) -> 'ColorValue':
@@ -141,12 +90,10 @@
         return cls.validate(value)
 
     @classmethod
-    def __get_pydantic_core_schema__(
-        cls, source, handler: GetCoreSchemaHandler
-    ):
-        return core_schema.no_info_after_validator_function(
-            cls.validate, core_schema.any_schema()
-        )
+    def __get_validators__(
+        cls,
+    ) -> Iterator[Callable[[ColorArrayParam], 'ColorArray']]:
+        yield cls.validate
 
     def __sizeof__(self) -> int:
         return super().__sizeof__() + self.nbytes
