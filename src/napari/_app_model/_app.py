--- conflicted
+++ resolved
@@ -38,14 +38,9 @@
 
         self.register_actions(LAYERLIST_CONTEXT_ACTIONS)
         self.register_actions(VIEW_ACTIONS)
-<<<<<<< HEAD
-        self.menus.append_menu_items(
-            chain(LAYERLIST_CONTEXT_SUBMENUS, VIEW_SUBMENUS)
-=======
         self.register_actions(FILE_ACTIONS)
         self.menus.append_menu_items(
-            chain(LAYERLIST_CONTEXT_SUBMENUS, FILE_SUBMENUS)
->>>>>>> 5721d4d8
+            chain(LAYERLIST_CONTEXT_SUBMENUS, VIEW_SUBMENUS, FILE_SUBMENUS)
         )
 
     @classmethod
