--- conflicted
+++ resolved
@@ -16,6 +16,12 @@
         MenuId.MENUBAR_VIEW,
         SubmenuItem(submenu=MenuId.VIEW_SCALEBAR, title=trans._('Scale Bar')),
     ),
+    (
+        MenuId.MENUBAR_VIEW,
+        SubmenuItem(
+            submenu=MenuId.VIEW_GRIDLINES, title=trans._('Grid Lines')
+        ),
+    ),
 ]
 
 
@@ -88,16 +94,11 @@
     ),
 ]
 
-<<<<<<< HEAD
-VIEW_ACTIONS = []
 MENUID_DICT = {
     'axes': MenuId.VIEW_AXES,
     'scale_bar': MenuId.VIEW_SCALEBAR,
     'grid_lines': MenuId.VIEW_GRIDLINES,
 }
-=======
-MENUID_DICT = {'axes': MenuId.VIEW_AXES, 'scale_bar': MenuId.VIEW_SCALEBAR}
->>>>>>> a0ba263b
 
 
 def _tooltip_visibility_toggle() -> None:
