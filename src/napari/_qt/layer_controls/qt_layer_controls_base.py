--- conflicted
+++ resolved
@@ -8,18 +8,11 @@
     QMessageBox,
 )
 
-<<<<<<< HEAD
 from napari._qt.layer_controls.widgets import (
     QtOpacityBlendingControls,
     QtWidgetControlsBase,
 )
 from napari._qt.utils import set_widgets_enabled_with_opacity
-=======
-from napari._qt.utils import (
-    qt_signals_blocked,
-    set_widgets_enabled_with_opacity,
-)
->>>>>>> e59c1ac5
 from napari._qt.widgets.qt_mode_buttons import QtModeRadioButton
 from napari.layers.base._base_constants import (
     Blending,
@@ -138,32 +131,7 @@
         self._opacity_blending_controls = QtOpacityBlendingControls(
             self, layer
         )
-<<<<<<< HEAD
         self._add_widget_controls(self._opacity_blending_controls)
-=======
-
-        proj_modes = [i.value for i in self.layer._projectionclass]
-        if len(proj_modes) > 1:
-            self.projectionComboBox = QComboBox(self)
-            self.projectionComboBox.addItems(proj_modes)
-            self.layer.events.projection_mode.connect(
-                self._on_projection_mode_change
-            )
-            self.projectionComboBox.currentTextChanged.connect(
-                self.changeProjectionMode
-            )
-            self._on_projection_mode_change()
-
-        if self.__class__ == QtLayerControls:
-            # This base class is only instantiated in tests. When it's not a
-            # concrete subclass, we need to parent the button_grid to the
-            # layout so that qtbot will correctly clean up all instantiated
-            # widgets.
-            self.layout().addRow(self.button_grid)
-
-    def changeOpacity(self, value):
-        """Change opacity value on the layer model.
->>>>>>> e59c1ac5
 
     def _add_widget_controls(
         self,
@@ -276,27 +244,6 @@
         )
         self._set_transform_tool_state()
 
-<<<<<<< HEAD
-=======
-    def _on_opacity_change(self):
-        """Receive layer model opacity change event and update opacity slider."""
-        with self.layer.events.opacity.blocker():
-            self.opacitySlider.setValue(self.layer.opacity)
-
-    def _on_blending_change(self):
-        """Receive layer model blending mode change event and update slider."""
-        with self.layer.events.blending.blocker():
-            self.blendComboBox.setCurrentIndex(
-                self.blendComboBox.findData(self.layer.blending)
-            )
-
-    def _on_projection_mode_change(self):
-        with qt_signals_blocked(self.projectionComboBox):
-            self.projectionComboBox.setCurrentText(
-                str(self.layer.projection_mode)
-            )
-
->>>>>>> e59c1ac5
     @property
     def ndisplay(self) -> int:
         """The number of dimensions displayed in the canvas."""
