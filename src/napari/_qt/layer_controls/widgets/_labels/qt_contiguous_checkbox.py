from qtpy.QtWidgets import (
    QCheckBox,
    QWidget,
)

from napari._qt.layer_controls.widgets.qt_widget_controls_base import (
    QtWidgetControlsBase,
    QtWrappedLabel,
)
<<<<<<< HEAD
from napari._qt.utils import attr_to_settr
=======
from napari._qt.utils import checked_to_bool, qt_signals_blocked
>>>>>>> 95b1fecb
from napari.layers import Labels
from napari.utils.events.event_utils import connect_setattr
from napari.utils.translations import trans


class QtContiguousCheckBoxControl(QtWidgetControlsBase):
    """
    Class that wraps the connection of events/signals between the layer contiguous
    attribute and Qt widgets.

    Parameters
    ----------
    parent: qtpy.QtWidgets.QWidget
        An instance of QWidget that will be used as widgets parent
    layer : napari.layers.Labels
        An instance of a napari Labels layer.

    Attributes
    ----------
    contiguous_checkbox : qtpy.QtWidgets.QCheckBox
        Checkbox to control if label layer is contiguous.
    contiguous_checkbox_label : napari._qt.layer_controls.widgets.qt_widget_controls_base.QtWrappedLabel
        Label for the contiguous model chooser widget.
    """

    def __init__(self, parent: QWidget, layer: Labels) -> None:
        super().__init__(parent, layer)
        # Setup widgets
        contig_cb = QCheckBox()
        contig_cb.setToolTip(trans._('Contiguous editing'))
<<<<<<< HEAD
        contig_cb.stateChanged.connect(self.change_contig)
        self._callbacks.append(
            attr_to_settr(
                self._layer,
                'contiguous',
                contig_cb,
                'setChecked',
            )
=======
        connect_setattr(
            contig_cb.stateChanged,
            layer,
            'contiguous',
            convert_fun=checked_to_bool,
>>>>>>> 95b1fecb
        )
        self.contiguous_checkbox = contig_cb

        self.contiguous_checkbox_label = QtWrappedLabel(trans._('contiguous:'))

<<<<<<< HEAD
    def change_contig(self, state: int) -> None:
        """Toggle contiguous state of label layer.

        Parameters
        ----------
        state : int
            Integer value of Qt.CheckState that indicates the check state of contiguous_checkbox
        """
        self._layer.contiguous = Qt.CheckState(state) == Qt.CheckState.Checked
=======
    def _on_contiguous_change(self) -> None:
        """Receive layer model contiguous change event and update the checkbox."""
        with qt_signals_blocked(self.contiguous_checkbox):
            self.contiguous_checkbox.setChecked(self._layer.contiguous)
>>>>>>> 95b1fecb

    def get_widget_controls(self) -> list[tuple[QtWrappedLabel, QWidget]]:
        return [(self.contiguous_checkbox_label, self.contiguous_checkbox)]<|MERGE_RESOLUTION|>--- conflicted
+++ resolved
@@ -7,11 +7,7 @@
     QtWidgetControlsBase,
     QtWrappedLabel,
 )
-<<<<<<< HEAD
-from napari._qt.utils import attr_to_settr
-=======
-from napari._qt.utils import checked_to_bool, qt_signals_blocked
->>>>>>> 95b1fecb
+from napari._qt.utils import attr_to_settr, checked_to_bool
 from napari.layers import Labels
 from napari.utils.events.event_utils import connect_setattr
 from napari.utils.translations import trans
@@ -42,7 +38,6 @@
         # Setup widgets
         contig_cb = QCheckBox()
         contig_cb.setToolTip(trans._('Contiguous editing'))
-<<<<<<< HEAD
         contig_cb.stateChanged.connect(self.change_contig)
         self._callbacks.append(
             attr_to_settr(
@@ -51,34 +46,16 @@
                 contig_cb,
                 'setChecked',
             )
-=======
+        )
         connect_setattr(
             contig_cb.stateChanged,
             layer,
             'contiguous',
             convert_fun=checked_to_bool,
->>>>>>> 95b1fecb
         )
         self.contiguous_checkbox = contig_cb
 
         self.contiguous_checkbox_label = QtWrappedLabel(trans._('contiguous:'))
 
-<<<<<<< HEAD
-    def change_contig(self, state: int) -> None:
-        """Toggle contiguous state of label layer.
-
-        Parameters
-        ----------
-        state : int
-            Integer value of Qt.CheckState that indicates the check state of contiguous_checkbox
-        """
-        self._layer.contiguous = Qt.CheckState(state) == Qt.CheckState.Checked
-=======
-    def _on_contiguous_change(self) -> None:
-        """Receive layer model contiguous change event and update the checkbox."""
-        with qt_signals_blocked(self.contiguous_checkbox):
-            self.contiguous_checkbox.setChecked(self._layer.contiguous)
->>>>>>> 95b1fecb
-
     def get_widget_controls(self) -> list[tuple[QtWrappedLabel, QWidget]]:
         return [(self.contiguous_checkbox_label, self.contiguous_checkbox)]