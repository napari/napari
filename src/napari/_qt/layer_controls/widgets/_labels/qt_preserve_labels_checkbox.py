from qtpy.QtWidgets import (
    QCheckBox,
    QWidget,
)

from napari._qt.layer_controls.widgets.qt_widget_controls_base import (
    QtWidgetControlsBase,
    QtWrappedLabel,
)
<<<<<<< HEAD
from napari._qt.utils import attr_to_settr
=======
from napari._qt.utils import checked_to_bool, qt_signals_blocked
>>>>>>> 95b1fecb
from napari.layers import Labels
from napari.utils.events.event_utils import connect_setattr
from napari.utils.translations import trans


class QtPreserveLabelsCheckBoxControl(QtWidgetControlsBase):
    """
    Class that wraps the connection of events/signals between the layer attribute to
    preserve existing labels and Qt widgets.

    Parameters
    ----------
    parent: qtpy.QtWidgets.QWidget
        An instance of QWidget that will be used as widgets parent
    layer : napari.layers.Labels
        An instance of a napari Labels layer.

    Attributes
    ----------
    preserve_labels_checkbox : qtpy.QtWidgets.QCheckBox
        Checkbox to control if existing labels are preserved.
    preserve_labels_checkbox_label : napari._qt.layer_controls.widgets.qt_widget_controls_base.QtWrappedLabel
        Label for the layer should preserve labels chooser widget.
    """

    def __init__(self, parent: QWidget, layer: Labels) -> None:
        super().__init__(parent, layer)
        # Setup widgets
        preserve_labels_cb = QCheckBox()
        preserve_labels_cb.setToolTip(
            trans._('Preserve existing labels while painting')
        )
<<<<<<< HEAD
        preserve_labels_cb.setChecked(self._layer.preserve_labels)
        preserve_labels_cb.stateChanged.connect(self.change_preserve_labels)
        self._callbacks.append(
            attr_to_settr(
                self._layer,
                'preserve_labels',
                preserve_labels_cb,
                'setChecked',
            )
=======
        connect_setattr(
            preserve_labels_cb.stateChanged,
            layer,
            'preserve_labels',
            convert_fun=checked_to_bool,
>>>>>>> 95b1fecb
        )
        self.preserve_labels_checkbox = preserve_labels_cb

        self.preserve_labels_checkbox_label = QtWrappedLabel(
            trans._('preserve\nlabels:')
        )

<<<<<<< HEAD
    def change_preserve_labels(self, state) -> None:
        """Toggle preserve_labels state of label layer.

        Parameters
        ----------
        state : int
            Integer value of Qt.CheckState that indicates the check state of preserve_labels_checkbox
        """
        self._layer.preserve_labels = (
            Qt.CheckState(state) == Qt.CheckState.Checked
        )
=======
    def _on_preserve_labels_change(self) -> None:
        """Receive layer model preserve_labels event and update the checkbox."""
        with qt_signals_blocked(self.preserve_labels_checkbox):
            self.preserve_labels_checkbox.setChecked(
                self._layer.preserve_labels
            )
>>>>>>> 95b1fecb

    def get_widget_controls(self) -> list[tuple[QtWrappedLabel, QWidget]]:
        return [
            (
                self.preserve_labels_checkbox_label,
                self.preserve_labels_checkbox,
            )
        ]<|MERGE_RESOLUTION|>--- conflicted
+++ resolved
@@ -7,11 +7,7 @@
     QtWidgetControlsBase,
     QtWrappedLabel,
 )
-<<<<<<< HEAD
-from napari._qt.utils import attr_to_settr
-=======
-from napari._qt.utils import checked_to_bool, qt_signals_blocked
->>>>>>> 95b1fecb
+from napari._qt.utils import attr_to_settr, checked_to_bool
 from napari.layers import Labels
 from napari.utils.events.event_utils import connect_setattr
 from napari.utils.translations import trans
@@ -44,7 +40,6 @@
         preserve_labels_cb.setToolTip(
             trans._('Preserve existing labels while painting')
         )
-<<<<<<< HEAD
         preserve_labels_cb.setChecked(self._layer.preserve_labels)
         preserve_labels_cb.stateChanged.connect(self.change_preserve_labels)
         self._callbacks.append(
@@ -54,40 +49,18 @@
                 preserve_labels_cb,
                 'setChecked',
             )
-=======
+        )
         connect_setattr(
             preserve_labels_cb.stateChanged,
             layer,
             'preserve_labels',
             convert_fun=checked_to_bool,
->>>>>>> 95b1fecb
         )
         self.preserve_labels_checkbox = preserve_labels_cb
 
         self.preserve_labels_checkbox_label = QtWrappedLabel(
             trans._('preserve\nlabels:')
         )
-
-<<<<<<< HEAD
-    def change_preserve_labels(self, state) -> None:
-        """Toggle preserve_labels state of label layer.
-
-        Parameters
-        ----------
-        state : int
-            Integer value of Qt.CheckState that indicates the check state of preserve_labels_checkbox
-        """
-        self._layer.preserve_labels = (
-            Qt.CheckState(state) == Qt.CheckState.Checked
-        )
-=======
-    def _on_preserve_labels_change(self) -> None:
-        """Receive layer model preserve_labels event and update the checkbox."""
-        with qt_signals_blocked(self.preserve_labels_checkbox):
-            self.preserve_labels_checkbox.setChecked(
-                self._layer.preserve_labels
-            )
->>>>>>> 95b1fecb
 
     def get_widget_controls(self) -> list[tuple[QtWrappedLabel, QWidget]]:
         return [
