--- conflicted
+++ resolved
@@ -7,11 +7,7 @@
     QtWidgetControlsBase,
     QtWrappedLabel,
 )
-<<<<<<< HEAD
-from napari._qt.utils import attr_to_settr
-=======
-from napari._qt.utils import checked_to_bool, qt_signals_blocked
->>>>>>> 95b1fecb
+from napari._qt.utils import attr_to_settr, checked_to_bool
 from napari.layers import Labels
 from napari.utils.events.event_utils import connect_setattr
 from napari.utils.translations import trans
@@ -44,7 +40,6 @@
         selected_color_checkbox.setToolTip(
             trans._('Display only selected label')
         )
-<<<<<<< HEAD
         selected_color_checkbox.setChecked(self._layer.show_selected_label)
         selected_color_checkbox.stateChanged.connect(self.toggle_selected_mode)
         self._callbacks.append(
@@ -54,13 +49,12 @@
                 selected_color_checkbox,
                 'setChecked',
             )
-=======
+        )
         connect_setattr(
             selected_color_checkbox.stateChanged,
             layer,
             'show_selected_label',
             convert_fun=checked_to_bool,
->>>>>>> 95b1fecb
         )
         self.selected_color_checkbox = selected_color_checkbox
 
@@ -68,27 +62,6 @@
             trans._('show\nselected:')
         )
 
-<<<<<<< HEAD
-    def toggle_selected_mode(self, state: int) -> None:
-        """Toggle display of selected label only.
-
-        Parameters
-        ----------
-        state : int
-            Integer value of Qt.CheckState that indicates the check state of selected_color_checkbox
-        """
-        self._layer.show_selected_label = (
-            Qt.CheckState(state) == Qt.CheckState.Checked
-        )
-=======
-    def _on_show_selected_label_change(self) -> None:
-        """Receive layer model show_selected_labels event and update the checkbox."""
-        with qt_signals_blocked(self.selected_color_checkbox):
-            self.selected_color_checkbox.setChecked(
-                self._layer.show_selected_label
-            )
->>>>>>> 95b1fecb
-
     def get_widget_controls(self) -> list[tuple[QtWrappedLabel, QWidget]]:
         return [
             (self.selected_color_checkbox_label, self.selected_color_checkbox)
