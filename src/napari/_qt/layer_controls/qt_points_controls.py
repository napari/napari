--- conflicted
+++ resolved
@@ -97,72 +97,6 @@
         self.button_grid.addWidget(self.addition_button, 0, 4)
         self.button_grid.addWidget(self.select_button, 0, 5)
 
-<<<<<<< HEAD
-        self.layout().addRow(self.button_grid)
-        self.layout().addRow(self.opacityLabel, self.opacitySlider)
-        self.layout().addRow(trans._('blending:'), self.blendComboBox)
-        self.layout().addRow(
-            trans._('projection mode:'), self.projectionComboBox
-        )
-        self.layout().addRow(trans._('point size:'), self.sizeSlider)
-        self.layout().addRow(trans._('symbol:'), self.symbolComboBox)
-        self.layout().addRow(trans._('face color:'), self.faceColorEdit)
-        self.layout().addRow(trans._('border color:'), self.borderColorEdit)
-        self.layout().addRow(trans._('display text:'), self.textDispCheckBox)
-        self.layout().addRow(trans._('out of slice:'), self.outOfSliceCheckBox)
-
-    def changeCurrentSymbol(self, text):
-        """Change marker symbol of the points on the layer model.
-
-        Parameters
-        ----------
-        text : int
-            Index of current marker symbol of points, eg: '+', '.', etc.
-        """
-        with self.layer.events.symbol.blocker(self._on_current_symbol_change):
-            self.layer.current_symbol = SYMBOL_TRANSLATION_INVERTED[text]
-
-    def changeCurrentSize(self, value):
-        """Change size of points on the layer model.
-
-        Parameters
-        ----------
-        value : float
-            Size of points.
-        """
-        with self.layer.events.current_size.blocker(
-            self._on_current_size_change
-        ):
-            self.layer.current_size = value
-
-    def change_out_of_slice(self, state):
-        """Toggleout of slice display of points layer.
-
-        Parameters
-        ----------
-        state : QCheckBox
-            Checkbox indicating whether to render out of slice.
-        """
-        # needs cast to bool for Qt6
-        with self.layer.events.out_of_slice_display.blocker(
-            self._on_out_of_slice_display_change
-        ):
-            self.layer.out_of_slice_display = bool(state)
-
-    def change_text_visibility(self, state):
-        """Toggle the visibility of the text.
-
-        Parameters
-        ----------
-        state : QCheckBox
-            Checkbox indicating if text is visible.
-        """
-        with self.layer.text.events.visible.blocker(
-            self._on_text_visibility_change
-        ):
-            # needs cast to bool for Qt6
-            self.layer.text.visible = bool(state)
-=======
         # Setup widgets controls
         self._projection_mode_control = QtProjectionModeControl(self, layer)
         self._add_widget_controls(self._projection_mode_control)
@@ -188,7 +122,6 @@
             self, layer
         )
         self._add_widget_controls(self._out_slice_checkbox_control)
->>>>>>> c7515840
 
     def _on_mode_change(self, event):
         """Update ticks in checkbox widgets when points layer mode is changed.
