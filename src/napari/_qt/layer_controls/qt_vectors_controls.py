--- conflicted
+++ resolved
@@ -3,6 +3,7 @@
 from napari._qt.layer_controls.qt_layer_controls_base import QtLayerControls
 from napari._qt.layer_controls.widgets import (
     QtOutSliceCheckBoxControl,
+    QtProjectionModeControl,
 )
 from napari._qt.layer_controls.widgets._vectors import (
     QtEdgeColorPropertyControl,
@@ -32,6 +33,8 @@
         Widget that wraps a spinbox widget controlling length of vectors.
     _out_slice_checkbox_control : napari._qt.layer_controls.widgets.QtOutSliceCheckBoxControl
         Widget that wraps a checkbox to indicate whether to render out of slice.
+    _projection_mode_control : napari._qt.layer_controls.widgets.QtProjectionModeControl
+        Widget that wraps dropdown menu to select the projection mode for the layer.
     _vector_style_combobox_control : napari._qt.layer_controls.widgets._vectors.QtVectorStyleComboBoxControl
         Widget that wraps a dropdown widget to select vector_style for the vectors.
     _width_spinbox_control : napari._qt.layer_controls.widgets._vectors.QtWidthSpinBoxControl
@@ -45,97 +48,15 @@
 
     def __init__(self, layer) -> None:
         super().__init__(layer)
-<<<<<<< HEAD
         # Setup widgets controls
         self._width_spinbox_control = QtWidthSpinBoxControl(self, layer)
         self._add_widget_controls(self._width_spinbox_control)
         self._length_spinbox_control = QtLengthSpinBoxControl(self, layer)
         self._add_widget_controls(self._length_spinbox_control)
+        self._projection_mode_control = QtProjectionModeControl(self, layer)
+        self._add_widget_controls(self._projection_mode_control)
         self._vector_style_combobox_control = QtVectorStyleComboBoxControl(
             self, layer
-=======
-
-        # dropdown to select the property for mapping edge_color
-        color_properties = self._get_property_values()
-        self.color_prop_box = QComboBox(self)
-        self.color_prop_box.currentTextChanged.connect(
-            self.change_edge_color_property
-        )
-        self.color_prop_box.addItems(color_properties)
-
-        self.edge_prop_label = QLabel(trans._('edge property:'))
-
-        # vector direct color mode adjustment and widget
-        self.edgeColorEdit = QColorSwatchEdit(
-            initial_color=self.layer.edge_color,
-            tooltip=trans._(
-                'Click to set current edge color',
-            ),
-        )
-        self.edgeColorEdit.color_changed.connect(self.change_edge_color_direct)
-        self.edge_color_label = QLabel(trans._('edge color:'))
-        self._on_edge_color_change()
-
-        # dropdown to select the edge display vector_style
-        vector_style_comboBox = QComboBox(self)
-        for index, (data, text) in enumerate(VECTORSTYLE_TRANSLATIONS.items()):
-            data = data.value
-            vector_style_comboBox.addItem(text, data)
-            if data == self.layer.vector_style:
-                vector_style_comboBox.setCurrentIndex(index)
-
-        self.vector_style_comboBox = vector_style_comboBox
-        self.vector_style_comboBox.currentTextChanged.connect(
-            self.change_vector_style
-        )
-
-        # dropdown to select the edge color mode
-        self.color_mode_comboBox = QComboBox(self)
-        color_modes = [e.value for e in ColorMode]
-        self.color_mode_comboBox.addItems(color_modes)
-        self.color_mode_comboBox.currentTextChanged.connect(
-            self.change_edge_color_mode
-        )
-        self._on_edge_color_mode_change()
-
-        # line width in pixels
-        self.widthSpinBox = QDoubleSpinBox()
-        self.widthSpinBox.setKeyboardTracking(False)
-        self.widthSpinBox.setSingleStep(0.1)
-        self.widthSpinBox.setMinimum(0.01)
-        self.widthSpinBox.setMaximum(np.inf)
-        self.widthSpinBox.setValue(self.layer.edge_width)
-        self.widthSpinBox.valueChanged.connect(self.change_width)
-
-        # line length
-        self.lengthSpinBox = QDoubleSpinBox()
-        self.lengthSpinBox.setKeyboardTracking(False)
-        self.lengthSpinBox.setSingleStep(0.1)
-        self.lengthSpinBox.setValue(self.layer.length)
-        self.lengthSpinBox.setMinimum(0.1)
-        self.lengthSpinBox.setMaximum(np.inf)
-        self.lengthSpinBox.valueChanged.connect(self.change_length)
-
-        out_of_slice_cb = QCheckBox()
-        out_of_slice_cb.setToolTip(trans._('Out of slice display'))
-        out_of_slice_cb.setChecked(self.layer.out_of_slice_display)
-        out_of_slice_cb.stateChanged.connect(self.change_out_of_slice)
-        self.outOfSliceCheckBox = out_of_slice_cb
-
-        self.layout().addRow(self.button_grid)
-        self.layout().addRow(self.opacityLabel, self.opacitySlider)
-        self.layout().addRow(trans._('blending:'), self.blendComboBox)
-        self.layout().addRow(trans._('width:'), self.widthSpinBox)
-        self.layout().addRow(trans._('length:'), self.lengthSpinBox)
-        self.layout().addRow(
-            trans._('projection mode:'), self.projectionComboBox
-        )
-        self.layout().addRow(
-            trans._('vector style:'), self.vector_style_comboBox
-        )
-        self.layout().addRow(
-            trans._('edge color mode:'), self.color_mode_comboBox
->>>>>>> e59c1ac5
         )
         self._add_widget_controls(self._vector_style_combobox_control)
         self._edge_color_property_control = QtEdgeColorPropertyControl(
