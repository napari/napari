--- conflicted
+++ resolved
@@ -10,15 +10,11 @@
 from collections.abc import Sequence
 from pathlib import Path
 from types import FrameType
-<<<<<<< HEAD
-from typing import TYPE_CHECKING, Any
-=======
 from typing import (
     TYPE_CHECKING,
     Any,
     Literal,
 )
->>>>>>> 404b2a6d
 from weakref import WeakSet, ref
 
 import numpy as np
