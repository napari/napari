"""Tests of the Viewer class that interact directly with the Qt code"""

import os
import textwrap
from unittest.mock import MagicMock

import numpy as np
import pytest
from numpy import testing as npt
from qtpy.QtCore import QUrl
from qtpy.QtGui import QGuiApplication

from napari._qt._tests.test_qt_viewer import qt_viewer
from napari._tests.utils import skip_local_popups, skip_on_win_ci
from napari.settings import get_settings
from napari.utils.theme import available_themes


@pytest.mark.usefixtures('builtins')
@pytest.mark.enable_console
@pytest.mark.filterwarnings('ignore::DeprecationWarning:jupyter_client')
def test_drop_python_file(make_napari_viewer, tmp_path):
    """Test dropping a python file on to the viewer."""
    viewer = make_napari_viewer()
    filename = tmp_path / 'image_to_drop.py'
    file_content = textwrap.dedent("""
    import numpy as np
    from napari import Viewer

    data = np.zeros((10, 10))
    viewer = Viewer()
    viewer.add_image(data, name='Dropped Image')
    """)
    filename.write_text(file_content)

    # Simulate dropping the file
    mock_event = MagicMock()
    mock_event.mimeData.return_value.urls.return_value = [
        QUrl(filename.as_uri())
    ]
    viewer.window._qt_viewer.dropEvent(mock_event)

    # Check that the file was executed
    assert viewer.layers[0].name == 'Dropped Image'

    # Check that the console is updated with locals from the script
    console = viewer.window._qt_viewer.console
    assert 'data' in console.shell.user_ns
    assert np.array_equal(console.shell.user_ns['data'], np.zeros((10, 10)))


@pytest.mark.usefixtures('builtins')
@pytest.mark.enable_console
@pytest.mark.filterwarnings('ignore::DeprecationWarning:jupyter_client')
def test_drop_python_file_3d(make_napari_viewer, tmp_path):
    """Test that dropping a python file using a 3D image on the viewer works."""
    viewer = make_napari_viewer()
    filename = tmp_path / 'image_to_drop_3d.py'
    file_content = textwrap.dedent("""
    import numpy as np
    from napari import Viewer

    data = np.zeros((2, 10, 10))
    viewer = Viewer(ndisplay=3)
    viewer.add_image(data, name='Dropped Image')
    """)
    filename.write_text(file_content)

    # Simulate dropping the file
    mock_event = MagicMock()
    mock_event.mimeData.return_value.urls.return_value = [
        QUrl(filename.as_uri())
    ]
    viewer.window._qt_viewer.dropEvent(mock_event)

    # Check that the file was executed
    assert viewer.layers[0].name == 'Dropped Image'
    assert viewer.dims.ndim == 3

    # Check that the console is updated with locals from the script
    console = viewer.window._qt_viewer.console
    assert 'data' in console.shell.user_ns
    assert np.array_equal(console.shell.user_ns['data'], np.zeros((2, 10, 10)))


@pytest.mark.usefixtures('builtins')
@pytest.mark.enable_console
@pytest.mark.filterwarnings('ignore::DeprecationWarning:jupyter_client')
def test_drop_python_file_double_viewer(make_napari_viewer, tmp_path):
    """Test that dropping a python file on the viewer works."""
    viewer = make_napari_viewer()
    filename = tmp_path / 'test.py'
    file_content = textwrap.dedent("""
    import numpy as np
    from napari import Viewer

    data = np.zeros((10, 10))
    viewer1 = Viewer()
    viewer1.add_image(data, name='Dropped Image')
    viewer2 = Viewer(title="text")
    viewer2.add_image(data, name='Dropped Image 2')
    """)
    filename.write_text(file_content)

    # Simulate dropping the file
    mock_event = MagicMock()
    mock_event.mimeData.return_value.urls.return_value = [
        QUrl(filename.as_uri())
    ]
    viewer.window._qt_viewer.dropEvent(mock_event)

    # Check that the file was executed
    assert viewer.layers[0].name == 'Dropped Image'
    assert len(viewer._instances) == 2  # Two viewers should be created
    instances = list(viewer._instances)
    idx = 0 if instances[1] == viewer else 1
    assert instances[idx].title == 'text'  # Check the second viewer's name
    instances[idx].close()  # Close the second viewer

<<<<<<< HEAD

def test_qt_viewer(make_napari_viewer):
    """Test instantiating viewer."""
    viewer = make_napari_viewer()
    view = viewer.window._qt_viewer

    assert viewer.title == 'napari'
    assert view.viewer == viewer

    assert len(viewer.layers) == 0
    assert view.layers.model().rowCount() == 0

    assert viewer.dims.ndim == 2
    assert view.dims.nsliders == viewer.dims.ndim
    assert np.sum(view.dims._displayed_sliders) == 0


def test_qt_viewer_with_console(make_napari_viewer):
    """Test instantiating console from viewer."""
    viewer = make_napari_viewer()
    view = viewer.window._qt_viewer
    # Check console is created when requested
    assert view.console is not None
    assert view.dockConsole.widget() is view.console


def test_qt_viewer_toggle_console(make_napari_viewer):
    """Test instantiating console from viewer."""
    viewer = make_napari_viewer()
    view = viewer.window._qt_viewer
    # Check console has been created when it is supposed to be shown
    view.toggle_console_visibility(None)
    assert view._console is not None
    assert view.dockConsole.widget() is view.console


@skip_local_popups
@pytest.mark.skipif(os.environ.get('MIN_REQ', '0') == '1', reason='min req')
def test_qt_viewer_console_focus(qtbot, make_napari_viewer):
    """Test console has focus when instantiating from viewer."""
    viewer = make_napari_viewer(show=True)
    view = viewer.window._qt_viewer
    assert not view.console.hasFocus(), 'console has focus before being shown'

    view.toggle_console_visibility(None)

    def console_has_focus():
        assert view.console.hasFocus(), (
            'console does not have focus when shown'
        )

    qtbot.waitUntil(console_has_focus)


@skip_on_win_ci
def test_screenshot(make_napari_viewer, qapp, qtbot):
    "Test taking a screenshot"
    viewer = make_napari_viewer(show=True)
    rng = np.random.default_rng(0)
    # Add image
    data = rng.random((10, 15))
    viewer.add_image(data)

    # Add labels
    data = rng.integers(20, size=(10, 15))
    viewer.add_labels(data)

    # Add points
    data = 20 * rng.random((10, 2))
    viewer.add_points(data)

    # Add vectors
    data = 20 * rng.random((10, 2, 2))
    viewer.add_vectors(data)

    # Add shapes
    data = 20 * rng.random((10, 4, 2))
    viewer.add_shapes(data)
    # wait for window be fully rendered
    qtbot.wait_exposed(qt_viewer)

    # without these two lines, the shape of screenshot1 and screenshot2 differ by
    # 2 pixels. It looks like some event requires inactivity in event loop to
    # trigger resize to final shape.
    qtbot.wait(5)
    qapp.processEvents()

    screenshot2 = viewer.window.screenshot(flash=False, canvas_only=True)

    qapp.processEvents()

    # Take screenshot
    with pytest.warns(FutureWarning, match='qt_viewer'):
        screenshot1 = viewer.window.qt_viewer.screenshot(flash=False)

    npt.assert_array_equal(screenshot1, screenshot2)
    assert screenshot1.ndim == 3


@pytest.mark.slow
@skip_on_win_ci
def test_qt_viewer_clipboard_with_flash(make_napari_viewer, qtbot):
    viewer = make_napari_viewer()
    # make sure clipboard is empty
    QGuiApplication.clipboard().clear()
    clipboard_image = QGuiApplication.clipboard().image()
    assert clipboard_image.isNull()

    viewer.window._qt_viewer.clipboard(flash=True)

    viewer.window.clipboard(flash=False, canvas_only=True)

    clipboard_image = QGuiApplication.clipboard().image()
    assert not clipboard_image.isNull()

    # ensure the flash effect is applied
    assert (
        viewer.window._qt_viewer._welcome_widget.graphicsEffect() is not None
    )
    assert hasattr(
        viewer.window._qt_viewer._welcome_widget, '_flash_animation'
    )
    qtbot.wait(500)  # wait for the animation to finish
    assert viewer.window._qt_viewer._welcome_widget.graphicsEffect() is None
    assert not hasattr(
        viewer.window._qt_viewer._welcome_widget, '_flash_animation'
    )

    # clear clipboard and grab image from application view
    QGuiApplication.clipboard().clear()
    clipboard_image = QGuiApplication.clipboard().image()
    assert clipboard_image.isNull()

    # capture screenshot of the entire window
    viewer.window.clipboard(flash=True)
    clipboard_image = QGuiApplication.clipboard().image()
    assert not clipboard_image.isNull()

    # ensure the flash effect is applied
    assert viewer.window._qt_window.graphicsEffect() is not None
    assert hasattr(viewer.window._qt_window, '_flash_animation')
    qtbot.wait(500)  # wait for the animation to finish
    assert viewer.window._qt_window.graphicsEffect() is None
    assert not hasattr(viewer.window._qt_window, '_flash_animation')


@skip_on_win_ci
def test_qt_viewer_clipboard_without_flash(make_napari_viewer):
    viewer = make_napari_viewer()
    # make sure clipboard is empty
    QGuiApplication.clipboard().clear()
    clipboard_image = QGuiApplication.clipboard().image()
    assert clipboard_image.isNull()

    # capture screenshot
    viewer.window._qt_viewer.clipboard(flash=False)

    viewer.window.clipboard(flash=False, canvas_only=True)

    clipboard_image = QGuiApplication.clipboard().image()
    assert not clipboard_image.isNull()

    # ensure the flash effect is not applied
    assert viewer.window._qt_viewer._welcome_widget.graphicsEffect() is None
    assert not hasattr(
        viewer.window._qt_viewer._welcome_widget, '_flash_animation'
    )

    # clear clipboard and grab image from application view
    QGuiApplication.clipboard().clear()
    clipboard_image = QGuiApplication.clipboard().image()
    assert clipboard_image.isNull()

    # capture screenshot of the entire window
    viewer.window.clipboard(flash=False)
    clipboard_image = QGuiApplication.clipboard().image()
    assert not clipboard_image.isNull()

    # ensure the flash effect is not applied
    assert viewer.window._qt_window.graphicsEffect() is None
    assert not hasattr(viewer.window._qt_window, '_flash_animation')


@pytest.mark.parametrize('theme', available_themes())
def test_canvas_color(make_napari_viewer, theme):
    """Test instantiating viewer with different themes.

    See: https://github.com/napari/napari/issues/3278
    """
    # This test is to make sure the application starts with
    # with different themes
    get_settings().appearance.theme = theme
    viewer = make_napari_viewer()
    assert viewer.theme == theme
=======
    # check that the console is updated with locals from the script
    console = viewer.window._qt_viewer.console
    assert 'data' in console.shell.user_ns
    assert np.array_equal(console.shell.user_ns['data'], np.zeros((10, 10)))
    assert 'viewer1' in console.shell.user_ns
    assert 'viewer2' in console.shell.user_ns
>>>>>>> 2f7f0572
<|MERGE_RESOLUTION|>--- conflicted
+++ resolved
@@ -117,7 +117,13 @@
     assert instances[idx].title == 'text'  # Check the second viewer's name
     instances[idx].close()  # Close the second viewer
 
-<<<<<<< HEAD
+    # check that the console is updated with locals from the script
+    console = viewer.window._qt_viewer.console
+    assert 'data' in console.shell.user_ns
+    assert np.array_equal(console.shell.user_ns['data'], np.zeros((10, 10)))
+    assert 'viewer1' in console.shell.user_ns
+    assert 'viewer2' in console.shell.user_ns
+
 
 def test_qt_viewer(make_napari_viewer):
     """Test instantiating viewer."""
@@ -311,12 +317,4 @@
     # with different themes
     get_settings().appearance.theme = theme
     viewer = make_napari_viewer()
-    assert viewer.theme == theme
-=======
-    # check that the console is updated with locals from the script
-    console = viewer.window._qt_viewer.console
-    assert 'data' in console.shell.user_ns
-    assert np.array_equal(console.shell.user_ns['data'], np.zeros((10, 10)))
-    assert 'viewer1' in console.shell.user_ns
-    assert 'viewer2' in console.shell.user_ns
->>>>>>> 2f7f0572
+    assert viewer.theme == theme