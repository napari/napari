--- conflicted
+++ resolved
@@ -270,20 +270,11 @@
     assert screenshot.ndim == 3
 
 
-<<<<<<< HEAD
 def test_export_figure(qt_viewer, viewer_model, tmp_path, qtbot):
     np.random.seed(0)
     # Add image
-    data = np.random.randint(150, 250, size=(250, 250), dtype=np.uint8)
+    data = np.ones((250, 250))
     layer = viewer_model.add_image(data)
-=======
-def test_export_figure(make_napari_viewer, tmp_path):
-    viewer = make_napari_viewer(show=True)
-    np.random.seed(0)
-    # Add image
-    data = np.ones((250, 250))
-    layer = viewer.add_image(data)
->>>>>>> eb7a00f2
 
     camera_center = viewer_model.camera.center
     camera_zoom = viewer_model.camera.zoom
