from __future__ import annotations

import gc
import os
import typing
from itertools import product, takewhile
from math import isclose
from unittest import mock

import numpy as np
import numpy.testing as npt
import pytest
from imageio import imread
from pytestqt.qtbot import QtBot
from qtpy.QtWidgets import QApplication, QMessageBox
from scipy import ndimage as ndi
from vispy.app import MouseEvent

from napari._qt.qt_viewer import QtViewer
from napari._tests.utils import (
    add_layer_by_type,
    check_viewer_functioning,
    layer_test_data,
    skip_local_popups,
    skip_on_win_ci,
)
from napari._vispy._tests.utils import vispy_image_scene_size
from napari.components.viewer_model import ViewerModel
from napari.layers import Labels, Layer, Points
from napari.settings import get_settings
from napari.utils.colormaps import DirectLabelColormap, label_colormap
from napari.utils.interactions import mouse_press_callbacks

if typing.TYPE_CHECKING:
    from pathlib import Path

    from numpy.typing import ArrayLike
    from pytestqt.qtbot import QtBot

BUILTINS_DISP = 'napari'
BUILTINS_NAME = 'builtins'
NUMPY_INTEGER_TYPES = [
    np.int8,
    np.int16,
    np.int32,
    np.int64,
    np.uint8,
    np.uint16,
    np.uint32,
    np.uint64,
]


@pytest.fixture
def qt_viewer(
    qtbot: QtBot, qt_viewer_: QtViewer, request: pytest.FixtureRequest
) -> QtViewer:
    if 'show_qt_viewer' in request.keywords:
        qt_viewer_.show()
        qt_viewer_.resize(460, 460)
        QApplication.processEvents()
        qtbot.wait_exposed(qt_viewer_)
    return qt_viewer_


@pytest.mark.parametrize(('layer_class', 'data', 'ndim'), layer_test_data)
def test_add_layer(
    qt_viewer: QtViewer,
    viewer_model: ViewerModel,
    layer_class: type[Layer],
    data: ArrayLike,
    ndim: int,
) -> None:
    viewer_model.dims.ndisplay = np.clip(ndim, 2, 3)

    add_layer_by_type(viewer_model, layer_class, data)
    check_viewer_functioning(viewer_model, qt_viewer, data, ndim)


def test_new_labels(qt_viewer: QtViewer, viewer_model: ViewerModel) -> None:
    """Test adding new labels layer to empty viewer."""
    viewer_model._new_labels()
    assert np.max(viewer_model.layers[0].data) == 0
    assert len(viewer_model.layers) == 1
    assert qt_viewer.layers.model().rowCount() == len(viewer_model.layers)

    assert viewer_model.dims.ndim == 2
    assert qt_viewer.dims.nsliders == viewer_model.dims.ndim
    npt.assert_array_equal(qt_viewer.dims._displayed_sliders, False)


def test_new_labels_to_image(
    qt_viewer: QtViewer, viewer_model: ViewerModel
) -> None:
    """Test adding new labels layer to viewer with image."""
    data = np.random.default_rng(0).random((10, 15))
    viewer_model.add_image(data)
    viewer_model._new_labels()
    assert np.max(viewer_model.layers[1].data) == 0
    assert len(viewer_model.layers) == 2
    assert qt_viewer.layers.model().rowCount() == len(viewer_model.layers)

    assert viewer_model.dims.ndim == 2
    assert qt_viewer.dims.nsliders == viewer_model.dims.ndim
    npt.assert_array_equal(qt_viewer.dims._displayed_sliders, False)


def test_new_points(qt_viewer: QtViewer, viewer_model: ViewerModel) -> None:
    """Test adding a new points layer to empty viewer."""
    viewer_model.add_points()
    assert len(viewer_model.layers[0].data) == 0
    assert len(viewer_model.layers) == 1
    assert qt_viewer.layers.model().rowCount() == len(viewer_model.layers)

    assert viewer_model.dims.ndim == 2
    assert qt_viewer.dims.nsliders == viewer_model.dims.ndim
    npt.assert_array_equal(qt_viewer.dims._displayed_sliders, False)


def test_new_points_to_image(
    qt_viewer: QtViewer, viewer_model: ViewerModel
) -> None:
    """Test adding new points layer to viewer with image."""
    data = np.random.default_rng(0).random((10, 15))
    viewer_model.add_image(data)
    viewer_model.add_points()
    assert len(viewer_model.layers[1].data) == 0
    assert len(viewer_model.layers) == 2
    assert qt_viewer.layers.model().rowCount() == len(viewer_model.layers)

    assert viewer_model.dims.ndim == 2
    assert qt_viewer.dims.nsliders == viewer_model.dims.ndim
    npt.assert_array_equal(qt_viewer.dims._displayed_sliders, False)


def test_new_shapes_empty_viewer(
    qt_viewer: QtViewer, viewer_model: ViewerModel
) -> None:
    """Test adding new shapes layer to empty viewer."""
    viewer_model.add_shapes()
    assert len(viewer_model.layers[0].data) == 0
    assert len(viewer_model.layers) == 1
    assert qt_viewer.layers.model().rowCount() == len(viewer_model.layers)

    assert viewer_model.dims.ndim == 2
    assert qt_viewer.dims.nsliders == viewer_model.dims.ndim
    npt.assert_array_equal(qt_viewer.dims._displayed_sliders, False)


def test_new_shapes_to_image(
    qt_viewer: QtViewer, viewer_model: ViewerModel
) -> None:
    """Test adding new shapes layer to viewer with image."""
    data = np.random.default_rng(0).random((10, 15))
    viewer_model.add_image(data)
    viewer_model.add_shapes()
    assert len(viewer_model.layers[1].data) == 0
    assert len(viewer_model.layers) == 2
    assert qt_viewer.layers.model().rowCount() == len(viewer_model.layers)

    assert viewer_model.dims.ndim == 2
    assert qt_viewer.dims.nsliders == viewer_model.dims.ndim
    npt.assert_array_equal(qt_viewer.dims._displayed_sliders, False)


def test_z_order_adding_removing_images(
    viewer_model: ViewerModel, qt_viewer: QtViewer
) -> None:
    """Test z order is correct after adding/ removing images."""
    data = np.ones((10, 10))

    vis = qt_viewer.canvas.layer_to_visual
    viewer_model.add_image(data, colormap='red', name='red')
    viewer_model.add_image(data, colormap='green', name='green')
    viewer_model.add_image(data, colormap='blue', name='blue')
    order = [vis[x].order for x in viewer_model.layers]
    np.testing.assert_almost_equal(
        order, list(range(len(viewer_model.layers)))
    )

    # Remove and re-add image
    viewer_model.layers.remove('red')
    order = [vis[x].order for x in viewer_model.layers]
    np.testing.assert_almost_equal(
        order, list(range(len(viewer_model.layers)))
    )
    viewer_model.add_image(data, colormap='red', name='red')
    order = [vis[x].order for x in viewer_model.layers]
    np.testing.assert_almost_equal(
        order, list(range(len(viewer_model.layers)))
    )

    # Remove two other images
    viewer_model.layers.remove('green')
    viewer_model.layers.remove('blue')
    order = [vis[x].order for x in viewer_model.layers]
    np.testing.assert_almost_equal(
        order, list(range(len(viewer_model.layers)))
    )

    # Add two other layers back
    viewer_model.add_image(data, colormap='green', name='green')
    viewer_model.add_image(data, colormap='blue', name='blue')
    order = [vis[x].order for x in viewer_model.layers]
    np.testing.assert_almost_equal(
        order, list(range(len(viewer_model.layers)))
    )


@pytest.mark.show_qt_viewer
def test_export_figure(
    qt_viewer: QtViewer,
    viewer_model: ViewerModel,
    tmp_path: Path,
    qtbot: QtBot,
) -> None:
    # Add image
    data = np.ones((250, 250))
    layer = viewer_model.add_image(data)

    camera_center = viewer_model.camera.center
    camera_zoom = viewer_model.camera.zoom
    img = qt_viewer.export_figure(flash=False, path=str(tmp_path / 'img.png'))

    assert viewer_model.camera.center == camera_center
    assert isclose(viewer_model.camera.zoom, camera_zoom)
    np.testing.assert_allclose(img.shape, (250, 250, 4), atol=1)

    assert (img.reshape(-1, 4) == [255, 255, 255, 255]).all(axis=1).all()

    assert (tmp_path / 'img.png').exists()

    layer.scale = [0.12, 0.24]
    img = qt_viewer.export_figure(flash=False)
    # allclose accounts for rounding errors when computing size in hidpi aka
    # retina displays
    np.testing.assert_allclose(img.shape, (250, 500, 4), atol=1)

    layer.scale = [0.12, 0.12]
    img = qt_viewer.export_figure(flash=False)
    np.testing.assert_allclose(img.shape, (250, 250, 4), atol=1)


@pytest.mark.show_qt_viewer
def test_export_figure_3d(
    qt_viewer: QtViewer,
    viewer_model: ViewerModel,
    tmp_path: Path,
    qtbot: QtBot,
) -> None:
    rng = np.random.default_rng(0)
    # Add image, keep values low to contrast with white background
    viewer_model.dims.ndisplay = 3
    viewer_model.theme = 'light'

    data = rng.integers(50, 100, size=(10, 250, 250), dtype=np.uint8)
    layer = viewer_model.add_image(data)

    # check the non-rotated data (angles = 0,0,90) are exported without any
    # visible background, since the margins should be 0
    img = qt_viewer.export_figure(flash=False)
    np.testing.assert_allclose(img.shape, (250, 250, 4), atol=1)

    # check that changing the scale still gives the pixel size
    layer.scale = [1, 0.12, 0.24]
    img = qt_viewer.export_figure(flash=False)
    np.testing.assert_allclose(img.shape, (250, 500, 4), atol=1)
    layer.scale = [1, 1, 1]

    # rotate the data, export the figure, and check that the rotated figure
    # shape is greater than the original data shape
    viewer_model.camera.angles = (45, 45, 45)
    img = qt_viewer.export_figure(flash=False)
    np.testing.assert_allclose(img.shape, (171, 339, 4), atol=1)

    # FIXME: Changes introduced in #7870 slightly changed the timing and result in a blank canvas.
    # Probably related to #8033. Because canvass size is still correct, we know it would look alright
    # The theme is dark, so the canvas will be white. Test that the image
    # has a white background, roughly more background than the data itself.
    # assert (img[img > 250].shape[0] / img[img <= 200].shape[0]) > 0.5


@pytest.mark.show_qt_viewer
def test_export_rois(
    qt_viewer: QtViewer,
    viewer_model: ViewerModel,
    tmp_path: Path,
    qtbot: QtBot,
) -> None:
    # Create an image with a defined shape (100x100) and a square in the middle

    img = np.zeros((100, 100), dtype=np.uint8)
    img[25:75, 25:75] = 255

    # Add viewer
    viewer_model.add_image(img, colormap='gray')

    # Create a couple of clearly defined rectangular polygons for validation
    roi_shapes_data = [
        np.array([[0, 0], [20, 0], [20, 20], [0, 20]]) - (0.5, 0.5),
        np.array([[15, 15], [35, 15], [35, 35], [15, 35]]) - (0.5, 0.5),
        np.array([[65, 65], [85, 65], [85, 85], [65, 85]]) - (0.5, 0.5),
        np.array([[15, 65], [35, 65], [35, 85], [15, 85]]) - (0.5, 0.5),
        np.array([[65, 15], [85, 15], [85, 35], [65, 35]]) - (0.5, 0.5),
        np.array([[40, 40], [60, 40], [60, 60], [40, 60]]) - (0.5, 0.5),
    ]
    paths = [
        str(tmp_path / f'roi_{i}.png') for i in range(len(roi_shapes_data))
    ]

    # Save original camera state for comparison later
    camera_center = viewer_model.camera.center
    camera_zoom = viewer_model.camera.zoom

    with pytest.raises(ValueError, match='The number of file'):
        qt_viewer.export_rois(roi_shapes_data, paths=paths + ['fake'])
    # Export ROI to image path
    test_roi = qt_viewer.export_rois(roi_shapes_data, paths=paths)
    qtbot.wait(10)

    assert all(
        (tmp_path / f'roi_{i}.png').exists()
        for i in range(len(roi_shapes_data))
    )

    # This test uses scaling to adjust the expected size of ROI images
    # and number of white pixels in the ROI screenshots
    # The assertion may fail if the test is run on screens with fractional scaling.
    scaling = qt_viewer.screen().devicePixelRatio()

    assert all(
        roi.shape == (20 * scaling, 20 * scaling, 4) for roi in test_roi
    )
    assert viewer_model.camera.center == camera_center
    assert viewer_model.camera.zoom == camera_zoom

    test_dir = tmp_path / 'test_dir'
    refs = []
    import gc

    try:
        qtbot.wait(1000)
        res = qt_viewer.export_rois(roi_shapes_data, paths=test_dir)
        refs.append(res)
        gc.collect()
        QApplication.processEvents()
        qtbot.wait(1000)
    finally:
        res.clear()
        gc.collect()

    assert all(
        (test_dir / f'roi_{i}.png').exists()
        for i in range(len(roi_shapes_data))
    )
    expected_values = [0, 100, 100, 100, 100, 400]
    for index, roi_img in enumerate(test_roi):
        gray_img = roi_img[..., 0]
        assert (
            np.count_nonzero(gray_img) == expected_values[index] * scaling**2
        ), f'Wrong number of white pixels in the ROI {index}'


@pytest.mark.show_qt_viewer
def test_export_rois_3d_fail(
    qt_viewer: QtViewer, viewer_model: ViewerModel
) -> None:
    # create 3d ROI for testing
    roi_3d = [
        np.array([[0, 0, 0], [0, 20, 0], [0, 20, 20], [0, 0, 20]]),
        np.array([[0, 15, 15], [0, 35, 15], [0, 35, 35], [0, 15, 35]]),
    ]

    # Only 2D roi supported at the moment
    with pytest.raises(ValueError, match='ROI found with invalid'):
        qt_viewer.export_rois(roi_3d)

    test_data = np.zeros((4, 50, 50))
    viewer_model.add_image(test_data)
    viewer_model.dims.ndisplay = 3

    # 3D view should fail
    roi_data = [
        np.array([[0, 0], [20, 0], [20, 20], [0, 20]]),
        np.array([[15, 15], [35, 15], [35, 35], [15, 35]]),
    ]
    with pytest.raises(
        NotImplementedError, match="'export_rois' is not implemented"
    ):
        qt_viewer.export_rois(roi_data)


@pytest.mark.skip('new approach')
@pytest.mark.show_qt_viewer
def test_screenshot_dialog(
    viewer_model: ViewerModel, qt_viewer: QtViewer, tmp_path: Path
) -> None:
    """Test save screenshot functionality."""
    rng = np.random.default_rng(0)
    # Add image
    data = rng.random((10, 15))
    viewer_model.add_image(data)

    # Add labels
    data = rng.integers(20, size=(10, 15))
    viewer_model.add_labels(data)

    # Add points
    data = 20 * rng.random((10, 2))
    viewer_model.add_points(data)

    # Add vectors
    data = 20 * rng.random((10, 2, 2))
    viewer_model.add_vectors(data)

    # Add shapes
    data = 20 * rng.random((10, 4, 2))
    viewer_model.add_shapes(data)

    # Save screenshot
    input_filepath = os.path.join(tmp_path, 'test-save-screenshot')
    mock_return = (input_filepath, '')
    with (
        mock.patch('napari._qt._qt_viewer.QFileDialog') as mocker,
        mock.patch('napari._qt._qt_viewer.QMessageBox') as mocker2,
    ):
        mocker.getSaveFileName.return_value = mock_return
        mocker2.warning.return_value = QMessageBox.Yes
        qt_viewer._screenshot_dialog()

    # Assert behaviour is correct
    expected_filepath = input_filepath + '.png'  # add default file extension
    assert os.path.exists(expected_filepath)
    output_data = imread(expected_filepath)
    expected_data = qt_viewer.screenshot(flash=False)
    assert np.allclose(output_data, expected_data)


<<<<<<< HEAD
def test_points_layer_display_correct_slice_on_scale(make_napari_viewer):
    viewer = make_napari_viewer()
    data = np.zeros((60, 60, 60))
    viewer.add_image(data, scale=[0.29, 0.26, 0.26])
    pts = viewer.add_points(name='test', size=1, ndim=3)
    pts.add((8.7, 0, 0))
    viewer.dims.set_point(0, 30 * 0.29)  # middle plane

    request = pts._make_slice_request(viewer.dims)
    response = request()
    np.testing.assert_equal(response.indices, [0])


@pytest.mark.slow
@skip_on_win_ci
def test_qt_viewer_clipboard_with_flash(make_napari_viewer, qtbot):
    viewer = make_napari_viewer()
    # make sure clipboard is empty
    QGuiApplication.clipboard().clear()
    clipboard_image = QGuiApplication.clipboard().image()
    assert clipboard_image.isNull()

    # capture screenshot
    with pytest.warns(FutureWarning):
        viewer.window.qt_viewer.clipboard(flash=True)

    viewer.window.clipboard(flash=False, canvas_only=True)

    clipboard_image = QGuiApplication.clipboard().image()
    assert not clipboard_image.isNull()

    # ensure the flash effect is applied
    assert viewer.window._qt_viewer.graphicsEffect() is not None
    assert hasattr(viewer.window._qt_viewer, '_flash_animation')
    qtbot.wait(500)  # wait for the animation to finish
    assert viewer.window._qt_viewer.graphicsEffect() is None
    assert not hasattr(viewer.window._qt_viewer, '_flash_animation')

    # clear clipboard and grab image from application view
    QGuiApplication.clipboard().clear()
    clipboard_image = QGuiApplication.clipboard().image()
    assert clipboard_image.isNull()

    # capture screenshot of the entire window
    viewer.window.clipboard(flash=True)
    clipboard_image = QGuiApplication.clipboard().image()
    assert not clipboard_image.isNull()

    # ensure the flash effect is applied
    assert viewer.window._qt_window.graphicsEffect() is not None
    assert hasattr(viewer.window._qt_window, '_flash_animation')
    qtbot.wait(500)  # wait for the animation to finish
    assert viewer.window._qt_window.graphicsEffect() is None
    assert not hasattr(viewer.window._qt_window, '_flash_animation')


@skip_on_win_ci
def test_qt_viewer_clipboard_without_flash(make_napari_viewer):
    viewer = make_napari_viewer()
    # make sure clipboard is empty
    QGuiApplication.clipboard().clear()
    clipboard_image = QGuiApplication.clipboard().image()
    assert clipboard_image.isNull()

    # capture screenshot
    with pytest.warns(FutureWarning):
        viewer.window.qt_viewer.clipboard(flash=False)

    viewer.window.clipboard(flash=False, canvas_only=True)

    clipboard_image = QGuiApplication.clipboard().image()
    assert not clipboard_image.isNull()

    # ensure the flash effect is not applied
    assert viewer.window._qt_viewer.graphicsEffect() is None
    assert not hasattr(viewer.window._qt_viewer, '_flash_animation')

    # clear clipboard and grab image from application view
    QGuiApplication.clipboard().clear()
    clipboard_image = QGuiApplication.clipboard().image()
    assert clipboard_image.isNull()

    # capture screenshot of the entire window
    viewer.window.clipboard(flash=False)
    clipboard_image = QGuiApplication.clipboard().image()
    assert not clipboard_image.isNull()

    # ensure the flash effect is not applied
    assert viewer.window._qt_window.graphicsEffect() is None
    assert not hasattr(viewer.window._qt_window, '_flash_animation')


=======
>>>>>>> d629b4b5
@pytest.mark.key_bindings
def test_active_keybindings(
    qt_viewer: QtViewer, viewer_model: ViewerModel
) -> None:
    """Test instantiating viewer."""
    # Check only keybinding is Viewer
    assert len(qt_viewer._key_map_handler.keymap_providers) == 1
    assert qt_viewer._key_map_handler.keymap_providers[0] == viewer_model

    # Add a layer and check it is keybindings are active
    data = np.random.default_rng(0).random((10, 15))
    layer_image = viewer_model.add_image(data)
    assert viewer_model.layers.selection.active == layer_image
    assert len(qt_viewer._key_map_handler.keymap_providers) == 2
    assert qt_viewer._key_map_handler.keymap_providers[0] == layer_image

    # Add a layer and check it is keybindings become active
    layer_image_2 = viewer_model.add_image(data)
    assert viewer_model.layers.selection.active == layer_image_2
    assert len(qt_viewer._key_map_handler.keymap_providers) == 2
    assert qt_viewer._key_map_handler.keymap_providers[0] == layer_image_2

    # Change active layer and check it is keybindings become active
    viewer_model.layers.selection.active = layer_image
    assert viewer_model.layers.selection.active == layer_image
    assert len(qt_viewer._key_map_handler.keymap_providers) == 2
    assert qt_viewer._key_map_handler.keymap_providers[0] == layer_image


def test_process_mouse_event(
    qt_viewer: QtViewer, viewer_model: ViewerModel
) -> None:
    """Test that the correct properties are added to the
    MouseEvent by _process_mouse_events.
    """
    # make a mock mouse event
    new_pos = (25, 25)
    mouse_event = MouseEvent(
        type='mouse_press',
        pos=new_pos,
    )
    data = np.zeros((5, 20, 20, 20), dtype=int)
    data[1, 0:10, 0:10, 0:10] = 1

    labels = viewer_model.add_labels(
        data, scale=(1, 2, 1, 1), translate=(5, 5, 5)
    )

    @labels.mouse_drag_callbacks.append
    def on_click(layer, event):
        np.testing.assert_almost_equal(event.view_direction, [0, -1, 0, 0])
        np.testing.assert_array_equal(event.dims_displayed, [1, 2, 3])
        assert event.dims_point[0] == data.shape[0] // 2

        expected_position = qt_viewer.canvas._map_canvas2world(
            new_pos, qt_viewer.canvas.view
        )
        np.testing.assert_almost_equal(expected_position, list(event.position))

    viewer_model.dims.ndisplay = 3
    qt_viewer.canvas._process_mouse_event(mouse_press_callbacks, mouse_event)


def test_process_mouse_event_2d_layer_3d_viewer(
    qt_viewer: QtViewer, viewer_model: ViewerModel
) -> None:
    """Test that _process_mouse_events can handle 2d layers in 3D.

    This is a test for: https://github.com/napari/napari/issues/7299
    """

    # make a mock mouse event
    new_pos = (5, 5)
    mouse_event = MouseEvent(
        type='mouse_press',
        pos=new_pos,
    )
    data = np.zeros((20, 20))

    image = viewer_model.add_image(data)

    @image.mouse_drag_callbacks.append
    def on_click(layer, event):
        expected_position = qt_viewer.canvas._map_canvas2world(
            new_pos, qt_viewer.canvas.view
        )
        np.testing.assert_almost_equal(expected_position, list(event.position))

    assert viewer_model.dims.ndisplay == 2
    qt_viewer.canvas._process_mouse_event(mouse_press_callbacks, mouse_event)

    viewer_model.dims.ndisplay = 3
    qt_viewer.canvas._process_mouse_event(mouse_press_callbacks, mouse_event)


@pytest.mark.usefixtures(
    'qt_viewer'
)  # need qt_viewer to trigger the vispy code
def test_remove_points(viewer_model: ViewerModel) -> None:
    viewer_model.add_points([(1, 2), (2, 3)])
    del viewer_model.layers[0]
    viewer_model.add_points([(1, 2), (2, 3)])


@pytest.mark.usefixtures(
    'qt_viewer'
)  # need qt_viewer to trigger the vispy code
def test_remove_image(viewer_model: ViewerModel) -> None:
    rng = np.random.default_rng(0)
    viewer_model.add_image(rng.random((10, 10)))
    del viewer_model.layers[0]
    viewer_model.add_image(rng.random((10, 10)))


@pytest.mark.usefixtures(
    'qt_viewer'
)  # need qt_viewer to trigger the vispy code
def test_remove_labels(viewer_model: ViewerModel) -> None:
    rng = np.random.default_rng(0)
    viewer_model.add_labels(rng.integers(0, 10, size=(10, 10), dtype=np.int8))
    del viewer_model.layers[0]
    viewer_model.add_labels(rng.integers(0, 10, size=(10, 10), dtype=np.int8))


@pytest.mark.skip(
    reason='Broadcasting layers is broken by reordering dims, see #3882'
)
@pytest.mark.parametrize('multiscale', [False, True])
def test_mixed_2d_and_3d_layers(
    viewer_model: ViewerModel, qt_viewer: QtViewer, multiscale: bool
) -> None:
    """Test bug in setting corner_pixels from qt_viewer.on_draw"""
    img = np.ones((512, 256))
    # canvas size must be large enough that img fits in the canvas
    canvas_size = tuple(3 * s for s in img.shape)
    expected_corner_pixels = np.asarray([[0, 0], [s - 1 for s in img.shape]])

    vol = np.stack([img] * 8, axis=0)
    if multiscale:
        img = [img[::s, ::s] for s in (1, 2, 4)]
    viewer_model.add_image(img)
    img_multi_layer = viewer_model.layers[0]
    viewer_model.add_image(vol)

    viewer_model.dims.order = (0, 1, 2)
    qt_viewer.canvas.size = canvas_size
    qt_viewer.canvas.on_draw(None)
    np.testing.assert_array_equal(
        img_multi_layer.corner_pixels, expected_corner_pixels
    )

    viewer_model.dims.order = (2, 0, 1)
    qt_viewer.canvas.on_draw(None)
    np.testing.assert_array_equal(
        img_multi_layer.corner_pixels, expected_corner_pixels
    )

    viewer_model.dims.order = (1, 2, 0)
    qt_viewer.canvas.on_draw(None)
    np.testing.assert_array_equal(
        img_multi_layer.corner_pixels, expected_corner_pixels
    )


@pytest.mark.usefixtures(
    'qt_viewer'
)  # need qt_viewer to trigger the vispy code
def test_remove_add_image_3D(viewer_model: ViewerModel) -> None:
    """
    Test that adding, removing and readding an image layer in 3D does not cause issues
    due to the vispy node change. See https://github.com/napari/napari/pull/3670
    """
    viewer_model.dims.ndisplay = 3
    img = np.ones((10, 10, 10))

    layer = viewer_model.add_image(img)
    viewer_model.layers.remove(layer)
    viewer_model.layers.append(layer)


@skip_on_win_ci
@skip_local_popups
@pytest.mark.show_qt_viewer
def test_qt_viewer_multscale_image_out_of_view(viewer_model):
    """Test out-of-view multiscale image viewing fix.

    Just verifies that no RuntimeError is raised in this scenario.

    see: https://github.com/napari/napari/issues/3863.
    """
    # show=True required to test fix for OpenGL error
    viewer_model.dims.ndisplay = 2
    viewer_model.add_shapes(
        data=[
            np.array(
                [[1500, 4500], [4500, 4500], [4500, 1500], [1500, 1500]],
                dtype=float,
            )
        ],
        shape_type=['polygon'],
    )
    viewer_model.add_image([np.eye(1024), np.eye(512), np.eye(256)])


def test_insert_layer_ordering(
    viewer_model: ViewerModel, qt_viewer: QtViewer
) -> None:
    """make sure layer ordering is correct in vispy when inserting layers"""
    pl1 = Points()
    pl2 = Points()

    viewer_model.layers.append(pl1)
    viewer_model.layers.insert(0, pl2)

    pl1_vispy = qt_viewer.canvas.layer_to_visual[pl1].node
    pl2_vispy = qt_viewer.canvas.layer_to_visual[pl2].node
    assert pl1_vispy.order == 1
    assert pl2_vispy.order == 0


def test_create_non_empty_viewer_model(qtbot: QtBot) -> None:
    viewer_model = ViewerModel()
    viewer_model.add_points([(1, 2), (2, 3)])

    viewer = QtViewer(viewer=viewer_model)

    viewer.close()
    viewer.deleteLater()
    # try to del local reference for gc.
    del viewer_model
    del viewer
    qtbot.wait(50)
    gc.collect()


def _update_data(
    layer: Labels,
    label: int,
    qtbot: QtBot,
    qt_viewer: QtViewer,
    dtype: np.dtype = np.uint64,
) -> tuple[np.ndarray, np.ndarray]:
    """Change layer data and return color of label and middle pixel of screenshot."""
    layer.data = np.full((2, 2), label, dtype=dtype)
    layer.selected_label = label

    qtbot.wait(50)  # wait for .update() to be called on QtColorBox from Qt

    color_box_color = qt_viewer.controls.widgets[
        layer
    ]._label_control.colorbox.color
    screenshot = qt_viewer.screenshot(flash=False)
    shape = np.array(screenshot.shape[:2])
    middle_pixel = screenshot[tuple(shape // 2)]

    return color_box_color, middle_pixel


@pytest.fixture
def qt_viewer_with_controls(qt_viewer: QtViewer) -> QtViewer:
    qt_viewer.controls.show()
    return qt_viewer


@skip_local_popups
@skip_on_win_ci
@pytest.mark.parametrize(
    'use_selection', [True, False], ids=['selected', 'all']
)
@pytest.mark.parametrize('dtype', [np.int8, np.int16, np.int64])
@pytest.mark.show_qt_viewer
def test_label_colors_matching_widget_auto(
    qtbot: QtBot,
    qt_viewer_with_controls: QtViewer,
    use_selection: bool,
    dtype: np.dtype,
) -> None:
    """Make sure the rendered label colors match the QtColorBox widget."""

    rng = np.random.default_rng(0)
    data = np.ones((2, 2), dtype=dtype)
    layer = qt_viewer_with_controls.viewer.add_labels(data)
    layer.show_selected_label = use_selection
    layer.opacity = 1.0  # QtColorBox & single layer are blending differently
    n_c = len(layer.colormap)

    test_colors = np.concatenate(
        (
            np.arange(1, 10, dtype=dtype),
            [n_c - 1, n_c, n_c + 1],
            rng.integers(
                1, min(2**20, np.iinfo(dtype).max), size=20, dtype=dtype
            ),
            [-1, -2, -10],
        )
    )

    for label in test_colors:
        # Change color & selected color to the same label
        color_box_color, middle_pixel = _update_data(
            layer, label, qtbot, qt_viewer_with_controls, dtype
        )

        npt.assert_allclose(
            color_box_color, middle_pixel, atol=1, err_msg=f'label {label}'
        )
        # there is a difference of rounding between the QtColorBox and the screenshot


@skip_local_popups
@skip_on_win_ci
@pytest.mark.parametrize(
    'use_selection', [True, False], ids=['selected', 'all']
)
@pytest.mark.parametrize('dtype', [np.uint64, np.uint16, np.uint8, np.int16])
@pytest.mark.show_qt_viewer
def test_label_colors_matching_widget_direct(
    qtbot: QtBot,
    qt_viewer_with_controls: QtViewer,
    use_selection: bool,
    dtype: np.dtype,
):
    """Make sure the rendered label colors match the QtColorBox widget."""
    data = np.ones((2, 2), dtype=dtype)

    test_colors = (1, 2, 3, 8, 150, 50)
    color = {
        0: 'transparent',
        1: 'yellow',
        3: 'blue',
        8: 'red',
        150: 'green',
        None: 'white',
    }
    if np.iinfo(dtype).min < 0:
        color[-1] = 'pink'
        color[-2] = 'orange'
        test_colors = test_colors + (-1, -2, -10)

    colormap = DirectLabelColormap(color_dict=color)
    layer = qt_viewer_with_controls.viewer.add_labels(
        data, opacity=1, colormap=colormap
    )
    layer.show_selected_label = use_selection

    color_box_color, middle_pixel = _update_data(
        layer, 0, qtbot, qt_viewer_with_controls, dtype
    )
    assert np.allclose([0, 0, 0, 255], middle_pixel)

    for label in test_colors:
        # Change color & selected color to the same label
        color_box_color, middle_pixel = _update_data(
            layer, label, qtbot, qt_viewer_with_controls, dtype
        )
        npt.assert_almost_equal(
            color_box_color, middle_pixel, err_msg=f'{label=}'
        )
        npt.assert_almost_equal(
            color_box_color,
            colormap.color_dict.get(label, colormap.color_dict[None]) * 255,
            err_msg=f'{label=}',
        )


def test_axis_labels(viewer_model: ViewerModel, qt_viewer: QtViewer) -> None:
    viewer_model.dims.ndisplay = 3
    layer = viewer_model.add_image(np.zeros((2, 2, 2)), scale=(1, 2, 4))

    layer_visual = qt_viewer.layer_to_visual[layer]
    axes_visual = qt_viewer.canvas._overlay_to_visual[
        viewer_model._overlays['axes']
    ][0]

    layer_visual_size = vispy_image_scene_size(layer_visual)
    assert tuple(layer_visual_size) == (8, 4, 2)
    assert tuple(axes_visual.node.text.text) == ('2', '1', '0')


def _find_margin(data: np.ndarray, additional_margin: int) -> tuple[int, int]:
    """
    helper function to determine margins in test_thumbnail_labels
    """

    mid_x, mid_y = data.shape[0] // 2, data.shape[1] // 2
    x_margin = len(
        list(takewhile(lambda x: np.all(x == 0), data[:, mid_y, :3][::-1]))
    )
    y_margin = len(
        list(takewhile(lambda x: np.all(x == 0), data[mid_x, :, :3][::-1]))
    )
    return x_margin + additional_margin, y_margin + additional_margin


# @pytest.mark.xfail(reason="Fails on CI, but not locally")
@skip_local_popups
@pytest.mark.show_qt_viewer
@pytest.mark.parametrize('direct', [True, False], ids=['direct', 'auto'])
def test_thumbnail_labels(
    qtbot: QtBot, direct: bool, qt_viewer: QtViewer, tmp_path: Path
) -> None:
    # Add labels to empty viewer
    layer = qt_viewer.viewer.add_labels(
        np.array([[0, 1], [2, 3]]), opacity=1.0
    )
    if direct:
        layer.colormap = DirectLabelColormap(
            color_dict={
                0: 'red',
                1: 'green',
                2: 'blue',
                3: 'yellow',
                None: 'black',
            }
        )
    else:
        layer.colormap = label_colormap(49)
    qt_viewer.viewer.reset_view()
    qt_viewer.canvas.native.paintGL()
    QApplication.processEvents()
    qtbot.wait(50)

    canvas_screenshot_ = qt_viewer.screenshot(flash=False)

    import imageio

    imageio.imwrite(tmp_path / 'canvas_screenshot_.png', canvas_screenshot_)
    np.savez(tmp_path / 'canvas_screenshot_.npz', canvas_screenshot_)

    # cut off black border
    margin1, margin2 = _find_margin(canvas_screenshot_, 10)
    canvas_screenshot = canvas_screenshot_[margin1:-margin1, margin2:-margin2]
    assert canvas_screenshot.size > 0, (
        f'{canvas_screenshot_.shape}, {margin1=}, {margin2=}'
    )

    thumbnail = layer.thumbnail
    scaled_thumbnail = ndi.zoom(
        thumbnail,
        np.array(canvas_screenshot.shape) / np.array(thumbnail.shape),
        order=0,
        mode='nearest',
    )
    close = np.isclose(canvas_screenshot, scaled_thumbnail)
    problematic_pixels_count = np.sum(~close)
    assert problematic_pixels_count < 0.01 * canvas_screenshot.size


@pytest.mark.show_qt_viewer
@pytest.mark.parametrize('dtype', [np.int8, np.int16, np.int32])
def test_background_color(
    qtbot: QtBot, qt_viewer: QtViewer, dtype: np.dtype
) -> None:
    data = np.zeros((10, 10), dtype=dtype)
    data[5:] = 10
    layer = qt_viewer.viewer.add_labels(data, opacity=1)
    color = layer.colormap.map(10) * 255

    backgrounds = (0, 2, -2)

    for background in backgrounds:
        data[:5] = background
        layer.data = data
        layer.colormap = label_colormap(49, background_value=background)
        qtbot.wait(50)
        canvas_screenshot = qt_viewer.screenshot(flash=False)
        shape = np.array(canvas_screenshot.shape[:2])
        background_pixel = canvas_screenshot[tuple((shape * 0.25).astype(int))]
        color_pixel = canvas_screenshot[tuple((shape * 0.75).astype(int))]
        npt.assert_array_equal(
            background_pixel,
            [0, 0, 0, 255],
            err_msg=f'background {background}',
        )
        npt.assert_array_equal(
            color_pixel, color, err_msg=f'background {background}'
        )


@pytest.mark.show_qt_viewer
def test_rendering_interpolation(
    qtbot: QtBot, qt_viewer: QtViewer, viewer_model: ViewerModel
) -> None:
    data = np.zeros((20, 20, 20), dtype=np.uint8)
    data[1:-1, 1:-1, 1:-1] = 5
    layer = viewer_model.add_labels(data, opacity=1, rendering='translucent')
    layer.selected_label = 5
    viewer_model.dims.ndisplay = 3
    QApplication.processEvents()
    canvas_screenshot = qt_viewer.screenshot(flash=False)
    shape = np.array(canvas_screenshot.shape[:2])
    pixel = canvas_screenshot[tuple((shape * 0.5).astype(int))]
    color = layer.colormap.map(5) * 255
    npt.assert_array_equal(pixel, color)


@pytest.mark.slow
@pytest.mark.show_qt_viewer
@pytest.mark.parametrize('mode', ['direct', 'random'])
def test_selection_collision(
    qt_viewer: QtViewer,
    viewer_model: ViewerModel,
    mode: typing.Literal['direct', 'random'],
) -> None:
    data = np.zeros((10, 10), dtype=np.uint8)
    data[:5] = 10
    data[5:] = 10 + 49
    layer = viewer_model.add_labels(data, opacity=1)
    layer.selected_label = 10
    if mode == 'direct':
        layer.colormap = DirectLabelColormap(
            color_dict={10: 'red', 10 + 49: 'red', None: 'black'}
        )

    for dtype in NUMPY_INTEGER_TYPES:
        layer.data = data.astype(dtype)
        layer.show_selected_label = False
        QApplication.processEvents()
        canvas_screenshot = qt_viewer.screenshot(flash=False)
        shape = np.array(canvas_screenshot.shape[:2])
        pixel_10 = canvas_screenshot[tuple((shape * 0.25).astype(int))]
        pixel_59 = canvas_screenshot[tuple((shape * 0.75).astype(int))]
        npt.assert_array_equal(pixel_10, pixel_59, err_msg=f'{dtype}')
        assert not np.all(pixel_10 == [0, 0, 0, 255]), dtype

        layer.show_selected_label = True

        canvas_screenshot = qt_viewer.screenshot(flash=False)
        shape = np.array(canvas_screenshot.shape[:2])
        pixel_10_2 = canvas_screenshot[tuple((shape * 0.25).astype(int))]
        pixel_59_2 = canvas_screenshot[tuple((shape * 0.75).astype(int))]

        npt.assert_array_equal(pixel_59_2, [0, 0, 0, 255], err_msg=f'{dtype}')
        npt.assert_array_equal(pixel_10_2, pixel_10, err_msg=f'{dtype}')


@pytest.mark.show_qt_viewer
def test_all_supported_dtypes(
    qt_viewer: QtViewer, viewer_model: ViewerModel
) -> None:
    data = np.zeros((10, 10), dtype=np.uint8)
    layer_ = viewer_model.add_labels(data, opacity=1)

    for i, dtype in enumerate(NUMPY_INTEGER_TYPES, start=1):
        data = np.full((10, 10), i, dtype=dtype)
        layer_.data = data
        QApplication.processEvents()
        canvas_screenshot = qt_viewer.screenshot(flash=False)
        midd_pixel = canvas_screenshot[
            tuple(np.array(canvas_screenshot.shape[:2]) // 2)
        ]
        npt.assert_equal(
            midd_pixel, layer_.colormap.map(i) * 255, err_msg=f'{dtype=} {i=}'
        )

    layer_.colormap = DirectLabelColormap(
        color_dict={
            0: 'red',
            1: 'green',
            2: 'blue',
            3: 'yellow',
            4: 'magenta',
            5: 'cyan',
            6: 'white',
            7: 'pink',
            8: 'orange',
            9: 'purple',
            10: 'brown',
            11: 'gray',
            None: 'black',
        }
    )

    for i, dtype in enumerate(NUMPY_INTEGER_TYPES, start=1):
        data = np.full((10, 10), i, dtype=dtype)
        layer_.data = data
        QApplication.processEvents()
        canvas_screenshot = qt_viewer.screenshot(flash=False)
        midd_pixel = canvas_screenshot[
            tuple(np.array(canvas_screenshot.shape[:2]) // 2)
        ]
        npt.assert_equal(
            midd_pixel, layer_.colormap.map(i) * 255, err_msg=f'{dtype} {i}'
        )


@pytest.mark.slow
@pytest.mark.show_qt_viewer
def test_more_than_uint16_colors(
    qt_viewer: QtViewer, viewer_model: ViewerModel
) -> None:
    pytest.importorskip('numba')
    # this test is slow (10s locally)
    data = np.zeros((10, 10), dtype=np.uint32)
    colors = {
        i: (x, y, z, 1)
        for i, (x, y, z) in zip(
            range(256**2 + 20),
            product(np.linspace(0, 1, 256, endpoint=True), repeat=3),
            strict=False,
        )
    }
    colors[None] = (0, 0, 0, 1)
    layer = viewer_model.add_labels(
        data, opacity=1, colormap=DirectLabelColormap(color_dict=colors)
    )
    assert layer._slice.image.view.dtype == np.float32

    for i in [1, 1000, 100000]:
        data = np.full((10, 10), i, dtype=np.uint32)
        layer.data = data
        canvas_screenshot = qt_viewer.screenshot(flash=False)
        midd_pixel = canvas_screenshot[
            tuple(np.array(canvas_screenshot.shape[:2]) // 2)
        ]
        npt.assert_equal(
            midd_pixel, layer.colormap.map(i) * 255, err_msg=f'{i}'
        )


@skip_local_popups
@pytest.mark.show_qt_viewer
def test_scale_bar_colored(
    qt_viewer: QtViewer, viewer_model: ViewerModel, qtbot
) -> None:
    scale_bar = viewer_model.scale_bar

    # Add black image
    data = np.zeros((2, 2))
    viewer_model.add_image(data)

    # Check scale bar is not visible (all the canvas is black - `[0, 0, 0, 255]`)
    def check_all_black():
        screenshot = qt_viewer.screenshot(flash=False)
        assert np.all(screenshot == [0, 0, 0, 255], axis=-1).all()

    qtbot.waitUntil(check_all_black)

    # Check scale bar is visible (canvas has white `[1, 1, 1, 255]` in it)
    def check_white_scale_bar():
        screenshot = qt_viewer.screenshot(flash=False)
        assert not np.all(screenshot == [0, 0, 0, 255], axis=-1).all()
        assert np.all(screenshot == [255, 255, 255, 255], axis=-1).any()

    scale_bar.visible = True
    qtbot.waitUntil(check_white_scale_bar)

    # Check scale bar is colored (canvas has fuchsia `[1, 0, 1, 255]` and not white in it)
    def check_colored_scale_bar():
        screenshot = qt_viewer.screenshot(flash=False)
        assert not np.all(screenshot == [255, 255, 255, 255], axis=-1).any()
        assert np.all(screenshot == [255, 0, 255, 255], axis=-1).any()

    scale_bar.colored = True
    qtbot.waitUntil(check_colored_scale_bar)

    # Check scale bar is still visible but not colored (canvas has white again but not fuchsia in it)
    def check_only_white_scale_bar():
        screenshot = qt_viewer.screenshot(flash=False)
        assert np.all(screenshot == [255, 255, 255, 255], axis=-1).any()
        assert not np.all(screenshot == [255, 0, 255, 255], axis=-1).any()

    scale_bar.colored = False
    qtbot.waitUntil(check_only_white_scale_bar)


@skip_local_popups
@pytest.mark.show_qt_viewer
def test_scale_bar_ticks(
    qt_viewer: QtViewer, viewer_model: ViewerModel, qtbot
) -> None:
    scale_bar = viewer_model.scale_bar

    # Add black image
    data = np.zeros((2, 2))
    viewer_model.add_image(data)

    # Check scale bar is not visible (all the canvas is black - `[0, 0, 0, 255]`)
    def check_all_black():
        screenshot = qt_viewer.screenshot(flash=False)
        assert np.all(screenshot == [0, 0, 0, 255], axis=-1).all()

    qtbot.waitUntil(check_all_black)

    # Check scale bar is visible (canvas has white `[1, 1, 1, 255]` in it)
    def check_white_scale_bar():
        screenshot = qt_viewer.screenshot(flash=False)
        assert not np.all(screenshot == [0, 0, 0, 255], axis=-1).all()
        assert np.all(screenshot == [255, 255, 255, 255], axis=-1).any()

    scale_bar.visible = True
    qtbot.waitUntil(check_white_scale_bar)

    # Check scale bar has ticks active and take screenshot for later comparison
    assert scale_bar.ticks
    screenshot_with_ticks = qt_viewer.screenshot(flash=False)

    # Check scale bar without ticks (still white present but new screenshot differs from ticks one)
    def check_no_ticks_scale_bar():
        screenshot = qt_viewer.screenshot(flash=False)
        assert np.all(screenshot == [255, 255, 255, 255], axis=-1).any()
        npt.assert_raises(
            AssertionError,
            npt.assert_array_equal,
            screenshot,
            screenshot_with_ticks,
        )

    scale_bar.ticks = False
    qtbot.waitUntil(check_no_ticks_scale_bar)

    # Check scale bar again has ticks (still white present and new screenshot corresponds with ticks one)
    def check_ticks_scale_bar():
        screenshot = qt_viewer.screenshot(flash=False)
        assert np.all(screenshot == [255, 255, 255, 255], axis=-1).any()
        npt.assert_array_equal(screenshot, screenshot_with_ticks)

    scale_bar.ticks = True
    qtbot.waitUntil(check_ticks_scale_bar)


@skip_local_popups
@pytest.mark.usefixtures('qt_viewer')
def test_dask_cache():
    initial_dask_cache = get_settings().application.dask.cache

    # check that disabling dask cache setting calls related logic
    with mock.patch(
        'napari._qt.qt_viewer.resize_dask_cache'
    ) as mock_resize_dask_cache:
        get_settings().application.dask.enabled = False
    mock_resize_dask_cache.assert_called_once_with(
        int(int(False) * initial_dask_cache * 1e9)
    )

    # check that enabling dask cache setting calls related logic
    with mock.patch(
        'napari._qt.qt_viewer.resize_dask_cache'
    ) as mock_resize_dask_cache:
        get_settings().application.dask.enabled = True
    mock_resize_dask_cache.assert_called_once_with(
        int(int(True) * initial_dask_cache * 1e9)
    )


@pytest.mark.show_qt_viewer
def test_viewer_drag_to_zoom(
    qt_viewer: QtViewer, viewer_model: ViewerModel, qtbot: QtBot
) -> None:
    """Test drag to zoom mouse binding."""
    canvas = qt_viewer.canvas

    def zoom_callback(event):
        """Mock zoom callback to check zoom box visibility."""
        data_positions = event.value
        assert len(data_positions) == 2, (
            'Zoom event should release two positions'
        )

    viewer_model._zoom_box.events.zoom.connect(zoom_callback)

    # Add an image layer
    data = np.random.default_rng(0).random((10, 20))
    viewer_model.add_image(data)

    assert viewer_model._zoom_box.visible is False, (
        'Zoom box should be hidden initially'
    )
    qtbot.wait(10)
    # Simulate press to start zooming
    canvas._scene_canvas.events.mouse_press(
        pos=(0, 0), modifiers=('Alt',), button=0
    )
    qtbot.wait(10)
    assert viewer_model._zoom_box.visible is True, (
        'Zoom box should be visible after press'
    )

    # Simulate drag to zoom
    canvas._scene_canvas.events.mouse_move(
        pos=(100, 100),
        modifiers=('Alt',),
        button=0,
        press_event=MouseEvent(
            pos=(0, 0), modifiers=('Alt',), button=0, type='mouse_press'
        ),
    )
    qtbot.wait(10)
    assert viewer_model._zoom_box.visible is True, (
        'Zoom box should remain visible during drag'
    )
    assert viewer_model._zoom_box.position == ((0, 0), (100, 100)), (
        'Zoom box canvas positions should match the drag coordinates'
    )

    # Simulate release to finish zooming
    canvas._scene_canvas.events.mouse_release(
        pos=(100, 100), modifiers=('Alt',), button=0
    )
    qtbot.wait(10)
    assert viewer_model._zoom_box.visible is False, (
        'Zoom box should be hidden after release'
    )


@pytest.mark.show_qt_viewer
def test_viewer_drag_to_zoom_with_cancel(
    qt_viewer: QtViewer, viewer_model: ViewerModel, qtbot: QtBot
) -> None:
    """Test drag to zoom mouse binding."""
    canvas = qt_viewer.canvas

    def zoom_callback(event):
        """Mock zoom callback to check zoom box visibility."""
        data_positions = event.value
        assert len(data_positions) == 2, (
            'Zoom event should release two positions'
        )

    viewer_model._zoom_box.events.zoom.connect(zoom_callback)

    # Add an image layer
    data = np.random.default_rng(0).random((10, 20))
    viewer_model.add_image(data)

    assert viewer_model._zoom_box.visible is False, (
        'Zoom box should be hidden initially'
    )
    qtbot.wait(10)
    # Simulate press to start zooming
    canvas._scene_canvas.events.mouse_press(
        pos=(0, 0), modifiers=('Alt',), button=0
    )
    qtbot.wait(10)
    assert viewer_model._zoom_box.visible is True, (
        'Zoom box should be visible after press'
    )

    # Simulate drag to zoom BUT remove modifiers to cancel
    canvas._scene_canvas.events.mouse_move(
        pos=(100, 100),
        modifiers=(),
        button=0,
        press_event=MouseEvent(
            pos=(0, 0), modifiers=('Alt',), button=0, type='mouse_press'
        ),
    )
    qtbot.wait(10)
    assert viewer_model._zoom_box.visible is False, (
        'Zoom box should remain visible during drag'
    )
    assert viewer_model._zoom_box.position == ((0, 0), (0, 0)), (
        'Zoom box canvas positions should match the drag coordinates'
    )<|MERGE_RESOLUTION|>--- conflicted
+++ resolved
@@ -436,101 +436,6 @@
     assert np.allclose(output_data, expected_data)
 
 
-<<<<<<< HEAD
-def test_points_layer_display_correct_slice_on_scale(make_napari_viewer):
-    viewer = make_napari_viewer()
-    data = np.zeros((60, 60, 60))
-    viewer.add_image(data, scale=[0.29, 0.26, 0.26])
-    pts = viewer.add_points(name='test', size=1, ndim=3)
-    pts.add((8.7, 0, 0))
-    viewer.dims.set_point(0, 30 * 0.29)  # middle plane
-
-    request = pts._make_slice_request(viewer.dims)
-    response = request()
-    np.testing.assert_equal(response.indices, [0])
-
-
-@pytest.mark.slow
-@skip_on_win_ci
-def test_qt_viewer_clipboard_with_flash(make_napari_viewer, qtbot):
-    viewer = make_napari_viewer()
-    # make sure clipboard is empty
-    QGuiApplication.clipboard().clear()
-    clipboard_image = QGuiApplication.clipboard().image()
-    assert clipboard_image.isNull()
-
-    # capture screenshot
-    with pytest.warns(FutureWarning):
-        viewer.window.qt_viewer.clipboard(flash=True)
-
-    viewer.window.clipboard(flash=False, canvas_only=True)
-
-    clipboard_image = QGuiApplication.clipboard().image()
-    assert not clipboard_image.isNull()
-
-    # ensure the flash effect is applied
-    assert viewer.window._qt_viewer.graphicsEffect() is not None
-    assert hasattr(viewer.window._qt_viewer, '_flash_animation')
-    qtbot.wait(500)  # wait for the animation to finish
-    assert viewer.window._qt_viewer.graphicsEffect() is None
-    assert not hasattr(viewer.window._qt_viewer, '_flash_animation')
-
-    # clear clipboard and grab image from application view
-    QGuiApplication.clipboard().clear()
-    clipboard_image = QGuiApplication.clipboard().image()
-    assert clipboard_image.isNull()
-
-    # capture screenshot of the entire window
-    viewer.window.clipboard(flash=True)
-    clipboard_image = QGuiApplication.clipboard().image()
-    assert not clipboard_image.isNull()
-
-    # ensure the flash effect is applied
-    assert viewer.window._qt_window.graphicsEffect() is not None
-    assert hasattr(viewer.window._qt_window, '_flash_animation')
-    qtbot.wait(500)  # wait for the animation to finish
-    assert viewer.window._qt_window.graphicsEffect() is None
-    assert not hasattr(viewer.window._qt_window, '_flash_animation')
-
-
-@skip_on_win_ci
-def test_qt_viewer_clipboard_without_flash(make_napari_viewer):
-    viewer = make_napari_viewer()
-    # make sure clipboard is empty
-    QGuiApplication.clipboard().clear()
-    clipboard_image = QGuiApplication.clipboard().image()
-    assert clipboard_image.isNull()
-
-    # capture screenshot
-    with pytest.warns(FutureWarning):
-        viewer.window.qt_viewer.clipboard(flash=False)
-
-    viewer.window.clipboard(flash=False, canvas_only=True)
-
-    clipboard_image = QGuiApplication.clipboard().image()
-    assert not clipboard_image.isNull()
-
-    # ensure the flash effect is not applied
-    assert viewer.window._qt_viewer.graphicsEffect() is None
-    assert not hasattr(viewer.window._qt_viewer, '_flash_animation')
-
-    # clear clipboard and grab image from application view
-    QGuiApplication.clipboard().clear()
-    clipboard_image = QGuiApplication.clipboard().image()
-    assert clipboard_image.isNull()
-
-    # capture screenshot of the entire window
-    viewer.window.clipboard(flash=False)
-    clipboard_image = QGuiApplication.clipboard().image()
-    assert not clipboard_image.isNull()
-
-    # ensure the flash effect is not applied
-    assert viewer.window._qt_window.graphicsEffect() is None
-    assert not hasattr(viewer.window._qt_window, '_flash_animation')
-
-
-=======
->>>>>>> d629b4b5
 @pytest.mark.key_bindings
 def test_active_keybindings(
     qt_viewer: QtViewer, viewer_model: ViewerModel
