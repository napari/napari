--- conflicted
+++ resolved
@@ -83,13 +83,7 @@
     )
 
     # register menubar submenus
-    app.menus.append_menu_items(
-<<<<<<< HEAD
-        chain(FILE_SUBMENUS, DEBUG_SUBMENUS, LAYERS_SUBMENUS)
-=======
-        chain(VIEW_SUBMENUS, DEBUG_SUBMENUS, LAYERS_SUBMENUS)
->>>>>>> 5721d4d8
-    )
+    app.menus.append_menu_items(chain(DEBUG_SUBMENUS, LAYERS_SUBMENUS))
 
 
 def add_dummy_actions(context: Context) -> None:
