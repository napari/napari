from __future__ import annotations

import re
import signal
import socket
import weakref
from collections.abc import Callable, Iterable, Sequence
from contextlib import contextmanager, suppress
from enum import auto
from functools import partial
from typing import TYPE_CHECKING, Literal

import numpy as np
import qtpy
from qtpy.QtCore import (
    QByteArray,
    QCoreApplication,
    QObject,
    QPropertyAnimation,
    QSocketNotifier,
    Qt,
    QThread,
)
from qtpy.QtGui import QColor, QCursor, QDrag, QImage, QPainter, QPixmap
from qtpy.QtWidgets import (
    QColorDialog,
    QGraphicsColorizeEffect,
    QGraphicsOpacityEffect,
    QHBoxLayout,
    QListWidget,
    QVBoxLayout,
    QWidget,
)

from napari.utils.colormaps.standardize_color import transform_color
from napari.utils.events.custom_types import Array
from napari.utils.misc import StringEnum, is_sequence
from napari.utils.translations import trans

QBYTE_FLAG = '!QBYTE_'
RICH_TEXT_PATTERN = re.compile('<[^\n]+>')

if TYPE_CHECKING:
    from magicgui.widgets import Widget


class ColorMode(StringEnum):
    """Enum fo selecting the color mode to return the color in.

    ColorMode.HEX
        Returns color as hex string.
    ColorMode.LOOP
        Returns color as a numpy array.
    ColorMode.QCOLOR
        Returns color as a QColor object
    """

    HEX = auto()
    ARRAY = auto()
    QCOLOR = auto()


def is_qbyte(string: str) -> bool:
    """Check if a string is a QByteArray string.

    Parameters
    ----------
    string : bool
        State string.
    """
    return isinstance(string, str) and string.startswith(QBYTE_FLAG)


def qbytearray_to_str(qbyte: QByteArray) -> str:
    """Convert a window state to a string.

    Used for restoring the state of the main window.

    Parameters
    ----------
    qbyte : QByteArray
        State array.
    """
    return QBYTE_FLAG + qbyte.toBase64().data().decode()


def str_to_qbytearray(string: str) -> QByteArray:
    """Convert a string to a QbyteArray.

    Used for restoring the state of the main window.

    Parameters
    ----------
    string : str
        State string.
    """
    if len(string) < len(QBYTE_FLAG) or not is_qbyte(string):
        raise ValueError(
            trans._(
                "Invalid QByte string. QByte strings start with '{QBYTE_FLAG}'",
                QBYTE_FLAG=QBYTE_FLAG,
            )
        )

    return QByteArray.fromBase64(string[len(QBYTE_FLAG) :].encode())


def QImg2array(
    img,
) -> np.ndarray[tuple[int, int, Literal[4]], np.dtype[np.uint8]]:
    """Convert QImage to an array.

    Parameters
    ----------
    img : qtpy.QtGui.QImage
        QImage to be converted.

    Returns
    -------
    arr : array
        Numpy array of type ubyte and shape (h, w, 4). Index [0, 0] is the
        upper-left corner of the rendered region.
    """
    # Fix when  image is provided in wrong format (ex. test on Azure pipelines)
    if img.format() != QImage.Format_ARGB32:
        img = img.convertToFormat(QImage.Format_ARGB32)
    b = img.constBits()
    h, w, c = img.height(), img.width(), 4

    # As vispy doesn't use qtpy we need to reconcile the differences
    # between the `QImage` API for `PySide2` and `PyQt5` on how to convert
    # a QImage to a numpy array.
    if qtpy.API_NAME.startswith('PySide'):
        arr = np.array(b).reshape(h, w, c)
    else:
        b.setsize(h * w * c)
        arr = np.frombuffer(b, np.uint8).reshape(h, w, c)

    # Format of QImage is ARGB32_Premultiplied, but color channels are
    # reversed.
    arr = arr[:, :, [2, 1, 0, 3]]
    return arr


@contextmanager
def qt_signals_blocked(obj):
    """Context manager to temporarily block signals from `obj`"""
    previous = obj.blockSignals(True)
    try:
        yield
    finally:
        obj.blockSignals(previous)


@contextmanager
def event_hook_removed():
    """Context manager to temporarily remove the PyQt5 input hook"""
    from qtpy import QtCore

    if hasattr(QtCore, 'pyqtRemoveInputHook'):
        QtCore.pyqtRemoveInputHook()
    try:
        yield
    finally:
        if hasattr(QtCore, 'pyqtRestoreInputHook'):
            QtCore.pyqtRestoreInputHook()


def set_widgets_enabled_with_opacity(
    parent: QWidget, widgets: Iterable[QWidget], enabled: bool
):
    """Set enabled state on some widgets. If not enabled, decrease opacity."""
    for widget in widgets:
        op = QGraphicsOpacityEffect(parent)
        op.setOpacity(0.5)
        # Only enable opacity effect when needed. That prevents layout changes
        # when setting the color effect for the whole window with the flash
        # animation option.
        # See https://github.com/napari/napari/issues/6147
        op.setEnabled(not enabled)
        widget.setEnabled(enabled)
        widget.setGraphicsEffect(op)


def drag_with_pixmap(list_widget: QListWidget) -> QDrag:
    """Create a QDrag object with a pixmap of the currently select list item.

    This method is useful when you have a QListWidget that displays custom
    widgets for each QListWidgetItem instance in the list (usually by calling
    ``QListWidget.setItemWidget(item, widget)``).  When used in a
    ``QListWidget.startDrag`` method, this function creates a QDrag object that
    shows an image of the item being dragged (rather than an empty rectangle).

    Parameters
    ----------
    list_widget : QListWidget
        The QListWidget for which to create a QDrag object.

    Returns
    -------
    QDrag
        A QDrag instance with a pixmap of the currently selected item.

    Examples
    --------
    >>> class QListWidget:
    ...     def startDrag(self, supportedActions):
    ...         drag = drag_with_pixmap(self)
    ...         drag.exec_(supportedActions, Qt.MoveAction)

    """
    drag = QDrag(list_widget)
    drag.setMimeData(list_widget.mimeData(list_widget.selectedItems()))
    size = list_widget.viewport().visibleRegion().boundingRect().size()
    pixmap = QPixmap(size)
    pixmap.fill(Qt.GlobalColor.transparent)
    painter = QPainter(pixmap)
    for index in list_widget.selectedIndexes():
        rect = list_widget.visualRect(index)
        painter.drawPixmap(rect, list_widget.viewport().grab(rect))
    painter.end()
    drag.setPixmap(pixmap)
    drag.setHotSpot(list_widget.viewport().mapFromGlobal(QCursor.pos()))
    return drag


def combine_widgets(
    widgets: QWidget | Widget | Sequence[QWidget | Widget],
    vertical: bool = False,
) -> QWidget:
    """Combine a list of widgets into a single QWidget with Layout.

    Parameters
    ----------
    widgets : QWidget or sequence of QWidget
        A widget or a list of widgets to combine.
    vertical : bool, optional
        Whether the layout should be QVBoxLayout or not, by default
        QHBoxLayout is used

    Returns
    -------
    QWidget
        If ``widgets`` is a sequence, returns combined QWidget with `.layout`
        property, otherwise returns the original widget.

    Raises
    ------
    TypeError
        If ``widgets`` is neither a ``QWidget`` or a sequence of ``QWidgets``.
    """
    if isinstance(getattr(widgets, 'native', None), QWidget):
        # compatibility with magicgui v0.2.0 which no longer uses QWidgets
        # directly. Like vispy, the backend widget is at widget.native
        return widgets.native  # type: ignore
    if isinstance(widgets, QWidget):
        return widgets
    if is_sequence(widgets):
        # the same as above, compatibility with magicgui v0.2.0
        widgets = [
            i.native if isinstance(getattr(i, 'native', None), QWidget) else i
            for i in widgets
        ]
        if all(isinstance(i, QWidget) for i in widgets):
            container = QWidget()
            container.setLayout(QVBoxLayout() if vertical else QHBoxLayout())
            for widget in widgets:
                container.layout().addWidget(widget)
            return container
    raise TypeError(
        trans._(
            '"widgets" must be a QWidget, a magicgui Widget or a sequence of '
            'such types'
        )
    )


def add_flash_animation(
    widget: QWidget, duration: int = 300, color: Array = (0.5, 0.5, 0.5, 0.5)
):
    """Add flash animation to widget to highlight certain action (e.g. taking a screenshot).

    Parameters
    ----------
    widget : QWidget
        Any Qt widget.
    duration : int
        Duration of the flash animation.
    color : Array
        Color of the flash animation. By default, we use light gray.
    """
    color = transform_color(color)[0]
    color = (255 * color).astype('int')

    effect = QGraphicsColorizeEffect(widget)
    widget.setGraphicsEffect(effect)

    widget._flash_animation = QPropertyAnimation(effect, b'color')
    widget._flash_animation.setStartValue(QColor(0, 0, 0, 0))
    widget._flash_animation.setEndValue(QColor(0, 0, 0, 0))
    widget._flash_animation.setLoopCount(1)

    # let's make sure to remove the animation from the widget because
    # if we don't, the widget will actually be black and white.
    widget._flash_animation.finished.connect(
        partial(remove_flash_animation, weakref.ref(widget))
    )

    widget._flash_animation.start()

    # now  set an actual time for the flashing and an intermediate color
    widget._flash_animation.setDuration(duration)
    widget._flash_animation.setKeyValueAt(0.1, QColor(*color))


def remove_flash_animation(widget_ref: weakref.ref[QWidget]):
    """Remove flash animation from widget.

    Parameters
    ----------
    widget_ref : QWidget
        Any Qt widget.
    """
    if widget_ref() is None:
        return
    widget = widget_ref()
    with suppress(RuntimeError):
        widget.setGraphicsEffect(None)
        widget._flash_animation.deleteLater()
        del widget._flash_animation


@contextmanager
def _maybe_allow_interrupt(qapp):
    """
    This manager allows to terminate a plot by sending a SIGINT. It is
    necessary because the running Qt backend prevents Python interpreter to
    run and process signals (i.e., to raise KeyboardInterrupt exception). To
    solve this one needs to somehow wake up the interpreter and make it close
    the plot window. We do this by using the signal.set_wakeup_fd() function
    which organizes a write of the signal number into a socketpair connected
    to the QSocketNotifier (since it is part of the Qt backend, it can react
    to that write event). Afterwards, the Qt handler empties the socketpair
    by a recv() command to re-arm it (we need this if a signal different from
    SIGINT was caught by set_wakeup_fd() and we shall continue waiting). If
    the SIGINT was caught indeed, after exiting the on_signal() function the
    interpreter reacts to the SIGINT according to the handle() function which
    had been set up by a signal.signal() call: it causes the qt_object to
    exit by calling its quit() method. Finally, we call the old SIGINT
    handler with the same arguments that were given to our custom handle()
    handler.
    We do this only if the old handler for SIGINT was not None, which means
    that a non-python handler was installed, i.e. in Julia, and not SIG_IGN
    which means we should ignore the interrupts.

    code from https://github.com/matplotlib/matplotlib/pull/13306
    """
    old_sigint_handler = signal.getsignal(signal.SIGINT)
    handler_args: Sequence | None = None
    if old_sigint_handler in (None, signal.SIG_IGN, signal.SIG_DFL):
        yield
        return

    wsock, rsock = socket.socketpair()
    wsock.setblocking(False)
    old_wakeup_fd = signal.set_wakeup_fd(wsock.fileno())
    sn = QSocketNotifier(rsock.fileno(), QSocketNotifier.Type.Read)

    # Clear the socket to re-arm the notifier.
    sn.activated.connect(lambda *args: rsock.recv(1))

    def handle(*args):
        nonlocal handler_args
        handler_args = args
        from napari._qt.qt_main_window import _QtMainWindow

        for instance in _QtMainWindow._instances:
            if instance.status_thread.isRunning():
                instance.status_thread.close_terminate()
                instance.status_thread.wait()

        qapp.exit()

    signal.signal(signal.SIGINT, handle)
    try:
        yield
    finally:
        wsock.close()
        rsock.close()
        sn.setEnabled(False)
        signal.set_wakeup_fd(old_wakeup_fd)
        signal.signal(signal.SIGINT, old_sigint_handler)
        if handler_args is not None:
            old_sigint_handler(*handler_args)


def qt_might_be_rich_text(text) -> bool:
    """
    Check if a text might be rich text in a cross-binding compatible way.
    """
    if qtpy.PYSIDE2:
        from qtpy.QtGui import Qt as Qt_
    else:
        from qtpy.QtCore import Qt as Qt_

    try:
        return Qt_.mightBeRichText(text)
    except AttributeError:
        return bool(RICH_TEXT_PATTERN.search(text))


def in_qt_main_thread() -> bool:
    """
    Check if we are in the thread in which QApplication object was created.

    Returns
    -------
    thread_flag : bool
        True if we are in the main thread, False otherwise.
    """
    return QCoreApplication.instance().thread() == QThread.currentThread()


def get_color(
    color: str | np.ndarray | QColor | None = None,
    mode: ColorMode | Literal['hex', 'qcolor', 'array'] = ColorMode.HEX,
) -> np.ndarray | None:
    """
    Helper function to get a color from q QColorDialog.

    Parameters
    ----------
    color : str | np.ndarray | QColor | None
        Initial color to display in the dialog. Color will be automatically converted to QColor.
    mode : ColorMode
        Mode to return the color in (hex, array, QColor).

    Returns
    -------
    new_color : str | np.ndarray | QColor
        New color in the desired format.
    """

    if isinstance(color, str):
        color = QColor(color)
    elif isinstance(color, np.ndarray):
        color = QColor(*color.astype(int))

    dlg = QColorDialog(color)
    new_color: str | np.ndarray | QColor | None = None
    if dlg.exec_():
        new_color = dlg.currentColor()
        if mode == ColorMode.HEX:
            new_color = new_color.name()
        elif mode == ColorMode.ARRAY:
            new_color = (
                np.asarray(
                    [new_color.red(), new_color.green(), new_color.blue()]
                )
                / 255
            )
    return new_color


<<<<<<< HEAD
def attr_to_settr(obj, name: str, q_object: QObject, setter: str) -> Callable:
    qt_ref = weakref.ref(q_object)
    obj_ref = weakref.ref(obj)

    def callback(event):
        obj_ = obj_ref()
        if obj_ is None:
            return

        q_obj = qt_ref()
        if q_obj is None:
            getattr(obj.events, name).disconnect(callback)
            return
        with qt_signals_blocked(q_obj):
            getattr(q_obj, setter)(getattr(obj, name))

    getattr(obj.events, name).connect(callback)

    return callback
=======
def checked_to_bool(value: Qt.CheckState) -> bool:
    return Qt.CheckState(value) == Qt.CheckState.Checked
>>>>>>> 95b1fecb
<|MERGE_RESOLUTION|>--- conflicted
+++ resolved
@@ -462,7 +462,6 @@
     return new_color
 
 
-<<<<<<< HEAD
 def attr_to_settr(obj, name: str, q_object: QObject, setter: str) -> Callable:
     qt_ref = weakref.ref(q_object)
     obj_ref = weakref.ref(obj)
@@ -482,7 +481,7 @@
     getattr(obj.events, name).connect(callback)
 
     return callback
-=======
+
+
 def checked_to_bool(value: Qt.CheckState) -> bool:
-    return Qt.CheckState(value) == Qt.CheckState.Checked
->>>>>>> 95b1fecb
+    return Qt.CheckState(value) == Qt.CheckState.Checked