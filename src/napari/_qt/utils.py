from __future__ import annotations

import re
import signal
import socket
import weakref
from collections.abc import Iterable, Sequence
from contextlib import contextmanager
from enum import auto
from functools import partial
<<<<<<< HEAD
from typing import Literal
=======
from typing import TYPE_CHECKING
>>>>>>> 3365795b

import numpy as np
import qtpy
from qtpy.QtCore import (
    QByteArray,
    QCoreApplication,
    QPropertyAnimation,
    QSocketNotifier,
    Qt,
    QThread,
)
from qtpy.QtGui import QColor, QCursor, QDrag, QImage, QPainter, QPixmap
from qtpy.QtWidgets import (
    QColorDialog,
    QGraphicsColorizeEffect,
    QGraphicsOpacityEffect,
    QHBoxLayout,
    QListWidget,
    QVBoxLayout,
    QWidget,
)

from napari.utils.colormaps.standardize_color import transform_color
from napari.utils.events.custom_types import Array
from napari.utils.misc import StringEnum, is_sequence
from napari.utils.translations import trans

QBYTE_FLAG = '!QBYTE_'
RICH_TEXT_PATTERN = re.compile('<[^\n]+>')

if TYPE_CHECKING:
    from magicgui.widgets import Widget


class ColorMode(StringEnum):
    """Enum fo selecting the color mode to return the color in.

    ColorMode.HEX
        Returns color as hex string.
    ColorMode.LOOP
        Returns color as a numpy array.
    ColorMode.QCOLOR
        Returns color as a QColor object
    """

    HEX = auto()
    ARRAY = auto()
    QCOLOR = auto()


def is_qbyte(string: str) -> bool:
    """Check if a string is a QByteArray string.

    Parameters
    ----------
    string : bool
        State string.
    """
    return isinstance(string, str) and string.startswith(QBYTE_FLAG)


def qbytearray_to_str(qbyte: QByteArray) -> str:
    """Convert a window state to a string.

    Used for restoring the state of the main window.

    Parameters
    ----------
    qbyte : QByteArray
        State array.
    """
    return QBYTE_FLAG + qbyte.toBase64().data().decode()


def str_to_qbytearray(string: str) -> QByteArray:
    """Convert a string to a QbyteArray.

    Used for restoring the state of the main window.

    Parameters
    ----------
    string : str
        State string.
    """
    if len(string) < len(QBYTE_FLAG) or not is_qbyte(string):
        raise ValueError(
            trans._(
                "Invalid QByte string. QByte strings start with '{QBYTE_FLAG}'",
                QBYTE_FLAG=QBYTE_FLAG,
            )
        )

    return QByteArray.fromBase64(string[len(QBYTE_FLAG) :].encode())


def QImg2array(
    img,
) -> np.ndarray[tuple[int, int, Literal[4]], np.dtype[np.uint8]]:
    """Convert QImage to an array.

    Parameters
    ----------
    img : qtpy.QtGui.QImage
        QImage to be converted.

    Returns
    -------
    arr : array
        Numpy array of type ubyte and shape (h, w, 4). Index [0, 0] is the
        upper-left corner of the rendered region.
    """
    # Fix when  image is provided in wrong format (ex. test on Azure pipelines)
    if img.format() != QImage.Format_ARGB32:
        img = img.convertToFormat(QImage.Format_ARGB32)
    b = img.constBits()
    h, w, c = img.height(), img.width(), 4

    # As vispy doesn't use qtpy we need to reconcile the differences
    # between the `QImage` API for `PySide2` and `PyQt5` on how to convert
    # a QImage to a numpy array.
    if qtpy.API_NAME.startswith('PySide'):
        arr = np.array(b).reshape(h, w, c)
    else:
        b.setsize(h * w * c)
        arr = np.frombuffer(b, np.uint8).reshape(h, w, c)

    # Format of QImage is ARGB32_Premultiplied, but color channels are
    # reversed.
    arr = arr[:, :, [2, 1, 0, 3]]
    return arr


@contextmanager
def qt_signals_blocked(obj):
    """Context manager to temporarily block signals from `obj`"""
    previous = obj.blockSignals(True)
    try:
        yield
    finally:
        obj.blockSignals(previous)


@contextmanager
def event_hook_removed():
    """Context manager to temporarily remove the PyQt5 input hook"""
    from qtpy import QtCore

    if hasattr(QtCore, 'pyqtRemoveInputHook'):
        QtCore.pyqtRemoveInputHook()
    try:
        yield
    finally:
        if hasattr(QtCore, 'pyqtRestoreInputHook'):
            QtCore.pyqtRestoreInputHook()


def set_widgets_enabled_with_opacity(
    parent: QWidget, widgets: Iterable[QWidget], enabled: bool
):
    """Set enabled state on some widgets. If not enabled, decrease opacity."""
    for widget in widgets:
        op = QGraphicsOpacityEffect(parent)
        op.setOpacity(0.5)
        # Only enable opacity effect when needed. That prevents layout changes
        # when setting the color effect for the whole window with the flash
        # animation option.
        # See https://github.com/napari/napari/issues/6147
        op.setEnabled(not enabled)
        widget.setEnabled(enabled)
        widget.setGraphicsEffect(op)


def drag_with_pixmap(list_widget: QListWidget) -> QDrag:
    """Create a QDrag object with a pixmap of the currently select list item.

    This method is useful when you have a QListWidget that displays custom
    widgets for each QListWidgetItem instance in the list (usually by calling
    ``QListWidget.setItemWidget(item, widget)``).  When used in a
    ``QListWidget.startDrag`` method, this function creates a QDrag object that
    shows an image of the item being dragged (rather than an empty rectangle).

    Parameters
    ----------
    list_widget : QListWidget
        The QListWidget for which to create a QDrag object.

    Returns
    -------
    QDrag
        A QDrag instance with a pixmap of the currently selected item.

    Examples
    --------
    >>> class QListWidget:
    ...     def startDrag(self, supportedActions):
    ...         drag = drag_with_pixmap(self)
    ...         drag.exec_(supportedActions, Qt.MoveAction)

    """
    drag = QDrag(list_widget)
    drag.setMimeData(list_widget.mimeData(list_widget.selectedItems()))
    size = list_widget.viewport().visibleRegion().boundingRect().size()
    pixmap = QPixmap(size)
    pixmap.fill(Qt.GlobalColor.transparent)
    painter = QPainter(pixmap)
    for index in list_widget.selectedIndexes():
        rect = list_widget.visualRect(index)
        painter.drawPixmap(rect, list_widget.viewport().grab(rect))
    painter.end()
    drag.setPixmap(pixmap)
    drag.setHotSpot(list_widget.viewport().mapFromGlobal(QCursor.pos()))
    return drag


def combine_widgets(
    widgets: QWidget | Widget | Sequence[QWidget | Widget],
    vertical: bool = False,
) -> QWidget:
    """Combine a list of widgets into a single QWidget with Layout.

    Parameters
    ----------
    widgets : QWidget or sequence of QWidget
        A widget or a list of widgets to combine.
    vertical : bool, optional
        Whether the layout should be QVBoxLayout or not, by default
        QHBoxLayout is used

    Returns
    -------
    QWidget
        If ``widgets`` is a sequence, returns combined QWidget with `.layout`
        property, otherwise returns the original widget.

    Raises
    ------
    TypeError
        If ``widgets`` is neither a ``QWidget`` or a sequence of ``QWidgets``.
    """
    if isinstance(getattr(widgets, 'native', None), QWidget):
        # compatibility with magicgui v0.2.0 which no longer uses QWidgets
        # directly. Like vispy, the backend widget is at widget.native
        return widgets.native  # type: ignore
    if isinstance(widgets, QWidget):
        return widgets
    if is_sequence(widgets):
        # the same as above, compatibility with magicgui v0.2.0
        widgets = [
            i.native if isinstance(getattr(i, 'native', None), QWidget) else i
            for i in widgets
        ]
        if all(isinstance(i, QWidget) for i in widgets):
            container = QWidget()
            container.setLayout(QVBoxLayout() if vertical else QHBoxLayout())
            for widget in widgets:
                container.layout().addWidget(widget)
            return container
    raise TypeError(
        trans._(
            '"widgets" must be a QWidget, a magicgui Widget or a sequence of '
            'such types'
        )
    )


def add_flash_animation(
    widget: QWidget, duration: int = 300, color: Array = (0.5, 0.5, 0.5, 0.5)
):
    """Add flash animation to widget to highlight certain action (e.g. taking a screenshot).

    Parameters
    ----------
    widget : QWidget
        Any Qt widget.
    duration : int
        Duration of the flash animation.
    color : Array
        Color of the flash animation. By default, we use light gray.
    """
    color = transform_color(color)[0]
    color = (255 * color).astype('int')

    effect = QGraphicsColorizeEffect(widget)
    widget.setGraphicsEffect(effect)

    widget._flash_animation = QPropertyAnimation(effect, b'color')
    widget._flash_animation.setStartValue(QColor(0, 0, 0, 0))
    widget._flash_animation.setEndValue(QColor(0, 0, 0, 0))
    widget._flash_animation.setLoopCount(1)

    # let's make sure to remove the animation from the widget because
    # if we don't, the widget will actually be black and white.
    widget._flash_animation.finished.connect(
        partial(remove_flash_animation, weakref.ref(widget))
    )

    widget._flash_animation.start()

    # now  set an actual time for the flashing and an intermediate color
    widget._flash_animation.setDuration(duration)
    widget._flash_animation.setKeyValueAt(0.1, QColor(*color))


def remove_flash_animation(widget_ref: weakref.ref[QWidget]):
    """Remove flash animation from widget.

    Parameters
    ----------
    widget_ref : QWidget
        Any Qt widget.
    """
    if widget_ref() is None:
        return
    widget = widget_ref()
    try:
        widget.setGraphicsEffect(None)
        widget._flash_animation.deleteLater()
        del widget._flash_animation
    except RuntimeError:
        # RuntimeError: wrapped C/C++ object of type QtWidgetOverlay deleted
        pass


@contextmanager
def _maybe_allow_interrupt(qapp):
    """
    This manager allows to terminate a plot by sending a SIGINT. It is
    necessary because the running Qt backend prevents Python interpreter to
    run and process signals (i.e., to raise KeyboardInterrupt exception). To
    solve this one needs to somehow wake up the interpreter and make it close
    the plot window. We do this by using the signal.set_wakeup_fd() function
    which organizes a write of the signal number into a socketpair connected
    to the QSocketNotifier (since it is part of the Qt backend, it can react
    to that write event). Afterwards, the Qt handler empties the socketpair
    by a recv() command to re-arm it (we need this if a signal different from
    SIGINT was caught by set_wakeup_fd() and we shall continue waiting). If
    the SIGINT was caught indeed, after exiting the on_signal() function the
    interpreter reacts to the SIGINT according to the handle() function which
    had been set up by a signal.signal() call: it causes the qt_object to
    exit by calling its quit() method. Finally, we call the old SIGINT
    handler with the same arguments that were given to our custom handle()
    handler.
    We do this only if the old handler for SIGINT was not None, which means
    that a non-python handler was installed, i.e. in Julia, and not SIG_IGN
    which means we should ignore the interrupts.

    code from https://github.com/matplotlib/matplotlib/pull/13306
    """
    old_sigint_handler = signal.getsignal(signal.SIGINT)
    handler_args: Sequence | None = None
    if old_sigint_handler in (None, signal.SIG_IGN, signal.SIG_DFL):
        yield
        return

    wsock, rsock = socket.socketpair()
    wsock.setblocking(False)
    old_wakeup_fd = signal.set_wakeup_fd(wsock.fileno())
    sn = QSocketNotifier(rsock.fileno(), QSocketNotifier.Type.Read)

    # Clear the socket to re-arm the notifier.
    sn.activated.connect(lambda *args: rsock.recv(1))

    def handle(*args):
        nonlocal handler_args
        handler_args = args
        from napari._qt.qt_main_window import _QtMainWindow

        for instance in _QtMainWindow._instances:
            if instance.status_thread.isRunning():
                instance.status_thread.close_terminate()
                instance.status_thread.wait()

        qapp.exit()

    signal.signal(signal.SIGINT, handle)
    try:
        yield
    finally:
        wsock.close()
        rsock.close()
        sn.setEnabled(False)
        signal.set_wakeup_fd(old_wakeup_fd)
        signal.signal(signal.SIGINT, old_sigint_handler)
        if handler_args is not None:
            old_sigint_handler(*handler_args)


def qt_might_be_rich_text(text) -> bool:
    """
    Check if a text might be rich text in a cross-binding compatible way.
    """
    if qtpy.PYSIDE2:
        from qtpy.QtGui import Qt as Qt_
    else:
        from qtpy.QtCore import Qt as Qt_

    try:
        return Qt_.mightBeRichText(text)
    except AttributeError:
        return bool(RICH_TEXT_PATTERN.search(text))


def in_qt_main_thread() -> bool:
    """
    Check if we are in the thread in which QApplication object was created.

    Returns
    -------
    thread_flag : bool
        True if we are in the main thread, False otherwise.
    """
    return QCoreApplication.instance().thread() == QThread.currentThread()


def get_color(
    color: str | np.ndarray | QColor | None = None,
    mode: ColorMode = ColorMode.HEX,
) -> np.ndarray | None:
    """
    Helper function to get a color from q QColorDialog.

    Parameters
    ----------
    color : str | np.ndarray | QColor | None
        Initial color to display in the dialog. Color will be automatically converted to QColor.
    mode : ColorMode
        Mode to return the color in (hex, array, QColor).

    Returns
    -------
    new_color : str | np.ndarray | QColor
        New color in the desired format.
    """

    if isinstance(color, str):
        color = QColor(color)
    elif isinstance(color, np.ndarray):
        color = QColor(*color.astype(int))

    dlg = QColorDialog(color)
    new_color: str | np.ndarray | QColor | None = None
    if dlg.exec_():
        new_color = dlg.currentColor()
        if mode == ColorMode.HEX:
            new_color = new_color.name()
        elif mode == ColorMode.ARRAY:
            new_color = (
                np.asarray(
                    [new_color.red(), new_color.green(), new_color.blue()]
                )
                / 255
            )
    return new_color<|MERGE_RESOLUTION|>--- conflicted
+++ resolved
@@ -8,11 +8,7 @@
 from contextlib import contextmanager
 from enum import auto
 from functools import partial
-<<<<<<< HEAD
-from typing import Literal
-=======
-from typing import TYPE_CHECKING
->>>>>>> 3365795b
+from typing import TYPE_CHECKING, Literal
 
 import numpy as np
 import qtpy
