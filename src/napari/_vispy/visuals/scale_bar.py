--- conflicted
+++ resolved
@@ -22,65 +22,6 @@
         self._color = (1, 1, 1, 1)
         self._box_color = (0, 0, 0, 1)
         self._text_vertices_size = (0, 0)
-<<<<<<< HEAD
-
-        self.box = Rectangle(center=[0.5, 0.5], width=100, height=36)
-        self.text = Text(
-            text='1px',
-            pos=[0.5, 0.5],
-            anchor_x='center',
-            anchor_y='bottom',
-            font_size=10,
-        )
-        self.line = Line(connect='segments', method='gl', width=3)
-        # order matters (last is drawn on top)
-        super().__init__([self.box, self.text, self.line])
-
-    def set_data(self, length, color, ticks, font_size):
-        if self.text.transforms.dpi:
-            # use 96 as the napari reference dpi for historical reasons
-            dpi_scale_factor = 96 / self.text.transforms.dpi
-        else:
-            dpi_scale_factor = 1
-
-        font_size *= dpi_scale_factor
-
-        vert_buffer = self.text._vertices_data
-        if vert_buffer is not None:
-            pos = vert_buffer['a_position']
-            tl = pos.min(axis=0)
-            br = pos.max(axis=0)
-            self._text_vertices_size = (br[0] - tl[0]), (br[1] - tl[1])
-
-        text_width = self._text_vertices_size[0] * font_size * 1.3  # magic?
-        # fixed multiplier for height to avoid fluttering when zooming
-        text_height = font_size * 1.5
-
-        box_width = length + self._box_padding * 2
-        box_width = max(box_width, text_width + self._box_padding * 2)
-        box_height = (
-            self._tick_length / 2 + self._box_padding * 2 + text_height
-        )
-
-        line_data = self._line_data if ticks else self._line_data[:2]
-        self.line.set_data(
-            line_data * (length / 2, self._tick_length / 2)
-            + (
-                box_width / 2,
-                self._box_padding + text_height,
-            ),
-            color,
-        )
-
-        self.box.width = box_width
-        self.box.height = box_height
-        self.box.center = box_width / 2, box_height / 2
-
-        self.text.pos = box_width / 2, self._box_padding
-        self.text.color = color
-        self.text.font_size = font_size
-
-=======
 
         self.box = Rectangle(center=[0.5, 0.5], width=100, height=36)
         self.text = Text(
@@ -123,6 +64,5 @@
         self.text.color = color
         self.text.font_size = font_size
 
->>>>>>> 6f2923f7
         # not sure why padding is needed here, ugh
         return box_width, box_height + self._box_padding