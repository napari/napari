import numpy as np
from vispy.scene.visuals import Compound, Line, Rectangle, Text

from napari._vispy.utils.text import get_text_font_size, get_text_width_height


class ScaleBar(Compound):
    def __init__(self) -> None:
        self._line_data = np.array(
            [
                [-1, 0],
                [1, 0],
                [-1, -1],
                [-1, 1],
                [1, -1],
                [1, 1],
            ]
        )

        self._box_padding = 6
        self._tick_length = 11  # odd numbers look better
        self._color = (1, 1, 1, 1)
        self._box_color = (0, 0, 0, 1)
        self._text_vertices_size = (0, 0)
<<<<<<< HEAD

        self.box = Rectangle(center=[0.5, 0.5], width=100, height=36)
        self.text = Text(
            text='1px',
            pos=[0.5, 0.5],
            anchor_x='center',
            anchor_y='bottom',
            font_size=10,
        )
        self.line = Line(connect='segments', method='gl', width=3)
        # order matters (last is drawn on top)
        super().__init__([self.box, self.text, self.line])

    def set_data(self, length, color, ticks, font_size):
        text_width, _ = get_text_width_height(self.text)
        # fixed multiplier for height to avoid fluttering when zooming
        text_height = get_text_font_size(self.text) * 1.5

        box_width = length + self._box_padding * 2
        box_width = max(box_width, text_width + self._box_padding * 2)
        box_height = (
            self._tick_length / 2 + self._box_padding * 2 + text_height
        )

        line_data = self._line_data if ticks else self._line_data[:2]
        self.line.set_data(
            line_data * (length / 2, self._tick_length / 2)
=======

        self.box = Rectangle(center=[0.5, 0.5], width=100, height=36)
        self.text = Text(
            text='1px',
            pos=[0.5, 0.5],
            anchor_x='center',
            anchor_y='bottom',
            font_size=10,
        )
        self.line = Line(connect='segments', method='gl', width=3)
        # order matters (last is drawn on top)
        super().__init__([self.box, self.text, self.line])

    def set_data(self, *, length, color, ticks, font_size):
        text_width, _ = get_text_width_height(self.text)
        # fixed multiplier for height to avoid fluttering when zooming
        text_height = get_text_font_size(self.text) * 1.5

        # compute box width and height based on the size of the contents
        box_width = length + self._box_padding * 2
        box_width = max(box_width, text_width + self._box_padding * 2)
        box_height = (
            self._tick_length / 2 + self._box_padding * 2 + text_height
        )

        line_data = self._line_data if ticks else self._line_data[:2]

        # set the line size based on the length, and position based on
        # the box size and text size
        self.line.set_data(
            pos=line_data * (length / 2, self._tick_length / 2)
>>>>>>> 4fa4fd6a
            + (
                box_width / 2,
                self._box_padding + text_height,
            ),
<<<<<<< HEAD
            color,
=======
            color=color,
>>>>>>> 4fa4fd6a
        )

        self.box.width = box_width
        self.box.height = box_height
        self.box.center = box_width / 2, box_height / 2

        self.text.pos = box_width / 2, self._box_padding
        self.text.color = color
        self.text.font_size = font_size

        # not sure why padding is needed here, ugh
        return box_width, box_height + self._box_padding<|MERGE_RESOLUTION|>--- conflicted
+++ resolved
@@ -22,35 +22,6 @@
         self._color = (1, 1, 1, 1)
         self._box_color = (0, 0, 0, 1)
         self._text_vertices_size = (0, 0)
-<<<<<<< HEAD
-
-        self.box = Rectangle(center=[0.5, 0.5], width=100, height=36)
-        self.text = Text(
-            text='1px',
-            pos=[0.5, 0.5],
-            anchor_x='center',
-            anchor_y='bottom',
-            font_size=10,
-        )
-        self.line = Line(connect='segments', method='gl', width=3)
-        # order matters (last is drawn on top)
-        super().__init__([self.box, self.text, self.line])
-
-    def set_data(self, length, color, ticks, font_size):
-        text_width, _ = get_text_width_height(self.text)
-        # fixed multiplier for height to avoid fluttering when zooming
-        text_height = get_text_font_size(self.text) * 1.5
-
-        box_width = length + self._box_padding * 2
-        box_width = max(box_width, text_width + self._box_padding * 2)
-        box_height = (
-            self._tick_length / 2 + self._box_padding * 2 + text_height
-        )
-
-        line_data = self._line_data if ticks else self._line_data[:2]
-        self.line.set_data(
-            line_data * (length / 2, self._tick_length / 2)
-=======
 
         self.box = Rectangle(center=[0.5, 0.5], width=100, height=36)
         self.text = Text(
@@ -82,16 +53,11 @@
         # the box size and text size
         self.line.set_data(
             pos=line_data * (length / 2, self._tick_length / 2)
->>>>>>> 4fa4fd6a
             + (
                 box_width / 2,
                 self._box_padding + text_height,
             ),
-<<<<<<< HEAD
-            color,
-=======
             color=color,
->>>>>>> 4fa4fd6a
         )
 
         self.box.width = box_width
