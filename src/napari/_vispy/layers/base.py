--- conflicted
+++ resolved
@@ -57,12 +57,8 @@
         self._array_like = False
         self.node = node
         self.first_visible = False
-<<<<<<< HEAD
-        self.overlays = {}
         self._units = layer.units
         self._scale_units = (1,) * layer.ndim
-=======
->>>>>>> 15ac6f16
 
         (
             self.MAX_TEXTURE_SIZE_2D,
