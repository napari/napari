--- conflicted
+++ resolved
@@ -1,14 +1,10 @@
 from vispy.scene.visuals import Text
 
-<<<<<<< HEAD
 from napari._vispy.overlays.base import (
     LayerOverlayMixin,
     ViewerOverlayMixin,
     VispyCanvasOverlay,
 )
-=======
-from napari._vispy.overlays.base import ViewerOverlayMixin, VispyCanvasOverlay
->>>>>>> 4fa4fd6a
 from napari._vispy.utils.text import get_text_width_height
 from napari.components._viewer_constants import CanvasPosition
 
@@ -17,15 +13,13 @@
     def __init__(self, **kwargs) -> None:
         super().__init__(**kwargs)
 
-        self.node.anchors = ('left', 'bottom')
+        self.node.font_size = self.overlay.font_size
+        self.node.anchors = ('left', 'top')
 
         self.overlay.events.color.connect(self._on_color_change)
-        self.overlay.events.font_size.connect(self._on_position_change)
+        self.overlay.events.font_size.connect(self._on_font_size_change)
 
     def _on_text_change(self):
-<<<<<<< HEAD
-        pass
-=======
         self.node.text = self.overlay.text
         self._on_position_change()
 
@@ -35,10 +29,12 @@
         # is already connected to the canvas callback by the canvas itself
         self._on_text_change()
         return super()._on_visible_change()
->>>>>>> 4fa4fd6a
 
     def _on_color_change(self):
         self.node.color = self.overlay.color
+
+    def _on_font_size_change(self):
+        self.node.font_size = self.overlay.font_size
 
     def _on_position_change(self, event=None):
         position = self.overlay.position
@@ -61,11 +57,8 @@
 
         self.x_size, self.y_size = get_text_width_height(self.node)
 
-<<<<<<< HEAD
-=======
         # depending on the canvas position, we need to change the position of the anchor itself
         # to ensure the text aligns properly e.g. left when on the left, and right when on the right
->>>>>>> 4fa4fd6a
         x = y = 0.0
         if anchors[0] == 'right':
             x = self.x_size
@@ -82,7 +75,6 @@
     def reset(self):
         super().reset()
         self._on_text_change()
-<<<<<<< HEAD
         self._on_color_change()
         self._on_font_size_change()
 
@@ -133,7 +125,4 @@
             lines.append(f'{label} = {position:.5g}')
 
         self.node.text = '\n'.join(lines)
-        self._on_position_change()
-=======
-        self._on_color_change()
->>>>>>> 4fa4fd6a
+        self._on_position_change()