from vispy.scene.visuals import Text

from napari._vispy.overlays.base import ViewerOverlayMixin, VispyCanvasOverlay
from napari._vispy.utils.text import get_text_width_height
from napari.components._viewer_constants import CanvasPosition


class VispyTextOverlay(ViewerOverlayMixin, VispyCanvasOverlay):
    """Text overlay."""

    def __init__(self, *, viewer, overlay, parent=None) -> None:
        super().__init__(
            node=Text(pos=(0, 0)),
            viewer=viewer,
            overlay=overlay,
            parent=parent,
        )

        self.node.anchors = ('left', 'bottom')
<<<<<<< HEAD
        self._vertices_size = (0, 0)
=======
>>>>>>> 6f2923f7

        self.overlay.events.text.connect(self._on_text_change)
        self.overlay.events.color.connect(self._on_color_change)
        self.overlay.events.font_size.connect(self._on_position_change)

        self.reset()

    def _on_text_change(self):
        self.node.text = self.overlay.text
        self._on_position_change()
<<<<<<< HEAD
=======

    def _on_visible_change(self):
        # ensure that dpi is updated when the scale bar is visible
        self._on_text_change()
        return super()._on_visible_change()
>>>>>>> 6f2923f7

    def _on_color_change(self):
        self.node.color = self.overlay.color

    def _on_position_change(self, event=None):
        position = self.overlay.position
        if position == CanvasPosition.TOP_LEFT:
            anchors = ('left', 'bottom')
        elif position == CanvasPosition.TOP_RIGHT:
            anchors = ('right', 'bottom')
        elif position == CanvasPosition.TOP_CENTER:
            anchors = ('center', 'bottom')
        elif position == CanvasPosition.BOTTOM_RIGHT:
            anchors = ('right', 'top')
        elif position == CanvasPosition.BOTTOM_LEFT:
            anchors = ('left', 'top')
        elif position == CanvasPosition.BOTTOM_CENTER:
            anchors = ('center', 'top')

        self.node.anchors = anchors
        self.node.font_size = self.overlay.font_size

<<<<<<< HEAD
        vert_buffer = self.node._vertices_data
        if vert_buffer is not None:
            pos = vert_buffer['a_position']
            tl = pos.min(axis=0)
            br = pos.max(axis=0)
            self._vertices_size = (br[0] - tl[0]), (br[1] - tl[1])

        self.x_size = (
            self._vertices_size[0] * self.overlay.font_size * 1.3
        )  # magic?
        self.y_size = self._vertices_size[1] * self.overlay.font_size

        x = y = 0
        if 'right' in anchors:
            x = self.x_size
        elif 'center' in anchors:
            x = self.x_size / 2
        if 'top' in anchors:
            y = self.y_size / 2

        self.node.pos = (x, y)
=======
        self.x_size, self.y_size = get_text_width_height(self.node)

        x = y = 0.0
        if anchors[0] == 'right':
            x = self.x_size
        elif anchors[0] == 'center':
            x = self.x_size / 2

        if anchors[1] == 'top':
            y = self.y_size

        self.node.pos = (x, y)

        super()._on_position_change()
>>>>>>> 6f2923f7

    def reset(self):
        self._on_text_change()
        super().reset()
        self._on_color_change()<|MERGE_RESOLUTION|>--- conflicted
+++ resolved
@@ -17,10 +17,6 @@
         )
 
         self.node.anchors = ('left', 'bottom')
-<<<<<<< HEAD
-        self._vertices_size = (0, 0)
-=======
->>>>>>> 6f2923f7
 
         self.overlay.events.text.connect(self._on_text_change)
         self.overlay.events.color.connect(self._on_color_change)
@@ -31,14 +27,11 @@
     def _on_text_change(self):
         self.node.text = self.overlay.text
         self._on_position_change()
-<<<<<<< HEAD
-=======
 
     def _on_visible_change(self):
         # ensure that dpi is updated when the scale bar is visible
         self._on_text_change()
         return super()._on_visible_change()
->>>>>>> 6f2923f7
 
     def _on_color_change(self):
         self.node.color = self.overlay.color
@@ -61,29 +54,6 @@
         self.node.anchors = anchors
         self.node.font_size = self.overlay.font_size
 
-<<<<<<< HEAD
-        vert_buffer = self.node._vertices_data
-        if vert_buffer is not None:
-            pos = vert_buffer['a_position']
-            tl = pos.min(axis=0)
-            br = pos.max(axis=0)
-            self._vertices_size = (br[0] - tl[0]), (br[1] - tl[1])
-
-        self.x_size = (
-            self._vertices_size[0] * self.overlay.font_size * 1.3
-        )  # magic?
-        self.y_size = self._vertices_size[1] * self.overlay.font_size
-
-        x = y = 0
-        if 'right' in anchors:
-            x = self.x_size
-        elif 'center' in anchors:
-            x = self.x_size / 2
-        if 'top' in anchors:
-            y = self.y_size / 2
-
-        self.node.pos = (x, y)
-=======
         self.x_size, self.y_size = get_text_width_height(self.node)
 
         x = y = 0.0
@@ -98,7 +68,6 @@
         self.node.pos = (x, y)
 
         super()._on_position_change()
->>>>>>> 6f2923f7
 
     def reset(self):
         self._on_text_change()
