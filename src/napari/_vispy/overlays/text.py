--- conflicted
+++ resolved
@@ -1,4 +1,3 @@
-<<<<<<< HEAD
 from vispy.scene.visuals import Text
 
 from napari._vispy.overlays.base import (
@@ -7,10 +6,6 @@
     VispyCanvasOverlay,
 )
 from napari._vispy.utils.text import get_text_width_height
-=======
-from napari._vispy.overlays.base import ViewerOverlayMixin, VispyCanvasOverlay
-from napari._vispy.visuals.text import Text
->>>>>>> d629b4b5
 from napari.components._viewer_constants import CanvasPosition
 
 
@@ -18,10 +13,11 @@
     def __init__(self, **kwargs) -> None:
         super().__init__(**kwargs)
 
+        self.node.font_size = self.overlay.font_size
         self.node.anchors = ('left', 'bottom')
 
         self.overlay.events.color.connect(self._on_color_change)
-        self.overlay.events.font_size.connect(self._on_position_change)
+        self.overlay.events.font_size.connect(self._on_font_size_change)
 
     def _on_text_change(self):
         self.node.text = self.overlay.text
@@ -36,6 +32,9 @@
 
     def _on_color_change(self):
         self.node.color = self.overlay.color
+
+    def _on_font_size_change(self):
+        self.node.font_size = self.overlay.font_size
 
     def _on_position_change(self, event=None):
         position = self.overlay.position
@@ -56,11 +55,7 @@
         self.node.anchors = anchors
         self.node.font_size = self.overlay.font_size
 
-<<<<<<< HEAD
         self.x_size, self.y_size = get_text_width_height(self.node)
-=======
-        self.x_size, self.y_size = self.node.get_width_height()
->>>>>>> d629b4b5
 
         # depending on the canvas position, we need to change the position of the anchor itself
         # to ensure the text aligns properly e.g. left when on the left, and right when on the right
@@ -80,7 +75,6 @@
     def reset(self):
         super().reset()
         self._on_text_change()
-<<<<<<< HEAD
         self._on_color_change()
         self._on_font_size_change()
 
@@ -131,7 +125,4 @@
             lines.append(f'{label} = {position:.5g}')
 
         self.node.text = '\n'.join(lines)
-        self._on_position_change()
-=======
-        self._on_color_change()
->>>>>>> d629b4b5
+        self._on_position_change()