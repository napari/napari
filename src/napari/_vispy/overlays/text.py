from vispy.scene.visuals import Text

<<<<<<< HEAD
from napari._vispy.overlays.base import (
    LayerOverlayMixin,
    ViewerOverlayMixin,
    VispyCanvasOverlay,
)
=======
from napari._vispy.overlays.base import ViewerOverlayMixin, VispyCanvasOverlay
from napari._vispy.utils.text import get_text_width_height
>>>>>>> 6f2923f7
from napari.components._viewer_constants import CanvasPosition


class _VispyBaseTextOverlay(VispyCanvasOverlay):
    def __init__(self, **kwargs) -> None:
        super().__init__(**kwargs)

        self.node.anchors = ('left', 'bottom')

        self.overlay.events.color.connect(self._on_color_change)
        self.overlay.events.font_size.connect(self._on_position_change)

    def _on_text_change(self):
<<<<<<< HEAD
        pass
=======
        self.node.text = self.overlay.text
        self._on_position_change()

    def _on_visible_change(self):
        # ensure that dpi is updated when the scale bar is visible
        self._on_text_change()
        return super()._on_visible_change()
>>>>>>> 6f2923f7

    def _on_color_change(self):
        self.node.color = self.overlay.color

    def _on_position_change(self, event=None):
        position = self.overlay.position
        if position == CanvasPosition.TOP_LEFT:
            anchors = ('left', 'bottom')
        elif position == CanvasPosition.TOP_RIGHT:
            anchors = ('right', 'bottom')
        elif position == CanvasPosition.TOP_CENTER:
            anchors = ('center', 'bottom')
        elif position == CanvasPosition.BOTTOM_RIGHT:
            anchors = ('right', 'top')
        elif position == CanvasPosition.BOTTOM_LEFT:
            anchors = ('left', 'top')
        elif position == CanvasPosition.BOTTOM_CENTER:
            anchors = ('center', 'top')

        self.node.anchors = anchors
        self.node.font_size = self.overlay.font_size

        self.x_size, self.y_size = get_text_width_height(self.node)

        x = y = 0.0
        if anchors[0] == 'right':
            x = self.x_size
        elif anchors[0] == 'center':
            x = self.x_size / 2

        if anchors[1] == 'top':
            y = self.y_size

        self.node.pos = (x, y)

        super()._on_position_change()

    def reset(self):
        self._on_text_change()
<<<<<<< HEAD
        self._on_color_change()
        self._on_font_size_change()


class _VispyViewerTextOverlay(ViewerOverlayMixin, _VispyBaseTextOverlay):
    def __init__(self, **kwargs):
        super().__init__(node=Text(pos=(0, 0)), **kwargs)

        self._connect_events()
        self.reset()


class _VispyLayerTextOverlay(LayerOverlayMixin, _VispyBaseTextOverlay):
    def __init__(self, **kwargs):
        super().__init__(node=Text(pos=(0, 0)), **kwargs)

        self._connect_events()
        self.reset()


class VispyTextOverlay(_VispyViewerTextOverlay):
    def _connect_events(self):
        self.overlay.events.text.connect(self._on_text_change)

    def _on_text_change(self):
        self.node.text = self.overlay.text


class VispyLayerNameOverlay(_VispyLayerTextOverlay):
    def _connect_events(self):
        self.layer.events.name.connect(self._on_text_change)

    def _on_text_change(self):
        self.node.text = self.layer.name


class VispyDimsOverlay(_VispyViewerTextOverlay):
    def _connect_events(self):
        self.viewer.dims.events.connect(self._on_text_change)

    def _on_text_change(self):
        dims = self.viewer.dims
        lines = []
        for dim in dims.not_displayed:
            position = dims.point[dim]
            label = dims.axis_labels[dim]
            lines.append(f'{label} = {position:.5g}')

        self.node.text = '\n'.join(lines)
=======
        super().reset()
        self._on_color_change()
>>>>>>> 6f2923f7
<|MERGE_RESOLUTION|>--- conflicted
+++ resolved
@@ -1,15 +1,11 @@
 from vispy.scene.visuals import Text
 
-<<<<<<< HEAD
 from napari._vispy.overlays.base import (
     LayerOverlayMixin,
     ViewerOverlayMixin,
     VispyCanvasOverlay,
 )
-=======
-from napari._vispy.overlays.base import ViewerOverlayMixin, VispyCanvasOverlay
 from napari._vispy.utils.text import get_text_width_height
->>>>>>> 6f2923f7
 from napari.components._viewer_constants import CanvasPosition
 
 
@@ -17,29 +13,24 @@
     def __init__(self, **kwargs) -> None:
         super().__init__(**kwargs)
 
-        self.node.anchors = ('left', 'bottom')
+        self.node.font_size = self.overlay.font_size
+        self.node.anchors = ('left', 'top')
 
         self.overlay.events.color.connect(self._on_color_change)
-        self.overlay.events.font_size.connect(self._on_position_change)
+        self.overlay.events.font_size.connect(self._on_font_size_change)
 
     def _on_text_change(self):
-<<<<<<< HEAD
         pass
-=======
-        self.node.text = self.overlay.text
-        self._on_position_change()
-
-    def _on_visible_change(self):
-        # ensure that dpi is updated when the scale bar is visible
-        self._on_text_change()
-        return super()._on_visible_change()
->>>>>>> 6f2923f7
 
     def _on_color_change(self):
         self.node.color = self.overlay.color
 
+    def _on_font_size_change(self):
+        self.node.font_size = self.overlay.font_size
+
     def _on_position_change(self, event=None):
         position = self.overlay.position
+
         if position == CanvasPosition.TOP_LEFT:
             anchors = ('left', 'bottom')
         elif position == CanvasPosition.TOP_RIGHT:
@@ -72,8 +63,8 @@
         super()._on_position_change()
 
     def reset(self):
+        super().reset()
         self._on_text_change()
-<<<<<<< HEAD
         self._on_color_change()
         self._on_font_size_change()
 
@@ -108,6 +99,7 @@
 
     def _on_text_change(self):
         self.node.text = self.layer.name
+        self._on_position_change()
 
 
 class VispyDimsOverlay(_VispyViewerTextOverlay):
@@ -123,7 +115,4 @@
             lines.append(f'{label} = {position:.5g}')
 
         self.node.text = '\n'.join(lines)
-=======
-        super().reset()
-        self._on_color_change()
->>>>>>> 6f2923f7
+        self._on_position_change()