--- conflicted
+++ resolved
@@ -59,10 +59,6 @@
     """
     Vispy overlay backend for overlays that live in canvas space.
 
-<<<<<<< HEAD
-    NOTE: Subclasses should make sure to properly set their x_size and y_size
-    attribute when their size changes for proper tiling.
-=======
     NOTE: Subclasses must follow some rules:
     - ensure that when `_on_position_change` is called, the x_size and y_size
       attributes are already updated depending on the overlay size, to ensure
@@ -70,7 +66,6 @@
       *not* supposed to be tiled
     - ensure that the napari Overlay model uses the `position` field correctly
       (must be a CanvasPosition enum if tileable, or anything else if "free")
->>>>>>> d629b4b5
 
     canvas_position_callback is set by the VispyCanvas object, and is responsible
     to update the position of all canvas overlays whenever necessary
@@ -84,11 +79,7 @@
         self.overlay.events.position.connect(self._on_position_change)
         self.canvas_position_callback = lambda: None
 
-<<<<<<< HEAD
-    def _on_position_change(self, event=None):
-=======
     def _on_position_change(self, event: Event | None = None) -> None:
->>>>>>> d629b4b5
         # NOTE: when subclasses call this method, they should first ensure sizes
         # (x_size, and y_size) are set correctly
         self.canvas_position_callback()
