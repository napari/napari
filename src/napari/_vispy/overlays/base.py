from typing import TYPE_CHECKING

from vispy.visuals.transforms import MatrixTransform, STTransform

from napari._vispy.utils.gl import BLENDING_MODES
from napari.utils.events import disconnect_events

if TYPE_CHECKING:
    from napari.layers import Layer


class VispyBaseOverlay:
    """
    Base overlay backend for vispy.

    Creates event connections between napari Overlay models and the
    vispy backend, translating them into rendering.
    """

    def __init__(self, *, overlay, node, parent=None) -> None:
        super().__init__()
        self.overlay = overlay

        self.node = node
        self.node.order = self.overlay.order

        self.overlay.events.visible.connect(self._on_visible_change)
        self.overlay.events.opacity.connect(self._on_opacity_change)
        self.overlay.events.blending.connect(self._on_blending_change)

        if parent is not None:
            self.node.parent = parent

    def _on_visible_change(self):
        self.node.visible = self.overlay.visible

    def _on_opacity_change(self):
        self.node.opacity = self.overlay.opacity

    def _on_blending_change(self):
        self.node.set_gl_state(**BLENDING_MODES[self.overlay.blending])
        self.node.update()

    def reset(self):
        self._on_visible_change()
        self._on_opacity_change()
        self._on_blending_change()

    def close(self):
        disconnect_events(self.overlay.events, self)
        self.node.transforms = MatrixTransform()
        self.node.parent = None


class VispyCanvasOverlay(VispyBaseOverlay):
    """
    Vispy overlay backend for overlays that live in canvas space.
    """

    def __init__(self, *, overlay, node, parent=None) -> None:
        super().__init__(overlay=overlay, node=node, parent=parent)

        # offsets and size are used to control fine positioning, and will depend
        # on the subclass and visual that needs to be rendered
<<<<<<< HEAD
        self.x_offset = 10
        self.y_offset = 10
        self.x_size = 0
        self.y_size = 0
        self.x_offset_tiling = 0
        self.y_offset_tiling = 0
        self._canvas = None
=======
        self.x_offset = 10.0
        self.y_offset = 10.0
        self.x_size = 0.0
        self.y_size = 0.0
>>>>>>> 93be929a
        self.node.transform = STTransform()
        self.overlay.events.position.connect(self._on_position_change)

    def _on_position_change(self, event=None):
        # subclasses should set sizes correctly and adjust offsets to get
        # the optimal positioning
        if self.node.canvas is None:
            return
        x_max, y_max = list(self.node.canvas.size)
        position = self.overlay.position

        x_offset = 0
        y_offset = 0
        if 'top' in position:
            y_offset = self.y_offset + self.y_offset_tiling
        elif 'bottom' in position:
            y_offset = (
                y_max - self.y_size - self.y_offset - self.y_offset_tiling
            )

        if 'left' in position:
            x_offset = self.x_offset + self.x_offset_tiling
        elif 'right' in position:
            x_offset = (
                x_max - self.x_size - self.x_offset - self.x_offset_tiling
            )
        elif 'center' in position:
            x_offset = x_max / 2 - self.x_size / 2

        transform = [x_offset, y_offset, 0, 0]

        self.node.transform.translate = transform
        scale = abs(self.node.transform.scale[0])
        self.node.transform.scale = [scale, 1, 1, 1]

    def reset(self):
        super().reset()
        self._on_position_change()


class VispySceneOverlay(VispyBaseOverlay):
    """
    Vispy overlay backend for overlays that live in scene (2D or 3D) space.
    """

    def __init__(self, *, overlay, node, parent=None) -> None:
        super().__init__(overlay=overlay, node=node, parent=parent)
        self.node.transform = MatrixTransform()


class LayerOverlayMixin:
    def __init__(self, *, layer: 'Layer', overlay, node, parent=None) -> None:
        super().__init__(
            node=node,
            overlay=overlay,
            parent=parent,
        )
        self.layer = layer
        # need manual connection here because these overlays are not necessarily
        # always a child of the actual vispy node of the layer (eg, canvas overlays)
        self.layer.events.visible.connect(self._on_visible_change)

    def _on_visible_change(self):
        self.node.visible = self.overlay.visible and self.layer.visible

    def close(self):
        disconnect_events(self.layer.events, self)
        super().close()


class ViewerOverlayMixin:
    def __init__(self, *, viewer, overlay, node, parent=None) -> None:
        super().__init__(
            node=node,
            overlay=overlay,
            parent=parent,
        )
        self.viewer = viewer

    def close(self):
        disconnect_events(self.viewer.events, self)
        super().close()<|MERGE_RESOLUTION|>--- conflicted
+++ resolved
@@ -62,20 +62,13 @@
 
         # offsets and size are used to control fine positioning, and will depend
         # on the subclass and visual that needs to be rendered
-<<<<<<< HEAD
-        self.x_offset = 10
-        self.y_offset = 10
+        self.x_offset = 10.0
+        self.y_offset = 10.0
         self.x_size = 0
         self.y_size = 0
-        self.x_offset_tiling = 0
-        self.y_offset_tiling = 0
+        self.x_offset_tiling = 0.0
+        self.y_offset_tiling = 0.0
         self._canvas = None
-=======
-        self.x_offset = 10.0
-        self.y_offset = 10.0
-        self.x_size = 0.0
-        self.y_size = 0.0
->>>>>>> 93be929a
         self.node.transform = STTransform()
         self.overlay.events.position.connect(self._on_position_change)
 
