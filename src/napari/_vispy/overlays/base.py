--- conflicted
+++ resolved
@@ -64,16 +64,10 @@
         # on the subclass and visual that needs to be rendered
         self.x_size = 0.0
         self.y_size = 0.0
-<<<<<<< HEAD
-        self.x_offset_tiling = 0.0
-        self.y_offset_tiling = 0.0
-        self._canvas = None
-=======
         # tiling offsets shouldn't be touched and are only used by the canvas
         # to tile overlays properly
         self.x_offset = 0.0
         self.y_offset = 0.0
->>>>>>> 3e7bddb8
         self.node.transform = STTransform()
         self.overlay.events.position.connect(self._on_position_change)
 
@@ -88,13 +82,6 @@
         x_offset = 0
         y_offset = 0
         if 'top' in position:
-<<<<<<< HEAD
-            y_offset = self.y_offset + self.y_offset_tiling
-        elif 'bottom' in position:
-            y_offset = (
-                y_max - self.y_size - self.y_offset - self.y_offset_tiling
-            )
-=======
             y_offset = self.y_offset
         elif 'bottom' in position:
             y_offset = y_max - self.y_size - self.y_offset
@@ -103,18 +90,6 @@
             x_offset = self.x_offset
         elif 'right' in position:
             x_offset = x_max - self.x_size - self.x_offset
-        elif 'center' in position:
-            x_offset = x_max / 2 - self.x_size / 2
-
-        transform = [x_offset, y_offset, 0, 0]
->>>>>>> 3e7bddb8
-
-        if 'left' in position:
-            x_offset = self.x_offset + self.x_offset_tiling
-        elif 'right' in position:
-            x_offset = (
-                x_max - self.x_size - self.x_offset - self.x_offset_tiling
-            )
         elif 'center' in position:
             x_offset = x_max / 2 - self.x_size / 2
 
