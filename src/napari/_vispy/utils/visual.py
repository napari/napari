from __future__ import annotations

from typing import Any

import numpy as np
from vispy.scene.widgets.viewbox import ViewBox

from napari._vispy.layers.base import VispyBaseLayer
from napari._vispy.layers.image import VispyImageLayer
from napari._vispy.layers.labels import VispyLabelsLayer
from napari._vispy.layers.points import VispyPointsLayer
from napari._vispy.layers.shapes import VispyShapesLayer
from napari._vispy.layers.surface import VispySurfaceLayer
from napari._vispy.layers.tracks import VispyTracksLayer
from napari._vispy.layers.vectors import VispyVectorsLayer
from napari._vispy.overlays.axes import VispyAxesOverlay
from napari._vispy.overlays.base import VispyBaseOverlay
from napari._vispy.overlays.bounding_box import VispyBoundingBoxOverlay
from napari._vispy.overlays.brush_circle import VispyBrushCircleOverlay
from napari._vispy.overlays.cursor import VispyCursorOverlay
from napari._vispy.overlays.interaction_box import (
    VispySelectionBoxOverlay,
    VispyTransformBoxOverlay,
)
from napari._vispy.overlays.labels_polygon import VispyLabelsPolygonOverlay
from napari._vispy.overlays.scale_bar import VispyScaleBarOverlay
from napari._vispy.overlays.text import VispyTextOverlay
from napari._vispy.overlays.zoom import VispyZoomOverlay
from napari.components.overlays import (
    AxesOverlay,
    BoundingBoxOverlay,
    BrushCircleOverlay,
    CursorOverlay,
    LabelsPolygonOverlay,
    Overlay,
    ScaleBarOverlay,
    SelectionBoxOverlay,
    TextOverlay,
    TransformBoxOverlay,
    ZoomOverlay,
)
from napari.layers import (
    Image,
    Labels,
    Layer,
    Points,
    Shapes,
    Surface,
    Tracks,
    Vectors,
)
from napari.utils.translations import trans

layer_to_visual: dict[type[Layer], type[VispyBaseLayer]] = {
    Image: VispyImageLayer,
    Labels: VispyLabelsLayer,
    Points: VispyPointsLayer,
    Shapes: VispyShapesLayer,
    Surface: VispySurfaceLayer,
    Vectors: VispyVectorsLayer,
    Tracks: VispyTracksLayer,
}


overlay_to_visual: dict[type[Overlay], type[VispyBaseOverlay]] = {
    ScaleBarOverlay: VispyScaleBarOverlay,
    TextOverlay: VispyTextOverlay,
    AxesOverlay: VispyAxesOverlay,
    BoundingBoxOverlay: VispyBoundingBoxOverlay,
    TransformBoxOverlay: VispyTransformBoxOverlay,
    SelectionBoxOverlay: VispySelectionBoxOverlay,
    BrushCircleOverlay: VispyBrushCircleOverlay,
    LabelsPolygonOverlay: VispyLabelsPolygonOverlay,
<<<<<<< HEAD
    CursorOverlay: VispyCursorOverlay,
=======
    ZoomOverlay: VispyZoomOverlay,
>>>>>>> c8071fad
}


def create_vispy_layer(
    layer: Layer, *args: Any, **kwargs: Any
) -> VispyBaseLayer:
    """Create vispy visual for a layer based on its layer type.

    Parameters
    ----------
    layer : napari.layers._base_layer.Layer
        Layer that needs its property widget created.

    Returns
    -------
    visual : VispyBaseLayer
        Vispy layer
    """
    # find the closest parent class, to maintain behaviour from #2757
    for cls in layer.__class__.mro():
        if cls in layer_to_visual:
            return layer_to_visual[cls](layer, *args, **kwargs)

    raise TypeError(
        trans._(
            'Could not find VispyLayer for layer of type {dtype}',
            deferred=True,
            dtype=type(layer),
        )
    )


def create_vispy_overlay(overlay: Overlay, **kwargs) -> VispyBaseOverlay:
    """
    Create vispy visual for Overlay based on its type.

    Parameters
    ----------
    overlay : napari.components.overlays.VispyBaseOverlay
        The overlay to create a visual for.

    Returns
    -------
    visual : VispyBaseOverlay
        Vispy overlay
    """
    for cls in overlay.__class__.mro():
        if cls in overlay_to_visual:
            return overlay_to_visual[cls](overlay=overlay, **kwargs)

    raise TypeError(
        trans._(
            'Could not find VispyOverlay for overlay of type {dtype}',
            deferred=True,
            dtype=type(overlay),
        )
    )


def get_view_direction_in_scene_coordinates(
    view: ViewBox,
    ndim: int,
    dims_displayed: tuple[int],
) -> np.ndarray | None:
    """Calculate the unit vector pointing in the direction of the view.

    This is only for 3D viewing, so it returns None when
    len(dims_displayed) == 2.
    Adapted From:
    https://stackoverflow.com/questions/37877592/
        get-view-direction-relative-to-scene-in-vispy/37882984

    Parameters
    ----------
    view : vispy.scene.widgets.viewbox.ViewBox
        The vispy view box object to get the view direction from.
    ndim : int
        The number of dimensions in the full nD dims model.
        This is typically from viewer.dims.ndim
    dims_displayed : Tuple[int]
        The indices of the dims displayed in the viewer.
        This is typically from viewer.dims.displayed.

    Returns
    -------
    view_vector : np.ndarray
        Unit vector in the direction of the view in scene coordinates.
        Axes are ordered zyx. If the viewer is in 2D
        (i.e., len(dims_displayed) == 2), view_vector is None.
    """
    # only return a vector when viewing in 3D
    if len(dims_displayed) == 2:
        return None

    tform = view.scene.transform
    w, h = view.canvas.size

    # get a point at the center of the canvas
    # (homogeneous screen coords)
    screen_center = np.array([w / 2, h / 2, 0, 1])

    # find a point just in front of the center point
    # transform both to world coords and find the vector
    d1 = np.array([0, 0, 1, 0])
    point_in_front_of_screen_center = screen_center + d1
    p1 = tform.imap(point_in_front_of_screen_center)
    p0 = tform.imap(screen_center)
    d2 = p1 - p0

    # in 3D world coordinates
    d3 = d2[:3]
    d4 = d3 / np.linalg.norm(d3)

    # data are ordered xyz on vispy Volume
    d4 = d4[[2, 1, 0]]
    view_dir_world = np.zeros((ndim,))
    for i, d in enumerate(dims_displayed):
        view_dir_world[d] = d4[i]

    return view_dir_world<|MERGE_RESOLUTION|>--- conflicted
+++ resolved
@@ -71,11 +71,8 @@
     SelectionBoxOverlay: VispySelectionBoxOverlay,
     BrushCircleOverlay: VispyBrushCircleOverlay,
     LabelsPolygonOverlay: VispyLabelsPolygonOverlay,
-<<<<<<< HEAD
     CursorOverlay: VispyCursorOverlay,
-=======
     ZoomOverlay: VispyZoomOverlay,
->>>>>>> c8071fad
 }
 
 
