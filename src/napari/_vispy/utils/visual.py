from __future__ import annotations

from typing import Any

import numpy as np
from vispy.scene.widgets.viewbox import ViewBox

from napari._vispy.layers.base import VispyBaseLayer
from napari._vispy.layers.image import VispyImageLayer
from napari._vispy.layers.labels import VispyLabelsLayer
from napari._vispy.layers.points import VispyPointsLayer
from napari._vispy.layers.shapes import VispyShapesLayer
from napari._vispy.layers.surface import VispySurfaceLayer
from napari._vispy.layers.tracks import VispyTracksLayer
from napari._vispy.layers.vectors import VispyVectorsLayer
from napari._vispy.overlays.axes import VispyAxesOverlay
from napari._vispy.overlays.base import VispyBaseOverlay
from napari._vispy.overlays.bounding_box import VispyBoundingBoxOverlay
from napari._vispy.overlays.brush_circle import VispyBrushCircleOverlay
from napari._vispy.overlays.interaction_box import (
    VispySelectionBoxOverlay,
    VispyTransformBoxOverlay,
)
from napari._vispy.overlays.labels_polygon import VispyLabelsPolygonOverlay
from napari._vispy.overlays.scale_bar import VispyScaleBarOverlay
from napari._vispy.overlays.text import VispyTextOverlay
<<<<<<< HEAD
from napari._vispy.overlays.welcome import VispyWelcomeOverlay
=======
from napari._vispy.overlays.zoom import VispyZoomOverlay
>>>>>>> c8071fad
from napari.components.overlays import (
    AxesOverlay,
    BoundingBoxOverlay,
    BrushCircleOverlay,
    LabelsPolygonOverlay,
    Overlay,
    ScaleBarOverlay,
    SelectionBoxOverlay,
    TextOverlay,
    TransformBoxOverlay,
<<<<<<< HEAD
    WelcomeOverlay,
=======
    ZoomOverlay,
>>>>>>> c8071fad
)
from napari.layers import (
    Image,
    Labels,
    Layer,
    Points,
    Shapes,
    Surface,
    Tracks,
    Vectors,
)
from napari.utils.translations import trans

layer_to_visual: dict[type[Layer], type[VispyBaseLayer]] = {
    Image: VispyImageLayer,
    Labels: VispyLabelsLayer,
    Points: VispyPointsLayer,
    Shapes: VispyShapesLayer,
    Surface: VispySurfaceLayer,
    Vectors: VispyVectorsLayer,
    Tracks: VispyTracksLayer,
}


overlay_to_visual: dict[type[Overlay], type[VispyBaseOverlay]] = {
    ScaleBarOverlay: VispyScaleBarOverlay,
    TextOverlay: VispyTextOverlay,
    AxesOverlay: VispyAxesOverlay,
    BoundingBoxOverlay: VispyBoundingBoxOverlay,
    TransformBoxOverlay: VispyTransformBoxOverlay,
    SelectionBoxOverlay: VispySelectionBoxOverlay,
    BrushCircleOverlay: VispyBrushCircleOverlay,
    LabelsPolygonOverlay: VispyLabelsPolygonOverlay,
<<<<<<< HEAD
    WelcomeOverlay: VispyWelcomeOverlay,
=======
    ZoomOverlay: VispyZoomOverlay,
>>>>>>> c8071fad
}


def create_vispy_layer(
    layer: Layer, *args: Any, **kwargs: Any
) -> VispyBaseLayer:
    """Create vispy visual for a layer based on its layer type.

    Parameters
    ----------
    layer : napari.layers._base_layer.Layer
        Layer that needs its property widget created.

    Returns
    -------
    visual : VispyBaseLayer
        Vispy layer
    """
    # find the closest parent class, to maintain behaviour from #2757
    for cls in layer.__class__.mro():
        if cls in layer_to_visual:
            return layer_to_visual[cls](layer, *args, **kwargs)

    raise TypeError(
        trans._(
            'Could not find VispyLayer for layer of type {dtype}',
            deferred=True,
            dtype=type(layer),
        )
    )


def create_vispy_overlay(overlay: Overlay, **kwargs) -> VispyBaseOverlay:
    """
    Create vispy visual for Overlay based on its type.

    Parameters
    ----------
    overlay : napari.components.overlays.VispyBaseOverlay
        The overlay to create a visual for.

    Returns
    -------
    visual : VispyBaseOverlay
        Vispy overlay
    """
    for cls in overlay.__class__.mro():
        if cls in overlay_to_visual:
            return overlay_to_visual[cls](overlay=overlay, **kwargs)

    raise TypeError(
        trans._(
            'Could not find VispyOverlay for overlay of type {dtype}',
            deferred=True,
            dtype=type(overlay),
        )
    )


def get_view_direction_in_scene_coordinates(
    view: ViewBox,
    ndim: int,
    dims_displayed: tuple[int],
) -> np.ndarray | None:
    """Calculate the unit vector pointing in the direction of the view.

    This is only for 3D viewing, so it returns None when
    len(dims_displayed) == 2.
    Adapted From:
    https://stackoverflow.com/questions/37877592/
        get-view-direction-relative-to-scene-in-vispy/37882984

    Parameters
    ----------
    view : vispy.scene.widgets.viewbox.ViewBox
        The vispy view box object to get the view direction from.
    ndim : int
        The number of dimensions in the full nD dims model.
        This is typically from viewer.dims.ndim
    dims_displayed : Tuple[int]
        The indices of the dims displayed in the viewer.
        This is typically from viewer.dims.displayed.

    Returns
    -------
    view_vector : np.ndarray
        Unit vector in the direction of the view in scene coordinates.
        Axes are ordered zyx. If the viewer is in 2D
        (i.e., len(dims_displayed) == 2), view_vector is None.
    """
    # only return a vector when viewing in 3D
    if len(dims_displayed) == 2:
        return None

    tform = view.scene.transform
    w, h = view.canvas.size

    # get a point at the center of the canvas
    # (homogeneous screen coords)
    screen_center = np.array([w / 2, h / 2, 0, 1])

    # find a point just in front of the center point
    # transform both to world coords and find the vector
    d1 = np.array([0, 0, 1, 0])
    point_in_front_of_screen_center = screen_center + d1
    p1 = tform.imap(point_in_front_of_screen_center)
    p0 = tform.imap(screen_center)
    d2 = p1 - p0

    # in 3D world coordinates
    d3 = d2[:3]
    d4 = d3 / np.linalg.norm(d3)

    # data are ordered xyz on vispy Volume
    d4 = d4[[2, 1, 0]]
    view_dir_world = np.zeros((ndim,))
    for i, d in enumerate(dims_displayed):
        view_dir_world[d] = d4[i]

    return view_dir_world<|MERGE_RESOLUTION|>--- conflicted
+++ resolved
@@ -24,11 +24,8 @@
 from napari._vispy.overlays.labels_polygon import VispyLabelsPolygonOverlay
 from napari._vispy.overlays.scale_bar import VispyScaleBarOverlay
 from napari._vispy.overlays.text import VispyTextOverlay
-<<<<<<< HEAD
 from napari._vispy.overlays.welcome import VispyWelcomeOverlay
-=======
 from napari._vispy.overlays.zoom import VispyZoomOverlay
->>>>>>> c8071fad
 from napari.components.overlays import (
     AxesOverlay,
     BoundingBoxOverlay,
@@ -39,11 +36,8 @@
     SelectionBoxOverlay,
     TextOverlay,
     TransformBoxOverlay,
-<<<<<<< HEAD
     WelcomeOverlay,
-=======
     ZoomOverlay,
->>>>>>> c8071fad
 )
 from napari.layers import (
     Image,
@@ -77,11 +71,8 @@
     SelectionBoxOverlay: VispySelectionBoxOverlay,
     BrushCircleOverlay: VispyBrushCircleOverlay,
     LabelsPolygonOverlay: VispyLabelsPolygonOverlay,
-<<<<<<< HEAD
     WelcomeOverlay: VispyWelcomeOverlay,
-=======
     ZoomOverlay: VispyZoomOverlay,
->>>>>>> c8071fad
 }
 
 
