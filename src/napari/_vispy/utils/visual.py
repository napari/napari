from __future__ import annotations

from typing import Any

import numpy as np
from vispy.scene.widgets.viewbox import ViewBox

from napari._vispy.layers.base import VispyBaseLayer
from napari._vispy.layers.image import VispyImageLayer
from napari._vispy.layers.labels import VispyLabelsLayer
from napari._vispy.layers.points import VispyPointsLayer
from napari._vispy.layers.shapes import VispyShapesLayer
from napari._vispy.layers.surface import VispySurfaceLayer
from napari._vispy.layers.tracks import VispyTracksLayer
from napari._vispy.layers.vectors import VispyVectorsLayer
from napari._vispy.overlays.axes import VispyAxesOverlay
from napari._vispy.overlays.base import VispyBaseOverlay
from napari._vispy.overlays.bounding_box import VispyBoundingBoxOverlay
from napari._vispy.overlays.brush_circle import VispyBrushCircleOverlay
from napari._vispy.overlays.colormap import VispyColormapOverlay
from napari._vispy.overlays.interaction_box import (
    VispySelectionBoxOverlay,
    VispyTransformBoxOverlay,
)
from napari._vispy.overlays.labels_polygon import VispyLabelsPolygonOverlay
from napari._vispy.overlays.scale_bar import VispyScaleBarOverlay
from napari._vispy.overlays.text import VispyTextOverlay
from napari._vispy.overlays.zoom import VispyZoomOverlay
from napari.components.overlays import (
    AxesOverlay,
    BoundingBoxOverlay,
    BrushCircleOverlay,
    ColormapOverlay,
    LabelsPolygonOverlay,
    Overlay,
    ScaleBarOverlay,
    SelectionBoxOverlay,
    TextOverlay,
    TransformBoxOverlay,
    ZoomOverlay,
)
from napari.layers import (
    Image,
    Labels,
    Layer,
    Points,
    Shapes,
    Surface,
    Tracks,
    Vectors,
)
from napari.utils.translations import trans

layer_to_visual: dict[type[Layer], type[VispyBaseLayer]] = {
    Image: VispyImageLayer,
    Labels: VispyLabelsLayer,
    Points: VispyPointsLayer,
    Shapes: VispyShapesLayer,
    Surface: VispySurfaceLayer,
    Vectors: VispyVectorsLayer,
    Tracks: VispyTracksLayer,
}


overlay_to_visual: dict[type[Overlay], type[VispyBaseOverlay]] = {
    ScaleBarOverlay: VispyScaleBarOverlay,
    TextOverlay: VispyTextOverlay,
    AxesOverlay: VispyAxesOverlay,
    BoundingBoxOverlay: VispyBoundingBoxOverlay,
    TransformBoxOverlay: VispyTransformBoxOverlay,
    SelectionBoxOverlay: VispySelectionBoxOverlay,
    BrushCircleOverlay: VispyBrushCircleOverlay,
    LabelsPolygonOverlay: VispyLabelsPolygonOverlay,
<<<<<<< HEAD
    ColormapOverlay: VispyColormapOverlay,
=======
    ZoomOverlay: VispyZoomOverlay,
>>>>>>> e59c1ac5
}


def create_vispy_layer(
    layer: Layer, *args: Any, **kwargs: Any
) -> VispyBaseLayer:
    """Create vispy visual for a layer based on its layer type.

    Parameters
    ----------
    layer : napari.layers._base_layer.Layer
        Layer that needs its property widget created.

    Returns
    -------
    visual : VispyBaseLayer
        Vispy layer
    """
    # find the closest parent class, to maintain behaviour from #2757
    for cls in layer.__class__.mro():
        if cls in layer_to_visual:
            return layer_to_visual[cls](layer, *args, **kwargs)

    raise TypeError(
        trans._(
            'Could not find VispyLayer for layer of type {dtype}',
            deferred=True,
            dtype=type(layer),
        )
    )


def create_vispy_overlay(overlay: Overlay, **kwargs) -> VispyBaseOverlay:
    """
    Create vispy visual for Overlay based on its type.

    Parameters
    ----------
    overlay : napari.components.overlays.VispyBaseOverlay
        The overlay to create a visual for.

    Returns
    -------
    visual : VispyBaseOverlay
        Vispy overlay
    """
    for cls in overlay.__class__.mro():
        if cls in overlay_to_visual:
            return overlay_to_visual[cls](overlay=overlay, **kwargs)

    raise TypeError(
        trans._(
            'Could not find VispyOverlay for overlay of type {dtype}',
            deferred=True,
            dtype=type(overlay),
        )
    )


def get_view_direction_in_scene_coordinates(
    view: ViewBox,
    ndim: int,
    dims_displayed: tuple[int],
) -> np.ndarray | None:
    """Calculate the unit vector pointing in the direction of the view.

    This is only for 3D viewing, so it returns None when
    len(dims_displayed) == 2.
    Adapted From:
    https://stackoverflow.com/questions/37877592/
        get-view-direction-relative-to-scene-in-vispy/37882984

    Parameters
    ----------
    view : vispy.scene.widgets.viewbox.ViewBox
        The vispy view box object to get the view direction from.
    ndim : int
        The number of dimensions in the full nD dims model.
        This is typically from viewer.dims.ndim
    dims_displayed : Tuple[int]
        The indices of the dims displayed in the viewer.
        This is typically from viewer.dims.displayed.

    Returns
    -------
    view_vector : np.ndarray
        Unit vector in the direction of the view in scene coordinates.
        Axes are ordered zyx. If the viewer is in 2D
        (i.e., len(dims_displayed) == 2), view_vector is None.
    """
    # only return a vector when viewing in 3D
    if len(dims_displayed) == 2:
        return None

    tform = view.scene.transform
    w, h = view.canvas.size

    # get a point at the center of the canvas
    # (homogeneous screen coords)
    screen_center = np.array([w / 2, h / 2, 0, 1])

    # find a point just in front of the center point
    # transform both to world coords and find the vector
    d1 = np.array([0, 0, 1, 0])
    point_in_front_of_screen_center = screen_center + d1
    p1 = tform.imap(point_in_front_of_screen_center)
    p0 = tform.imap(screen_center)
    d2 = p1 - p0

    # in 3D world coordinates
    d3 = d2[:3]
    d4 = d3 / np.linalg.norm(d3)

    # data are ordered xyz on vispy Volume
    d4 = d4[[2, 1, 0]]
    view_dir_world = np.zeros((ndim,))
    for i, d in enumerate(dims_displayed):
        view_dir_world[d] = d4[i]

    return view_dir_world<|MERGE_RESOLUTION|>--- conflicted
+++ resolved
@@ -71,11 +71,8 @@
     SelectionBoxOverlay: VispySelectionBoxOverlay,
     BrushCircleOverlay: VispyBrushCircleOverlay,
     LabelsPolygonOverlay: VispyLabelsPolygonOverlay,
-<<<<<<< HEAD
+    ZoomOverlay: VispyZoomOverlay,
     ColormapOverlay: VispyColormapOverlay,
-=======
-    ZoomOverlay: VispyZoomOverlay,
->>>>>>> e59c1ac5
 }
 
 
