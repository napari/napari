from __future__ import annotations

from typing import Any

import numpy as np
from vispy.scene.widgets.viewbox import ViewBox

from napari._vispy.layers.base import VispyBaseLayer
from napari._vispy.layers.image import VispyImageLayer
from napari._vispy.layers.labels import VispyLabelsLayer
from napari._vispy.layers.points import VispyPointsLayer
from napari._vispy.layers.shapes import VispyShapesLayer
from napari._vispy.layers.surface import VispySurfaceLayer
from napari._vispy.layers.tracks import VispyTracksLayer
from napari._vispy.layers.vectors import VispyVectorsLayer
from napari._vispy.overlays.axes import VispyAxesOverlay
from napari._vispy.overlays.base import VispyBaseOverlay
from napari._vispy.overlays.bounding_box import VispyBoundingBoxOverlay
from napari._vispy.overlays.brush_circle import VispyBrushCircleOverlay
from napari._vispy.overlays.interaction_box import (
    VispySelectionBoxOverlay,
    VispyTransformBoxOverlay,
)
from napari._vispy.overlays.labels_polygon import VispyLabelsPolygonOverlay
from napari._vispy.overlays.layer_name import VispyLayerNameOverlay
from napari._vispy.overlays.scale_bar import VispyScaleBarOverlay
from napari._vispy.overlays.text import VispyTextOverlay
from napari._vispy.overlays.zoom import VispyZoomOverlay
from napari.components.overlays import (
    AxesOverlay,
    BoundingBoxOverlay,
    BrushCircleOverlay,
    LabelsPolygonOverlay,
    LayerNameOverlay,
    Overlay,
    ScaleBarOverlay,
    SelectionBoxOverlay,
    TextOverlay,
    TransformBoxOverlay,
    ZoomOverlay,
)
from napari.layers import (
    Image,
    Labels,
    Layer,
    Points,
    Shapes,
    Surface,
    Tracks,
    Vectors,
)
from napari.utils.translations import trans

layer_to_visual: dict[type[Layer], type[VispyBaseLayer]] = {
    Image: VispyImageLayer,
    Labels: VispyLabelsLayer,
    Points: VispyPointsLayer,
    Shapes: VispyShapesLayer,
    Surface: VispySurfaceLayer,
    Vectors: VispyVectorsLayer,
    Tracks: VispyTracksLayer,
}


overlay_to_visual: dict[type[Overlay], type[VispyBaseOverlay]] = {
    ScaleBarOverlay: VispyScaleBarOverlay,
    TextOverlay: VispyTextOverlay,
    AxesOverlay: VispyAxesOverlay,
    BoundingBoxOverlay: VispyBoundingBoxOverlay,
    TransformBoxOverlay: VispyTransformBoxOverlay,
    SelectionBoxOverlay: VispySelectionBoxOverlay,
    BrushCircleOverlay: VispyBrushCircleOverlay,
    LabelsPolygonOverlay: VispyLabelsPolygonOverlay,
<<<<<<< HEAD
    LayerNameOverlay: VispyLayerNameOverlay,
=======
    ZoomOverlay: VispyZoomOverlay,
>>>>>>> c7515840
}


def create_vispy_layer(
    layer: Layer, *args: Any, **kwargs: Any
) -> VispyBaseLayer:
    """Create vispy visual for a layer based on its layer type.

    Parameters
    ----------
    layer : napari.layers._base_layer.Layer
        Layer that needs its property widget created.

    Returns
    -------
    visual : VispyBaseLayer
        Vispy layer
    """
    # find the closest parent class, to maintain behaviour from #2757
    for cls in layer.__class__.mro():
        if cls in layer_to_visual:
            return layer_to_visual[cls](layer, *args, **kwargs)

    raise TypeError(
        trans._(
            'Could not find VispyLayer for layer of type {dtype}',
            deferred=True,
            dtype=type(layer),
        )
    )


def create_vispy_overlay(overlay: Overlay, **kwargs) -> VispyBaseOverlay:
    """
    Create vispy visual for Overlay based on its type.

    Parameters
    ----------
    overlay : napari.components.overlays.VispyBaseOverlay
        The overlay to create a visual for.

    Returns
    -------
    visual : VispyBaseOverlay
        Vispy overlay
    """
    for cls in overlay.__class__.mro():
        if cls in overlay_to_visual:
            return overlay_to_visual[cls](overlay=overlay, **kwargs)

    raise TypeError(
        trans._(
            'Could not find VispyOverlay for overlay of type {dtype}',
            deferred=True,
            dtype=type(overlay),
        )
    )


def get_view_direction_in_scene_coordinates(
    view: ViewBox,
    ndim: int,
    dims_displayed: tuple[int],
) -> np.ndarray | None:
    """Calculate the unit vector pointing in the direction of the view.

    This is only for 3D viewing, so it returns None when
    len(dims_displayed) == 2.
    Adapted From:
    https://stackoverflow.com/questions/37877592/
        get-view-direction-relative-to-scene-in-vispy/37882984

    Parameters
    ----------
    view : vispy.scene.widgets.viewbox.ViewBox
        The vispy view box object to get the view direction from.
    ndim : int
        The number of dimensions in the full nD dims model.
        This is typically from viewer.dims.ndim
    dims_displayed : Tuple[int]
        The indices of the dims displayed in the viewer.
        This is typically from viewer.dims.displayed.

    Returns
    -------
    view_vector : np.ndarray
        Unit vector in the direction of the view in scene coordinates.
        Axes are ordered zyx. If the viewer is in 2D
        (i.e., len(dims_displayed) == 2), view_vector is None.
    """
    # only return a vector when viewing in 3D
    if len(dims_displayed) == 2:
        return None

    tform = view.scene.transform
    w, h = view.canvas.size

    # get a point at the center of the canvas
    # (homogeneous screen coords)
    screen_center = np.array([w / 2, h / 2, 0, 1])

    # find a point just in front of the center point
    # transform both to world coords and find the vector
    d1 = np.array([0, 0, 1, 0])
    point_in_front_of_screen_center = screen_center + d1
    p1 = tform.imap(point_in_front_of_screen_center)
    p0 = tform.imap(screen_center)
    d2 = p1 - p0

    # in 3D world coordinates
    d3 = d2[:3]
    d4 = d3 / np.linalg.norm(d3)

    # data are ordered xyz on vispy Volume
    d4 = d4[[2, 1, 0]]
    view_dir_world = np.zeros((ndim,))
    for i, d in enumerate(dims_displayed):
        view_dir_world[d] = d4[i]

    return view_dir_world<|MERGE_RESOLUTION|>--- conflicted
+++ resolved
@@ -22,7 +22,6 @@
     VispyTransformBoxOverlay,
 )
 from napari._vispy.overlays.labels_polygon import VispyLabelsPolygonOverlay
-from napari._vispy.overlays.layer_name import VispyLayerNameOverlay
 from napari._vispy.overlays.scale_bar import VispyScaleBarOverlay
 from napari._vispy.overlays.text import VispyTextOverlay
 from napari._vispy.overlays.zoom import VispyZoomOverlay
@@ -31,7 +30,6 @@
     BoundingBoxOverlay,
     BrushCircleOverlay,
     LabelsPolygonOverlay,
-    LayerNameOverlay,
     Overlay,
     ScaleBarOverlay,
     SelectionBoxOverlay,
@@ -71,11 +69,7 @@
     SelectionBoxOverlay: VispySelectionBoxOverlay,
     BrushCircleOverlay: VispyBrushCircleOverlay,
     LabelsPolygonOverlay: VispyLabelsPolygonOverlay,
-<<<<<<< HEAD
-    LayerNameOverlay: VispyLayerNameOverlay,
-=======
     ZoomOverlay: VispyZoomOverlay,
->>>>>>> c7515840
 }
 
 
