--- conflicted
+++ resolved
@@ -2,7 +2,6 @@
 
 import numpy as np
 from vispy.scene.visuals import Text
-from vispy.visuals.text.text import _text_to_vbo
 
 from napari.layers import Points, Shapes
 from napari.layers.utils.string_encoding import ConstantStringEncoding
@@ -85,29 +84,12 @@
     else:
         raise TypeError('Text should either be a string or a list of strings')
 
-<<<<<<< HEAD
-    top_left = []
-    bottom_right = []
-=======
     top_left_corners = []
     bottom_right_corners = []
->>>>>>> 4fa4fd6a
     for string in strings:
         if string == '':
             continue
 
-<<<<<<< HEAD
-        buffer = _text_to_vbo(
-            string, text._font, *text._anchors, text._font._lowres_size
-        )
-
-        pos = buffer['a_position']
-        top_left.append(pos.min(axis=0))
-        bottom_right.append(pos.max(axis=0))
-
-    top_left = np.min(top_left, axis=0) if top_left else (0, 0)
-    bottom_right = np.max(bottom_right, axis=0) if bottom_right else (0, 0)
-=======
         # this is a private vispy function that calculates the Vertex Buffer Object
         # for the text to be sent to the shaders. This normallly only happens on
         # the fly when rendering, but we need it here because it allows us to
@@ -126,7 +108,6 @@
         if bottom_right_corners
         else (0, 0)
     )
->>>>>>> 4fa4fd6a
 
     font_size = get_text_font_size(text)
 
@@ -141,9 +122,6 @@
     # use 96 as the vispy reference dpi for historical reasons
     dpi_scale_factor = 96 / text.transforms.dpi if text.transforms.dpi else 1
 
-<<<<<<< HEAD
-    return text.font_size * dpi_scale_factor
-=======
     return text.font_size * dpi_scale_factor
 
 
@@ -262,5 +240,4 @@
     vertices['a_position'][vi_marker:] += (dx, dy)
     vertices['a_position'] /= lowres_size
 
-    return vertices
->>>>>>> 4fa4fd6a
+    return vertices