from typing import no_type_check

import numpy as np
from vispy.scene.visuals import Text

from napari.layers import Points, Shapes
from napari.layers.utils.string_encoding import ConstantStringEncoding


def update_text(
    *,
    node: Text,
    layer: Points | Shapes,
):
    """Update the vispy text node with a layer's text parameters.

    Parameters
    ----------
    node : vispy.scene.visuals.Text
        The text node to be updated.
    layer : Union[Points, Shapes]
        A layer with text.
    """

    ndisplay = layer._slice_input.ndisplay

    # Vispy always needs non-empty values and coordinates, so if a layer
    # effectively has no visible text then return single dummy data.
    # This also acts as a minor optimization.
    if _has_visible_text(layer):
        text_values = layer._view_text
        colors = layer._view_text_color
        coords, anchor_x, anchor_y = layer._view_text_coords
    else:
        text_values = np.array([''])
        colors = np.zeros((4,), np.float32)
        coords = np.zeros((1, ndisplay))
        anchor_x = 'center'
        anchor_y = 'center'

    # Vispy wants (x, y) positions instead of (row, column) coordinates.
    if ndisplay == 2:
        positions = np.flip(coords, axis=1)
    elif ndisplay == 3:
        raw_positions = np.flip(coords, axis=1)
        n_positions, position_dims = raw_positions.shape

        if position_dims < 3:
            padded_positions = np.zeros((n_positions, 3))
            padded_positions[:, 0:2] = raw_positions
            positions = padded_positions
        else:
            positions = raw_positions

    node.text = text_values
    node.pos = positions
    node.anchors = (anchor_x, anchor_y)

    text_manager = layer.text
    node.rotation = text_manager.rotation
    node.color = colors

    node.font_size = text_manager._get_scaled_size(layer.scale_factor)


def _has_visible_text(layer: Points | Shapes) -> bool:
    text = layer.text
    if not text.visible:
        return False
    if (
        isinstance(text.string, ConstantStringEncoding)
        and text.string.constant == ''
    ):
        return False
    return len(layer._indices_view) != 0


def get_text_width_height(text: Text) -> tuple[float, float]:
    """Get the screen space width and height of a vispy text visual."""
    if isinstance(text.text, str):
        strings = [text.text]
    elif isinstance(text.text, list):
        strings = text.text
    else:
        raise TypeError('Text should either be a string or a list of strings')

<<<<<<< HEAD
    top_left = []
    bottom_right = []
=======
    top_left_corners = []
    bottom_right_corners = []
>>>>>>> 4fa4fd6a
    for string in strings:
        if string == '':
            continue

<<<<<<< HEAD
        buffer = _text_to_vbo(
            string, text._font, *text._anchors, text._font._lowres_size
        )

        pos = buffer['a_position']
        top_left.append(pos.min(axis=0))
        bottom_right.append(pos.max(axis=0))

    top_left = np.min(top_left, axis=0) if top_left else (0, 0)
    bottom_right = np.max(bottom_right, axis=0) if bottom_right else (0, 0)

=======
        # this is a private vispy function that calculates the Vertex Buffer Object
        # for the text to be sent to the shaders. This normallly only happens on
        # the fly when rendering, but we need it here because it allows us to
        # calculate the bounding box of the text as it would be when rendered
        buffer = _text_to_vbo(
            string, text._font, *text._anchors, text._font._lowres_size
        )  # type: ignore

        pos = buffer['a_position']
        top_left_corners.append(pos.min(axis=0))
        bottom_right_corners.append(pos.max(axis=0))

    top_left = np.min(top_left_corners, axis=0) if top_left_corners else (0, 0)
    bottom_right = (
        np.max(bottom_right_corners, axis=0)
        if bottom_right_corners
        else (0, 0)
    )

>>>>>>> 4fa4fd6a
    font_size = get_text_font_size(text)

    # these magic numbers (1.2 and 1.3) are from trial and error
    return (bottom_right[0] - top_left[0]) * font_size * 1.3, (
        bottom_right[1] - top_left[1]
    ) * font_size * 1.2


def get_text_font_size(text: Text) -> float:
    """Get the logical font size of a text visual, rescaled by dpi."""
    # use 96 as the vispy reference dpi for historical reasons
    dpi_scale_factor = 96 / text.transforms.dpi if text.transforms.dpi else 1

    return text.font_size * dpi_scale_factor


# vendored from vispy/visuals/text/text.py, but removing all lines referring to context flushing,
# canvas and viewport which cause issues. We only need to calculate sizes anyways.
@no_type_check
def _text_to_vbo(text, font, anchor_x, anchor_y, lowres_size):
    """Convert text characters to VBO"""
    text_vtype = np.dtype(
        [('a_position', np.float32, 2), ('a_texcoord', np.float32, 2)]
    )
    vertices = np.zeros(len(text) * 4, dtype=text_vtype)
    prev = None
    width = height = ascender = descender = 0
    ratio, slop = 1.0 / font.ratio, font.slop
    x_off = -slop
    # Need to store the original viewport, because the font[char] will
    # trigger SDF rendering, which changes our viewport
    # todo: get rid of call to glGetParameter!

    # Also analyse chars with large ascender and descender, otherwise the
    # vertical alignment can be very inconsistent
    for char in 'hy':
        glyph = font[char]
        y0 = glyph['offset'][1] * ratio + slop
        y1 = y0 - glyph['size'][1]
        ascender = max(ascender, y0 - slop)
        descender = min(descender, y1 + slop)
        height = max(height, glyph['size'][1] - 2 * slop)

    # Get/set the fonts whitespace length and line height (size of this ok?)
    glyph = font[' ']
    spacewidth = glyph['advance'] * ratio
    lineheight = height * 1.5

    # Added escape sequences characters: {unicode:offset,...}
    #   ord('\a') = 7
    #   ord('\b') = 8
    #   ord('\f') = 12
    #   ord('\n') = 10  => linebreak
    #   ord('\r') = 13
    #   ord('\t') = 9   => tab, set equal 4 whitespaces?
    #   ord('\v') = 11  => vertical tab, set equal 4 linebreaks?
    # If text coordinate offset > 0 -> it applies to x-direction
    # If text coordinate offset < 0 -> it applies to y-direction
    esc_seq = {7: 0, 8: 0, 9: -4, 10: 1, 11: 4, 12: 0, 13: 0}

    # Keep track of y_offset to set lines at right position
    y_offset = 0

    # When a line break occur, record the vertices index value
    vi_marker = 0
    ii_offset = 0  # Offset since certain characters won't be drawn

    # The running tracker of characters vertex index
    vi = 0

    for ii, char in enumerate(text):
        if ord(char) in esc_seq:
            if esc_seq[ord(char)] < 0:
                # Add offset in x-direction
                x_off += abs(esc_seq[ord(char)]) * spacewidth
                width += abs(esc_seq[ord(char)]) * spacewidth
            elif esc_seq[ord(char)] > 0:
                # Add offset in y-direction and reset things in x-direction
                dx = dy = 0
                if anchor_x == 'right':
                    dx = -width
                elif anchor_x == 'center':
                    dx = -width / 2.0
                vertices['a_position'][vi_marker : vi + 4] += (dx, dy)
                vi_marker = vi + 4
                ii_offset -= 1
                # Reset variables that affects x-direction positioning
                x_off = -slop
                width = 0
                # Add offset in y-direction
                y_offset += esc_seq[ord(char)] * lineheight
        else:
            # For ordinary characters, normal procedure
            glyph = font[char]
            kerning = glyph['kerning'].get(prev, 0.0) * ratio
            x0 = x_off + glyph['offset'][0] * ratio + kerning
            y0 = glyph['offset'][1] * ratio + slop - y_offset
            x1 = x0 + glyph['size'][0]
            y1 = y0 - glyph['size'][1]
            u0, v0, u1, v1 = glyph['texcoords']
            position = [[x0, y0], [x0, y1], [x1, y1], [x1, y0]]
            texcoords = [[u0, v0], [u0, v1], [u1, v1], [u1, v0]]
            vi = (ii + ii_offset) * 4
            vertices['a_position'][vi : vi + 4] = position
            vertices['a_texcoord'][vi : vi + 4] = texcoords
            x_move = glyph['advance'] * ratio + kerning
            x_off += x_move
            ascender = max(ascender, y0 - slop)
            descender = min(descender, y1 + slop)
            width += x_move
            height = max(height, glyph['size'][1] - 2 * slop)
            prev = char

    dx = dy = 0
    if anchor_y == 'top':
        dy = -descender
    elif anchor_y in ('center', 'middle'):
        dy = (-descender - ascender) / 2
    elif anchor_y == 'bottom':
        dy = -ascender
    if anchor_x == 'right':
        dx = -width
    elif anchor_x == 'center':
        dx = -width / 2.0

    # If any linebreaks occured in text, we only want to translate characters
    # in the last line in text (those after the vi_marker)
    vertices['a_position'][0:vi_marker] += (0, dy)
    vertices['a_position'][vi_marker:] += (dx, dy)
    vertices['a_position'] /= lowres_size

    return vertices<|MERGE_RESOLUTION|>--- conflicted
+++ resolved
@@ -84,30 +84,12 @@
     else:
         raise TypeError('Text should either be a string or a list of strings')
 
-<<<<<<< HEAD
-    top_left = []
-    bottom_right = []
-=======
     top_left_corners = []
     bottom_right_corners = []
->>>>>>> 4fa4fd6a
     for string in strings:
         if string == '':
             continue
 
-<<<<<<< HEAD
-        buffer = _text_to_vbo(
-            string, text._font, *text._anchors, text._font._lowres_size
-        )
-
-        pos = buffer['a_position']
-        top_left.append(pos.min(axis=0))
-        bottom_right.append(pos.max(axis=0))
-
-    top_left = np.min(top_left, axis=0) if top_left else (0, 0)
-    bottom_right = np.max(bottom_right, axis=0) if bottom_right else (0, 0)
-
-=======
         # this is a private vispy function that calculates the Vertex Buffer Object
         # for the text to be sent to the shaders. This normallly only happens on
         # the fly when rendering, but we need it here because it allows us to
@@ -127,7 +109,6 @@
         else (0, 0)
     )
 
->>>>>>> 4fa4fd6a
     font_size = get_text_font_size(text)
 
     # these magic numbers (1.2 and 1.3) are from trial and error
