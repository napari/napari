"""VispyCanvas class."""

from __future__ import annotations

from functools import partial
from typing import TYPE_CHECKING
from weakref import WeakSet

import numpy as np
from superqt.utils import qthrottled
from vispy.scene import SceneCanvas as SceneCanvas_, ViewBox, Widget

from napari._vispy.camera import VispyCamera
from napari._vispy.mouse_event import NapariMouseEvent
from napari._vispy.utils.cursor import QtCursorVisual
from napari._vispy.utils.gl import get_max_texture_sizes
from napari._vispy.utils.visual import create_vispy_overlay
from napari.components._viewer_constants import CanvasPosition
from napari.components.overlays import CanvasOverlay
from napari.utils._proxies import ReadOnlyWrapper
from napari.utils.colormaps.standardize_color import transform_color
from napari.utils.events import disconnect_events
from napari.utils.events.event import Event
from napari.utils.interactions import (
    mouse_double_click_callbacks,
    mouse_move_callbacks,
    mouse_press_callbacks,
    mouse_release_callbacks,
    mouse_wheel_callbacks,
)
from napari.utils.theme import get_theme

if TYPE_CHECKING:
    from collections.abc import Callable

    import numpy.typing as npt
    from qtpy.QtCore import Qt, pyqtBoundSignal
    from qtpy.QtGui import QCursor, QImage
    from vispy.app.backends._qt import CanvasBackendDesktop
    from vispy.app.canvas import DrawEvent, MouseEvent, ResizeEvent
    from vispy.scene import Node

    from napari._vispy.layers.base import VispyBaseLayer
    from napari._vispy.overlays.base import VispyBaseOverlay
    from napari.components import ViewerModel
    from napari.components.overlays import Overlay
    from napari.layers import Layer
    from napari.utils.key_bindings import KeymapHandler


import warnings

from napari.utils.translations import trans


class NapariSceneCanvas(SceneCanvas_):
    """Vispy SceneCanvas used to allow for ignoring mouse wheel events with modifiers."""

    def _process_mouse_event(self, event: MouseEvent):
        """Ignore mouse wheel events which have modifiers."""
        if event.type == 'mouse_wheel' and len(event.modifiers) > 0:
            return
        if event.handled:
            return
        super()._process_mouse_event(event)


class VispyCanvas:
    """Class for our QtViewer class to interact with Vispy SceneCanvas. Also
    connects Vispy SceneCanvas events to the napari ViewerModel and vice versa.

    Parameters
    ----------
    viewer : napari.components.ViewerModel
        Napari viewer containing the rendered scene, layers, and controls.

    Attributes
    ----------
    layer_to_visual : dict(napari.layers, napari._vispy.layers)
        A mapping of the napari layers that have been added to the viewer and their corresponding vispy counterparts.
    max_texture_sizes : Tuple[int, int]
        The max textures sizes as a (2d, 3d) tuple.
    viewer : napari.components.ViewerModel
        Napari viewer containing the rendered scene, layers, and controls.
    view : vispy.scene.widgets.viewbox.ViewBox
        Rectangular widget in which a subscene is rendered.
    camera : napari._vispy.VispyCamera
        The camera class which contains both the 2d and 3d camera used to describe the perspective by which a
        scene is viewed and interacted with.
    _cursors : QtCursorVisual
        A QtCursorVisual enum with as names the names of particular cursor styles and as value either a staticmethod
        creating a bitmap or a Qt.CursorShape enum value corresponding to the particular cursor name. This enum only
        contains cursors supported by Napari in Vispy.
    _key_map_handler : napari.utils.key_bindings.KeymapHandler
        KeymapHandler handling the calling functionality when keys are pressed that have a callback function mapped.
    _last_theme_color : Optional[npt.NDArray[np.float]]
        Theme color represented as numpy ndarray of shape (4,) before theme change
        was applied.
    _overlay_to_visual : dict(napari.components.overlays, list(napari._vispy.overlays))
        A mapping of the napari overlays that are part of the viewer and their corresponding Vispy counterparts.
    _layer_overlay_to_visual : dict(napari.layers.Layer, dict(napari.components.overlays, napari._vispy.overlays))
        A mapping from each layer in the layerlist to their mappings of napari overlay->vispy counterpart.
    _scene_canvas : napari._vispy.canvas.NapariSceneCanvas
        SceneCanvas which automatically draws the contents of a scene. It is ultimately a VispySceneCanvas, but allows
        for ignoring mousewheel events with modifiers.
    """

    _instances: WeakSet[VispyCanvas] = WeakSet()

    def __init__(
        self,
        viewer: ViewerModel,
        key_map_handler: KeymapHandler,
        *args,
        **kwargs,
    ) -> None:
        # Since the base class is frozen we must create this attribute
        # before calling super().__init__().
        self.max_texture_sizes = None
        self._last_theme_color = None
        self._background_color_override = None
        self.viewer = viewer
        self._scene_canvas = NapariSceneCanvas(
            *args, keys=None, vsync=True, **kwargs
        )

        self.view = self.central_widget.add_view(border_width=0)
        self.view.order = 100  # ensure it's always drawn on top
        self.camera = VispyCamera(
            self.view, self.viewer.camera, self.viewer.dims
        )

        self.grid = self.central_widget.add_grid(
            border_width=0,
        )
        self.grid_views = []
        self.grid_cameras = []

        self.layer_to_visual: dict[Layer, VispyBaseLayer] = {}
        self._overlay_to_visual: dict[Overlay, list[VispyBaseOverlay]] = {}
        self._layer_overlay_to_visual: dict[
            Layer, dict[Overlay, VispyBaseOverlay]
        ] = {}
        self._key_map_handler = key_map_handler
        self._instances.add(self)

        self._overlay_callbacks = {}
        self._last_viewbox_size = np.array((0, 0))

        self.bgcolor = transform_color(
            get_theme(self.viewer.theme).canvas.as_hex()
        )[0]

        # Call get_max_texture_sizes() here so that we query OpenGL right
        # now while we know a Canvas exists. Later calls to
        # get_max_texture_sizes() will return the same results because it's
        # using an lru_cache.
        self.max_texture_sizes = get_max_texture_sizes()

        self._update_grid_spacing()
        self._update_viewer_overlays()

        self._scene_canvas.events.ignore_callback_errors = False
        self._scene_canvas.context.set_depth_func('lequal')

        # Connecting events from SceneCanvas
        self._scene_canvas.events.key_press.connect(
            self._key_map_handler.on_key_press
        )
        self._scene_canvas.events.key_release.connect(
            self._key_map_handler.on_key_release
        )
        self._scene_canvas.events.draw.connect(self.enable_dims_play)
        self._scene_canvas.events.mouse_double_click.connect(
            self._on_mouse_double_click
        )
        self._scene_canvas.events.mouse_move.connect(
            qthrottled(self._on_mouse_move, timeout=5)
        )
        self._scene_canvas.events.mouse_press.connect(self._on_mouse_press)
        self._scene_canvas.events.mouse_release.connect(self._on_mouse_release)
        self._scene_canvas.events.mouse_wheel.connect(self._on_mouse_wheel)
        self._scene_canvas.events.resize.connect(self.on_resize)
        self._scene_canvas.events.draw.connect(self.on_draw, position='last')
        self.viewer.cursor.events.style.connect(self._on_cursor)
        self.viewer.cursor.events.size.connect(self._on_cursor)
        # position=first is important to some downstream components such as
        # scale_bar overlay which need to have access to the updated color
        # by the time they get updated as well
        self.viewer.events.theme.connect(
            self._on_theme_change, position='first'
        )
        self.viewer.camera.events.mouse_pan.connect(self._on_interactive)
        self.viewer.camera.events.mouse_zoom.connect(self._on_interactive)
        self.viewer.camera.events.zoom.connect(self._on_cursor)
        self.viewer.layers.events.reordered.connect(self._update_scenegraph)
        self.viewer.layers.events.removed.connect(self._remove_layer)
        self.viewer.grid.events.stride.connect(self._update_scenegraph)
        self.viewer.grid.events.shape.connect(self._update_scenegraph)
        self.viewer.grid.events.enabled.connect(self._update_scenegraph)
        self.viewer.grid.events.spacing.connect(self._update_scenegraph)
        self.viewer._overlays.events.added.connect(
            self._update_viewer_overlays
        )
        self.viewer._overlays.events.removed.connect(
            self._update_viewer_overlays
        )
        self.viewer._overlays.events.changed.connect(
            self._update_viewer_overlays
        )
        self.destroyed.connect(self._disconnect_events)

    @property
    def events(self):
        # This is backwards compatible with the old events system
        # https://github.com/napari/napari/issues/7054#issuecomment-2205548968
        return self._scene_canvas.events

    @property
    def destroyed(self) -> pyqtBoundSignal:
        return self._scene_canvas._backend.destroyed

    @property
    def native(self) -> CanvasBackendDesktop:
        """Returns the native widget of the Vispy SceneCanvas."""
        return self._scene_canvas.native

    @property
    def screen_changed(self) -> Callable:
        """Bound method returning signal indicating whether the window screen has changed."""
        return self._scene_canvas._backend.screen_changed

    @property
    def background_color_override(self) -> str | None:
        """Background color of VispyCanvas.

        When not None, color is shown instead of VispyCanvas.bgcolor.
        """
        return self._background_color_override

    @background_color_override.setter
    def background_color_override(
        self, value: str | npt.ArrayLike | None
    ) -> None:
        self._background_color_override = value
        self.bgcolor = value or self._last_theme_color

    def _on_theme_change(self, event: Event) -> None:
        self._set_theme_change(event.value)

    def _set_theme_change(self, theme: str) -> None:
        from napari.utils.theme import get_theme

        # Note 1. store last requested theme color, in case we need to reuse it
        # when clearing the background_color_override, without needing to
        # keep track of the viewer.
        # Note 2. the reason for using the `as_hex` here is to avoid
        # `UserWarning` which is emitted when RGB values are above 1
        self._last_theme_color = transform_color(
            get_theme(theme).canvas.as_hex()
        )[0]
        self.bgcolor = self._last_theme_color

    def _disconnect_events(self) -> None:
        disconnect_events(self.viewer.events, self)
        disconnect_events(self.viewer._overlays.events, self)
        disconnect_events(self.viewer.camera.events, self)
        disconnect_events(self.viewer.layers.events, self)
        disconnect_events(self.viewer.camera.events, self)
        disconnect_events(self.viewer.cursor.events, self)
        disconnect_events(self._scene_canvas.events, self)

    @property
    def bgcolor(self) -> str:
        """Background color of the vispy scene canvas as a hex string. The setter expects str
        (any in vispy.color.get_color_names) or hex starting with # or a tuple | np.array ({3,4},)
        with values between 0 and 1."""
        return self._scene_canvas.bgcolor.hex

    @bgcolor.setter
    def bgcolor(self, value: str | npt.ArrayLike) -> None:
        self._scene_canvas.bgcolor = self._background_color_override or value

    @property
    def central_widget(self) -> Widget:
        """Overrides SceneCanvas.central_widget to make border_width=0"""
        if self._scene_canvas._central_widget is None:
            self._scene_canvas._central_widget = Widget(
                size=self.size,
                parent=self._scene_canvas.scene,
                border_width=0,
            )
        return self._scene_canvas._central_widget

    @property
    def size(self) -> tuple[int, int]:
        """Return canvas size as tuple (height, width) or accepts size as tuple (height, width)
        and sets Vispy SceneCanvas size as (width, height)."""
        return self._scene_canvas.size[::-1]

    @size.setter
    def size(self, size: tuple[int, int]):
        self._scene_canvas.size = size[::-1]

    @property
    def cursor(self) -> QCursor:
        """Cursor associated with native widget"""
        return self.native.cursor()

    @cursor.setter
    def cursor(self, q_cursor: QCursor | Qt.CursorShape):
        """Setting the cursor of the native widget"""
        self.native.setCursor(q_cursor)

    def _on_cursor(self) -> None:
        """Create a QCursor based on the napari cursor settings and set in Vispy."""
        cursor = self.viewer.cursor.style
        brush_overlay = self.viewer._brush_circle_overlay
        brush_overlay.visible = False

        if cursor in {'square', 'circle', 'circle_frozen'}:
            # Scale size by zoom if needed
            size = self.viewer.cursor.size
            if self.viewer.cursor.scaled:
                size *= self.viewer.camera.zoom

            size = int(size)

            # make sure the square fits within the current canvas
            if (
                size < 8 or size > (min(*self.size) - 4)
            ) and cursor != 'circle_frozen':
                self.cursor = QtCursorVisual['cross'].value
            elif cursor.startswith('circle'):
                brush_overlay.size = size
                if cursor == 'circle_frozen':
                    self.cursor = QtCursorVisual['standard'].value
                    brush_overlay.position_is_frozen = True
                else:
                    self.cursor = QtCursorVisual.blank()
                    brush_overlay.position_is_frozen = False
                brush_overlay.visible = True
            else:
                self.cursor = QtCursorVisual.square(size)
        elif cursor == 'crosshair':
            self.cursor = QtCursorVisual.crosshair()
        else:
            self.cursor = QtCursorVisual[cursor].value

    def delete(self) -> None:
        """Schedules the native widget for deletion"""
        self.native.deleteLater()

    def _on_interactive(self) -> None:
        """Link interactive attributes of view and viewer."""
        # Is this should be changed or renamed?
        interactive = (
            self.viewer.camera.mouse_zoom or self.viewer.camera.mouse_pan
        )
        if self.viewer.grid.enabled:
            self.view.interactive = False
            self.grid.interactive = interactive
        else:
            self.view.interactive = interactive
            self.grid.interactive = False

    def _map_canvas2world(
        self,
        position: tuple[int, ...],
        view: ViewBox,
    ) -> tuple[float, float]:
        """Map position from canvas pixels into world coordinates.

        Parameters
        ----------
        position : list(int, int)
            Position in canvas (x, y).

        Returns
        -------
        coords : tuple of two floats
            Position in world coordinates, matches the total dimensionality
            of the viewer.
        """
        nd = self.viewer.dims.ndisplay

        transform = view.transform * view.scene.transform

        # cartesian to homogeneous coordinates
        mapped_position = transform.imap(list(position))
        if nd == 3:
            mapped_position = mapped_position[0:nd] / mapped_position[nd]
        else:
            mapped_position = mapped_position[0:nd]
        position_world_slice = np.array(mapped_position[::-1])
        # handle position for 3D views of 2D data
        nd_point = len(self.viewer.dims.point)
        if nd_point < nd:
            position_world_slice = position_world_slice[-nd_point:]

        position_world = list(self.viewer.dims.point)
        for i, d in enumerate(self.viewer.dims.displayed):
            position_world[d] = position_world_slice[i]

        return tuple(position_world)

    def _get_viewbox_at(self, position):
        if not self.viewer.grid.enabled:
            return self.view

        for viewbox in self.grid_views:
            shifted_pos = position - viewbox.transform.translate[:2]
            if viewbox.inner_rect.contains(*shifted_pos):
                return viewbox

        return None

    def _process_mouse_event(
        self, mouse_callbacks: Callable, event: MouseEvent
    ) -> None:
        """Add properties to the mouse event before passing the event to the
        napari events system. Called whenever the mouse moves or is clicked.
        As such, care should be taken to reduce the overhead in this function.
        In future work, we should consider limiting the frequency at which
        it is called.

        This method adds following:
            position: the position of the click in world coordinates.
            view_direction: a unit vector giving the direction of the camera in
                world coordinates.
            up_direction: a unit vector giving the direction of the camera that is
                up in world coordinates.
            dims_displayed: a list of the dimensions currently being displayed
                in the viewer. This comes from viewer.dims.displayed.
            dims_point: the indices for the data in view in world coordinates.
                This comes from viewer.dims.point

        Parameters
        ----------
        mouse_callbacks : Callable
            Mouse callbacks function.
        event : vispy.app.canvas.MouseEvent
            The vispy mouse event that triggered this method.

        Returns
        -------
        None
        """
        if event.pos is None:
            return

        # ensure that events which began in a specific viewbox continue to be
        # calculated based on that viewbox's coordinates
        if event.press_event is not None:
            viewbox = self._get_viewbox_at(event.press_event.pos)
        else:
            viewbox = self._get_viewbox_at(event.pos)

        if viewbox is None:
            # this means we're in an empty viewbox, so do nothing
            event.handled = True
            return

        napari_event = NapariMouseEvent(
            event=event,
            view_direction=self._calculate_view_direction(event.pos),
            up_direction=self.viewer.camera.calculate_nd_up_direction(
                self.viewer.dims.ndim, self.viewer.dims.displayed
            ),
            camera_zoom=self.viewer.camera.zoom,
            position=self._map_canvas2world(event.pos, viewbox),
            dims_displayed=list(self.viewer.dims.displayed),
            dims_point=list(self.viewer.dims.point),
        )

        # Update the cursor position
        self.viewer.cursor._view_direction = napari_event.view_direction
        self.viewer.cursor.position = napari_event.position

        # Put a read only wrapper on the event
        read_only_event = ReadOnlyWrapper(
            napari_event, exceptions=('handled',)
        )
        mouse_callbacks(self.viewer, read_only_event)

        layer = self.viewer.layers.selection.active
        if layer is not None:
            mouse_callbacks(layer, read_only_event)

        event.handled = napari_event.handled

    def _on_mouse_double_click(self, event: MouseEvent) -> None:
        """Called whenever a mouse double-click happen on the canvas

        Parameters
        ----------
        event : vispy.app.canvas.MouseEvent
            The vispy mouse event that triggered this method. The `event.type` will always be `mouse_double_click`

        Returns
        -------
        None

        Notes
        -----

        Note that this triggers in addition to the usual mouse press and mouse release.
        Therefore a double click from the user will likely triggers the following event in sequence:

             - mouse_press
             - mouse_release
             - mouse_double_click
             - mouse_release
        """
        self._process_mouse_event(mouse_double_click_callbacks, event)

    def _on_mouse_move(self, event: MouseEvent) -> None:
        """Called whenever mouse moves over canvas.

        Parameters
        ----------
        event : vispy.event.Event
            The vispy event that triggered this method.

        Returns
        -------
        None
        """
        self._process_mouse_event(mouse_move_callbacks, event)

    def _on_mouse_press(self, event: MouseEvent) -> None:
        """Called whenever mouse pressed in canvas.

        Parameters
        ----------
        event : vispy.app.canvas.MouseEvent
            The vispy mouse event that triggered this method.

        Returns
        -------
        None
        """
        self._process_mouse_event(mouse_press_callbacks, event)

    def _on_mouse_release(self, event: MouseEvent) -> None:
        """Called whenever mouse released in canvas.

        Parameters
        ----------
        event : vispy.app.canvas.MouseEvent
            The vispy mouse event that triggered this method.

        Returns
        -------
        None
        """
        self._process_mouse_event(mouse_release_callbacks, event)

    def _on_mouse_wheel(self, event: MouseEvent) -> None:
        """Called whenever mouse wheel activated in canvas.

        Parameters
        ----------
        event : vispy.app.canvas.MouseEvent
            The vispy mouse event that triggered this method.

        Returns
        -------
        None
        """
        self._process_mouse_event(mouse_wheel_callbacks, event)

    @property
    def _viewbox_corners_in_world(self) -> npt.NDArray:
        """Location of the corners of canvas in world coordinates.

        Returns
        -------
        corners : np.ndarray
            Coordinates of top left and bottom right canvas pixel in the world.
        """
        if self.viewer.grid.enabled and self.grid_views:
            # they are all the same, just take the first one
            view = self.grid_views[0]
        else:
            view = self.view

        # Find corners of canvas in world coordinates
        top_left = self._map_canvas2world((0, 0), view)
        bottom_right = self._map_canvas2world(view.rect.size, view)
        return np.array([top_left, bottom_right])

    def on_draw(self, event: DrawEvent) -> None:
        """Called whenever the canvas is drawn.

        This is triggered from vispy whenever new data is sent to the canvas or
        the camera is moved and is connected in the `QtViewer`.

        Parameters
        ----------
        event : vispy.app.canvas.DrawEvent
            The draw event from the vispy canvas.

        Returns
        -------
        None
        """
        # this updates camera zooms and overlay positions if necessary
        # (usually after grid mode enable when viewboxes are still degenerate)
        if not np.allclose(
            self._last_viewbox_size, self._current_viewbox_size
        ):
            self._update_grid_spacing()
            self._update_overlay_canvas_positions()
            self._last_viewbox_size = self._current_viewbox_size

        # sync all cameras
        for camera in (self.camera, *self.grid_cameras):
            camera.on_draw(event)

        # The canvas corners in full world coordinates (i.e. across all layers).
        viewbox_corners_world = self._viewbox_corners_in_world
        for layer in self.viewer.layers:
            # The following condition should mostly be False. One case when it can
            # be True is when a callback connected to self.viewer.dims.events.ndisplay
            # is executed before layer._slice_input has been updated by another callback
            # (e.g. when changing self.viewer.dims.ndisplay from 3 to 2).
            displayed_sorted = sorted(layer._slice_input.displayed)
            nd = len(displayed_sorted)
            if nd > self.viewer.dims.ndisplay:
                displayed_axes = displayed_sorted
            else:
                displayed_axes = list(self.viewer.dims.displayed[-nd:])
            layer._update_draw(
                scale_factor=1 / self.viewer.camera.zoom,
                corner_pixels_displayed=viewbox_corners_world[
                    :, displayed_axes
                ],
                shape_threshold=self._current_viewbox_size[::-1],
            )

    def on_resize(self, event: ResizeEvent) -> None:
        """Called whenever canvas is resized.

        Parameters
        ----------
        event : vispy.app.canvas.ResizeEvent
            The vispy event that triggered this method.

        Returns
        -------
        None
        """
        self.viewer._canvas_size = self.size
<<<<<<< HEAD
        self._update_overlay_canvas_positions()
=======
        if self.viewer.grid.enabled:
            self._update_grid_spacing()
>>>>>>> deb2871c

    def add_layer_visual_mapping(
        self, napari_layer: Layer, vispy_layer: VispyBaseLayer
    ) -> None:
        """Maps a napari layer to its corresponding vispy layer and sets the parent scene of the vispy layer.

        Parameters
        ----------
        napari_layer :
            Any napari layer, the layer type is the same as the vispy layer.
        vispy_layer :
            Any vispy layer, the layer type is the same as the napari layer.

        Returns
        -------
        None
        """
        self.layer_to_visual[napari_layer] = vispy_layer
        self._layer_overlay_to_visual[napari_layer] = {}

        napari_layer.events.visible.connect(self._reorder_layers)
        overlay_callback = partial(self._update_layer_overlays, napari_layer)
        napari_layer.events.visible.connect(overlay_callback)
        napari_layer._overlays.events.added.connect(overlay_callback)
        napari_layer._overlays.events.removed.connect(overlay_callback)
        napari_layer._overlays.events.changed.connect(overlay_callback)
        self._overlay_callbacks[napari_layer] = overlay_callback
        self.viewer.camera.events.angles.connect(vispy_layer._on_camera_move)

        # create overlay visuals for this layer
        self._update_layer_overlays(napari_layer)
        # we need to trigger _on_matrix_change once after adding the overlays so that
        # all children nodes are assigned the correct transforms
        vispy_layer._on_matrix_change()
        self._update_scenegraph()

    def _remove_layer(self, event: Event) -> None:
        """Upon receiving event closes the Vispy visual, deletes it and reorders the still existing layers.

        Parameters
        ----------
        event : napari.utils.events.event.Event
            The event causing a particular layer to be removed

        Returns
        -------
        None
        """
        layer = event.value
        disconnect_events(layer.events, self)
        disconnect_events(layer.events, self._overlay_callbacks[layer])
        disconnect_events(
            layer._overlays.events, self._overlay_callbacks[layer]
        )
        del self._overlay_callbacks[layer]
        vispy_layer = self.layer_to_visual.pop(layer)
        disconnect_events(self.viewer.camera.events, vispy_layer)
        vispy_layer.close()
        del vispy_layer
        self._remove_layer_overlays(layer)
        del self._layer_overlay_to_visual[layer]
        self._update_scenegraph()

    def _reorder_layers(self) -> None:
        """When the list is reordered, propagate changes to draw order."""
        if self.viewer.grid.enabled:
            for _, layer_indices in self.viewer.grid.iter_viewboxes(
                len(self.viewer.layers)
            ):
                if not layer_indices:
                    continue
                layers = [self.viewer.layers[idx] for idx in layer_indices]
                self._reorder_layers_in_the_same_view(layers)
        else:
            self._reorder_layers_in_the_same_view(self.viewer.layers)

    def _reorder_layers_in_the_same_view(self, layers):
        first_visible_found = False

        for i, layer in enumerate(layers):
            vispy_layer = self.layer_to_visual[layer]
            vispy_layer.order = i

            # the bottommost visible layer needs special treatment for blending
            if layer.visible and not first_visible_found:
                vispy_layer.first_visible = True
                first_visible_found = True
            else:
                vispy_layer.first_visible = False
            vispy_layer._on_blending_change()

        self._update_overlay_canvas_positions()

        self._scene_canvas._draw_order.clear()
        self._scene_canvas.update()

    def _connect_canvas_overlay_events(self, overlay):
        overlay.events.position.connect(self._update_overlay_canvas_positions)
        overlay.events.visible.connect(self._update_overlay_canvas_positions)

    def _disconnect_canvas_overlay_events(self, overlay):
        overlay.events.position.disconnect(
            self._update_overlay_canvas_positions
        )
        overlay.events.visible.disconnect(
            self._update_overlay_canvas_positions
        )

    def _add_viewer_overlay(self, overlay: Overlay, parent: Node) -> None:
        """Create vispy overlay and add to dictionary of overlay visuals"""
        vispy_overlay = create_vispy_overlay(
            overlay=overlay, viewer=self.viewer, parent=parent
        )
        self._overlay_to_visual.setdefault(overlay, []).append(vispy_overlay)

    def _remove_viewer_overlays(self) -> None:
        """Remove all viewer overlay visuals and disconnect their events."""
        for overlay in list(self._overlay_to_visual):
<<<<<<< HEAD
            vispy_overlay = self._overlay_to_visual.pop(overlay)
            if isinstance(overlay, CanvasOverlay):
                self._disconnect_canvas_overlay_events(overlay)
            vispy_overlay.close()
=======
            if isinstance(overlay, CanvasOverlay):
                overlay.events.gridded.disconnect(self._update_viewer_overlays)
            vispy_overlays = self._overlay_to_visual.pop(overlay)
            for vispy_overlay in vispy_overlays:
                vispy_overlay.close()
>>>>>>> deb2871c

    def _update_viewer_overlays(self):
        """Update the viewer overlay visuals.

        Also ensures that overlays are properly assigned parents depending on
        their class (canvas vs scene overlays).
        """
        self._remove_viewer_overlays()

        for overlay in self.viewer._overlays.values():
            if self.viewer.grid.enabled and getattr(overlay, 'gridded', True):
                views = self.grid_views
            else:
                views = [self.view]

            if isinstance(overlay, CanvasOverlay):
<<<<<<< HEAD
                self._add_viewer_overlay(overlay, self.view)
                self._connect_canvas_overlay_events(overlay)
=======
                for view in views:
                    self._add_viewer_overlay(overlay, view)
                overlay.events.gridded.connect(self._update_viewer_overlays)
>>>>>>> deb2871c
            else:
                for view in views:
                    self._add_viewer_overlay(overlay, view.scene)

        self._update_overlay_canvas_positions()

    def _add_layer_overlay(
        self, layer: Layer, overlay: Overlay, parent: Node
    ) -> None:
        """Create vispy overlay and add to dictionary of layer overlay visuals"""
        vispy_overlay = create_vispy_overlay(
            overlay, layer=layer, parent=parent
        )
        if isinstance(overlay, CanvasOverlay):
            self._connect_canvas_overlay_events(overlay)

        self._layer_overlay_to_visual[layer][overlay] = vispy_overlay

    def _remove_layer_overlays(self, layer: Layer) -> None:
        """Remove all layer overlay visuals and disconnect their events."""
        for overlay in list(self._layer_overlay_to_visual[layer]):
            vispy_overlay = self._layer_overlay_to_visual[layer].pop(overlay)
            if isinstance(overlay, CanvasOverlay):
                self._disconnect_canvas_overlay_events(overlay)
            vispy_overlay.close()

    def _update_layer_overlays(self, layer: Layer) -> None:
        """Update the overlay visuals for each layer in the canvas.

        Also ensures that overlays are properly assigned parents depending on
        their class (canvas vs scene overlays).
        """
        # reparenting does not work well in a few cases (we end up with overlay visuals
        # "clipping" through the canvas edges) so we just remake them
        # whenever we need to change them.
        self._remove_layer_overlays(layer)

        overlay_models = layer._overlays.values()
        for overlay in overlay_models:
            if isinstance(overlay, CanvasOverlay):
                if self.viewer.grid.enabled:
                    row, col = self.viewer.grid.position(
                        self.viewer.layers.index(layer),
                        len(self.viewer.layers),
                    )
                    parent = self.grid[row, col]
                else:
                    parent = self.view

            else:
                parent = self.layer_to_visual[layer].node

            self._add_layer_overlay(layer, overlay, parent)

<<<<<<< HEAD
=======
        self._update_overlay_canvas_positions()

>>>>>>> deb2871c
    def _get_ordered_visible_canvas_overlays(self):
        # note that some canvas overlays do no use CanvasPosition, but are instead
        # free-floating (such as the cursor overlay), so those are skipped

        # first viewer overlays
<<<<<<< HEAD
        for overlay, vispy_overlay in self._overlay_to_visual.items():
=======
        for overlay, vispy_overlays in self._overlay_to_visual.items():
>>>>>>> deb2871c
            if (
                overlay.visible
                and isinstance(overlay, CanvasOverlay)
                and overlay.position in list(CanvasPosition)
            ):
<<<<<<< HEAD
                yield overlay, vispy_overlay
=======
                yield overlay, vispy_overlays
>>>>>>> deb2871c

        # then layer overlays
        for layer in self.viewer.layers:
            for overlay, vispy_overlay in self._layer_overlay_to_visual.get(
                layer, {}
            ).items():
                if (
                    layer.visible
                    and overlay.visible
                    and isinstance(overlay, CanvasOverlay)
                    and overlay.position in list(CanvasPosition)
                ):
<<<<<<< HEAD
                    yield overlay, vispy_overlay

    def _update_overlay_canvas_positions(self, event=None):
        x_offsets = dict.fromkeys(CanvasPosition, 0)
        y_offsets = dict.fromkeys(CanvasPosition, 0)
        for (
            overlay,
            vispy_overlay,
        ) in self._get_ordered_visible_canvas_overlays():
            # TODO: these should be settable!
            if overlay.position in ('top_right', 'bottom_left'):
                vispy_overlay.x_offset_tiling = x_offsets[overlay.position]
                x_offsets[overlay.position] += (
                    vispy_overlay.x_size + vispy_overlay.x_offset
                )
                vispy_overlay.y_offset_tiling = 0
            else:
                vispy_overlay.y_offset_tiling = y_offsets[overlay.position]
                y_offsets[overlay.position] += (
                    vispy_overlay.y_size + vispy_overlay.y_offset
                )
                vispy_overlay.x_offset_tiling = 0
            vispy_overlay._on_position_change()
=======
                    yield overlay, [vispy_overlay]

    def _update_overlay_canvas_positions(self, event=None):
        for (
            _,
            vispy_overlays,
        ) in self._get_ordered_visible_canvas_overlays():
            for vispy_overlay in vispy_overlays:
                vispy_overlay._on_position_change()
>>>>>>> deb2871c

    def _calculate_view_direction(
        self, event_pos: tuple[float, float]
    ) -> npt.NDArray[np.float64] | None:
        """calculate view direction by ray shot from the camera"""
        # this method is only implemented for 3 dimension
        if self.viewer.dims.ndisplay == 2:
            return None

        if self.viewer.dims.ndim == 2:
            return self.viewer.camera.calculate_nd_view_direction(
                self.viewer.dims.ndim, self.viewer.dims.displayed
            )
        x, y = event_pos
        w, h = self.size
        nd = self.viewer.dims.ndisplay

        view = self._get_viewbox_at(event_pos) or self.view
        # combine the viewbox transform wit the scene transform
        # so each viewbox in grid mode maps back to the main scene
        transform = view.transform * view.scene.transform

        # map click pos to scene coordinates
        click_scene = transform.imap([x, y, 0, 1])
        # canvas center at infinite far z- (eye position in canvas coordinates)
        eye_canvas = [w / 2, h / 2, -1e10, 1]
        # map eye pos to scene coordinates
        eye_scene = transform.imap(eye_canvas)
        # homogeneous coordinate to cartesian
        click_scene = click_scene[0:nd] / click_scene[nd]
        # homogeneous coordinate to cartesian
        eye_scene = eye_scene[0:nd] / eye_scene[nd]

        # calculate direction of the ray
        d = click_scene - eye_scene
        d = d[0:nd]
        d = d / np.linalg.norm(d)
        # xyz to zyx
        d: list[float] = list(d[::-1])
        # convert to nd view direction
        view_direction_nd = np.zeros(self.viewer.dims.ndim, dtype=np.float64)
        view_direction_nd[list(self.viewer.dims.displayed)] = d
        return view_direction_nd

    def screenshot(self) -> QImage:
        """Return a QImage based on what is shown in the viewer."""
        # ensure on_draw is run to bring everything up to date
        # needed for some Ubuntu py3.10 pyqt5 tests, but likely inconsistent behavior for other OS.
        # See: https://github.com/napari/napari/pull/7870#issuecomment-2997167180
        self.on_draw(None)
        return self.native.grabFramebuffer()

    def enable_dims_play(self, *args) -> None:
        """Enable playing of animation. False if awaiting a draw event"""
        self.viewer.dims._play_ready = True

    def _update_scenegraph(self, event=None):
        with self._scene_canvas.events.draw.blocker():
            for camera in self.grid_cameras:
                camera._2D_camera.parent = None
                camera._3D_camera.parent = None
                self._scene_canvas.events.draw.disconnect(camera.on_draw)
            self.grid_cameras.clear()
            self.grid_views.clear()
            # grid are really not designed to be reset, so it's easier to replace it
            self.grid.parent = None

            if self.viewer.grid.enabled:
                self.grid = self.central_widget.add_grid(border_width=0)
                self._setup_layer_views_in_grid()
                self._update_grid_spacing()
            else:
                self._setup_single_view()

            self._reorder_layers()
            self._update_viewer_overlays()
            self._on_interactive()
        self.on_draw(None)

    def _setup_single_view(self):
        for napari_layer, vispy_layer in self.layer_to_visual.items():
            vispy_layer.node.parent = self.view.scene
            self._update_layer_overlays(napari_layer)

    def _setup_layer_views_in_grid(self):
        for (row, col), layer_indices in self.viewer.grid.iter_viewboxes(
            len(self.viewer.layers)
        ):
            if not layer_indices:
                continue
            view = self.grid[row, col]
            # any border_color != None will add a padding of +1
            # see https://github.com/vispy/vispy/issues/1492
            view.border_width = 0
            view.border_color = None

            camera = VispyCamera(view, self.viewer.camera, self.viewer.dims)
            self.grid_views.append(view)
            self.grid_cameras.append(camera)

            for idx in layer_indices:
                napari_layer = self.viewer.layers[idx]
                vispy_layer = self.layer_to_visual[napari_layer]
                vispy_layer.node.parent = view.scene
                self._update_layer_overlays(napari_layer)

    @property
    def _current_viewbox_size(self):
        """Get the actual size of the viewboxes in pixels.

        If grid is not enabled, this returns the size of the canvas.
        If grid is enabled, this returns the size of the viewboxes; note that
        these can be degenerate if `on_draw` hasn't been called yet!

        Returns
        -------
        tuple[int, int]
            The size of the viewbox(es) in pixels (width, height)
        """
        if self.viewer.grid.enabled and self.grid_views:
            return self.grid_views[0].rect.size

        return self.view.rect.size

    def _update_grid_spacing(self):
        """Update the grid spacing with a validated spacing value.

        This method computes the raw spacing based on the current canvas size
        and validates it against the maximum safe spacing. If the raw spacing
        exceeds the maximum safe spacing, it is reduced to the maximum safe value
        and a warning is issued to the user.
        """
        # TODO: this should be all handled on the grid model ideally, using validators
        raw_spacing = self.viewer.grid._compute_canvas_spacing_raw(
            self._scene_canvas.size, len(self.viewer.layers)
        )
        safe_spacing = self.viewer.grid._compute_canvas_spacing(
            self._scene_canvas.size, len(self.viewer.layers)
        )

        if raw_spacing > safe_spacing:
            warnings.warn(
                trans._(
                    'Grid spacing of {raw_spacing:.1f} pixels is too large and has been '
                    'reduced to {safe_spacing:.1f} pixels to prevent viewboxes from '
                    'becoming too small. Consider using a smaller spacing value or '
                    'increasing the canvas size.',
                    deferred=True,
                    raw_spacing=raw_spacing,
                    safe_spacing=safe_spacing,
                ),
                UserWarning,
                stacklevel=2,
            )
            # this shouldn't cause an infinite loop cause now the spacing is fixed!
            self.viewer.grid.spacing = safe_spacing

        self.grid.spacing = safe_spacing<|MERGE_RESOLUTION|>--- conflicted
+++ resolved
@@ -652,12 +652,6 @@
         None
         """
         self.viewer._canvas_size = self.size
-<<<<<<< HEAD
-        self._update_overlay_canvas_positions()
-=======
-        if self.viewer.grid.enabled:
-            self._update_grid_spacing()
->>>>>>> deb2871c
 
     def add_layer_visual_mapping(
         self, napari_layer: Layer, vispy_layer: VispyBaseLayer
@@ -776,18 +770,12 @@
     def _remove_viewer_overlays(self) -> None:
         """Remove all viewer overlay visuals and disconnect their events."""
         for overlay in list(self._overlay_to_visual):
-<<<<<<< HEAD
-            vispy_overlay = self._overlay_to_visual.pop(overlay)
             if isinstance(overlay, CanvasOverlay):
                 self._disconnect_canvas_overlay_events(overlay)
-            vispy_overlay.close()
-=======
-            if isinstance(overlay, CanvasOverlay):
                 overlay.events.gridded.disconnect(self._update_viewer_overlays)
             vispy_overlays = self._overlay_to_visual.pop(overlay)
             for vispy_overlay in vispy_overlays:
                 vispy_overlay.close()
->>>>>>> deb2871c
 
     def _update_viewer_overlays(self):
         """Update the viewer overlay visuals.
@@ -804,14 +792,10 @@
                 views = [self.view]
 
             if isinstance(overlay, CanvasOverlay):
-<<<<<<< HEAD
-                self._add_viewer_overlay(overlay, self.view)
-                self._connect_canvas_overlay_events(overlay)
-=======
                 for view in views:
                     self._add_viewer_overlay(overlay, view)
+                self._connect_canvas_overlay_events(overlay)
                 overlay.events.gridded.connect(self._update_viewer_overlays)
->>>>>>> deb2871c
             else:
                 for view in views:
                     self._add_viewer_overlay(overlay, view.scene)
@@ -866,78 +850,83 @@
 
             self._add_layer_overlay(layer, overlay, parent)
 
-<<<<<<< HEAD
-=======
-        self._update_overlay_canvas_positions()
-
->>>>>>> deb2871c
+        # self._update_overlay_canvas_positions()
+
     def _get_ordered_visible_canvas_overlays(self):
         # note that some canvas overlays do no use CanvasPosition, but are instead
         # free-floating (such as the cursor overlay), so those are skipped
 
-        # first viewer overlays
-<<<<<<< HEAD
-        for overlay, vispy_overlay in self._overlay_to_visual.items():
-=======
+        # first the base view (non-gridded viewer overlays)
         for overlay, vispy_overlays in self._overlay_to_visual.items():
->>>>>>> deb2871c
             if (
                 overlay.visible
                 and isinstance(overlay, CanvasOverlay)
                 and overlay.position in list(CanvasPosition)
+                and not (overlay.gridded and self.viewer.grid.enabled)
             ):
-<<<<<<< HEAD
-                yield overlay, vispy_overlay
-=======
-                yield overlay, vispy_overlays
->>>>>>> deb2871c
-
-        # then layer overlays
-        for layer in self.viewer.layers:
-            for overlay, vispy_overlay in self._layer_overlay_to_visual.get(
-                layer, {}
-            ).items():
+                yield overlay, vispy_overlays[0], None
+
+        # then gridded viewer overlays and layer overlays, by viewbox, in order
+        for viewbox_idx, (_, layer_indices) in enumerate(
+            self.viewer.grid.iter_viewboxes(len(self.viewer.layers))
+        ):
+            if not layer_indices:
+                # last empty boxes of the grid
+                break
+            view = viewbox_idx if self.viewer.grid.enabled else None
+
+            for overlay, vispy_overlays in self._overlay_to_visual.items():
                 if (
-                    layer.visible
-                    and overlay.visible
+                    overlay.visible
                     and isinstance(overlay, CanvasOverlay)
                     and overlay.position in list(CanvasPosition)
+                    and (overlay.gridded and self.viewer.grid.enabled)
                 ):
-<<<<<<< HEAD
-                    yield overlay, vispy_overlay
+                    yield overlay, vispy_overlays[viewbox_idx], view
+
+            for layer_idx in layer_indices:
+                layer = self.viewer.layers[layer_idx]
+                for (
+                    overlay,
+                    vispy_overlay,
+                ) in self._layer_overlay_to_visual.get(layer, {}).items():
+                    if (
+                        layer.visible
+                        and overlay.visible
+                        and isinstance(overlay, CanvasOverlay)
+                        and overlay.position in list(CanvasPosition)
+                    ):
+                        yield overlay, vispy_overlay, view
 
     def _update_overlay_canvas_positions(self, event=None):
-        x_offsets = dict.fromkeys(CanvasPosition, 0)
-        y_offsets = dict.fromkeys(CanvasPosition, 0)
+        x_offsets = {}
+        y_offsets = {}
         for (
             overlay,
             vispy_overlay,
+            view,
         ) in self._get_ordered_visible_canvas_overlays():
             # TODO: these should be settable!
+            x_offsets.setdefault(view, dict.fromkeys(CanvasPosition, 0))
+            y_offsets.setdefault(view, dict.fromkeys(CanvasPosition, 0))
+
             if overlay.position in ('top_right', 'bottom_left'):
-                vispy_overlay.x_offset_tiling = x_offsets[overlay.position]
-                x_offsets[overlay.position] += (
+                vispy_overlay.x_offset_tiling = x_offsets[view][
+                    overlay.position
+                ]
+                x_offsets[view][overlay.position] += (
                     vispy_overlay.x_size + vispy_overlay.x_offset
                 )
                 vispy_overlay.y_offset_tiling = 0
             else:
-                vispy_overlay.y_offset_tiling = y_offsets[overlay.position]
-                y_offsets[overlay.position] += (
+                vispy_overlay.y_offset_tiling = y_offsets[view][
+                    overlay.position
+                ]
+                y_offsets[view][overlay.position] += (
                     vispy_overlay.y_size + vispy_overlay.y_offset
                 )
                 vispy_overlay.x_offset_tiling = 0
             vispy_overlay._on_position_change()
-=======
-                    yield overlay, [vispy_overlay]
-
-    def _update_overlay_canvas_positions(self, event=None):
-        for (
-            _,
-            vispy_overlays,
-        ) in self._get_ordered_visible_canvas_overlays():
-            for vispy_overlay in vispy_overlays:
-                vispy_overlay._on_position_change()
->>>>>>> deb2871c
 
     def _calculate_view_direction(
         self, event_pos: tuple[float, float]
