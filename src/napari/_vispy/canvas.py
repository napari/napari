--- conflicted
+++ resolved
@@ -180,12 +180,7 @@
         self._scene_canvas.events.mouse_release.connect(self._on_mouse_release)
         self._scene_canvas.events.mouse_wheel.connect(self._on_mouse_wheel)
         self._scene_canvas.events.resize.connect(self.on_resize)
-<<<<<<< HEAD
-        self._scene_canvas.events.draw.connect(self.on_draw)
-
-=======
         self._scene_canvas.events.draw.connect(self.on_draw, position='last')
->>>>>>> 123d6b5d
         self.viewer.cursor.events.style.connect(self._on_cursor)
         self.viewer.cursor.events.size.connect(self._on_cursor)
         # position=first is important to some downstream components such as
@@ -198,20 +193,14 @@
         self.viewer.camera.events.mouse_pan.connect(self._on_interactive)
         self.viewer.camera.events.mouse_zoom.connect(self._on_interactive)
         self.viewer.camera.events.zoom.connect(self._on_cursor)
-<<<<<<< HEAD
-
-        self.viewer.layers.events.reordered.connect(self._reorder_layers)
-        self.viewer.layers.events.removed.connect(self._remove_layer)
 
         self.viewer._zoom_box.events.zoom.connect(self._on_boxzoom)
-=======
         self.viewer.layers.events.reordered.connect(self._update_scenegraph)
         self.viewer.layers.events.removed.connect(self._remove_layer)
         self.viewer.grid.events.stride.connect(self._update_scenegraph)
         self.viewer.grid.events.shape.connect(self._update_scenegraph)
         self.viewer.grid.events.enabled.connect(self._update_scenegraph)
         self.viewer.grid.events.spacing.connect(self._update_scenegraph)
->>>>>>> 123d6b5d
         self.viewer._overlays.events.added.connect(
             self._update_viewer_overlays
         )
