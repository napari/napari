--- conflicted
+++ resolved
@@ -15,10 +15,7 @@
 from napari._vispy.utils.cursor import QtCursorVisual
 from napari._vispy.utils.gl import get_max_texture_sizes
 from napari._vispy.utils.visual import create_vispy_overlay
-<<<<<<< HEAD
 from napari.components._viewer_constants import CanvasPosition
-=======
->>>>>>> 6cd03c04
 from napari.components.overlays import CanvasOverlay
 from napari.utils._proxies import ReadOnlyWrapper
 from napari.utils.colormaps.standardize_color import transform_color
@@ -675,7 +672,6 @@
         self._scene_canvas._draw_order.clear()
         self._scene_canvas.update()
 
-<<<<<<< HEAD
     def _connect_canvas_overlay_events(self, overlay):
         overlay.events.position.connect(self._update_overlay_canvas_positions)
         overlay.events.visible.connect(self._update_overlay_canvas_positions)
@@ -688,8 +684,6 @@
             self._update_overlay_canvas_positions
         )
 
-=======
->>>>>>> 6cd03c04
     def _add_viewer_overlay(self, overlay: Overlay, parent: Node) -> None:
         """Create vispy overlay and add to dictionary of overlay visuals"""
         vispy_overlay = create_vispy_overlay(
@@ -701,11 +695,8 @@
         """Remove all viewer overlay visuals and disconnect their events."""
         for overlay in list(self._overlay_to_visual):
             vispy_overlay = self._overlay_to_visual.pop(overlay)
-<<<<<<< HEAD
             if isinstance(overlay, CanvasOverlay):
                 self._disconnect_canvas_overlay_events(overlay)
-=======
->>>>>>> 6cd03c04
             vispy_overlay.close()
 
     def _update_viewer_overlays(self):
@@ -719,10 +710,7 @@
         for overlay in self.viewer._overlays.values():
             if isinstance(overlay, CanvasOverlay):
                 self._add_viewer_overlay(overlay, self.view)
-<<<<<<< HEAD
                 self._connect_canvas_overlay_events(overlay)
-=======
->>>>>>> 6cd03c04
             else:
                 self._add_viewer_overlay(overlay, self.view.scene)
 
@@ -733,11 +721,8 @@
         vispy_overlay = create_vispy_overlay(
             overlay, layer=layer, parent=parent
         )
-<<<<<<< HEAD
         if isinstance(overlay, CanvasOverlay):
             self._connect_canvas_overlay_events(overlay)
-=======
->>>>>>> 6cd03c04
 
         self._layer_overlay_to_visual[layer][overlay] = vispy_overlay
 
@@ -745,11 +730,8 @@
         """Remove all layer overlay visuals and disconnect their events."""
         for overlay in list(self._layer_overlay_to_visual[layer]):
             vispy_overlay = self._layer_overlay_to_visual[layer].pop(overlay)
-<<<<<<< HEAD
             if isinstance(overlay, CanvasOverlay):
                 self._disconnect_canvas_overlay_events(overlay)
-=======
->>>>>>> 6cd03c04
             vispy_overlay.close()
 
     def _update_layer_overlays(self, layer: Layer) -> None:
@@ -773,7 +755,6 @@
 
             self._add_layer_overlay(layer, overlay, parent)
 
-<<<<<<< HEAD
     def _get_ordered_visible_canvas_overlays(self):
         # first viewer overlays
         for overlay, vispy_overlay in self._overlay_to_visual.items():
@@ -818,8 +799,63 @@
                 vispy_overlay.x_offset_tiling = 0
             vispy_overlay._on_position_change()
 
-=======
->>>>>>> 6cd03c04
+    def _remove_viewer_overlays(self) -> None:
+        """Remove all viewer overlay visuals and disconnect their events."""
+        for overlay in list(self._overlay_to_visual):
+            vispy_overlay = self._overlay_to_visual.pop(overlay)
+            vispy_overlay.close()
+
+    def _update_viewer_overlays(self):
+        """Update the viewer overlay visuals.
+
+        Also ensures that overlays are properly assigned parents depending on
+        their class (canvas vs scene overlays).
+        """
+        self._remove_viewer_overlays()
+
+        for overlay in self.viewer._overlays.values():
+            if isinstance(overlay, CanvasOverlay):
+                self._add_viewer_overlay(overlay, self.view)
+            else:
+                self._add_viewer_overlay(overlay, self.view.scene)
+
+    def _add_layer_overlay(
+        self, layer: Layer, overlay: Overlay, parent: Node
+    ) -> None:
+        """Create vispy overlay and add to dictionary of layer overlay visuals"""
+        vispy_overlay = create_vispy_overlay(
+            overlay, layer=layer, parent=parent
+        )
+
+        self._layer_overlay_to_visual[layer][overlay] = vispy_overlay
+
+    def _remove_layer_overlays(self, layer: Layer) -> None:
+        """Remove all layer overlay visuals and disconnect their events."""
+        for overlay in list(self._layer_overlay_to_visual[layer]):
+            vispy_overlay = self._layer_overlay_to_visual[layer].pop(overlay)
+            vispy_overlay.close()
+
+    def _update_layer_overlays(self, layer: Layer) -> None:
+        """Update the overlay visuals for each layer in the canvas.
+
+        Also ensures that overlays are properly assigned parents depending on
+        their class (canvas vs scene overlays).
+        """
+        # reparenting does not work well in a few cases (we end up with overlay visuals
+        # "clipping" through the canvas edges) so we just remake them
+        # whenever we need to change them.
+        self._remove_layer_overlays(layer)
+
+        overlay_models = layer._overlays.values()
+
+        for overlay in overlay_models:
+            if isinstance(overlay, CanvasOverlay):
+                parent = self.view
+            else:
+                parent = self.layer_to_visual[layer].node
+
+            self._add_layer_overlay(layer, overlay, parent)
+
     def _calculate_view_direction(
         self, event_pos: tuple[float, float]
     ) -> npt.NDArray[np.float64] | None:
