--- conflicted
+++ resolved
@@ -226,11 +226,6 @@
     @property
     def background_color_override(self) -> str | None:
         """Background color of VispyCanvas.
-<<<<<<< HEAD
-=======
-
-        When not None, color is shown instead of VispyCanvas.bgcolor.
->>>>>>> e44bc016
 
         When not None, color is shown instead of VispyCanvas.bgcolor.
         """
