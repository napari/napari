--- conflicted
+++ resolved
@@ -1,10 +1,6 @@
 from functools import partial
-<<<<<<< HEAD
+from pathlib import Path
 from typing import Dict, List, Optional, TYPE_CHECKING, Tuple, Any
-=======
-from pathlib import Path
-from typing import Dict, List, Optional, TYPE_CHECKING, Tuple
->>>>>>> d2b5a2c5
 from packaging.version import parse as parse_version
 import os
 
@@ -363,9 +359,6 @@
         return "All Files (*)"
 
     def _on_clicked(self, flag):
-<<<<<<< HEAD
-        path, _filter = QtWidgets.QFileDialog.getOpenFileName()
-=======
         if self.path_widget.text():
             start_dir = os.path.dirname(self.path_widget.text())
         else:
@@ -374,7 +367,6 @@
         path, filter = QtWidgets.QFileDialog.getOpenFileName(self, "Select File", start_dir, self.file_filter())
         if not path:
             return
->>>>>>> d2b5a2c5
         self.path_widget.setText(path)
 
     @state_property
