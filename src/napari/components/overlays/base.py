--- conflicted
+++ resolved
@@ -53,13 +53,7 @@
         The overlay will be duplicated across all grid cells in gridded mode.
     """
 
-<<<<<<< HEAD
-    position: CanvasPosition | tuple[int, int] | None = (
-        CanvasPosition.BOTTOM_RIGHT
-    )
-=======
     position: CanvasPosition | Any = CanvasPosition.BOTTOM_RIGHT
->>>>>>> d629b4b5
     blending: Blending = Blending.TRANSLUCENT_NO_DEPTH
     gridded: bool = False
 
