from napari.components.overlays.axes import AxesOverlay
from napari.components.overlays.base import (
    CanvasOverlay,
    Overlay,
    SceneOverlay,
)
from napari.components.overlays.bounding_box import BoundingBoxOverlay
from napari.components.overlays.brush_circle import BrushCircleOverlay
from napari.components.overlays.interaction_box import (
    SelectionBoxOverlay,
    TransformBoxOverlay,
)
from napari.components.overlays.labels_polygon import LabelsPolygonOverlay
from napari.components.overlays.scale_bar import ScaleBarOverlay
from napari.components.overlays.text import TextOverlay
<<<<<<< HEAD
from napari.components.overlays.welcome import WelcomeOverlay
=======
from napari.components.overlays.zoom import ZoomOverlay
>>>>>>> c8071fad

__all__ = [
    'AxesOverlay',
    'BoundingBoxOverlay',
    'BrushCircleOverlay',
    'CanvasOverlay',
    'LabelsPolygonOverlay',
    'Overlay',
    'ScaleBarOverlay',
    'SceneOverlay',
    'SelectionBoxOverlay',
    'TextOverlay',
    'TransformBoxOverlay',
<<<<<<< HEAD
    'WelcomeOverlay',
=======
    'ZoomOverlay',
>>>>>>> c8071fad
]<|MERGE_RESOLUTION|>--- conflicted
+++ resolved
@@ -13,11 +13,8 @@
 from napari.components.overlays.labels_polygon import LabelsPolygonOverlay
 from napari.components.overlays.scale_bar import ScaleBarOverlay
 from napari.components.overlays.text import TextOverlay
-<<<<<<< HEAD
 from napari.components.overlays.welcome import WelcomeOverlay
-=======
 from napari.components.overlays.zoom import ZoomOverlay
->>>>>>> c8071fad
 
 __all__ = [
     'AxesOverlay',
@@ -31,9 +28,6 @@
     'SelectionBoxOverlay',
     'TextOverlay',
     'TransformBoxOverlay',
-<<<<<<< HEAD
     'WelcomeOverlay',
-=======
     'ZoomOverlay',
->>>>>>> c8071fad
 ]