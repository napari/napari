from napari.components.overlays.axes import AxesOverlay
from napari.components.overlays.base import (
    CanvasOverlay,
    Overlay,
    SceneOverlay,
)
from napari.components.overlays.bounding_box import BoundingBoxOverlay
from napari.components.overlays.brush_circle import BrushCircleOverlay
from napari.components.overlays.colorbar import ColorBarOverlay
from napari.components.overlays.interaction_box import (
    SelectionBoxOverlay,
    TransformBoxOverlay,
)
from napari.components.overlays.labels_polygon import LabelsPolygonOverlay
from napari.components.overlays.scale_bar import ScaleBarOverlay
from napari.components.overlays.text import (
    DimsOverlay,
    LayerNameOverlay,
    TextOverlay,
)
from napari.components.overlays.zoom import ZoomOverlay

__all__ = [
    'AxesOverlay',
    'BoundingBoxOverlay',
    'BrushCircleOverlay',
    'CanvasOverlay',
<<<<<<< HEAD
    'DimsOverlay',
=======
    'ColorBarOverlay',
>>>>>>> d629b4b5
    'LabelsPolygonOverlay',
    'LayerNameOverlay',
    'Overlay',
    'ScaleBarOverlay',
    'SceneOverlay',
    'SelectionBoxOverlay',
    'TextOverlay',
    'TransformBoxOverlay',
    'ZoomOverlay',
]<|MERGE_RESOLUTION|>--- conflicted
+++ resolved
@@ -25,11 +25,8 @@
     'BoundingBoxOverlay',
     'BrushCircleOverlay',
     'CanvasOverlay',
-<<<<<<< HEAD
+    'ColorBarOverlay',
     'DimsOverlay',
-=======
-    'ColorBarOverlay',
->>>>>>> d629b4b5
     'LabelsPolygonOverlay',
     'LayerNameOverlay',
     'Overlay',
