from numpy import clip, integer, ndarray, append, insert, delete, empty
from copy import copy

from vispy.util.event import EmitterGroup, Event

from .qt import QtViewer


class Viewer:
    """Viewer containing the rendered scene, layers, and controlling elements
    including dimension sliders, and control bars for color limits.

    Attributes
    ----------
    window : Window
        Parent window.
    layers : LayerList
        List of contained layers.
    dimensions : Dimensions
        Contains axes, indices, dimensions and sliders.
    control_bars : ControlBars
        Contains control bar sliders.
    camera : vispy.scene.Camera
        Viewer camera.
    """

    def __init__(self):
        super().__init__()
        from ._layer_list import LayerList
        from ._control_bars import ControlBars
        from ._dimensions import Dimensions

        self.events = EmitterGroup(source=self,
                                   auto_connect=True,
                                   status=Event,
                                   help=Event,
                                   annotation=Event,
                                   active_markers=Event)
        self.dimensions = Dimensions(self)
        self.layers = LayerList(self)
        self.control_bars = ControlBars(self)

        self._annotation = False
        self._annotation_history = False
        self._active_image = None
        self._active_markers = None
        self._visible_markers = []
        self.position = [0, 0]

        self._status = 'Ready'
        self._help = ''

        self._qt = QtViewer(self)

    @property
    def _canvas(self):
        return self._qt.canvas

    @property
    def _view(self):
        return self._qt.view

    @property
    def camera(self):
        """vispy.scene.Camera: Viewer camera.
        """
        return self._view.camera

    @property
    def status(self):
        """string: Status string
        """
        return self._status

    @status.setter
    def status(self, status):
        if status == self.status:
            return
        self._status = status
        self.events.status(text=self._status)

    @property
    def help(self):
        """string: String that can be displayed to the
        user in the status bar with helpful usage tips.
        """
        return self._help

    @help.setter
    def help(self, help):
        if help == self.help:
            return
        self._help = help
        self.events.help(text=self._help)

    @property
    def annotation(self):
        """bool: Annotation mode
        """
        return self._annotation

    @annotation.setter
    def annotation(self, annotation):
        if annotation == self.annotation:
            return
        self._annotation = annotation
        self.events.annotation(enabled=self._annotation)

    @property
    def active_markers(self):
        """int: index of active_markers
        """
        return self._active_markers

    @active_markers.setter
    def active_markers(self, active_markers):
        if active_markers == self.active_markers:
            return
        self._active_markers = active_markers
        self.events.active_markers(index=self._active_markers)

    def reset_view(self):
        """Resets the camera's view.
        """
        self.camera.set_range()

    def screenshot(self, region=None, size=None, bgcolor=None, crop=None):
        """Render the scene to an offscreen buffer and return the image array.

        Parameters
        ----------
        region : tuple | None
            Specifies the region of the canvas to render. Format is
            (x, y, w, h). By default, the entire canvas is rendered.
        size : tuple | None
            Specifies the size of the image array to return. If no size is
            given, then the size of the *region* is used, multiplied by the
            pixel scaling factor of the canvas (see `pixel_scale`). This
            argument allows the scene to be rendered at resolutions different
            from the native canvas resolution.
        bgcolor : instance of Color | None
            The background color to use.
        crop : array-like | None
            If specified it determines the pixels read from the framebuffer.
            In the format (x, y, w, h), relative to the region being rendered.
        Returns
        -------
        image : array
            Numpy array of type ubyte and shape (h, w, 4). Index [0, 0] is the
            upper-left corner of the rendered region.

        """
        return self._canvas.render(region=None, size=None, bgcolor=None,
                                   crop=None)

    def add_layer(self, layer):
        """Adds a layer to the viewer.

        Parameters
        ----------
        layer : Layer
            Layer to add.
        """
        self.layers.append(layer)
        if len(self.layers) == 1:
            self.reset_view()

    def _new_markers(self):
        if self.dimensions.max_dims == 0:
            empty_markers = empty((0, 2))
        else:
            empty_markers = empty((0, self.dimensions.max_dims))
        self.add_markers(empty_markers)

    def imshow(self, image, meta=None, multichannel=None, **kwargs):
        """Shows an image in the viewer.

        Parameters
        ----------
        image : np.ndarray
            Image data.
        meta : dict, optional
            Image metadata.
        multichannel : bool, optional
            Whether the image is multichannel. Guesses if None.
        **kwargs : dict
            Parameters that will be translated to metadata.

        Returns
        -------
        layer : Image
            Layer for the image.
        """
        meta = guess_metadata(image, meta, multichannel, kwargs)

        return self.add_image(image, meta)

    def _update_layers(self):
        """Updates the contained layers.
        """
        for layer in self.layers:
            layer._set_view_slice(self.dimensions.indices)
        self._update_status()

    def _set_annotation(self, bool):
        if bool:
            self.annotation = True
            self.help = 'hold <space> to pan/zoom'
        else:
            self.annotation = False
            self.help = ''

    def _update_active_layers(self, event):
        from ..layers._image_layer import Image
        from ..layers._markers_layer import Markers
        from ..layers._vectors_layer import Vectors
        top_markers = []
        for i, layer in enumerate(self.layers[::-1]):
            if layer.visible and isinstance(layer, Image):
                top_image = len(self.layers) - 1 - i
                break
            elif layer.visible and isinstance(layer, Markers):
<<<<<<< HEAD
                if self.dimensions._index is None:
                    pass
                else:
                    top_markers.append(len(self.layers) - 1 - i)
                    coord = [self.dimensions._index[1],self.dimensions._index[0],*self.dimensions._index[2:]]
                    layer._set_selected_markers(coord)
            elif layer.visible and isinstance(layer, Vectors):
                if self.dimensions._index is None:
                    pass
                else:
                    top_markers.append(len(self.layers) - 1 - i)
                    coord = [self.dimensions._index[1],self.dimensions._index[0],*self.dimensions._index[2:]]
                    layer._set_selected_markers(coord)
=======
                top_markers.append(len(self.layers) - 1 - i)
>>>>>>> 8696e91b
        else:
            top_image = None

        active_markers = None
        for i in top_markers:
            if self.layers[i].selected:
                active_markers = i
                break

        self._active_image = top_image
        self._visible_markers = top_markers
        self.active_markers = active_markers
        self.control_bars.clim_slider_update()

    def _update_status(self):
        msg = ''
        for i in self._visible_markers:
            layer = self.layers[i]
            coord, value, msg = layer.get_value(self.position,
                                                self.dimensions.indices)
            if value is None:
                pass
            else:
                break
        else:
            if self._active_image is None:
                pass
            else:
                layer = self.layers[self._active_image]
                coord, value, msg = layer.get_value(self.position,
                                                    self.dimensions.indices)
        self.status = msg<|MERGE_RESOLUTION|>--- conflicted
+++ resolved
@@ -213,30 +213,13 @@
     def _update_active_layers(self, event):
         from ..layers._image_layer import Image
         from ..layers._markers_layer import Markers
-        from ..layers._vectors_layer import Vectors
         top_markers = []
         for i, layer in enumerate(self.layers[::-1]):
             if layer.visible and isinstance(layer, Image):
                 top_image = len(self.layers) - 1 - i
                 break
             elif layer.visible and isinstance(layer, Markers):
-<<<<<<< HEAD
-                if self.dimensions._index is None:
-                    pass
-                else:
-                    top_markers.append(len(self.layers) - 1 - i)
-                    coord = [self.dimensions._index[1],self.dimensions._index[0],*self.dimensions._index[2:]]
-                    layer._set_selected_markers(coord)
-            elif layer.visible and isinstance(layer, Vectors):
-                if self.dimensions._index is None:
-                    pass
-                else:
-                    top_markers.append(len(self.layers) - 1 - i)
-                    coord = [self.dimensions._index[1],self.dimensions._index[0],*self.dimensions._index[2:]]
-                    layer._set_selected_markers(coord)
-=======
                 top_markers.append(len(self.layers) - 1 - i)
->>>>>>> 8696e91b
         else:
             top_image = None
 
