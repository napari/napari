# napari

### multi-dimensional image viewer for python

[![napari on Binder](https://mybinder.org/badge_logo.svg)](https://mybinder.org/v2/gh/napari/napari/main?urlpath=%2Fdesktop)
[![image.sc forum](https://img.shields.io/badge/dynamic/json.svg?label=forum&url=https%3A%2F%2Fforum.image.sc%2Ftags%2Fnapari.json&query=%24.topic_list.tags.0.topic_count&colorB=brightgreen&suffix=%20topics&logo=data:image/png;base64,iVBORw0KGgoAAAANSUhEUgAAAA4AAAAOCAYAAAAfSC3RAAABPklEQVR42m3SyyqFURTA8Y2BER0TDyExZ+aSPIKUlPIITFzKeQWXwhBlQrmFgUzMMFLKZeguBu5y+//17dP3nc5vuPdee6299gohUYYaDGOyyACq4JmQVoFujOMR77hNfOAGM+hBOQqB9TjHD36xhAa04RCuuXeKOvwHVWIKL9jCK2bRiV284QgL8MwEjAneeo9VNOEaBhzALGtoRy02cIcWhE34jj5YxgW+E5Z4iTPkMYpPLCNY3hdOYEfNbKYdmNngZ1jyEzw7h7AIb3fRTQ95OAZ6yQpGYHMMtOTgouktYwxuXsHgWLLl+4x++Kx1FJrjLTagA77bTPvYgw1rRqY56e+w7GNYsqX6JfPwi7aR+Y5SA+BXtKIRfkfJAYgj14tpOF6+I46c4/cAM3UhM3JxyKsxiOIhH0IO6SH/A1Kb1WBeUjbkAAAAAElFTkSuQmCC)](https://forum.image.sc/tag/napari)
[![License](https://img.shields.io/pypi/l/napari.svg)](https://github.com/napari/napari/raw/main/LICENSE)
[![Build Status](https://api.cirrus-ci.com/github/Napari/napari.svg)](https://cirrus-ci.com/napari/napari)
[![Code coverage](https://codecov.io/gh/napari/napari/branch/main/graph/badge.svg)](https://codecov.io/gh/napari/napari)
[![Supported Python versions](https://img.shields.io/pypi/pyversions/napari.svg)](https://python.org)
[![Python package index](https://img.shields.io/pypi/v/napari.svg)](https://pypi.org/project/napari)
[![Python package index download statistics](https://img.shields.io/pypi/dm/napari.svg)](https://pypistats.org/packages/napari)
[![Development Status](https://img.shields.io/pypi/status/napari.svg)](https://en.wikipedia.org/wiki/Software_release_life_cycle#Alpha)
[![Code style: black](https://img.shields.io/badge/code%20style-black-000000.svg)](https://github.com/python/black)
[![DOI](https://zenodo.org/badge/144513571.svg)](https://zenodo.org/badge/latestdoi/144513571)

**napari** is a fast, interactive, multi-dimensional image viewer for Python. It's designed for browsing, annotating, and analyzing large multi-dimensional images. It's built on top of Qt (for the GUI), vispy (for performant GPU-based rendering), and the scientific Python stack (numpy, scipy).

We're developing **napari** in the open! But the project is in an **alpha** stage, and there will still likely be **breaking changes** with each release. You can follow progress on [this repository](https://github.com/napari/napari), test out new versions as we release them, and contribute ideas and code.

We're working on [tutorials](https://napari.org/tutorials/) (update), but you can also quickly get started by looking below.

## installation
<<<<<<< HEAD
TODO: more testing
### which distribution to install
If you want to contribute back to napari codebase, you need to install from source code: see the [from source](#from-source) section.

If you do not want to use napari as python code and only use it as GUI app, the bundled app is the easiest way to install.
This is also the only method that does not require python knowledge to work with napari, see the [from bundled app](https://napari.org/tutorials/fundamentals/installation#installing-as-a-bundled-app) section.

If you are using napari from Python to programmatically interact with the app, you can install via pip, conda-forge, or from source.
We recommend that you use conda to help manage the virtual environment. Otherwise you may see compilation issues that are specific to your particular machine, which is difficult for us to debug.


### from pip, with "batteries included"

napari can be installed on most macOS, Linux, and Windows systems with
Python 3.7, 3.8, and 3.9 using pip. However, for Windows users, you need to preinstall [Microsoft Visual C++ Build Tools](https://visualstudio.microsoft.com/downloads/)
in order to install VisPy (one of the packages we depend on) on Windows machines.

The simplest command to install with pip is:
=======

It is recommended to install napari into a virtual environment, like this:
>>>>>>> a0a197f0

```sh
conda create -y -n napari-env -c conda-forge python=3.9
conda activate napari-env
python -m pip install "napari[all]"
```

If you prefer conda over pip, you can replace the last line with: `conda install -c conda-forge napari`

See here for the full [installation guide](https://napari.org/tutorials/fundamentals/installation.html), including how to [install napari as a bundled app](https://napari.org/tutorials/fundamentals/installation.html#install-as-a-bundled-app).

## simple example

(The examples below require the `scikit-image` package to run. We just use data samples from this package for demonstration purposes. If you change the examples to use your own dataset, you may not need to install this package.)

From inside an IPython shell, you can open up an interactive viewer by calling

```python
from skimage import data
import napari

viewer = napari.view_image(data.cells3d(), channel_axis=1, ndisplay=3)
```

![napari viewer showing an image of an astronaut.](resources/screenshot-add-image.png)

To use napari from inside a script, use `napari.run()`:

```python
from skimage import data
import napari

viewer = napari.view_image(data.cells3d(), channel_axis=1, ndisplay=3)
napari.run()  # start the "event loop" and show the viewer
```

## features

Check out the scripts in our [`examples` folder](examples) to see some of the functionality we're developing!

**napari** supports six main different layer types, `Image`, `Labels`, `Points`, `Vectors`, `Shapes`, and `Surface`, each corresponding to a different data type, visualization, and interactivity. You can add multiple layers of different types into the viewer and then start working with them, adjusting their properties.

All our layer types support n-dimensional data and the viewer provides the ability to quickly browse and visualize either 2D or 3D slices of the data.

**napari** also supports bidirectional communication between the viewer and the Python kernel, which is especially useful when launching from jupyter notebooks or when using our built-in console. Using the console allows you to interactively load and save data from the viewer and control all the features of the viewer programmatically.

You can extend **napari** using custom shortcuts, key bindings, and mouse functions.

## tutorials

For more details on how to use `napari` checkout our [tutorials](https://napari.org/tutorials/). These are still a work in progress, but we'll be updating them regularly.

## mission, values, and roadmap

For more information about our plans for `napari` you can read our [mission and values statement](https://napari.org/community/mission_and_values.html), which includes more details on our vision for supporting a plugin ecosystem around napari.
You can see details of [the project roadmap here](https://napari.org/roadmaps/index.html).

## contributing

Contributions are encouraged! Please read our [contributing guide](https://napari.org/developers/contributing.html) to get started. Given that we're in an early stage, you may want to reach out on our [Github Issues](https://github.com/napari/napari/issues) before jumping in.

## code of conduct

`napari` has a [Code of Conduct](https://napari.org/community/code_of_conduct.html) that should be honored by everyone who participates in the `napari` community.

## governance

You can learn more about how the `napari` project is organized and managed from our [governance model](https://napari.org/community/governance.html), which includes information about, and ways to contact the [@napari/steering-council and @napari/core-devs](https://napari.org/community/team.html#current-core-developers).

## citing napari

If you find `napari` useful please cite [this repository](https://github.com/napari/napari) using its DOI as follows:

> napari contributors (2019). napari: a multi-dimensional image viewer for python. [doi:10.5281/zenodo.3555620](https://zenodo.org/record/3555620)

Note this DOI will resolve to all versions of napari. To cite a specific version please find the
DOI of that version on our [zenodo page](https://zenodo.org/record/3555620). The DOI of the latest version is in the badge at the top of this page.

## help

We're a community partner on the [image.sc forum](https://forum.image.sc/tags/napari) and all help and support requests should be posted on the forum with the tag `napari`. We look forward to interacting with you there.

Bug reports should be made on our [github issues](https://github.com/napari/napari/issues/new?template=bug_report.md) using
the bug report template. If you think something isn't working, don't hesitate to reach out - it is probably us and not you!

## institutional and funding partners

![CZI logo](https://chanzuckerberg.com/wp-content/themes/czi/img/logo.svg)<|MERGE_RESOLUTION|>--- conflicted
+++ resolved
@@ -21,29 +21,8 @@
 We're working on [tutorials](https://napari.org/tutorials/) (update), but you can also quickly get started by looking below.
 
 ## installation
-<<<<<<< HEAD
-TODO: more testing
-### which distribution to install
-If you want to contribute back to napari codebase, you need to install from source code: see the [from source](#from-source) section.
-
-If you do not want to use napari as python code and only use it as GUI app, the bundled app is the easiest way to install.
-This is also the only method that does not require python knowledge to work with napari, see the [from bundled app](https://napari.org/tutorials/fundamentals/installation#installing-as-a-bundled-app) section.
-
-If you are using napari from Python to programmatically interact with the app, you can install via pip, conda-forge, or from source.
-We recommend that you use conda to help manage the virtual environment. Otherwise you may see compilation issues that are specific to your particular machine, which is difficult for us to debug.
-
-
-### from pip, with "batteries included"
-
-napari can be installed on most macOS, Linux, and Windows systems with
-Python 3.7, 3.8, and 3.9 using pip. However, for Windows users, you need to preinstall [Microsoft Visual C++ Build Tools](https://visualstudio.microsoft.com/downloads/)
-in order to install VisPy (one of the packages we depend on) on Windows machines.
-
-The simplest command to install with pip is:
-=======
 
 It is recommended to install napari into a virtual environment, like this:
->>>>>>> a0a197f0
 
 ```sh
 conda create -y -n napari-env -c conda-forge python=3.9
