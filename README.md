--- conflicted
+++ resolved
@@ -32,7 +32,6 @@
 
 If you prefer conda over pip, you can replace the last line with: `conda install -c conda-forge napari`
 
-<<<<<<< HEAD
 ### containers:
 Docker
 ```sh
@@ -42,35 +41,7 @@
 ```sh
 singularity exec -B /run oras://ghcr.io/truatpasteurdotfr/napari:latest napari -h
 ```
-
-For more information or troubleshooting see our [installation tutorial](https://napari.org/tutorials/fundamentals/installation)
-
-> ℹ️ **Specifying a GUI Backend**
->
-> napari needs a library called [Qt](https://www.qt.io/) to run its user interface
-> (UI). In Python, there are two alternative libraries to run this, called
-> [PyQt5](https://www.riverbankcomputing.com/software/pyqt/download5) and
-> [PySide2](https://doc.qt.io/qtforpython/). By default, we don't choose for you,
-> and simply running `pip install napari` will not install either. You *might*
-> already have one of them installed in your environment, thanks to other
-> scientific packages such as Spyder or matplotlib. If neither is available,
-> running napari will result in an error message asking you to install one of
-> them.
->
-> Running `pip install "napari[all]"` will install the default framework – currently
-> PyQt5, but this could change in the future.
->
-> To install napari with a specific framework, you can use:
->
-> ```sh
-> pip install "napari[pyqt5]"    # for PyQt5
->
-> # OR
-> pip install "napari[pyside2]"  # for PySide2
-> ```
-=======
 See here for the full [installation guide](https://napari.org/tutorials/fundamentals/installation.html), including how to [install napari as a bundled app](https://napari.org/tutorials/fundamentals/installation.html#install-as-a-bundled-app).
->>>>>>> 7c89414b
 
 ## simple example
 
