--- conflicted
+++ resolved
@@ -112,19 +112,10 @@
 
     viewer = Viewer()
     win = Window(Viewer(), show=False)
-<<<<<<< HEAD
-    #open_2Drgb(Window(Viewer(), show=False))
-    #open_2Dsc(Window(Viewer(), show=False))
-    # open_3Dsc(win)
-    #open_4Dsc(Window(Viewer(), show=False))
-    # open_multi(Window(Viewer(), show=False))
-    open_multi(win)
-=======
     # open_2Drgb(Window(Viewer(), show=False))
     # open_2Dsc(Window(Viewer(), show=False))
     open_3Dsc(win)
     # open_4Dsc(Window(Viewer(), show=False))
     # open_multi(Window(Viewer(), show=False))
->>>>>>> e1003d73
 
     sys.exit(application.exec_())