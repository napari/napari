--- conflicted
+++ resolved
@@ -89,13 +89,7 @@
     )
     layer.refresh()
 
-<<<<<<< HEAD
-    layer._qt_properties.setExpanded(True)
-
     masks = layer.to_masks([512, 512])
-=======
-    masks = layer.data.to_masks([512, 512])
->>>>>>> 6aadbc1d
     masks_layer = viewer.add_image(masks.astype(float), name='masks')
     masks_layer.opacity = 0.7
     masks_layer.colormap = Colormap(
