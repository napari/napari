import warnings

import numpy as np
from magicgui import magicgui
from vispy.scene.visuals import Ellipse

import napari
from napari._vispy.overlays.base import ViewerOverlayMixin, VispyCanvasOverlay
from napari._vispy.utils.visual import overlay_to_visual
from napari.components._viewer_constants import CanvasPosition
from napari.components.overlays import CanvasOverlay
from napari.utils.color import ColorValue


# the overlay model should inherit from either CanvasOverlay or SceneOverlay
# depending on if it needs to live in "screen space" or "scene space"
# (i.e: if it should be affected by camera, dims, ndisplay, ...)
class DotOverlay(CanvasOverlay):
    """
    Example overlay using a colored dot to show some state
    """
    color: ColorValue = (0, 1, 0, 1)
    size: int = 10


# the vispy overlay class should handle connecting the model to the vispy visual
# we use the ViewerOverlayMixin because this overlay is attached to the viewer,
# and not a specific layer
class VispyDotOverlay(ViewerOverlayMixin, VispyCanvasOverlay):
    # all arguments are keyword-only. viewer, overlay and parent should always be present.
    def __init__(self, *, viewer, overlay, parent=None):
        # the node argument for the base class is the vispy visual
        # note that the center is (0, 0), cause we handle the shift with transforms
        super().__init__(
            node=Ellipse(center=(0, 0)),
            viewer=viewer,
            overlay=overlay,
            parent=parent,
        )

        # we also need to connect events from the model to callbacks that update the visual
        self.overlay.events.color.connect(self._on_color_change)
        self.overlay.events.size.connect(self._on_size_change)
        # no need to connect position, since that's in the base classes of CanvasOverlay

        # at the end of the init of subclasses of VispyBaseOverlay we always
        # need to call reset to initialize properly
        self.reset()

    def _on_color_change(self, event=None):
        self.node.color = self.overlay.color

    def _on_position_change(self, event=None):
        # we can overload the position changing to account for the size, so that the dot
        # always sticks to the edge; there are `offset` attributes specifically for this
        self.x_offset = self.y_offset = self.overlay.size / 2
        super()._on_position_change()

    def _on_size_change(self, event=None):
        self.node.radius = self.overlay.size / 2
        self.x_size = self.overlay.size
        self.y_size = self.overlay.size
        # trigger position update since the radius changed
        self._on_position_change()

    # we should always add all the new callbacks to the reset() method
    def reset(self):
        super().reset()
        self._on_color_change()
        self._on_size_change()


# for napari to know how to use this overlay, we need to add it to the overlay_to_visual dict
# this will ideally be exposed at some point
overlay_to_visual[DotOverlay] = VispyDotOverlay

viewer = napari.Viewer()
# we also need to add at least a layer to see any overlay,
# since the canvas is otherwise covered by the welcome widget
viewer.add_image(np.random.rand(10, 10))

# note that we're accessing private attributes externally, which triggers a bunch of warnings.
# suppress them for the purpose of this example
with warnings.catch_warnings():
    warnings.simplefilter('ignore')
    viewer._overlays['dot'] = DotOverlay(visible=True)
<<<<<<< HEAD
=======

>>>>>>> 6cd03c04

# let's make a simple widget to control the overlay
@magicgui(
    auto_call=True,
    color={'choices': ['red', 'blue', 'green', 'magenta']},
)
def control_dot(viewer: napari.Viewer, color='red', position: CanvasPosition = 'top_left'):
    dot = viewer._overlays['dot']
    dot.color = color
    dot.position = position


viewer.window.add_dock_widget(control_dot)


# and let's also add a mouse callback to do something when dragging the mouse
def change_size(viewer, event):
    pos = np.array(event.pos)
    size = viewer._overlays['dot'].size

    # use event.handled to tell vispy to not drag the canvas
    event.handled = True

    yield

    while event.type == 'mouse_move':
        new_pos = event.pos
        drag = new_pos[0] - pos[0]

        viewer._overlays['dot'].size = size + drag
        yield


viewer.mouse_drag_callbacks.append(change_size)

if __name__ == '__main__':
    with warnings.catch_warnings():
        warnings.simplefilter('ignore')

        control_dot()
        napari.run()<|MERGE_RESOLUTION|>--- conflicted
+++ resolved
@@ -84,10 +84,7 @@
 with warnings.catch_warnings():
     warnings.simplefilter('ignore')
     viewer._overlays['dot'] = DotOverlay(visible=True)
-<<<<<<< HEAD
-=======
 
->>>>>>> 6cd03c04
 
 # let's make a simple widget to control the overlay
 @magicgui(
