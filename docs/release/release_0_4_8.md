--- conflicted
+++ resolved
@@ -147,15 +147,12 @@
 - Fix vertical_stretch injection and kwargs passing on DockWidget (#2705)
 - Fix tracks icons, and visibility icons (#2708)
 - Patch horizontalAdvance for older Qt versions (#2711)
-<<<<<<< HEAD
 - Fix segfaults in test (#2716) 
-- Fix labels with large maximum value (#2723)
-=======
 - Fix napari_provide_sample_data documentation typo (#2718)
 - Fix mpl colormaps (#2719)
 - Fix active layer keybindings (#2722)
-- Fix segfaults in test (#2716)
->>>>>>> 6734dec8
+- Fix labels with large maximum value (#2723)
+- Fix progressbar and notifications segfaults in test (#2726)
 
 ## API Changes
 
