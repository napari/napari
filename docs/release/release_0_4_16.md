# napari 0.4.16

```{note}
These are the preliminary release notes for 0.4.16 release candidates. The
final release notes will be posted with the release on 2022-05-10.
```

We're happy to announce the release of napari 0.4.16!
napari is a fast, interactive, multi-dimensional image viewer for Python.
It's designed for browsing, annotating, and analyzing large multi-dimensional
images. It's built on top of Qt (for the GUI), vispy (for performant GPU-based
rendering), and the scientific Python stack (numpy, scipy).

For more information, examples, and documentation, please visit our
[website](https://napari.org).

## File Opening Changes in 0.4.16

Prior to `npe2`, file opening with plugins worked through a cascade of function calls trying different readers until one worked, or all failed, in which case an error would be raised. Preferences for readers could be set by reordering hook implementations in the Call Order preference dialog.

This behavior was slow, confusing, and often led to unexpected results. You can see more discussion on this in issue [#4000](https://github.com/napari/napari/issues/4000). `npe2` supports readers declaring a list of accepted filename patterns, and PR [#3799](https://github.com/napari/napari/pull/3799) added a dialog for users to select a plugin to read their file (if more than one was available), and save a preference for that file extension.

Before removing plugin call order, we want to make sure that file opening behavior across the GUI and command line is predictable, reproducible and explicit.

After discussion in [#4102](https://github.com/napari/napari/pull/4102), [#4111](https://github.com/napari/napari/discussions/4111) and [this zulip thread](https://napari.zulipchat.com/#narrow/stream/212875-general/topic/.60viewer.2Eopen.60.20.26.20multiple.20plugins), we decided that as a guiding principle, calling `viewer.open` should not infer a plugin choice for you, and any inference behavior should be opt in.

This has led to the following API and GUI changes

-  `builtins` is now the default value for the `plugin` argument in `viewer.open`. This means 
    - you should **always** explicitly pass a plugin to `viewer.open`, if you don't want to use `builtins` (and we encourage you to pass the argument anyway).

        - To specify a plugin in a Python script:

            ```python
            import napari

            viewer = napari.Viewer()
            viewer.open('my-path.tif') # this will throw MultipleReaderError if napari_tifffile is installed as both it and builtins could open the file
            viewer.open('my-path.tif', plugin='napari_tifffile') # this won't
            ```

    - `viewer.open` will **not** inspect your file extension preferences, and will not choose among available plugins
    - if you wish to opt into the "gui-like" behavior where your preferences are respected and we infer a plugin if just one is compatible with your file path, you must explicitly use `plugin=None`

        - To opt into plugin inference behavior:

            ```python
            import napari

            viewer = napari.Viewer()
            viewer.open('my-path.nd2', plugin=None)
            ```
        - If multiple plugins could read your file, you will see a `MultipleReaderError`
        - A preferred reader missing from current plugins will trigger a warning, but the preference will be otherwise ignored
        - A preferred reader failing to read your file will result in an error e.g. if you saved `napari_tifffile` as a preference for TIFFs but then tried to open a broken file

        - To save a preference for a file pattern in Python, use:

            ```python
            from napari.settings import get_settings
            get_settings().plugins.extension2reader['*.tif'] = 'napari_tifffile'
            get_settings().plugins.extension2reader['*.zarr'] = 'napari-ome-zarr'
            ```

- When opening a file through a GUI pathway (drag & drop, File -> Open, Open Sample) with no preferences saved, you are provided with a dialog allowing you to choose among the various plugins that are compatible with your file
    - This dialog also allows you to save a preference for files and folders with extensions
    - This dialog also pops up if a preferred reader fails to open your file
    - This dialog does not pop up if only one plugin can open your file
- Running `napari path` in the shell will also provide the reader dialog. You can still pass through a plugin choice, or layer keyword arguments
    - To specify a plugin at the command line, use:
    
    ```sh
    napari my-path.tif --plugin napari_tifffile
    ```
- Preference saving for file reading is now supported for filename patterns accepted by `npe2` readers, rather than strictly file extensions
    - Existing preferences for file extensions will be automatically updated e.g. `.tif` will become `*.tif`
- Reader preferences for filename patterns can be saved in the GUI via the preference dialog
    - Reader preferences for folders are not yet supported in the GUI preference dialog - use the Python method above
    - This will be addressed by the next release

We have thought carefully about these choices, but there are still some open questions to address, and features to implement. Some of these are captured across the issues listed below, and we'd love to hear any feedback you have about the new behavior!

- How can we support selecting an individual reader within plugins that offer multiple [#4391](https://github.com/napari/napari/issues/4391)
- If two plugins can read a file, and one is builtins, should we use the other plugin as it's likely more bespoke [#4389](https://github.com/napari/napari/issues/4389)
- Provide a way to "force" the reader dialog to open regardless of saved preferences [#4388](https://github.com/napari/napari/issues/4388)
- Add filename pattern support for folders [npe2 #155](https://github.com/napari/npe2/issues/155)

## Highlights

- Added sphinx-gallery (#4288)
- Add NAP process for major proposals (#4299)
- Add ColorEncoding privately with tests (#4357)
- Implement `TextManager` with `StringEncoding` (#4198)
- Add NAP1: institutional and funding partners (#4446)

## New Features

- Add alt-text to nbscreenshot output HTML images (#3825)
- Support of transformation parameters for the interaction box (#4301)
- Add function to show error in notification manager (#4369)

## Improvements

- Faster 2D shape layer creation (#3867)
- Npe2 enable/disable support (#4086)
- Use QFormLayout for layer control grid (#4195)
- Implement `TextManager` with `StringEncoding` (#4198)
- Add size argument to Viewer.screenshot() (#4201)
- fix error message when no reader available (#4254)
- Allow remote .tiff files to be loaded (#4284)
- refactor shape resizing logic and bugfix for #4262 (#4291)
- Accept None for scale (#4295)
- Rewrite ellipse discretization from scratch (#4330)
- Add ColorEncoding privately with tests (#4357)
- Update TextManager benchmarks to use string/features (#4364)
- add is_diagonal utility and Transform property (#4370)
- Add points size slider tooltip. (#4393)
- Split_channel makes base channel translucent, rest additive (#4394)
- Vispy 0.10 (#4401)
- Use syntax highlighter when printing stacktrace in GUI (#4414)

## Bug Fixes

- Fix erroneous point deletion when pressing delete key on layer (#4259)
- Bugfix: Divide by zero error making empty shapes layer (#4267)
- Bugfix: Conversion between Label and Image with original scaling (#4272)
- Address concurrent refresh in plugin list during multiple (un)installs (#4283)
- Delay import of _npe2 module in napari.__main__ to prevent duplicate discovery of plugins (#4311)
- Fix black line ellipse (#4312)
- Fix Labels.fill when Labels.data is an xarray.DataArray (#4314)
- Fix image and label layer values reported in GUI status bar when display is 3D (#4315)
- Quick fix for colormap updates not updating QtColorBox. (#4321)
- Update `black` version because of break of private API in its dependency (#4327)
- Fix progress update signature (#4333)
- move pixel center offset code into _ImageBase (#4352)
- Fix TextManager to work with vispy when using string constants (#4362)
- Fix format string encoding for all numeric features    (#4363)
- Bugfix/broadcast projections by reducing number of axes (keepdims=False) (#4376)
- Correctly order vispy layers on insertion (#4433)
- napari --info: list npe2 plugins (#4445)
- Bugfix/Add affine to base_dict via _get_base_state() (#4453)
- Fix layer control pop-up issue (#4460)

## Documentation

- New Example: Creating reproducible screenshots with a viewer loop (#3947)
- add workshops (#4188)
- Replace image pyramid with multiscale image in the docs. (#4202)
- Uniform install instructions. (#4206)
- Use features instead of properties in `bbox_annotator` example (#4218)
- DOC: pep on python.org have moved. (#4237)
- Fix quick start links (#4239)
- Add napari.yaml to first plugin file layout (#4243)
- Improve "index" pages content (#4251)
- Fix links in docs (#4257)
- Bring back example notebook from back in time. (#4261)
- Fix README links Contributing Guide, Mission&Values, Code of Conduct, & GovModel (#4269)
- Minor copy update: Usage page (#4278)
- Minor copy update: Segmentation tutorial page (#4279)
- Minor copy update: Annotations tutorial page (#4280)
- Minor copy update: Tracking tutorial page  (#4282)
- Add napari.utils.notifications to the API docs (#4286)
- Added sphinx-gallery (#4288)
- Add NAP process for major proposals (#4299)
- Update best_practices.md (#4305)
- Fix broken link and adds packaging page to toc (#4335)
- Add napari.utils.events to API doc (#4338)
- add alt text workshop (#4373)
- Add and/or update documentation alt text (#4375)
- Add napari.window to API docs (#4379)
- Convert remaining .gifs to .webm (#4392)
- Add naps to the TOC (#4407)
- DOC Fix Broken links in the governance section of README (#4408)
- DOC Fix error in Using the image layer > A simple example (#4411)
- DOC Small fixes in 'Using the image layer' (#4418)
- Fix docs warnings related to NAPs (#4429)
- Add parser for Events section in docstrings (#4430)
- Fixes several sphinx warnings. (#4432)
- DOC Fix typo in 'Using the shapes layer' (#4438)
- Fix events rendering in docs for components.LayerList (#4442)
- Add NAP1: institutional and funding partners (#4446)
- Update to the documentation: add viewer.dims.current_step tips (#4454)

## API Changes
- Update file opening behavior to ensure consistency across command line and GUI. (#4347)
- Warn user when preferred plugin for a file is missing (#4545)
- Make `builtins` default plugin for `viewer.open` (#4574)

## UI Changes

- Hide console toggle button and ignore corresponding keybinding for ipython
  (#4240) (Note: previously, this button was present but opened an empty/broken
  console, so this is strictly an improvement!)
- Allow resizing left dock widgets (#4368)
- Add filename pattern to reader associations to preference dialog (#4459)
<<<<<<< HEAD
- Add preference saving from dialog for folders with extensions #4535
- Make sure npe2 and npe1 builtins are available in dialogs (#4575)
=======
- Add preference saving from dialog for folders with extensions (#4535)
- Open reader dialog when running napari from shell (#4569)
>>>>>>> a0cd4b56

## Deprecations


## Build Tools

- singularity and docker container images from CI (#3965)
- Test bundle installation in CI (#4307)
- Use conda-forge/napari-feedstock source on main (#4309)
- add project_urls to setup.cfg metadata to improve project metadata on PyPI (#4317)
- Fix minreq test take 3. (#4329)
- `bundle_conda`: ignore unlink errors on cleanup (#4387)
- Move nap flowchart to lfs (#4403)
- Use installer version instead of napari version for default paths (#4444)
- add custom final condarc to bundle (#4447)
- Add doc specific Makefile (#4452)
- Set `TMP` on Windows+Mamba subprocesses if not set (#4462)
- Update test_typing.yml (#4475)
- Fix make-typestubs: use union for type hint instead of '|' (#4476)

## Other Pull Requests

- adds citation file (#3470)
- Add tests for _npe2.py (#4103)
- Decrease LFS size, gif -> webm. (#4207)
- Run PNG crush on all Pngs. (#4208)
- Refactor toward fixing local value capturing. (#4212)
- Minor error message improvement. (#4219)
- Bump npe2 to 0.2.0 and fix typing tests (#4241)
- Remove headless test ignore, move orient_plane_normal test (#4245)
- [pre-commit.ci] pre-commit autoupdate (#4255)
- catch elementwise comparison warning that now shows frequently on layer creation (#4256)
- fix octree imports (#4264)
- Raise error when binding a button to a generator function (#4265)
- MAINT: coverage lines +1 (#4297)
- bump scipy minimum requirement from 1.4.0 to 1.4.1 (#4310)
- MAINT: separate ImportError from ModuleNotFoundError (#4339)
- [pre-commit.ci] pre-commit autoupdate (#4354)
- Remove 'of' from 'in this example of we will' (#4356)
- Fix npe2 import according to 0.3.0 deprecation warning (#4367)
- [pre-commit.ci] pre-commit autoupdate (#4378)
- add test for generate_3D_edge_meshes (#4416)
- Fix mypy error in CI (#4439)
- Make npe2 writer test more lenient (#4457)

## 32 authors added to this release (alphabetical)

- [aeisenbarth](https://github.com/napari/napari/commits?author=aeisenbarth) - @aeisenbarth
- [alisterburt](https://github.com/napari/napari/commits?author=alisterburt) - @alisterburt
- [Andrey Aristov](https://github.com/napari/napari/commits?author=aaristov) - @aaristov
- [Andy Sweet](https://github.com/napari/napari/commits?author=andy-sweet) - @andy-sweet
- [chili-chiu](https://github.com/napari/napari/commits?author=chili-chiu) - @chili-chiu
- [Chris Wood](https://github.com/napari/napari/commits?author=cwood1967) - @cwood1967
- [David Stansby](https://github.com/napari/napari/commits?author=dstansby) - @dstansby
- [Draga Doncila Pop](https://github.com/napari/napari/commits?author=DragaDoncila) - @DragaDoncila
- [Eric Perlman](https://github.com/napari/napari/commits?author=perlman) - @perlman
- [Genevieve Buckley](https://github.com/napari/napari/commits?author=GenevieveBuckley) - @GenevieveBuckley
- [Gregory Lee](https://github.com/napari/napari/commits?author=grlee77) - @grlee77
- [Grzegorz Bokota](https://github.com/napari/napari/commits?author=Czaki) - @Czaki
- [Isabela Presedo-Floyd](https://github.com/napari/napari/commits?author=isabela-pf) - @isabela-pf
- [Jaime Rodríguez-Guerra](https://github.com/napari/napari/commits?author=jaimergp) - @jaimergp
- [Jan-Hendrik Müller](https://github.com/napari/napari/commits?author=kolibril13) - @kolibril13
- [Juan Nunez-Iglesias](https://github.com/napari/napari/commits?author=jni) - @jni
- [Justin Kiggins](https://github.com/napari/napari/commits?author=neuromusic) - @neuromusic
- [Lorenzo Gaifas](https://github.com/napari/napari/commits?author=brisvag) - @brisvag
- [Lucy Liu](https://github.com/napari/napari/commits?author=lucyleeow) - @lucyleeow
- [Marc Boucsein](https://github.com/napari/napari/commits?author=MBPhys) - @MBPhys
- [Marcelo Zoccoler](https://github.com/napari/napari/commits?author=zoccoler) - @zoccoler
- [Martin Weigert](https://github.com/napari/napari/commits?author=maweigert) - @maweigert
- [Matthias Bussonnier](https://github.com/napari/napari/commits?author=Carreau) - @Carreau
- [Melissa Weber Mendonça](https://github.com/napari/napari/commits?author=melissawm) - @melissawm
- [Pam](https://github.com/napari/napari/commits?author=ppwadhwa) - @ppwadhwa
- [Peter Sobolewski](https://github.com/napari/napari/commits?author=psobolewskiPhD) - @psobolewskiPhD
- [pre-commit-ci[bot]](https://github.com/napari/napari/commits?author=pre-commit-ci[bot]) - @pre-commit-ci[bot]
- [Talley Lambert](https://github.com/napari/napari/commits?author=tlambert03) - @tlambert03
- [Tom di Mino](https://github.com/napari/napari/commits?author=tdimino) - @tdimino
- [Tru Huynh](https://github.com/napari/napari/commits?author=truatpasteurdotfr) - @truatpasteurdotfr
- [Yuki Mochizuki](https://github.com/napari/napari/commits?author=2dx) - @2dx
- [Ziyang Liu](https://github.com/napari/napari/commits?author=potating-potato) - @potating-potato


## 42 reviewers added to this release (alphabetical)

- [Alan R Lowe](https://github.com/napari/napari/commits?author=quantumjot) - @quantumjot
- [alisterburt](https://github.com/napari/napari/commits?author=alisterburt) - @alisterburt
- [Andrea PIERRÉ](https://github.com/napari/napari/commits?author=kir0ul) - @kir0ul
- [Andy Sweet](https://github.com/napari/napari/commits?author=andy-sweet) - @andy-sweet
- [chili-chiu](https://github.com/napari/napari/commits?author=chili-chiu) - @chili-chiu
- [David Stansby](https://github.com/napari/napari/commits?author=dstansby) - @dstansby
- [Draga Doncila Pop](https://github.com/napari/napari/commits?author=DragaDoncila) - @DragaDoncila
- [Eric Perlman](https://github.com/napari/napari/commits?author=perlman) - @perlman
- [Genevieve Buckley](https://github.com/napari/napari/commits?author=GenevieveBuckley) - @GenevieveBuckley
- [Gonzalo Peña-Castellanos](https://github.com/napari/napari/commits?author=goanpeca) - @goanpeca
- [Gregory Lee](https://github.com/napari/napari/commits?author=grlee77) - @grlee77
- [Grzegorz Bokota](https://github.com/napari/napari/commits?author=Czaki) - @Czaki
- [Hagai Har-Gil](https://github.com/napari/napari/commits?author=HagaiHargil) - @HagaiHargil
- [Hector](https://github.com/napari/napari/commits?author=hectormz) - @hectormz
- [Isabela Presedo-Floyd](https://github.com/napari/napari/commits?author=isabela-pf) - @isabela-pf
- [Jaime Rodríguez-Guerra](https://github.com/napari/napari/commits?author=jaimergp) - @jaimergp
- [Jan-Hendrik Müller](https://github.com/napari/napari/commits?author=kolibril13) - @kolibril13
- [Jordão Bragantini](https://github.com/napari/napari/commits?author=JoOkuma) - @JoOkuma
- [Juan Nunez-Iglesias](https://github.com/napari/napari/commits?author=jni) - @jni
- [Justin Kiggins](https://github.com/napari/napari/commits?author=neuromusic) - @neuromusic
- [Justine Larsen](https://github.com/napari/napari/commits?author=justinelarsen) - @justinelarsen
- [Kevin Yamauchi](https://github.com/napari/napari/commits?author=kevinyamauchi) - @kevinyamauchi
- [Lorenzo Gaifas](https://github.com/napari/napari/commits?author=brisvag) - @brisvag
- [Lucy Liu](https://github.com/napari/napari/commits?author=lucyleeow) - @lucyleeow
- [Lucy Obus](https://github.com/napari/napari/commits?author=LCObus) - @LCObus
- [Lukasz Migas](https://github.com/napari/napari/commits?author=lukasz-migas) - @lukasz-migas
- [Marc Boucsein](https://github.com/napari/napari/commits?author=MBPhys) - @MBPhys
- [Marcelo Zoccoler](https://github.com/napari/napari/commits?author=zoccoler) - @zoccoler
- [Martin Weigert](https://github.com/napari/napari/commits?author=maweigert) - @maweigert
- [Matthias Bussonnier](https://github.com/napari/napari/commits?author=Carreau) - @Carreau
- [Melissa Weber Mendonça](https://github.com/napari/napari/commits?author=melissawm) - @melissawm
- [Nathan Clack](https://github.com/napari/napari/commits?author=nclack) - @nclack
- [Nicholas Sofroniew](https://github.com/napari/napari/commits?author=sofroniewn) - @sofroniewn
- [Pam](https://github.com/napari/napari/commits?author=ppwadhwa) - @ppwadhwa
- [Peter Boone](https://github.com/napari/napari/commits?author=boonepeter) - @boonepeter
- [Peter Sobolewski](https://github.com/napari/napari/commits?author=psobolewskiPhD) - @psobolewskiPhD
- [Philip Winston](https://github.com/napari/napari/commits?author=pwinston) - @pwinston
- [Robert Haase](https://github.com/napari/napari/commits?author=haesleinhuepf) - @haesleinhuepf
- [Talley Lambert](https://github.com/napari/napari/commits?author=tlambert03) - @tlambert03
- [Tru Huynh](https://github.com/napari/napari/commits?author=truatpasteurdotfr) - @truatpasteurdotfr
- [Volker Hilsenstein](https://github.com/napari/napari/commits?author=VolkerH) - @VolkerH
- [Ziyang Liu](https://github.com/napari/napari/commits?author=potating-potato) - @potating-potato
<|MERGE_RESOLUTION|>--- conflicted
+++ resolved
@@ -193,13 +193,9 @@
   console, so this is strictly an improvement!)
 - Allow resizing left dock widgets (#4368)
 - Add filename pattern to reader associations to preference dialog (#4459)
-<<<<<<< HEAD
 - Add preference saving from dialog for folders with extensions #4535
 - Make sure npe2 and npe1 builtins are available in dialogs (#4575)
-=======
-- Add preference saving from dialog for folders with extensions (#4535)
 - Open reader dialog when running napari from shell (#4569)
->>>>>>> a0cd4b56
 
 ## Deprecations
 
