# napari 0.4.13

We're happy to announce the release of napari 0.4.13!
napari is a fast, interactive, multi-dimensional image viewer for Python.
It's designed for browsing, annotating, and analyzing large multi-dimensional
images. It's built on top of Qt (for the GUI), vispy (for performant GPU-based
rendering), and the scientific Python stack (numpy, scipy).

This is a major release with many new features, so don't hesitate to raise any
issues at https://github.com/napari/napari/issues! Thank you to the 27 authors
and 30 reviewers who contributed to this release!

This release contains a new "spherical shading" mode for points (#3430), which
allows napari to be used for molecular visualizations, among other use cases.
This is currently only available via the API using the keyword argument
`shading='spherical'`.

3D interactivity is further improved with a new 3D click-and-drag API (#3205)
and box selection of points in 3D (#3840).

This is the first release supporting npe2, the second iteration of napari
plugin engine, which will soon enable more powerful actions from plugins.
New plugin authors should start using npe2, while existing authors can migrate
their plugins using our
[migration guide](https://napari.org/plugins/stable/npe2_migration_guide.html).

For more information, examples, and documentation, please visit our website:
https://github.com/napari/napari

Complete list of changes below:

## Highlights
- Spherical Points (#3430)
- Point selection in 3d (#3508)
- Surface normals and wireframe (#3689)
- Add dialog for selecting reader plugin when dragging & dropping a file (#3799)


## New Features
- 3D click + drag interactivity API (#3205)
- Initial npe2 writer support (#3426)
- Add glossary (#3569)
- Use pandas DataFrame to store layer features (#3730)
- Add `experimental_canvas_size_limits` argument to points (#3734)
- 3D point selection with drag box (#3840)


## Improvements
- Raise AttributeError when labels.contrast_limits are set to anything other than (0, 1) (#2573)
- Allow magicgui to return a worker object (#2593)
- Proposition of save as_dict in get_theme but with change default behaviour in future (#3429)
- Refactor `progress` into an evented model (#3439)
- Allow to connect method to event without positional arguments (#3449)
- Bump vispy (#3494)
- Make text param consistent with text setter using `EventedModel.update` (#3503)
- Rename autoscale to auto-contrast (#3509)
- Add Context object, and LayerListContextKeys (#3513)
- Add class method to viewers to simplify closing all of them. (#3516)
- Ndisplay async (#3517)
- Minor LayerList refactor to remove unneeded NumPy<=1.17 fallback code (#3522)
- Establish LayerDataProtocol and basic Multiscale wrapper (resuscitate #2683) (#3560)
- Add checked `QpushButton` qss (#3561)
- Allow disconnect from EventEmiter using object (#3566)
- InteractionBox as EventedModel in Viewer (#3577)
- Minimal update to plan for qtpy 2.0 and pyqt6. (#3582)
- Add a method for setting `Camera.view_direction` and `Camera.up_direction` (#3586)
- Support RGB(A) array as colormap input type (#3587)
- Integrate more updates from npe2 (#3590)
- Initial support for npe2 widget (#3591)
- Cache layer extents (#3606)
- Make points add mode cursor a crosshair (#3607)
- Ommit RuntimeError during `remove_flash_animation` (#3609)
- Transform mode for image layer (#3611)
- Add better error messages for bad colormaps (#3613)
- Turn off vispy auto connect magic (#3615)
- Remove 1-pixel border from vispy widgets (#3621)
- Npe2 samples (#3635)
- Use more weakrefs in test. (#3639)
- Cleanup console namespace in test to avoid leaking viewer. (#3640)
- Add support for negative labels (#3647)
- Use a Weak Counter to track blocked events. (#3649)
- Update vendored modules. (#3655)
- Coerce vector length type (#3660)
- Float/unfloat plugin dockwidgets on first show (#3663)
- Try to close dask threads after usage. (#3665)
- Consolidate npe2 stuff into one module (#3666)
- User threadworker from superqt (#3668)
- Use in-memory IPython history during testing (#3671)
- Apply filter after yielding search results (#3675)
- Add setter for modifying multiple dims.range elements (#3677)
- Cleanum QtPopup code (#3687)
- Remove buttons and context from action manager, fix multi-viewer (#3692)
- Add npe2 plugins to plugins installed list  (#3694)
- Force layer name to be string (#3699)
- Add sequence support to more Dims setters (#3709)
- Add tooltip implementation for points (#3710)
- Add support for property.setters to EventedModel (#3711)
- Add a button linking to the plugin homepage in the plugin installer dialog (#3712)
- More efficient computation of displayed dimension order (#3714)
- Initialize viewer point at data center (#3718)
- Use public-only object proxy for magicgui and plugin dock_widgets (#3736)
- Remove float64 from GPU-accepted dtypes (#3739)
- Privatise translate_grid and expose data_to_world (#3754)
- Add icons for severity handling in notification manager (#3760)
- Added popup to manually order the viewer axes. (#3766)
- Add test for new large labels when in contour mode (#3768)
- Don't run qapplication when testing examples (#3773)
- Refactor npe2 widget name to display_name (#3789)
- Don't use `pytest.warns(None)` (avoids DeprecationWarning with pytest 7)  (#3793)
- Integrate npe2 schema updates  (#3798)
- Feature defaults property (#3801)
- Add event debugging tool (#3802)
- napari cli: enable --with option for npe2 widgets (#3807)
- Add buttons removed in #3692 with added deprecation (#3808)
- Dont pass app to QtToolTipEventFilter (#3817)
- npe2 tooltip and icon (#3824)
- Add warning to npe2 docs that they are in-progress (#3829)
- Remove `needs: code` from test_comprehensive workflow (#3841)
- Remove excess fields from plugin manifest (#3843)
- Remove napari from installed plugins list (#3845)
- QtViewer viewer argument type annotation fix (#3846)
- Changes so viewer is centered only when first layer is added.  (#3859)
- npe2 icon on plugin install dialog (#3860)
- Protect against setting corner_pixels with extent 0 for multiscale images (#3866)
- Properly order IPython-related logic. (#3870)
- Indicate how to enable test in warning message (#3871)
- Properly raise exception in test to set __traceback__ (#3873)
- Replace timeout in test by duration assertion. (#3887)
- Do not leak QtViewer between tests. (#3890)
- `_track_colors`  cleanup (#3891)
- Better error message on failed window import (#3901)
- Update typing test on CI (#3903)
- Features implementation refactor (#3904)
- Rename feature manager attribute to table (#3931)
<<<<<<< HEAD
- Better Notification __str__ method (#3933)
=======
- Fix ndisplay button highlight (#3935)
>>>>>>> 7323d8af

## Bug Fixes
- Fix removing selected points with derived text (#3505)
- Fix for wrong bounding box definition (#3511)
- Fix missing class annotations from stubgen (#3514)
- Fix corner_pixels set from QtViewer.on_draw when layers have mixed numbers of dimensions (#3519)
- Fix test import (#3588)
- Fix bug with inspecting dock widget __init__  (#3612)
- Fix screenshot test on hi dpi screen. (#3638)
- Fix HiDPI test. (#3641)
- Fix workflow yml syntax (#3643)
- Fix 3D image interpolation breaking remove-and-add layer (#3670)
- Fix calc_data_range for large, 1D data (#3683)
- Fix event emission order on base layer (#3684)
- Fix custom color with contour in Labels layer (#3697)
- Use GPU scaled textures (fix NaN) (#3701)
- Fixes several sphinx warnings. (#3706)
- Fix tracks id (#3729)
- Fix 3D labels iso rendering (#3738)
- Fix napari.yaml manifest for npe2 (#3743)
- Fix QtModeRadioButton strong reference causing test failure (#3776)
- Fix getattr obj __module__ is None in PublicOnlyProxy (#3786)
- Fix dims order for clipping planes (#3790)
- Fix `_get_tooltip_text` signature, add docstrings (#3804)
- Fix tests for dask 2012.12.0 (#3806)
- Fix lack of enters in properties tooltip (#3809)
- Fix reference to missing q in npe2 getting started guide (#3847)
- Hack sys.argv to fix #2389 on macos (#3853)
- Fix edge width factor of 2 (#3857)
- Fix surface wireframe (#3879)
- Fix get_value() when called before canvas has been interacted with (#3881)
- Fix surface layer control layout (#3883)
- Fix contrast limit slider for small range (#3895)
- Fix tracks instantiation with floating point time values (#3909)
- Fix cleaning of resources in function contextmanagers (#3918)

## API Changes


## Deprecations
- Deprecate public `window.qt_viewer` (remove in 0.5.0) (#3748)
- Deprecate `qt_viewer.screenshot` & `clipboard` (#3765)
- Restrict PublicOnlyProxy to napari namespace, allow napari-internal private usage (#3777)
- Change PublicOnlyProxy deprecation expiry to 0.5.0 (#3788)


## Build Tools and Docs
- Auto generate event reference docs (#2750)
- Try to run docs under xvfb-run. (#3497)
- Patch plugin manager in `plugins.io` during test (#3515)
- Add docs on Working Groups to the napari.org docs (#3558)
- Fix headings on "Hooking up your own events" (#3563)
- Docs on contexts and expressions (#3571)
- Documentation: Fix capitalization, duplicated ToCs and translate rst to md files (#3594)
- Fix SSL Cert error for external libraries used in the bundle (#3595)
- Add sentinel file to detect whether bundled or not (#3599)
- Add example computing dynamic projections with dask and magicgui (#3604)
- Bump tensorstore dependency (#3614)
- Skip dask example test (#3616)
- Move vendored check to cron job (#3626)
- Try to autoupdate vendored code. (#3627)
- Misc docs fixes (#3628)
- Proper PR title on vendored code autoupdate (#3645)
- Exclude new buggy version of imageio. (#3648)
- Don't warn about pythonw on Big Sur and later (#3656)
- Add docs on best coding practices for plugin developers. (#3657)
- Update translation strings checks (#3662)
- Test on macos-11, py39 (#3673)
- Restore all mac-ci-skipped tests. (#3674)
- Reduce macos full testing. (#3676)
- Update python version in install instructions in readme (#3678)
- Try to automatically open/update an issues for missing translations (#3682)
- Support python 3.10 (#3702)
- Remove @slow on a number of tests (#3703)
- Remove slow decorator (#3705)
- Fix link to myst-parser documentation (#3716)
- Remove code check step from CI workflow (#3717)
- Test some typing on PR (#3722)
- Add `napari/plugins` and `utils/context` to typechecks (#3728)
- Remove main push from pre test (#3740)
- Update best_practices.md (#3744)
- Pin scikit image (!=0.19.0) in test suite (#3749)
- Moved files to agree with ToC reorganization. (#3751)
- [pre-commit.ci] pre-commit autoupdate (#3756)
- Fix outdated API in eventloop docs (#3772)
- Add glossary to copy-docs list (#3791)
- Update glossary.md links (#3797)
- update npe2 migration guide (#3832)
- Remove excess installation details from README (#3833)
- Add matplotlib to test dependencies (#3837)
- Update jupyter-book version (#3858)
- Readme install update (#3862)
- Link "development status" button in readme to explanation of "Alpha", "Beta",... (#3885)
- Use packaging.version, DeprecationWarnings since setuptools 59+  (#3894)
- [pre-commit.ci] pre-commit autoupdate (#3902)
- npe2 doc fix: remove outdated text (#3905)
- Fix docs calendar (#3912)
- Update plugin docs (#3916)
- Convert all line-ending to unix for the 3 files with CRLF (#3919)
- Try to fix OpenGL errors installing in CI (github deprecated git://) (#3920)
- FIX: git:// is deprecated (#3921)
- Fix plugin docs, ToC and links (#3929)


## 27 authors added to this release (alphabetical)

- [Ahmet Can Solak](https://github.com/napari/napari/commits?author=AhmetCanSolak) - @AhmetCanSolak
- [Alister Burt](https://github.com/napari/napari/commits?author=alisterburt) - @alisterburt
- [Andy Sweet](https://github.com/napari/napari/commits?author=andy-sweet) - @andy-sweet
- [chili-chiu](https://github.com/napari/napari/commits?author=chili-chiu) - @chili-chiu
- [Draga Doncila Pop](https://github.com/napari/napari/commits?author=DragaDoncila) - @DragaDoncila
- [Eric Perlman](https://github.com/napari/napari/commits?author=perlman) - @perlman
- [Genevieve Buckley](https://github.com/napari/napari/commits?author=GenevieveBuckley) - @GenevieveBuckley
- [Gonzalo Peña-Castellanos](https://github.com/napari/napari/commits?author=goanpeca) - @goanpeca
- [Gregory Lee](https://github.com/napari/napari/commits?author=grlee77) - @grlee77
- [Grzegorz Bokota](https://github.com/napari/napari/commits?author=Czaki) - @Czaki
- [Guillaume Witz](https://github.com/napari/napari/commits?author=guiwitz) - @guiwitz
- [Isabela Presedo-Floyd](https://github.com/napari/napari/commits?author=isabela-pf) - @isabela-pf
- [Jaime Rodríguez-Guerra](https://github.com/napari/napari/commits?author=jaimergp) - @jaimergp
- [Jeremy Asuncion](https://github.com/napari/napari/commits?author=codemonkey800) - @codemonkey800
- [Johannes Elferich](https://github.com/napari/napari/commits?author=jojoelfe) - @jojoelfe
- [Jordão Bragantini](https://github.com/napari/napari/commits?author=JoOkuma) - @JoOkuma
- [Juan Nunez-Iglesias](https://github.com/napari/napari/commits?author=jni) - @jni
- [Kevin Yamauchi](https://github.com/napari/napari/commits?author=kevinyamauchi) - @kevinyamauchi
- [Lorenzo Gaifas](https://github.com/napari/napari/commits?author=brisvag) - @brisvag
- [Matthias Bussonnier](https://github.com/napari/napari/commits?author=Carreau) - @Carreau
- [Melissa Weber Mendonça](https://github.com/napari/napari/commits?author=melissawm) - @melissawm
- [Nathan Clack](https://github.com/napari/napari/commits?author=nclack) - @nclack
- [Nicholas Sofroniew](https://github.com/napari/napari/commits?author=sofroniewn) - @sofroniewn
- [Pam](https://github.com/napari/napari/commits?author=ppwadhwa) - @ppwadhwa
- [Robert Haase](https://github.com/napari/napari/commits?author=haesleinhuepf) - @haesleinhuepf
- [Subhashree Mishra](https://github.com/napari/napari/commits?author=Mishrasubha) - @Mishrasubha
- [Talley Lambert](https://github.com/napari/napari/commits?author=tlambert03) - @tlambert03


## 30 reviewers added to this release (alphabetical)

- [Ahmet Can Solak](https://github.com/napari/napari/commits?author=AhmetCanSolak) - @AhmetCanSolak
- [Alister Burt](https://github.com/napari/napari/commits?author=alisterburt) - @alisterburt
- [Andy Sweet](https://github.com/napari/napari/commits?author=andy-sweet) - @andy-sweet
- [chili-chiu](https://github.com/napari/napari/commits?author=chili-chiu) - @chili-chiu
- [David Hoese](https://github.com/napari/napari/commits?author=djhoese) - @djhoese
- [Draga Doncila Pop](https://github.com/napari/napari/commits?author=DragaDoncila) - @DragaDoncila
- [Eric Perlman](https://github.com/napari/napari/commits?author=perlman) - @perlman
- [Genevieve Buckley](https://github.com/napari/napari/commits?author=GenevieveBuckley) - @GenevieveBuckley
- [Gonzalo Peña-Castellanos](https://github.com/napari/napari/commits?author=goanpeca) - @goanpeca
- [Gregory Lee](https://github.com/napari/napari/commits?author=grlee77) - @grlee77
- [Grzegorz Bokota](https://github.com/napari/napari/commits?author=Czaki) - @Czaki
- [Isabela Presedo-Floyd](https://github.com/napari/napari/commits?author=isabela-pf) - @isabela-pf
- [Jaime Rodríguez-Guerra](https://github.com/napari/napari/commits?author=jaimergp) - @jaimergp
- [Johannes Elferich](https://github.com/napari/napari/commits?author=jojoelfe) - @jojoelfe
- [Jordão Bragantini](https://github.com/napari/napari/commits?author=JoOkuma) - @JoOkuma
- [Juan Nunez-Iglesias](https://github.com/napari/napari/commits?author=jni) - @jni
- [Justin Kiggins](https://github.com/napari/napari/commits?author=neuromusic) - @neuromusic
- [Justine Larsen](https://github.com/napari/napari/commits?author=justinelarsen) - @justinelarsen
- [Kevin Yamauchi](https://github.com/napari/napari/commits?author=kevinyamauchi) - @kevinyamauchi
- [Kira Evans](https://github.com/napari/napari/commits?author=kne42) - @kne42
- [Lorenzo Gaifas](https://github.com/napari/napari/commits?author=brisvag) - @brisvag
- [Lucy Obus](https://github.com/napari/napari/commits?author=LCObus) - @LCObus
- [Matthias Bussonnier](https://github.com/napari/napari/commits?author=Carreau) - @Carreau
- [Melissa Weber Mendonça](https://github.com/napari/napari/commits?author=melissawm) - @melissawm
- [Nathan Clack](https://github.com/napari/napari/commits?author=nclack) - @nclack
- [Nicholas Sofroniew](https://github.com/napari/napari/commits?author=sofroniewn) - @sofroniewn
- [Pam](https://github.com/napari/napari/commits?author=ppwadhwa) - @ppwadhwa
- [Robert Haase](https://github.com/napari/napari/commits?author=haesleinhuepf) - @haesleinhuepf
- [Talley Lambert](https://github.com/napari/napari/commits?author=tlambert03) - @tlambert03
- [Ziyang Liu](https://github.com/napari/napari/commits?author=potating-potato) - @potating-potato
<|MERGE_RESOLUTION|>--- conflicted
+++ resolved
@@ -132,11 +132,9 @@
 - Update typing test on CI (#3903)
 - Features implementation refactor (#3904)
 - Rename feature manager attribute to table (#3931)
-<<<<<<< HEAD
 - Better Notification __str__ method (#3933)
-=======
 - Fix ndisplay button highlight (#3935)
->>>>>>> 7323d8af
+
 
 ## Bug Fixes
 - Fix removing selected points with derived text (#3505)
