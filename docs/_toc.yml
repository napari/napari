# Table of content
# Learn more at https://jupyterbook.org/customize/toc.html
#
- file: index

- file: howtos/index
  title: How-to guides
  sections:
    - file: howtos/connecting_events
    - file: howtos/napari_imageJ
    - file: howtos/docker
    - file: howtos/perfmon

- file: guides/index
  sections:
    - file: guides/magicgui
    - file: guides/event_loop
    - file: guides/threading
    - file: guides/rendering-explanation
    - file: guides/rendering
    - file: guides/performance
    - file: guides/3D_interactivity
    - file: guides/events_reference
    - file: guides/preferences
    - file: guides/contexts_expressions

- file: plugins/index
  sections:
    - file: plugins/find-and-install-plugin
    - file: plugins/for_plugin_developers
    - file: plugins/hook_specifications
<<<<<<< HEAD
    # - file: plugins/npe2_migration_guide
    # - file: plugins/npe2_manifest_specification
=======
    - file: plugins/for_napari_developers
    - file: plugins/best_practices
>>>>>>> ac3d85f5

- file: developers/index
  sections:
    - file: developers/benchmarks
    - file: developers/contributing
    - file: developers/core_dev_guide
    - file: developers/profiling
    - file: developers/docs
    - file: developers/translations
    - file: developers/profiling
    - file: developers/release
    - file: developers/testing

- file: community/index
  sections:
    - file: community/mission_and_values
    - file: community/team
    - file: community/code_of_conduct
    - file: community/code_of_conduct_reporting
    - file: community/governance
    - file: community/working_groups

- file: roadmaps/index
  sections:
    - file: roadmaps/0_3
    - file: roadmaps/0_3_retrospective
    - file: roadmaps/0_4

- file: release/index
  sections:
    - file: release/release_0_4_12
    - file: release/release_0_4_11
    - file: release/release_0_4_10
    - file: release/release_0_4_9
    - file: release/release_0_4_8
    - file: release/release_0_4_7
    - file: release/release_0_4_6
    - file: release/release_0_4_5
    - file: release/release_0_4_4
    - file: release/release_0_4_3
    - file: release/release_0_4_2
    - file: release/release_0_4_1
    - file: release/release_0_4_0
    - file: release/release_0_3_8
    - file: release/release_0_3_7
    - file: release/release_0_3_6
    - file: release/release_0_3_5
    - file: release/release_0_3_4
    - file: release/release_0_3_3
    - file: release/release_0_3_2
    - file: release/release_0_3_1
    - file: release/release_0_3_0
    - file: release/release_0_2_12
    - file: release/release_0_2_11
    - file: release/release_0_2_10
    - file: release/release_0_2_9
    - file: release/release_0_2_8
    - file: release/release_0_2_7
    - file: release/release_0_2_6
    - file: release/release_0_2_5
    - file: release/release_0_2_4
    - file: release/release_0_2_3
    - file: release/release_0_2_1
    - file: release/release_0_2_0
    - file: release/release_0_1_5
    - file: release/release_0_1_3
    - file: release/release_0_1_0

- file: api/index
  sections:
    - file: api/napari

- file: glossary<|MERGE_RESOLUTION|>--- conflicted
+++ resolved
@@ -29,13 +29,8 @@
     - file: plugins/find-and-install-plugin
     - file: plugins/for_plugin_developers
     - file: plugins/hook_specifications
-<<<<<<< HEAD
-    # - file: plugins/npe2_migration_guide
-    # - file: plugins/npe2_manifest_specification
-=======
     - file: plugins/for_napari_developers
     - file: plugins/best_practices
->>>>>>> ac3d85f5
 
 - file: developers/index
   sections:
