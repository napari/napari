--- conflicted
+++ resolved
@@ -78,10 +78,6 @@
 
 ## Installation
 
-<<<<<<< HEAD
-napari can be installed on most macOS, Linux, and Windows systems with
-Python 3.8-3.10 using pip:
-=======
 ### Which distribution to install
 
 If you want to contribute back to the napari codebase, you should install from
@@ -97,7 +93,7 @@
 ### From pip, with "batteries included"
 
 napari can be installed on most macOS, Linux, and Windows systems with Python
-3.7, 3.8, and 3.9 using pip:
+3.8-3.10 using pip:
 
 ```sh
 pip install "napari[all]"
@@ -121,7 +117,6 @@
 ### From source
 
 To clone the repository locally and install in editable mode use
->>>>>>> f72293c3
 
 ```sh
 git clone https://github.com/napari/napari.git
