--- conflicted
+++ resolved
@@ -35,8 +35,8 @@
 the new plugin engine, [`npe2`][npe2], see the [migration
 guide](npe2-migration-guide).
 
-We recommend referring to the [best practices guide](plugin-best-practices) for
-tips on developing a quality plugin.
+To read about recommendations on how to develop your own plugin, see
+{ref}`best-practices`.
 
 ## Introducing `npe2`
 
@@ -84,7 +84,6 @@
 
 napari users can install plugins directly from their instance of napari to enhance their workflows; to learn more see {ref}`find-and-install-plugins`.
 
-<<<<<<< HEAD
 ## npe2
 
 Manifest
@@ -94,7 +93,4 @@
 : Hey! It's a [Migration guide](npe2-migration-guide).
 
 [npe1]: https://github.com/napari/napari-plugin-engine
-[npe2]: https://github.com/tlambert03/npe2
-=======
-To read about recommendations on how to develop your own plugin, see {ref}`best-practices`.
->>>>>>> ac3d85f5
+[npe2]: https://github.com/tlambert03/npe2