(nap-4-async-slicing)=

# NAP-4: asynchronous slicing

```{eval-rst}
:Author: Andy Sweet <andrewdsweet@gmail.com>, Jun Xi Ni, Eric Perlman, Kim Pevey
:Created: 2022-06-23
:Status: Draft
:Type: Standards Track
```

## Abstract

Slicing a layer in napari generates a partial view of the layer's data.
The main use of slicing is to define the data that should be rendered
in napari's canvas based on the dimension slider positions.

This project has two major aims.

1. Slice layers asynchronously.
2. Improve the architecture of slicing layers.

We considered addressing these two aims in two separate projects, especially
as (2) is likely a prerequisite for many acceptable implementations of (1).
However, we believe that pursuing a behavioral goal like (1) should help
prevent over-engineering of (2), while simultaneously providing important and
tangible benefits to napari's users.

Ideally this project covers all napari Layer types, though initial progress
may be scoped to image and points layers.


## Motivation and scope

Currently, all slicing in napari is performed synchronously.
For example, if a dimension slider is moved, napari waits to slice each layer
before updating the canvas. When slicing layers is slow, this blocking behavior
makes interacting with data difficult and napari may be reported as non-responsive
by the host operating system.

![The napari viewer displaying a 2D slice of 10 million random 3D points. Dragging the slider changes the 2D slice, but the slider position and canvas updates are slow and make napari non-responsive.](https://i.imgur.com/CSGQbrA.gif)

There are two main reasons why slicing can be slow.

1. Some layer specific slicing operations perform non-trivial calculations (e.g. points).
2. The layer data is read lazily (i.e. it is not in RAM) and latency from the source may be non-negligible (e.g. stored remotely, napari-omero plugin). 

By slicing asynchronously, we can keep napari responsive while allowing for slow
slicing operations. We could also consider optimizing napari to make (1) less of
a problem, but that is outside the scope of this project.


### Slicing architecture

There are a number of existing problems with the technical design of slicing in napari.

- Layers have too much state [^issue-792] [^issue-1353] [^issue-1775].
- The logic is hard to understand and debug [^issue-2156].
- The names of the classes are not self-explanatory [^issue-1574].

Some of these problems and complexity were caused by a previous effort around
asynchronous slicing in an effort to keep it isolated from the core code base.
By contrast, our approach in this project is to redesign slicing in napari to
provide a solid foundation for asychronous slicing and related future work like
multi-canvas and multi-scale slicing.

### Goals

To summarize the scope of this project, we define a few high level goals.
Each goal has many prioritized features where P0 is a must-have, P1 is a should-have,
and P2 is a could-have. Some of these goals may already be achieved by napari in its
current form, but are captured here to prevent any regression caused by this work.


#### 1. Remain responsive when slicing slow data

- P0. When moving a dimension slider, the slider remains responsive so that I can navigate to the desired location.
	- Slider can be moved when data is in the middle of loading.
	- Slider location does not return to position of last loaded slice after it was moved to a different position.
- P0. When the slider is dragged, only slice at some positions so that I don’t wait for unwanted intermediate slicing positions.
	- Once slider is moved, wait before performing slicing operation, and cancel any prior pending operations (i.e. be lazy).
	- If we can reliably infer that slicing will be fast (e.g. data is a numpy array), consider skipping this delay.
- P0. When slicing fails, I am notified so that I can understand what went wrong.
    - May want to limit the number of notifications (e.g. lost network connection for remote data).
- P1. When moving a dimension slider and the slice doesn’t immediately load, I am notified that it is being generated, so that I am aware that my action is being handled.
	- Need a visual cue that a slice is loading.
	- Show visual cue to identify the specific layer(s) that are loading in the case where one layer loads faster than another.


#### 2. Clean up slice state and logic in layers

- P0. Encapsulate the slice request and response state for each layer type, so that I can quickly and clearly identify those.
	- Minimize number of (nested) classes per layer-type (e.g. `ImageSlice`, `ImageSliceData`, `ImageView`, `ImageLoader`).
	- Capture the request state from the `Dims` object.
	- Capture the response state that vispy needs to display the layer in its scene (e.g. array-like data, scene transform, style values).
- P0. Simplify the program flow of slicing, so that developing and debugging against allows for faster implementation. 
	- Reduce the complexity of the call stack associated with slicing a layer.
	- The implementation details for some layer/data types might be complex (e.g. multi-scale image), but the high level logic should be simple.
- P1. Move the slice state off the layer, so that its attributes only represent the whole data.
	- Layer may still have a function to get a slice.
	- May need alternatives to access currently private state (e.g. 3D interactivity), though doesn't necessarily need to be in the Layer. E.g. a plugin with an ND layer, that gets interaction data from 3D visualization , needs some way to get that data back to ND.
- P2. Store multiple slices associated with each layer, so that I can cache previously generated slices.
	- Pick a default cache size that should not strain most machines (e.g. 0-1GB).
	- Make cache size a user defined preference.


#### 3. Measure slicing latencies on representative examples

- P0. Define representative examples that currently cause *desirable* behavior in napari, so that I can check that async slicing does not degrade those.
	- e.g. Medium 3D image layer.
	- Small: all data fits in VRAM (i.e. < 1GB).
	- Medium: all data fits in RAM but not in VRAM (e.g. 1GB < x < 8GB).
- P0. Define representative examples that currently cause *undesirable* behavior in napari, so that I can check that async slicing improves those.
	- e.g. Large local 3D points layer.
	- e.g. Huge remote 3D image layer.
	- Large: all data fits on local storage but not in RAM (e.g. 8GB < x < 128GB).
	- Huge: all data does not fit on local storage (e.g. > 128GB).
- P0. Define slicing benchmarks, so that I can understand if my changes impact overall timing or memory usage.
	- E.g. Do not increase the latency of generating a single slice more than 10%.
	- E.g. Decrease the latency of dealing with 25 slice requests over 1 second by 50%.
- P1. Log specific slicing latencies, so that I can summarize important measurements beyond granular profile timings.
	- Latency logs are local only (i.e. not sent/stored remotely).
	- Add an easy way for users to enable writing these latency measurements.


### Non-goals

To help clarify the scope, we also define some things that were are not explicit goals of this project and give some insight into why they were rejected.

- Make a single slicing operation faster.
	- The slicing code should mostly remain unchanged.
	- Useful future work, that may be made easier by changes here.
	- Scope creep: can be done independently on this work.
- Improve slicing functionality.
	- For example, handling out-of-plane rotations in 3D+ images.
	- The slicing code should mostly remain unchanged.
	- Useful future work, that may be made easier by changes here.
	- Scope creep: can be done independently on this work.
- Toggle the async setting on or off, so that I have control over the way my data loads.
    - May complicate the program flow of slicing.
- When moving a dimension slider and the slice doesn’t immediately load, show of a low level of detail version of it, so that I can preview what is upcoming.
	- Requires a low level of detail version to exist.
	- Scope creep: should be part of a to-be-defined multi-scale project.
- Store multiple slices associated with each layer, so that I can easily implement a multi-canvas mode for napari.
	- Scope creep: should be part of a to-be-defined multi-canvas project.
	- Solutions for goal (2) should not block this in the future.
- Open/save layers asynchronously.
    - More related to plugin execution.
- Lazily load parts of data based on the canvas' current field of view.
    - An optimization that is dependent on specific data formats (e.g. tiled image).
- Identify and assign dimensions to layers and transforms.
	- Scope creep: should be part of a to-be-defined dimensions project.
	- Solutions for goal (2) should not block this in the future.
- Thick slices of non-visualized dimensions.
	- Scope creep: currently being prototyped [^pull-4334].
	- Solutions for goal (2) should not block this in the future.
- Keep the experimental async fork working.
	- Nice to have, but should not put too much effort into this.
	- Do not delete some existing code, which may be moved into vispy (e.g. VispyTiledImageLayer).

    
## Related work

As this project focuses on re-designing slicing in napari, this section contains information on how slicing in napari currently works.


### Existing slice logic

Slicing in napari currently works roughly as follows.

- A dimension slider is moved, which emits the `Dims.events.current_step` event.
- `ViewerModel._update_layers` calls `Layer._slice_dims` for each layer.
- `Layer._slice_dims` updates some layer slice state (e.g. `_dims_point`, `_ndisplay`).
- `Layer._slice_dims` calls `Layer._update_dims`, which may update some other state (e.g. `_ndim`, `_transforms`).
- `Layer._update_dims` calls `Layer.refresh`, which calls `Layer._set_view_slice`.
- `Layer._update_dims` emits `Layer.events.set_data`, which calls `VispyBaseLayer._on_data_change`
- `VispyBaseLayer._on_data_change` updates the vispy node with the updated sliced state.

We can also depict a simplified version of this as a series of tasks that all run on the main thread.

![](https://i.imgur.com/Bb1TyTM.png)

Note that redrawing the slider position and canvas occur after all the layers have been sliced, likely because those are being queued on the main event loop that also runs on the main thread.

Each subclass of `Layer` has its own type-specific implementation of `_set_view_slice`, which uses the updated dims/slice state in combination with `Layer.data` to generate and store sliced data.

Similarly, each subclass of `VispyBaseLayer` has its own type-specific implementation of `_on_data_change`, which uses the new sliced data in the layer, may post-process it and then passes it to vispy to be rendered on the GPU.

The connection between `Layer.events.set_data` and `VispyBaseLayer._on_data_change` is what causes `Layer.refresh` to cause vispy to update the canvas with the latest sliced data for a layer.

In addition, some slice state is mutated by `Layer._update_draw`, which is called by `QtViewer.on_draw` which is called whenever the vispy canvas updates due to new data or a change in field of view (e.g. caused by pan or zoom). This state is mostly used when slicing multi-scale images, but may be generally useful for sending partial or low-level of detail views of the data.


### Existing slice state

It's important to understand what state is currently used for slicing in napari. Ideally, we want to encapsulate this state into an immutable slice request and response, rather than keep it on the layer as mutable state, some of which may be read by the vispy layer when slicing is done. This is especially important for asycnchronous slicing because the main thread may mutate this state while slicing is occurring, resulting in unpredictable and potentially unsafe behavior.

- `Layer`
    - `data`: array-like, the full data that will be sliced
    - `corner_pixels`: `Array[int, (2, ndim)]`, used for multi-scale images only
    - `scale_factor`: `int`, converts from canvas to world coordinates based on canvas zoom
    - `loaded`: `bool`, only used for experimental async image slicing
    - `_transforms`: `TransformChain`, transforms data coordinates to world coordinates
    - `_ndim`: `int`, the data dimensionality
    - `_ndisplay`: `int`, the display dimensionality (either 2 or 3)
    - `_dims_point`: `List[Union[numeric, slice]]`, the current slice position in world coordinates
    - `_dims_order`: `Tuple[int]`, the ordering of dimensions, where the last dimensions are visualized
    - `_data_level`: `int`, the multi-scale level currently being visualized
    - `_thumbnail`: `ndarray`, a small 2D image of the current slice
    
- `_ImageBase`
    - `_slice`: `ImageSlice`, contains a loader, and the sliced image and thumbnail
        - lots of complexity encapsulated here and other related classes like `ImageSliceData`
    - `_empty`: `bool`, True if slice is an empty image, False otherwise (i.e. hasn't been filled by exp async slicing yet?)
    - `_should_calc_clims`: `bool`, if True reset contrast limits on new slice
    - `_keep_auto_contrast`: `bool`, if True reset contrast limits on new data/slice
        
- `Points`
    - `__indices_view` : `Array[int, (-1,)]`, indices of points (i.e. rows of `data`) that are in the current slice/view
        - lots of private properties derived from this like `_indices_view` and `_view_data`
    - `_view_size_scale` : `Union[float, Array[float, (-1)]]`, used with thick slices of points `_view_size` to make out of slice points appear smaller
    - `_round_index`: `bool`, used to round data slice indices for all layer types except points
    - `_max_points_thumbnail`: `int`, if more points than this in slice, randomly sample them
    - `_selected_view`: `list[int]`, intersection of `_selected_data` and `_indices_view`, could be a cached property

- `Shapes`
    - `_data_view`: `ShapeList`, container around shape data

    - `ShapeList`
		- `_slice_key`: `list(int)`, current slice key
		- `_mesh`: `Mesh`, container to store concatinated meshes from all shapes
		- `shapes`: `list(Shape)`, list of shapes
		- `_displayed`: `Array[bool, (len(shapes))]`, mask to identify which shapes intersect current slice_key.
		- `displayed_vertices`, `Array[float, (N,2)]`, subset of vertices to be shown
		- `displayed_index`, `Array[int, (N)]`, index values corresponding to (z-order object layering) `displayed_vertices`

	- `Shape` (and subclasses... `PolygonBase`, `Polygon`, etc.)
		- `slice_key`: `list[int]`, min/max of non-displayed dimensions

	- `Mesh`
	    - Data to be shown
			- `displayed_triangles`: `Array[int, (N,3)]`, triangles to be drawn
			- `displayed_triangles_index`: `Array[int, (N)]`
			- `displayed_triangles_colors`: `Array[float, (N,4)]`, per triangle color
		- Shape meshes generated at shape insertion
		    - `vertices`, `vertices_centers`, `vertices_offsets`, `vertices_index`,
		      `triangles`, `triangles_index`, `triangles_colors`, `triangles_z_order`

- `Vectors`
    - `_view_data`: `(M, 2, 2) array`:
        The start point and projections of N vectors in 2D for vectors whose
        start point is in the currently viewed slice. Subset of `data`
    - `_view_indices`: `(1, M) array`:
        indices for the M in view vectors (indices for subsetting `data`)
    - `_view_alphas`: `(M,) or float`:
        relative opacity for the M in view vectors
    - `_view_faces`:  `(2M, 3) or (4M, 3) np.ndarray`:
        indices of the `_mesh_vertices` that form the faces of the M in view vectors.
        Shape is (2M, 2) for 2D and (4M, 2) for 3D. 
		* Subset of `_mesh_triangles`
    - `_view_vertices`: `(4M, 2) or (8M, 2) np.ndarray`:
        the corner points for the M in view faces. Shape is (4M, 2) for 2D and (8M, 2) for 3D.
		* Subset of `_mesh_vertices`
    - `out_of_slice_display`: `bool`:
        If True, renders vectors not just in central plane but also slightly out of slice
        according to specified point marker size.

	- Note: `_view_faces` and `_view_vertices` require:
		- `_mesh_vertices` - output from `generate_vector_meshes`, not specific to slice
		- `_mesh_triangles` - output from `generate_vector_meshes`, not specific to slice


## Detailed description

This project aims to perform slicing on layers asynchronously.
To do so, we introduce a few new types to encapsulate state that is critical
to slicing, some new methods that redefine the core logic of slicing,
and show these new things integrate into napari's existing design.

### Slice request and response

First, we introduce a type to encapsulate the input to slicing.
A slice request should be immutable and should contain all the state
required to perform slicing.
For example, the following could be a minimal definition.

```python
class _LayerSliceRequest:
    data: ArrayLike
    world_to_data: Transform
    point: Tuple[float, ...]
    dims_displayed: Tuple[int, ...]
    dims_not_displayed: Tuple[int, ...]
```

The expectation is that slicing will capture an immutable instance of this
type on the main thread that another thread can use to perform slicing.
In general, `data` will be too large to copy, so we should instead store a
reference to that, and possibly a weak one.
If `Layer.data` is mutated in-place on the main thread while slicing is being
performed on another thread, this may create an inconsistent slice output
depending on when the values in `data` are accessed, but should be safe.
If `Layer.data` is reassigned on the main thread, then we can safely slice
using all the old data, but we may not want anything to consume the output
because it is now stale in which case slicing may return `None`.

This helps with goal (1) because it allows us to execute asynchronous slicing
without worrying about mutations of layer state on the main thread, which might
be unsafe or create inconsistent output.
Alternatively, we could use concurrency primitives like locks to temporarily
block read/write access to layer state, but this is less clear and could lead
to concurrency issues in the future, like deadlocks.

This definition also helps with goal (2) because encapsulating the input to
slicing in one type clarifies exactly what that input is, which is less clear
right now.

Second, we introduce a type to encapsulate the output to slicing.
A slice response should also be immutable and should contain all the state
that consumers need from a slice.
For example, the following could be a minimal definition.

```python
class _LayerSliceResponse:
    data: ArrayLike
    data_to_world: Transform
```

These class names include a leading underscore to indicate that they are
private implementation details and external users should not depend on
their existence or any of their fields, as these may change and be
refined over time.

This may change in the future, especially for the response because people
may want to handle those in their own way. But there are too many unknowns
to commit to any stability right now.


### Layer methods

We require that each Layer type implements two methods related to slicing.

```python
class Layer:
    ...

    @abstractmethod
    def _make_slice_request(dims: Dims) -> _LayerSliceRequest:
        pass

    @abstractmethod
    @staticmethod
    def _get_slice(request: _LayerSliceRequest) -> _LayerSliceResponse:
        pass
```

The first, `_make_slice_request`, combines the state of the layer with the
current state of the viewer's instance of `Dims` passed in as a parameter
to create an immutable slice request that slicing will use.
This method should be called from the main thread, so that nothing else
should be mutating the `Layer` or `Dims`.
Therefore, we should expect and try to ensure that this method does not
do too much in order not to block the main thread.

The second, `_get_slice`, takes the slice request and generates a response
using layer-type specific logic that defines what slicing means for an image
layer compared to a points layer.
The method is abstract to prevent it from using any layer state directly and
instead can only use the state in the slice request. 
As this method is static
This allows us to execute this method on another thread without worrying
about mutations to the layer that might occur on the main thread.

The main consumer of the a layer slice response is the corresponding vispy
layer. We require that a vispy layer type implement `_set_slice` to handle
how it consumes the slice output.

```python
class VispyBaseLayer:
    ...

    @abstractmethod
    def _set_slice(self, response: _LayerSliceResponse) -> None:
        pass
```

### LayerSlicer object

We define a dedicated class to handle execution of slicing tasks to
avoid the associated state and logic leaking into the already complex
`ViewerModel`.

```python
class _LayerSlicer:
    ...

    _executor: Executor = ThreadPoolExecutor(max_workers=1)
    _task: Optional[Future[ViewerSliceResponse]] = None
    ready = Signal(ViewerSliceResponse)

    def slice_layers_async(self, layers: LayerList, dims: Dims) -> None:
        if self._task is not None:
            self._task.cancel()
        requests = {layer: layer._make_slice_request(dims) for layer in layers}
        self._task = self._executor.submit(self._slice_layers, request)
        self._task.add_done_callback(self._on_slice_done)

    def slice_layers(self, requests: ViewerSliceRequest) -> ViewerSliceResponse:
        return {layer: layer._get_slice(request) for layer, request in requests.items()}

    def _on_slice_done(self, task: Future[ViewerSliceResponse]) -> None:
        if task.cancelled():
            return
        self.ready.emit(task.result())
```

While the state and logic is relatively simple right now,
we anticipate that this might grow, further motivating a distinct type.

For this class to be useful, there should be at least one connection to the `ready` signal.
In napari, we expect the `QtViewer` to marshall the slice response that this signal carries
to the vispy layers so that the canvas can be updated.

Again this class is marked as private because it's unlikely this
definition will be stable in the short term.
It gives us enough for a minimal version of asynchronous slicing,
but in the future we may want to use more than thread in which case
we may need to add to this definition.


### Hooking up the viewer

Using Python's standard library threads in the `ViewerModel`
mean that we have a portable way to perform asynchronous slicing
in napari without an explicit dependency on Qt.

```python

class ViewerModel:
    ...

    dims: Dims
    _slicer: _LayerSlicer = _LayerSlicer()

    def __init__(self, ...):
        ...
        self.dims.events.current_step.connect(self._slice_layers_async)

    ...

    def _slice_layers_async(self) -> None:
        self._slicer.slice_layers_async(self.layers, self.dims)
```

The main response to the slice being ready occurs on the `QtViewer`.
That's because `QtViewer.layer_to_visual` provides a way to map from
a layer to its corresponding vispy layer.

It's also because `QtViewer` is a `QObject` that lives in the main
thread so can ensure that the slice response is handled on the main
thread. That's useful because consuming the slice response is likely
to update some instances of `QWidget`, which can only be safely updated
on the main thread. Those `QWidgets` may be native to napari or they
may be defined by plugins that respond to napari events.

```python
_ViewerSliceRequest = Dict[Layer, _LayerSliceRequest]
_ViewerSliceResponse = Dict[Layer, _LayerSliceResponse]

class QtViewer:
    ...

    viewer: ViewerModel
    layer_to_visual: Dict[Layer, VispyBaseLayer]

    def __init__(self, ...):
        ...
        self.viewer._slicer.ready.connect(self._on_slice_ready)

    @ensure_main_thread
    def _on_slice_ready(self, responses: ViewerSliceResponse):
        for layer, response in responses.items():
            if visual := self.layer_to_visual[layer]:
                visual._set_slice(response)
                
```


## Implementation

This section lists the major steps required to implement the NAP. Where
possible, it should be noted where one step is dependent on another, and which
steps may be optionally omitted. Where it makes sense, each step should
include a link to related pull requests as the implementation progresses.

Any pull requests or development branches containing work on this NAP
should be linked to from here. (A NAP does not need to be implemented in a
single pull request if it makes sense to implement it in discrete phases).

If a new NAP document is created, it should be added to the documentation Table
of Contents as an item on `napari/docs/_toc.yml`.


## Backward compatibility

This section describes the ways in which the NAP affects backward
compatibility, including both breakages and decisions that better support
backward compatibility.


## Future work

This section describes work that is out of scope for the NAP, but that the
NAP might suggest, or that the NAP author envisions as potential future
expansion of the work or related work.


## Alternatives

If there were any alternative solutions to solving the same problem, they
should be discussed here, along with a justification for the chosen
approach.


## Discussion

This section may just be a bullet list including links to any discussions
regarding the NAP, but could also contain additional comments about that
discussion:

- This includes links to discussion forum threads or relevant GitHub discussions.


## References and footnotes

All NAPs should be declared as dedicated to the public domain with the CC0
license [^cc0], as in `Copyright`, below, with attribution encouraged with
CC0+BY [^cc0-by].

[^cc0]: CC0 1.0 Universal (CC0 1.0) Public Domain Dedication, <https://creativecommons.org/publicdomain/zero/1.0/>

[^cc0-by]: CO0+BY, <https://dancohen.org/2013/11/26/cc0-by/>

[^issue-792]: napari issue 792, <https://github.com/napari/napari/issues/792>

[^issue-1353]: napari issue 1353, <https://github.com/napari/napari/issues/1353>

[^issue-1574]: napari issue 1574, <https://github.com/napari/napari/issues/1574>

[^issue-1775]: napari issue 1775, <https://github.com/napari/napari/issues/1775>

[^issue-2156]: napari issue 2156, <https://github.com/napari/napari/issues/2156>

[^pull-4334]: napari pull request 4334, <https://github.com/napari/napari/pull/4334>

## Copyright

This document is dedicated to the public domain with the Creative Commons CC0
<<<<<<< HEAD
license [^cc0]. Attribution to this source is encouraged where appropriate, as per
CC0+BY [^cc0-by].
=======
license [^id3]. Attribution to this source is encouraged where appropriate, as per
CC0+BY [^id4].

## Related Technical Details

### Methods and Properties on Vector layer used by slicing

* **METHOD**:`Vectors._set_view_slice()`: Sets the view given the indices to slice with.
    * Uses
        * `_slice_indices`: property (see below)
        * `_displayed_stored` - I think this should just be removed altogether. I don't see a purpose. 
        * `_dims_displayed`
        * `_mesh_vertices`
        * `_mesh_triangles`

    * Calls
        * `slice_data()`: to generate the `indices` and `alphas` (see below)
            * Which uses the property `_slice_indices`
        * `generate_vector_meshes()`: If the mesh hasn't already been generated, it will create it to get the vertices and triangles (see below)
    * Sets: 
        * `_view_data` 
        * `_view_indices`
        * `_view_alphas`
        * `_view_faces`
        * `_view_vertices`

* **METHOD**: `Vectors._slice_data()`: Determines the slice of vectors given the indices.
    * Used by: `_set_view_slice`
    * Uses `_slice_indices` 

* **METHOD**: `_vector_utils.generate_vector_meshes()`: creates the vertices and faces on which to display the vectors (for all the data, not just the current slice)
    * Uses:
        * `_data`
            * is subset using:
                * `_dims_displayed`
                    * `_ndisplay` (connected to event)  Number of visualized dimensions
                    * `_dims_order` List of dims as indices (if ndim=3, dims_order=[0, 1, 2])
                    * if there are fewer dims displayed (ndisplay) than the size of the data (dims_order), then napari will automatically grab the last 2 dims to visualize (dims_displayed)
                        * `_ndim` Number of dims of the data itself
        * `edge_width`
        * `length`
    * Output:
        * `vertices`
        * `triangles`

* **PROPERTY**: `Vectors.out_of_slice_display`: bool: 
    * renders vectors slightly out of slice, accounts for vectors which are "slightly-out-of-frame"
    * has a setter which calls
        * `self.events.out_of_slice_display()`
        * `self.refresh()`

* **PROPERTY**: `Base._slice_indices`: (D, ) array: 
    * slice indices into data coordinates
    * complex getter
        * Uses: 
            * `_dims_not_displayed`
            * `ndim`
            * `_ndisplay`
            * `_dims_point`
        * Could use (via `if` statement):
            * `_data_to_world.inverse`
            * `utils.transforms.Affine`
            * `_dims_displayed`
>>>>>>> 1951fb8b
<|MERGE_RESOLUTION|>--- conflicted
+++ resolved
@@ -556,16 +556,13 @@
 ## Copyright
 
 This document is dedicated to the public domain with the Creative Commons CC0
-<<<<<<< HEAD
 license [^cc0]. Attribution to this source is encouraged where appropriate, as per
 CC0+BY [^cc0-by].
-=======
-license [^id3]. Attribution to this source is encouraged where appropriate, as per
-CC0+BY [^id4].
-
-## Related Technical Details
-
-### Methods and Properties on Vector layer used by slicing
+
+
+## Related technical details
+
+### Methods and properties on vector layer used by slicing
 
 * **METHOD**:`Vectors._set_view_slice()`: Sets the view given the indices to slice with.
     * Uses
@@ -622,5 +619,4 @@
         * Could use (via `if` statement):
             * `_data_to_world.inverse`
             * `utils.transforms.Affine`
-            * `_dims_displayed`
->>>>>>> 1951fb8b
+            * `_dims_displayed`