<<<<<<< HEAD
FROM ubuntu:22.04
=======
FROM ubuntu:20.04
>>>>>>> 2aab63e3

# install python resources
RUN apt-get update && apt-get install -qqy build-essential python3.9 python3-pip

# below env var required to install libglib2.0-0 non-interactively
ENV TZ America/Los_Angeles
ENV DEBIAN_FRONTEND noninteractive

# install graphical libraries used by qt and vispy
RUN apt-get install -qqy mesa-utils libgl1-mesa-glx  libglib2.0-0 \
    libfontconfig1 libxrender1 libdbus-1-3 libxkbcommon-x11-0 libxi6 \
    libxcb-icccm4 libxcb-image0 libxcb-keysyms1 libxcb-randr0 libxcb-render-util0 \
    libxcb-xinerama0 libxcb-xinput0 libxcb-xfixes0 libxcb-shape0 \
    && apt-get clean

# install napari release version
RUN pip3 install napari[all] scikit-image && pip3 cache purge

# copy examples
COPY examples /tmp/examples

ENTRYPOINT ["python3", "-m", "napari"]<|MERGE_RESOLUTION|>--- conflicted
+++ resolved
@@ -1,8 +1,5 @@
-<<<<<<< HEAD
 FROM ubuntu:22.04
-=======
-FROM ubuntu:20.04
->>>>>>> 2aab63e3
+
 
 # install python resources
 RUN apt-get update && apt-get install -qqy build-essential python3.9 python3-pip
