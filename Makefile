--- conflicted
+++ resolved
@@ -1,8 +1,4 @@
-<<<<<<< HEAD
-.PHONY: docs pre
-=======
-.PHONY: docs watch
->>>>>>> 77e18aa7
+.PHONY: docs pre watch
 
 docs:
 	rm -rf docs/_build/
@@ -10,10 +6,8 @@
 	pip install -qr docs/requirements.txt
 	jb build docs
 
-<<<<<<< HEAD
 pre:
 	pre-commit run -a
-=======
 
 # If the first argument is "watch"...
 ifeq (watch,$(firstword $(MAKECMDGOALS)))
@@ -34,5 +28,4 @@
 			--ignore-patterns="*.pyc*" -D \
 			--signal SIGKILL \
 			napari -- $(WATCH_ARGS) || \
-		echo "please run 'pip install watchdog[watchmedo]'"
->>>>>>> 77e18aa7
+		echo "please run 'pip install watchdog[watchmedo]'"