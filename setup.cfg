--- conflicted
+++ resolved
@@ -147,27 +147,6 @@
     black
     ruff
     pyqt5
-<<<<<<< HEAD
-bundle_build =
-    briefcase==0.3.1
-    dmgbuild>=1.4.2
-    markupsafe<2.1
-    PySide2==5.15.2
-    ruamel.yaml
-    tomlkit
-    wheel
-bundle_run =
-    imagecodecs
-    pip
-    PySide2==5.15.2
-    scikit-image[data]
-    zarr
-    wheel
-    pims
-    numpy==1.19.3
-    napari-plugin-manager >=0.1.0a0, <0.2.0
-=======
->>>>>>> 5082235a
 
 [options.entry_points]
 console_scripts =
