[metadata]
name = napari
url = https://napari.org
download_url = https://github.com/napari/napari
license = BSD 3-Clause
license_file = LICENSE
description = n-dimensional array viewer in Python
long_description = file: README.md
long_description_content_type = text/markdown
author = napari team
author_email = napari-steering-council@googlegroups.com
classifiers =
    Development Status :: 3 - Alpha
    Environment :: X11 Applications :: Qt
    Intended Audience :: Education
    Intended Audience :: Science/Research
    License :: OSI Approved :: BSD License
    Programming Language :: C
    Programming Language :: Python
    Programming Language :: Python :: 3 :: Only
    Programming Language :: Python :: 3.7
    Programming Language :: Python :: 3.8
    Programming Language :: Python :: 3.9
    Topic :: Scientific/Engineering
    Topic :: Scientific/Engineering :: Visualization
    Topic :: Scientific/Engineering :: Information Analysis
    Topic :: Scientific/Engineering :: Bio-Informatics
    Topic :: Utilities
    Operating System :: Microsoft :: Windows
    Operating System :: POSIX
    Operating System :: Unix
    Operating System :: MacOS


[options]
zip_safe = False
packages = find:
python_requires = >=3.7
include_package_data = True
install_requires =
    appdirs>=1.4.4
    cachey>=0.2.1
    certifi>=2018.1.18
    dask[array]>=2.15.0,!=2.28.0  # https://github.com/napari/napari/issues/1656
    imageio>=2.5.0,!=2.11.0
    importlib-metadata>=1.5.0 ; python_version < '3.8'
    jsonschema>=3.2.0
    magicgui>=0.3.3
    napari-console>=0.0.4
    napari-plugin-engine>=0.1.9
    napari-svg>=0.1.4
    numpy>=1.18.5
    numpydoc>=0.9.2
    Pillow!=7.1.0,!=7.1.1  # not a direct dependency, but 7.1.0 and 7.1.1 broke imageio
    pint>=0.17
    psutil>=5.0
    PyOpenGL>=3.1.0
    PyYAML>=5.1
    pydantic>=1.8.1
    qtpy>=1.7.0
    scipy>=1.4.0
    superqt>=0.2.5
    tifffile>=2020.2.16
    typing_extensions
    toolz>=0.10.0
    tqdm>=4.56.0
<<<<<<< HEAD
    vispy>=0.9.3
=======
    vispy>=0.9.4
>>>>>>> d0b6b3f1
    wrapt>=1.11.1

[options.package_data]
* = *.pyi
napari =
    builtins.yaml

# for explanation of %(extra)s syntax see:
# https://github.com/pypa/setuptools/issues/1260#issuecomment-438187625
# this syntax may change in the future

[options.extras_require]
pyside2 =
    PySide2>=5.13.2,!=5.15.0
pyside =  # alias for pyside2
    %(pyside2)s
pyqt5 =
    PyQt5>=5.12.3,!=5.15.0
pyqt =  # alias for pyqt5
    %(pyqt5)s
qt =  # alias for pyqt5
    %(pyqt5)s
# all is the full "batteries included" extra.
all =
    scikit-image[data]
    %(pyqt5)s
testing =
    babel>=2.9.0
    pytest
    pytest-faulthandler
    pytest-order
    pytest-qt
    pytest-timeout
    hypothesis>=6.8.0
    pandas
    xarray
    fsspec
    zarr
    scikit-image>=0.18.1
    pooch>=1.3.0
    semgrep
    tensorstore>=0.1.13
    torch>=1.7
    meshzoo
release = 
    PyGithub>=1.44.1
    twine>=3.1.1
    pygithub
dev = 
    pre-commit>=2.9.0
    black==20.8b1
    flake8==3.8.4
    check-manifest>=0.42
    %(all)s
    %(testing)s
build =
    black
    isort
    pyqt5
bundle_build =
    briefcase==0.3.1 
    tomlkit 
    wheel 
    dmgbuild>=1.4.2
    PySide2==5.15.2
bundle_run =
    imagecodecs
    pip
    PySide2==5.15.2
    scikit-image
    zarr
    wheel
    pims
    numpy==1.19.3

[options.entry_points]
console_scripts =
    napari = napari.__main__:main
pytest11 =
    napari = napari.utils._testsupport
napari.manifest =
    napari-builtins = napari:builtins.yaml
    
[flake8]
# Ignores - https://lintlyci.github.io/Flake8Rules
# E203  Whitespace before ':'  (sometimes conflicts with black)
# E501 line too long (84 > 79 characters)  (sometimes too annoying)
# W503	Line break occurred before a binary operator
# C901 McCabe complexity test. Would be nice to re-enable, but takes work
ignore = E203,W503,E501,C901
max-line-length = 79
max-complexity = 18
exclude = _vendor,vendored,__init__.py,examples,benchmarks,napari/resources/_qt_resources*.py


[coverage:report]
exclude_lines =
    pragma: no cover
    if TYPE_CHECKING:
    raise NotImplementedError()


[importlinter]
root_package = napari
include_external_packages=True


[importlinter:contract:1]
name = "Forbid import PyQt and PySide"
type = forbidden
source_modules =
    napari
forbidden_modules =
    PyQt5
    PySide2
ignore_imports =
    napari._qt.qt_resources._icons -> PyQt5
    napari._qt.qt_resources._icons -> PySide2
    napari._qt -> PySide2


[importlinter:contract:2]
name = "Block import from qt module in abstract ones"
type = layers
layers=
    napari.qt
    napari.layers

[importlinter:contract:3]
name = "Block import from qt module in abstract ones"
type = layers
layers=
    napari.qt
    napari.components<|MERGE_RESOLUTION|>--- conflicted
+++ resolved
@@ -64,11 +64,7 @@
     typing_extensions
     toolz>=0.10.0
     tqdm>=4.56.0
-<<<<<<< HEAD
-    vispy>=0.9.3
-=======
     vispy>=0.9.4
->>>>>>> d0b6b3f1
     wrapt>=1.11.1
 
 [options.package_data]
