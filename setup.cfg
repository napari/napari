[metadata]
name = napari
url = https://napari.org
download_url = https://github.com/napari/napari
license = BSD 3-Clause
license_file = LICENSE
description = n-dimensional array viewer in Python
long_description = file: README.md
long_description_content_type = text/markdown
author = napari team
author_email = napari-steering-council@googlegroups.com
project_urls =
    Bug Tracker = https://github.com/napari/napari/issues
    Documentation = https://napari.org
    Source Code = https://github.com/napari/napari
classifiers =
    Development Status :: 3 - Alpha
    Environment :: X11 Applications :: Qt
    Intended Audience :: Education
    Intended Audience :: Science/Research
    License :: OSI Approved :: BSD License
    Programming Language :: C
    Programming Language :: Python
    Programming Language :: Python :: 3 :: Only
    Programming Language :: Python :: 3.8
    Programming Language :: Python :: 3.9
    Programming Language :: Python :: 3.10
    Topic :: Scientific/Engineering
    Topic :: Scientific/Engineering :: Visualization
    Topic :: Scientific/Engineering :: Information Analysis
    Topic :: Scientific/Engineering :: Bio-Informatics
    Topic :: Utilities
    Operating System :: Microsoft :: Windows
    Operating System :: POSIX
    Operating System :: Unix
    Operating System :: MacOS


[options]
zip_safe = False
packages = find:
python_requires = >=3.8
include_package_data = True
install_requires =
    appdirs>=1.4.4
    app-model>=0.1.0,<0.3.0  # as per @czaki request. app-model v0.3.0 can drop napari v0.4.17
    cachey>=0.2.1
    certifi>=2018.1.18
    dask[array]>=2.15.0,!=2.28.0  # https://github.com/napari/napari/issues/1656
    imageio>=2.20,!=2.22.1
    jsonschema>=3.2.0
    lazy_loader>=0.2
    magicgui>=0.3.6
    napari-console>=0.0.6
    napari-plugin-engine>=0.1.9
    napari-svg>=0.1.6
    npe2>=0.5.2
    numpy>=1.21
    numpydoc>=0.9.2
    pandas>=1.1.0 ; python_version < '3.9'
    pandas>=1.3.0 ; python_version >= '3.9'
    Pillow!=7.1.0,!=7.1.1  # not a direct dependency, but 7.1.0 and 7.1.1 broke imageio
    pint>=0.17
    psutil>=5.0
    psygnal>=0.3.4
    pydantic>=1.9.0,<2
    pygments>=2.6.0
    PyOpenGL>=3.1.0
    PyYAML>=5.1
    qtpy>=1.10.0
    scikit-image[data]>=0.19.1 # just `pooch`, but needed by `builtins` to provide all scikit-image.data samples
    scipy>=1.4.1 ; python_version < '3.9'
    scipy>=1.5.4 ; python_version >= '3.9'
    sphinx>=4.3.0,<5  # numpydoc dependency. sphinx>=5 breaks the docs build; see https://github.com/napari/napari/pull/4915
    superqt>=0.4.1
    tifffile>=2020.2.16
    toolz>=0.10.0
    tqdm>=4.56.0
    typing_extensions>=4.2.0
    vispy>=0.12.1,<0.13
    wrapt>=1.11.1

[options.package_data]
* = *.pyi
napari_builtins =
    builtins.yaml

# for explanation of %(extra)s syntax see:
# https://github.com/pypa/setuptools/issues/1260#issuecomment-438187625
# this syntax may change in the future

[options.extras_require]
pyside2 =
    PySide2>=5.13.2,!=5.15.0 ; python_version != '3.8'
    PySide2>=5.14.2,!=5.15.0 ; python_version == '3.8'
pyside6_experimental =
    PySide6
pyqt6_experimental =
    PyQt6
pyside =  # alias for pyside2
    %(pyside2)s
pyqt5 =
    PyQt5>=5.12.3,!=5.15.0
pyqt =  # alias for pyqt5
    %(pyqt5)s
qt =  # alias for pyqt5
    %(pyqt5)s
# all is the full "batteries included" extra.
all =
    %(pyqt5)s
    napari-plugin-manager >=0.1.0a1, <0.2.0
# optional (i.e. opt-in) packages, see https://github.com/napari/napari/pull/3867#discussion_r864354854
optional =
    triangle
testing =
    babel>=2.9.0
    fsspec
    hypothesis>=6.8.0
    lxml
    matplotlib
    pooch>=1.6.0
    pytest-cov
    pytest-qt
    pytest-pretty>=1.1.0
    pytest>=7.0.0
    tensorstore>=0.1.13
    torch>=1.7
    virtualenv
    xarray>=0.16.2
    zarr>=2.12.0
    IPython>=7.25.0
    qtconsole>=4.5.1
    rich>=12.0.0
<<<<<<< HEAD
    napari-graph
=======
    napari-plugin-manager >=0.1.0a1, <0.2.0
>>>>>>> 6a35d52f
release = 
    PyGithub>=1.44.1
    twine>=3.1.1
    gitpython>=3.1.0
    requests-cache>=0.9.2
dev =
    black
    check-manifest>=0.42
    pre-commit>=2.9.0
    pydantic[dotenv]
    rich
    %(testing)s
build =
    black
    ruff
    pyqt5
graph =
    napari-graph

[options.entry_points]
console_scripts =
    napari = napari.__main__:main
pytest11 =
    napari = napari.utils._testsupport
napari.manifest =
    napari_builtins = napari_builtins:builtins.yaml


[coverage:report]
exclude_lines =
    pragma: no cover
    if TYPE_CHECKING:
    raise NotImplementedError()
    except ImportError:


[coverage:run]
omit =
    */_vendor/*

[importlinter]
root_package = napari
include_external_packages=True


[importlinter:contract:1]
name = "Forbid import PyQt and PySide"
type = forbidden
source_modules =
    napari
forbidden_modules =
    PyQt5
    PySide2
ignore_imports =
    napari._qt.qt_resources._icons -> PyQt5
    napari._qt.qt_resources._icons -> PySide2
    napari._qt -> PySide2


[importlinter:contract:2]
name = "Block import from qt module in abstract ones"
type = layers
layers=
    napari.qt
    napari.layers

[importlinter:contract:3]
name = "Block import from qt module in abstract ones"
type = layers
layers=
    napari.qt
    napari.components<|MERGE_RESOLUTION|>--- conflicted
+++ resolved
@@ -131,11 +131,8 @@
     IPython>=7.25.0
     qtconsole>=4.5.1
     rich>=12.0.0
-<<<<<<< HEAD
+    napari-plugin-manager >=0.1.0a1, <0.2.0
     napari-graph
-=======
-    napari-plugin-manager >=0.1.0a1, <0.2.0
->>>>>>> 6a35d52f
 release = 
     PyGithub>=1.44.1
     twine>=3.1.1
