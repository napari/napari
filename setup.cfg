--- conflicted
+++ resolved
@@ -132,12 +132,8 @@
     IPython>=7.25.0
     qtconsole>=4.5.1
     rich>=12.0.0
-<<<<<<< HEAD
-    napari-plugin-manager >=0.1.0a1, <0.2.0
+    napari-plugin-manager >=0.1.0a2, <0.2.0
     napari-graph>0.1.0
-=======
-    napari-plugin-manager >=0.1.0a2, <0.2.0
->>>>>>> b9bd525a
 release = 
     PyGithub>=1.44.1
     twine>=3.1.1
