--- conflicted
+++ resolved
@@ -141,10 +141,7 @@
 bundle_build =
     briefcase==0.3.1
     tomlkit
-<<<<<<< HEAD
     ruamel.yaml
-=======
->>>>>>> 2fe7f197
     wheel
     dmgbuild>=1.4.2
     PySide2==5.15.2
