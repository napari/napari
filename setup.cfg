[metadata]
name = napari
url = https://napari.org
download_url = https://github.com/napari/napari
license = BSD 3-Clause
license_files = LICENSE
description = n-dimensional array viewer in Python
long_description = file: README.md
long_description_content_type = text/markdown
author = napari team
author_email = napari-steering-council@googlegroups.com
project_urls =
    Bug Tracker = https://github.com/napari/napari/issues
    Documentation = https://napari.org
    Source Code = https://github.com/napari/napari
classifiers =
    Development Status :: 3 - Alpha
    Environment :: X11 Applications :: Qt
    Intended Audience :: Education
    Intended Audience :: Science/Research
    License :: OSI Approved :: BSD License
    Programming Language :: C
    Programming Language :: Python
    Programming Language :: Python :: 3 :: Only
    Programming Language :: Python :: 3.8
    Programming Language :: Python :: 3.9
    Programming Language :: Python :: 3.10
    Programming Language :: Python :: 3.11
    Topic :: Scientific/Engineering
    Topic :: Scientific/Engineering :: Visualization
    Topic :: Scientific/Engineering :: Information Analysis
    Topic :: Scientific/Engineering :: Bio-Informatics
    Topic :: Utilities
    Operating System :: Microsoft :: Windows
    Operating System :: POSIX
    Operating System :: Unix
    Operating System :: MacOS


[options]
zip_safe = False
packages = find:
python_requires = >=3.8
include_package_data = True
install_requires =
    appdirs>=1.4.4
    app-model>=0.2.2,<0.3.0  # as per @czaki request. app-model v0.3.0 can drop napari v0.4.17
    cachey>=0.2.1
    certifi>=2018.1.18
    dask[array]>=2.15.0,!=2.28.0  # https://github.com/napari/napari/issues/1656
    imageio>=2.20,!=2.22.1
    jsonschema>=3.2.0
    lazy_loader>=0.2
    magicgui>=0.7.0
    napari-console>=0.0.9
    napari-plugin-engine>=0.1.9
    napari-svg>=0.1.8
    npe2>=0.7.2
    numpy>=1.22.2,<2
    numpydoc>=0.9.2
    pandas>=1.1.0 ; python_version < '3.9'
    pandas>=1.3.0 ; python_version >= '3.9'
    Pillow!=7.1.0,!=7.1.1  # not a direct dependency, but 7.1.0 and 7.1.1 broke imageio
    pint>=0.17
    psutil>=5.0
    psygnal>=0.5.0
    pydantic>=1.9.0
    pygments>=2.6.0
    PyOpenGL>=3.1.0
    PyYAML>=5.1
    qtpy>=1.10.0
    scikit-image[data]>=0.19.1 # just `pooch`, but needed by `builtins` to provide all scikit-image.data samples
    scipy>=1.4.1 ; python_version < '3.9'
    scipy>=1.5.4 ; python_version >= '3.9'
    superqt>=0.5.0
    tifffile>=2020.2.16
    toolz>=0.10.0
    tqdm>=4.56.0
    typing_extensions>=4.2.0
    vispy>=0.14.1,<0.15
    wrapt>=1.11.1


[options.package_data]
* = *.pyi
napari_builtins =
    builtins.yaml


# for explanation of %(extra)s syntax see:
# https://github.com/pypa/setuptools/issues/1260#issuecomment-438187625
# this syntax may change in the future

[options.extras_require]
pyside2 =
    PySide2>=5.13.2,!=5.15.0 ; python_version != '3.8'
    PySide2>=5.14.2,!=5.15.0 ; python_version == '3.8'
pyside6_experimental =
    PySide6
pyqt6_experimental =
    PyQt6
pyside =  # alias for pyside2
    %(pyside2)s
pyqt5 =
    PyQt5>=5.12.3,!=5.15.0
pyqt =  # alias for pyqt5
    %(pyqt5)s
qt =  # alias for pyqt5
    %(pyqt5)s
# all is the full "batteries included" extra.
all =
    %(pyqt5)s
    %(optional)s
    napari-plugin-manager >=0.1.0a1, <0.2.0
# optional (i.e. opt-in) packages, see https://github.com/napari/napari/pull/3867#discussion_r864354854
optional =
    triangle ; platform_machine != 'arm64'  # no wheels
    numba>=0.57.1
testing =
    babel>=2.9.0
    fsspec
    hypothesis>=6.8.0
    lxml
    matplotlib >= 3.6.1
    numba>=0.57.1
    pooch>=1.6.0
<<<<<<< HEAD
    pyautogui
    pytest-cov
=======
    coverage
    pretend
    pyautogui
>>>>>>> c967d673
    pytest-qt
    pytest-pretty>=1.1.0
    pytest>=7.0.0
    tensorstore>=0.1.13
    virtualenv
    xarray>=0.16.2
    zarr>=2.12.0
    IPython>=7.25.0
    qtconsole>=4.5.1
    rich>=12.0.0
    napari-plugin-manager >=0.1.0a2, <0.2.0
testing_extra =
    torch>=1.7
release =
    PyGithub>=1.44.1
    twine>=3.1.1
    gitpython>=3.1.0
    requests-cache>=0.9.2
dev =
    black
    check-manifest>=0.42
    pre-commit>=2.9.0
    pydantic[dotenv]
    rich
    %(testing)s
build =
    black
    ruff
    pyqt5


[options.entry_points]
console_scripts =
    napari = napari.__main__:main
pytest11 =
    napari = napari.utils._testsupport
napari.manifest =
    napari_builtins = napari_builtins:builtins.yaml


[coverage:report]
exclude_lines =
    pragma: no cover
    if TYPE_CHECKING:
    raise NotImplementedError()
    except ImportError:
    ^ +\.\.\.$


[coverage:run]
parallel = true
omit =
    */_vendor/*
    */_version.py
    */benchmarks/*
    napari/utils/indexing.py
source =
    napari
    napari_builtins

[coverage:paths]
source =
    napari/
    D:\a\napari\napari\napari
    /home/runner/work/napari/napari/napari
    /Users/runner/work/napari/napari/napari
builtins =
    napari_builtins/
    D:\a\napari\napari\napari_builtins
    /home/runner/work/napari/napari/napari_builtins
    /Users/runner/work/napari/napari/napari_builtins



[importlinter]
root_package = napari
include_external_packages=True


[importlinter:contract:1]
name = "Forbid import PyQt and PySide"
type = forbidden
source_modules =
    napari
forbidden_modules =
    PyQt5
    PySide2
ignore_imports =
    napari._qt -> PySide2


[importlinter:contract:2]
name = "Block import from qt module in abstract ones"
type = layers
layers=
    napari.qt
    napari.layers


[importlinter:contract:3]
name = "Block import from qt module in abstract ones"
type = layers
layers=
    napari.qt
    napari.components<|MERGE_RESOLUTION|>--- conflicted
+++ resolved
@@ -124,14 +124,9 @@
     matplotlib >= 3.6.1
     numba>=0.57.1
     pooch>=1.6.0
-<<<<<<< HEAD
-    pyautogui
-    pytest-cov
-=======
     coverage
     pretend
     pyautogui
->>>>>>> c967d673
     pytest-qt
     pytest-pretty>=1.1.0
     pytest>=7.0.0
