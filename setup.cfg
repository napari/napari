[metadata]
name = napari
url = https://napari.org
download_url = https://github.com/napari/napari
license = BSD 3-Clause
license_file = LICENSE
description = n-dimensional array viewer in Python
long_description = file: README.md
long_description_content_type = text/markdown
author = napari team
author_email = napari-steering-council@googlegroups.com
project_urls =
    Bug Tracker = https://github.com/napari/napari/issues
    Documentation = https://napari.org
    Source Code = https://github.com/napari/napari
classifiers =
    Development Status :: 3 - Alpha
    Environment :: X11 Applications :: Qt
    Intended Audience :: Education
    Intended Audience :: Science/Research
    License :: OSI Approved :: BSD License
    Programming Language :: C
    Programming Language :: Python
    Programming Language :: Python :: 3 :: Only
    Programming Language :: Python :: 3.8
    Programming Language :: Python :: 3.9
    Programming Language :: Python :: 3.10
    Topic :: Scientific/Engineering
    Topic :: Scientific/Engineering :: Visualization
    Topic :: Scientific/Engineering :: Information Analysis
    Topic :: Scientific/Engineering :: Bio-Informatics
    Topic :: Utilities
    Operating System :: Microsoft :: Windows
    Operating System :: POSIX
    Operating System :: Unix
    Operating System :: MacOS


[options]
zip_safe = False
packages = find:
python_requires = >=3.8
include_package_data = True
install_requires =
    appdirs>=1.4.4
    cachey>=0.2.1
    certifi>=2018.1.18
    dask[array]>=2.15.0,!=2.28.0  # https://github.com/napari/napari/issues/1656
    imageio>=2.5.0,!=2.11.0
    jsonschema>=3.2.0
    magicgui>=0.3.6
    napari-console>=0.0.4
    napari-plugin-engine>=0.1.9
    napari-svg>=0.1.4
    npe2>=0.3.0
    numpy>=1.18.5
    numpydoc>=0.9.2
    pandas>=1.1.0 ; python_version < '3.9'
    pandas>=1.3.0 ; python_version >= '3.9'
    Pillow!=7.1.0,!=7.1.1  # not a direct dependency, but 7.1.0 and 7.1.1 broke imageio
    pint>=0.17
    psutil>=5.0
    psygnal>=0.3.4
    pydantic>=1.9.0
    pygments>=2.4.0
    PyOpenGL>=3.1.0
    PyYAML>=5.1
    qtpy>=1.7.0
    scikit-image>=0.19.1
    scipy>=1.4.1 ; python_version < '3.9'
    scipy>=1.5.4 ; python_version >= '3.9'
    superqt>=0.2.5
    tifffile>=2020.2.16
    toolz>=0.10.0
    tqdm>=4.56.0
    typing_extensions
    vispy>=0.10.0,<0.11
    wrapt>=1.11.1

[options.package_data]
* = *.pyi
napari =
    builtins.yaml

# for explanation of %(extra)s syntax see:
# https://github.com/pypa/setuptools/issues/1260#issuecomment-438187625
# this syntax may change in the future

[options.extras_require]
pyside2 =
    PySide2>=5.13.2,!=5.15.0 ; python_version != '3.8'
    PySide2>=5.14.2,!=5.15.0 ; python_version == '3.8'
pyside =  # alias for pyside2
    %(pyside2)s
pyqt5 =
    PyQt5>=5.12.3,!=5.15.0
pyqt =  # alias for pyqt5
    %(pyqt5)s
qt =  # alias for pyqt5
    %(pyqt5)s
# all is the full "batteries included" extra.
all =
    scikit-image[data]
    %(pyqt5)s
# optional (i.e. opt-in) packages, see https://github.com/napari/napari/pull/3867#discussion_r864354854
optional =
    triangle
testing =
    babel>=2.9.0
    fsspec
    hypothesis>=6.8.0
    lxml
    matplotlib
    pooch>=1.3.0
<<<<<<< HEAD
    semgrep
    tensorstore>=0.1.13 ; python_version < '3.10'
    torch>=1.7 ; python_version < '3.10'
    lxml
=======
    pytest-cov
    pytest-qt
    pytest>=7.0.0
    tensorstore>=0.1.13
    torch>=1.7
    xarray
    zarr
>>>>>>> 2232d60f
release = 
    PyGithub>=1.44.1
    twine>=3.1.1
dev =
    black
    check-manifest>=0.42
    flake8
    isort
    pre-commit>=2.9.0
    pydantic[dotenv]
    rich
    %(all)s
    %(testing)s
docs =
    %(all)s
    sphinx_autodoc_typehints==1.12.0
    Jinja2
    jupytext
    sphinx-tabs
    sphinx-panels
    myst-nb
    napari-sphinx-theme
    sphinx-external-toc
    lxml
build =
    black
    isort
    pyqt5
bundle_build =
    briefcase==0.3.1
    dmgbuild>=1.4.2
    markupsafe<2.1
    PySide2==5.15.2
    ruamel.yaml
    tomlkit
    wheel
bundle_run =
    imagecodecs
    pip
    PySide2==5.15.2
    scikit-image[data]
    zarr
    wheel
    pims
    numpy==1.19.3

[options.entry_points]
console_scripts =
    napari = napari.__main__:main
pytest11 =
    napari = napari.utils._testsupport
napari.manifest =
    napari = napari:builtins.yaml

[flake8]
# Ignores - https://lintlyci.github.io/Flake8Rules
# E203  Whitespace before ':'  (sometimes conflicts with black)
# E501 line too long (84 > 79 characters)  (sometimes too annoying)
# W503	Line break occurred before a binary operator
# C901 McCabe complexity test. Would be nice to re-enable, but takes work
ignore = E203,W503,E501,C901,D401
max-line-length = 79
max-complexity = 18
exclude = _vendor,vendored,__init__.py,examples,benchmarks,napari/resources/_qt_resources*.py


[coverage:report]
exclude_lines =
    pragma: no cover
    if TYPE_CHECKING:
    raise NotImplementedError()


[coverage:run]
omit =
    */_vendor/*

[importlinter]
root_package = napari
include_external_packages=True


[importlinter:contract:1]
name = "Forbid import PyQt and PySide"
type = forbidden
source_modules =
    napari
forbidden_modules =
    PyQt5
    PySide2
ignore_imports =
    napari._qt.qt_resources._icons -> PyQt5
    napari._qt.qt_resources._icons -> PySide2
    napari._qt -> PySide2


[importlinter:contract:2]
name = "Block import from qt module in abstract ones"
type = layers
layers=
    napari.qt
    napari.layers

[importlinter:contract:3]
name = "Block import from qt module in abstract ones"
type = layers
layers=
    napari.qt
    napari.components<|MERGE_RESOLUTION|>--- conflicted
+++ resolved
@@ -112,12 +112,6 @@
     lxml
     matplotlib
     pooch>=1.3.0
-<<<<<<< HEAD
-    semgrep
-    tensorstore>=0.1.13 ; python_version < '3.10'
-    torch>=1.7 ; python_version < '3.10'
-    lxml
-=======
     pytest-cov
     pytest-qt
     pytest>=7.0.0
@@ -125,7 +119,6 @@
     torch>=1.7
     xarray
     zarr
->>>>>>> 2232d60f
 release = 
     PyGithub>=1.44.1
     twine>=3.1.1
