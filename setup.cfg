[metadata]
name = napari
url = https://napari.org
download_url = https://github.com/napari/napari
license = BSD 3-Clause
license_files = LICENSE
description = n-dimensional array viewer in Python
long_description = file: README.md
long_description_content_type = text/markdown
author = napari team
author_email = napari-steering-council@googlegroups.com
project_urls =
    Bug Tracker = https://github.com/napari/napari/issues
    Documentation = https://napari.org
    Source Code = https://github.com/napari/napari
classifiers =
    Development Status :: 3 - Alpha
    Environment :: X11 Applications :: Qt
    Intended Audience :: Education
    Intended Audience :: Science/Research
    License :: OSI Approved :: BSD License
    Programming Language :: C
    Programming Language :: Python
    Programming Language :: Python :: 3 :: Only
    Programming Language :: Python :: 3.8
    Programming Language :: Python :: 3.9
    Programming Language :: Python :: 3.10
    Programming Language :: Python :: 3.11
    Topic :: Scientific/Engineering
    Topic :: Scientific/Engineering :: Visualization
    Topic :: Scientific/Engineering :: Information Analysis
    Topic :: Scientific/Engineering :: Bio-Informatics
    Topic :: Utilities
    Operating System :: Microsoft :: Windows
    Operating System :: POSIX
    Operating System :: Unix
    Operating System :: MacOS


[options]
zip_safe = False
packages = find:
python_requires = >=3.8
include_package_data = True
install_requires =
    appdirs>=1.4.4
    app-model>=0.1.2,<0.3.0  # as per @czaki request. app-model v0.3.0 can drop napari v0.4.17
    cachey>=0.2.1
    certifi>=2018.1.18
    dask[array]>=2.15.0,!=2.28.0  # https://github.com/napari/napari/issues/1656
    imageio>=2.20,!=2.22.1
    jsonschema>=3.2.0
    lazy_loader>=0.2
    magicgui>=0.3.6
    napari-console>=0.0.9
    napari-plugin-engine>=0.1.9
    napari-svg>=0.1.8
    npe2>=0.7.2
    numpy>=1.21,<2
    numpydoc>=0.9.2
    pandas>=1.1.0 ; python_version < '3.9'
    pandas>=1.3.0 ; python_version >= '3.9'
    Pillow!=7.1.0,!=7.1.1  # not a direct dependency, but 7.1.0 and 7.1.1 broke imageio
    pint>=0.17
    psutil>=5.0
    psygnal>=0.3.4
    pydantic>=1.9.0
    pygments>=2.6.0
    PyOpenGL>=3.1.0
    PyYAML>=5.1
    qtpy>=1.10.0
    scikit-image[data]>=0.19.1 # just `pooch`, but needed by `builtins` to provide all scikit-image.data samples
    scipy>=1.4.1 ; python_version < '3.9'
    scipy>=1.5.4 ; python_version >= '3.9'
    superqt>=0.4.1
    tifffile>=2020.2.16
    toolz>=0.10.0
    tqdm>=4.56.0
    typing_extensions>=4.2.0
    vispy>=0.14.1,<0.15
    wrapt>=1.11.1


[options.package_data]
* = *.pyi
napari_builtins =
    builtins.yaml


# for explanation of %(extra)s syntax see:
# https://github.com/pypa/setuptools/issues/1260#issuecomment-438187625
# this syntax may change in the future

[options.extras_require]
pyside2 =
    PySide2>=5.13.2,!=5.15.0 ; python_version != '3.8'
    PySide2>=5.14.2,!=5.15.0 ; python_version == '3.8'
pyside6_experimental =
    PySide6 < 6.3.2 ; python_version < '3.10'
    PySide6 < 6.4.3 ; python_version >= '3.10'
pyqt6_experimental =
    PyQt6
pyside =  # alias for pyside2
    %(pyside2)s
pyqt5 =
    PyQt5>=5.12.3,!=5.15.0
pyqt =  # alias for pyqt5
    %(pyqt5)s
qt =  # alias for pyqt5
    %(pyqt5)s
# all is the full "batteries included" extra.
all =
    %(pyqt5)s
    %(optional)s
    napari-plugin-manager >=0.1.0a1, <0.2.0
# optional (i.e. opt-in) packages, see https://github.com/napari/napari/pull/3867#discussion_r864354854
optional =
    triangle ; platform_machine != 'arm64'  # no wheels
    numba>=0.57.1
testing =
    babel>=2.9.0
    fsspec
    hypothesis>=6.8.0
    lxml
    matplotlib >= 3.6.1
    numba>=0.57.1
    pooch>=1.6.0
    pytest-cov
    pytest-qt
    pytest-pretty>=1.1.0
    pytest>=7.0.0
    tensorstore>=0.1.13
    torch>=1.7
    virtualenv
    xarray>=0.16.2
    zarr>=2.12.0
    IPython>=7.25.0
    qtconsole>=4.5.1
    rich>=12.0.0
    napari-plugin-manager >=0.1.0a2, <0.2.0
release = 
    PyGithub>=1.44.1
    twine>=3.1.1
    gitpython>=3.1.0
    requests-cache>=0.9.2
dev =
    black
    check-manifest>=0.42
    pre-commit>=2.9.0
    pydantic[dotenv]
    rich
    %(testing)s
docs =
    %(all)s
<<<<<<< HEAD
    sphinx<6
=======
    sphinx
>>>>>>> a75260e8
    sphinx-tabs
    sphinx-tags
    sphinx-design
    sphinx-external-toc
    sphinx-favicon>=1.0
    sphinx-copybutton
    sphinx-gallery
    sphinx_autodoc_typehints==1.12.0
    myst-nb
    napari-sphinx-theme
    matplotlib
    qtgallery
    lxml
    qtgallery
build =
    black
    ruff
    pyqt5


[options.entry_points]
console_scripts =
    napari = napari.__main__:main
pytest11 =
    napari = napari.utils._testsupport
napari.manifest =
    napari_builtins = napari_builtins:builtins.yaml


[coverage:report]
exclude_lines =
    pragma: no cover
    if TYPE_CHECKING:
    raise NotImplementedError()
    except ImportError:


[coverage:run]
omit =
    */_vendor/*
    */_version.py
    */benchmarks/*
    napari/utils/indexing.py

[importlinter]
root_package = napari
include_external_packages=True


[importlinter:contract:1]
name = "Forbid import PyQt and PySide"
type = forbidden
source_modules =
    napari
forbidden_modules =
    PyQt5
    PySide2
ignore_imports =
    napari._qt.qt_resources._icons -> PyQt5
    napari._qt.qt_resources._icons -> PySide2
    napari._qt -> PySide2


[importlinter:contract:2]
name = "Block import from qt module in abstract ones"
type = layers
layers=
    napari.qt
    napari.layers


[importlinter:contract:3]
name = "Block import from qt module in abstract ones"
type = layers
layers=
    napari.qt
    napari.components<|MERGE_RESOLUTION|>--- conflicted
+++ resolved
@@ -152,11 +152,7 @@
     %(testing)s
 docs =
     %(all)s
-<<<<<<< HEAD
-    sphinx<6
-=======
     sphinx
->>>>>>> a75260e8
     sphinx-tabs
     sphinx-tags
     sphinx-design
