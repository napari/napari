[metadata]
name = napari
url = https://napari.org
download_url = https://github.com/napari/napari
license = BSD 3-Clause
license_file = LICENSE
description = n-dimensional array viewer in Python
long_description = file: README.md
long_description_content_type = text/markdown
author = napari team
author_email = napari-steering-council@googlegroups.com
project_urls =
    Bug Tracker = https://github.com/napari/napari/issues
    Documentation = https://napari.org
    Source Code = https://github.com/napari/napari
classifiers =
    Development Status :: 3 - Alpha
    Environment :: X11 Applications :: Qt
    Intended Audience :: Education
    Intended Audience :: Science/Research
    License :: OSI Approved :: BSD License
    Programming Language :: C
    Programming Language :: Python
    Programming Language :: Python :: 3 :: Only
    Programming Language :: Python :: 3.8
    Programming Language :: Python :: 3.9
    Programming Language :: Python :: 3.10
    Topic :: Scientific/Engineering
    Topic :: Scientific/Engineering :: Visualization
    Topic :: Scientific/Engineering :: Information Analysis
    Topic :: Scientific/Engineering :: Bio-Informatics
    Topic :: Utilities
    Operating System :: Microsoft :: Windows
    Operating System :: POSIX
    Operating System :: Unix
    Operating System :: MacOS


[options]
zip_safe = False
packages = find:
python_requires = >=3.8
include_package_data = True
install_requires =
    appdirs>=1.4.4
    app-model>=0.0.8,<0.3.0  # as per @czaki request. app-model v0.3.0 can drop napari v0.4.17
    cachey>=0.2.1
    certifi>=2018.1.18
    dask[array]>=2.15.0,!=2.28.0  # https://github.com/napari/napari/issues/1656
<<<<<<< HEAD
    imageio>=2.5.0,!=2.11.0
    in-n-out>=0.1.3
=======
    imageio>=2.5.0,!=2.11.0,!=2.22.1
>>>>>>> eb26c560
    jsonschema>=3.2.0
    magicgui>=0.3.6
    napari-console>=0.0.6
    napari-plugin-engine>=0.1.9
    napari-svg>=0.1.6
    npe2>=0.5.2
    numpy>=1.18.5
    numpydoc>=0.9.2
    pandas>=1.1.0 ; python_version < '3.9'
    pandas>=1.3.0 ; python_version >= '3.9'
    Pillow!=7.1.0,!=7.1.1  # not a direct dependency, but 7.1.0 and 7.1.1 broke imageio
    pint>=0.17
    psutil>=5.0
    psygnal>=0.3.4
    pydantic>=1.9.0
    pygments>=2.4.0
    PyOpenGL>=3.1.0
    PyYAML>=5.1
    qtpy>=1.10.0
    scikit-image>=0.19.1
    scipy>=1.4.1 ; python_version < '3.9'
    scipy>=1.5.4 ; python_version >= '3.9'
    sphinx<5  # numpydoc dependency. sphinx>=5 breaks the docs build; see https://github.com/napari/napari/pull/4915
    superqt>=0.3.0
    tifffile>=2020.2.16
    toolz>=0.10.0
    tqdm>=4.56.0
    typing_extensions
    vispy>=0.11.0,<0.12
    wrapt>=1.11.1

[options.package_data]
* = *.pyi
napari_builtins =
    builtins.yaml

# for explanation of %(extra)s syntax see:
# https://github.com/pypa/setuptools/issues/1260#issuecomment-438187625
# this syntax may change in the future

[options.extras_require]
pyside2 =
    PySide2>=5.13.2,!=5.15.0 ; python_version != '3.8'
    PySide2>=5.14.2,!=5.15.0 ; python_version == '3.8'
pyside =  # alias for pyside2
    %(pyside2)s
pyqt5 =
    PyQt5>=5.12.3,!=5.15.0
pyqt =  # alias for pyqt5
    %(pyqt5)s
qt =  # alias for pyqt5
    %(pyqt5)s
# all is the full "batteries included" extra.
all =
    scikit-image[data]
    %(pyqt5)s
# optional (i.e. opt-in) packages, see https://github.com/napari/napari/pull/3867#discussion_r864354854
optional =
    triangle
testing =
    babel>=2.9.0
    fsspec
    hypothesis>=6.8.0
    lxml
    matplotlib
    pooch>=1.6.0
    pytest-cov
    pytest-qt
    pytest>=7.0.0
    tensorstore>=0.1.13
    torch>=1.7
    xarray
    zarr
release = 
    PyGithub>=1.44.1
    twine>=3.1.1
    gitpython>=3.1.0
    requests-cache>=0.9.2
dev =
    black
    check-manifest>=0.42
    flake8
    isort
    pre-commit>=2.9.0
    pydantic[dotenv]
    rich
    %(all)s
    %(testing)s
docs =
    %(all)s
    sphinx<5
    sphinx-tabs
    sphinx-tags
    sphinx-panels
    sphinx-external-toc
    sphinx-gallery
    sphinx_autodoc_typehints==1.12.0
    myst-nb
    napari-sphinx-theme
    matplotlib
    qtgallery
    lxml
    qtgallery
build =
    black
    isort
    pyqt5
bundle_build =
    briefcase==0.3.1
    dmgbuild>=1.4.2
    markupsafe<2.1
    PySide2==5.15.2
    ruamel.yaml
    tomlkit
    wheel
bundle_run =
    imagecodecs
    pip
    PySide2==5.15.2
    scikit-image[data]
    zarr
    wheel
    pims
    numpy==1.19.3

[options.entry_points]
console_scripts =
    napari = napari.__main__:main
pytest11 =
    napari = napari.utils._testsupport
napari.manifest =
    napari_builtins = napari_builtins:builtins.yaml

[flake8]
# Ignores - https://lintlyci.github.io/Flake8Rules
# E203  Whitespace before ':'  (sometimes conflicts with black)
# E501 line too long (84 > 79 characters)  (sometimes too annoying)
# W503	Line break occurred before a binary operator
# C901 McCabe complexity test. Would be nice to re-enable, but takes work
ignore = E203,W503,E501,C901,D401
max-line-length = 79
max-complexity = 18
exclude = _vendor,vendored,__init__.py,examples,benchmarks,napari/resources/_qt_resources*.py


[coverage:report]
exclude_lines =
    pragma: no cover
    if TYPE_CHECKING:
    raise NotImplementedError()
    except ImportError:


[coverage:run]
omit =
    */_vendor/*

[importlinter]
root_package = napari
include_external_packages=True


[importlinter:contract:1]
name = "Forbid import PyQt and PySide"
type = forbidden
source_modules =
    napari
forbidden_modules =
    PyQt5
    PySide2
ignore_imports =
    napari._qt.qt_resources._icons -> PyQt5
    napari._qt.qt_resources._icons -> PySide2
    napari._qt -> PySide2


[importlinter:contract:2]
name = "Block import from qt module in abstract ones"
type = layers
layers=
    napari.qt
    napari.layers

[importlinter:contract:3]
name = "Block import from qt module in abstract ones"
type = layers
layers=
    napari.qt
    napari.components<|MERGE_RESOLUTION|>--- conflicted
+++ resolved
@@ -47,12 +47,8 @@
     cachey>=0.2.1
     certifi>=2018.1.18
     dask[array]>=2.15.0,!=2.28.0  # https://github.com/napari/napari/issues/1656
-<<<<<<< HEAD
-    imageio>=2.5.0,!=2.11.0
+    imageio>=2.5.0,!=2.11.0,!=2.22.1
     in-n-out>=0.1.3
-=======
-    imageio>=2.5.0,!=2.11.0,!=2.22.1
->>>>>>> eb26c560
     jsonschema>=3.2.0
     magicgui>=0.3.6
     napari-console>=0.0.6
