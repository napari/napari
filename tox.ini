--- conflicted
+++ resolved
@@ -109,14 +109,8 @@
 
 [testenv:py{38,39,310,311}-{linux,macos,windows}-headless-{cov,no_cov}]
 commands_pre =
-<<<<<<< HEAD
-    # strictly only need to uninstall pytest-qt (which will raise without a backend)
-    # the rest is for good measure
-    headless: pip uninstall -y pytest-qt qtpy pyautogui pyqt5 pyside2 pyside6 pyqt6
-=======
     pip uninstall -y pyautogui pytest-qt qtpy pyqt5 pyside2 pyside6 pyqt6
 
->>>>>>> c967d673
 commands =
     cov: coverage run \
     !cov: python \
