pytest
pytest-faulthandler
pytest-qt
pytest-ordering
pytest-timeout
pandas
xarray
fsspec
zarr
scikit-image
<<<<<<< HEAD
pooch
=======
pooch
magicgui>=0.2.0
>>>>>>> fdee5143
<|MERGE_RESOLUTION|>--- conflicted
+++ resolved
@@ -8,9 +8,4 @@
 fsspec
 zarr
 scikit-image
-<<<<<<< HEAD
-pooch
-=======
-pooch
-magicgui>=0.2.0
->>>>>>> fdee5143
+pooch