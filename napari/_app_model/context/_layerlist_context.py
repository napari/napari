--- conflicted
+++ resolved
@@ -19,13 +19,8 @@
     LayerSel = Selection[Layer]
 
 
-<<<<<<< HEAD
-def _len(layer: Union[LayerSel, LayerList]) -> int:
-    return len(layer)
-=======
 def _len(layers: Union[LayerSel, LayerList]) -> int:
     return len(layers)
->>>>>>> 0651af3b
 
 
 class LayerListContextKeys(ContextNamespace['Layer']):
