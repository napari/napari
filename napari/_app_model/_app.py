--- conflicted
+++ resolved
@@ -6,16 +6,10 @@
 from app_model import Application
 
 from napari._app_model.actions._help_actions import HELP_ACTIONS
-<<<<<<< HEAD
 from napari._app_model.actions._layer_actions import (
     LAYER_ACTIONS,
     LAYER_SUBMENUS,
 )
-from napari._app_model.injection._processors import PROCESSORS
-from napari._app_model.injection._providers import PROVIDERS
-=======
-from napari._app_model.actions._layer_actions import LAYER_ACTIONS
->>>>>>> a9c25e63
 
 APP_NAME = 'napari'
 
