from typing import Union

from app_model.expressions import parse_expression
from app_model.types import Action, MenuItem, SubmenuItem

from napari._app_model import get_app
from napari._app_model.constants import MenuGroup, MenuId

MenuOrSubmenu = Union[MenuItem, SubmenuItem]


def contains_dummy_action(menu_items: list[MenuOrSubmenu]) -> bool:
    """True if one of the menu_items is the dummy action, otherwise False.

    Parameters
    ----------
    menu_items : list[MenuOrSubmenu]
        menu items belonging to a given menu

    Returns
    -------
    bool
        True if menu_items contains dummy item otherwise false
    """
    for item in menu_items:
        if hasattr(item, 'command') and 'empty_dummy' in item.command.id:
            return True
    return False


def is_empty_menu(menu_id: str) -> bool:
    """Return True if the given menu_id is empty, otherwise False

    Parameters
    ----------
    menu_id : str
        id of the menu to check

    Returns
    -------
    bool
        True if the given menu_id is empty, otherwise False
    """
    app = get_app()
    if menu_id not in app.menus:
        return True
    if len(app.menus.get_menu(menu_id)) == 0:
        return True
    if len(app.menus.get_menu(menu_id)) == 1 and contains_dummy_action(
        app.menus.get_menu(menu_id)
    ):
        return True
    return False


def no_op() -> None:
    """Fully qualified no-op to use for dummy actions."""


<<<<<<< HEAD
def get_dummy_action(id_key: str, menu_id: MenuId) -> tuple[Action, str]:
    """Returns a dummy action to be used for the given menu.
=======
def get_dummy_action(id_key: str, menu_id: MenuId) -> Action:
    """Return a dummy action to be used for the given menu.
>>>>>>> c61d7ef7

    id_key will be formatted into the action ID: 'napari.{id_key}.empty_dummy'.

    Parameters
    ----------
    id_key: str
        key to be formatted into the action ID and when expression
    menu_id: MenuId
        id of the menu to add the dummy action to

    Returns
    -------
    tuple[Action, str]
        dummy action and the `when` expression context key
    """
    action = Action(
        id=f'napari.{id_key}.empty_dummy',
        title='Empty',
        callback=no_op,
        menus=[
            {
                'id': menu_id,
                'group': MenuGroup.NAVIGATION,
                # parse_expression can't take a variable name, so we
                # walrus context_key here to be able to return it
                'when': parse_expression(context_key := f'{id_key}_empty'),
            }
        ],
        enablement=False,
    )
    return action, context_key<|MERGE_RESOLUTION|>--- conflicted
+++ resolved
@@ -57,13 +57,8 @@
     """Fully qualified no-op to use for dummy actions."""
 
 
-<<<<<<< HEAD
 def get_dummy_action(id_key: str, menu_id: MenuId) -> tuple[Action, str]:
-    """Returns a dummy action to be used for the given menu.
-=======
-def get_dummy_action(id_key: str, menu_id: MenuId) -> Action:
     """Return a dummy action to be used for the given menu.
->>>>>>> c61d7ef7
 
     id_key will be formatted into the action ID: 'napari.{id_key}.empty_dummy'.
 
