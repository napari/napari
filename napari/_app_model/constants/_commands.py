--- conflicted
+++ resolved
@@ -18,7 +18,6 @@
 class CommandId(str, Enum):
     """Id representing a napari command."""
 
-<<<<<<< HEAD
     DLG_OPEN_FILES = 'napari:file:open_files_dialog'
     DLG_OPEN_FILES_AS_STACK = 'napari:file:open_files_as_stack_dialog'
     DLG_OPEN_FOLDER = 'napari:file:open_folder_dialog'
@@ -31,7 +30,7 @@
     DLG_CLOSE = 'napari:window:close_dialog'
     DLG_QUIT = 'napari:quit_dialog'
     RESTART = 'napari:restart'
-=======
+
     TOGGLE_FULLSCREEN = 'napari:window:view:toggle_fullscreen'
     TOGGLE_MENUBAR = 'napari:window:view:toggle_menubar'
     TOGGLE_PLAY = 'napari:window:view:toggle_play'
@@ -47,7 +46,6 @@
     TOGGLE_VIEWER_SCALE_BAR = 'napari:window:view:toggle_viewer_scale_bar'
     TOGGLE_VIEWER_SCALE_BAR_COLORED = 'napari:window:view:toggle_viewer_scale_bar_colored'
     TOGGLE_VIEWER_SCALE_BAR_TICKS = 'napari:window:view:toggle_viewer_scale_bar_ticks'
->>>>>>> ec69e693
 
     LAYER_DUPLICATE = 'napari:layer:duplicate'
     LAYER_SPLIT_STACK = 'napari:layer:split_stack'
@@ -95,7 +93,6 @@
 
 
 _COMMAND_INFO = {
-<<<<<<< HEAD
     CommandId.DLG_OPEN_FILES: _i(trans._('Open File(s)...')),
     CommandId.DLG_OPEN_FILES_AS_STACK: _i(trans._('Open Files as Stack...')),
     CommandId.DLG_OPEN_FOLDER: _i(trans._('Open Folder...')),
@@ -108,7 +105,7 @@
     CommandId.DLG_CLOSE: _i(trans._('Close Window')),
     CommandId.DLG_QUIT: _i(trans._('Exit')),
     CommandId.RESTART: _i(trans._('Restart')),
-=======
+
     CommandId.TOGGLE_FULLSCREEN: _i(trans._('Toggle Full Screen'),),
     CommandId.TOGGLE_MENUBAR: _i(trans._('Toggle Menubar Visibility'),),
     CommandId.TOGGLE_PLAY: _i(trans._('Toggle Play'),),
@@ -123,7 +120,6 @@
     CommandId.TOGGLE_VIEWER_SCALE_BAR: _i(trans._('Scale Bar Visible')),
     CommandId.TOGGLE_VIEWER_SCALE_BAR_COLORED: _i(trans._('Scale Bar Colored')),
     CommandId.TOGGLE_VIEWER_SCALE_BAR_TICKS: _i(trans._('Scale Bar Ticks')),
->>>>>>> ec69e693
 
     CommandId.LAYER_DUPLICATE: _i(trans._('Duplicate Layer'),),
     CommandId.LAYER_SPLIT_STACK: _i(trans._('Split Stack'),),
