"""All commands that are available in the napari GUI are defined here.

Internally, prefer using the CommandId enum instead of the string literal.
When adding a new command, add a new title/description in the _COMMAND_INFO dict
below.  The title will be used in the GUI, and the may be used in auto generated
documentation.

CommandId values should be namespaced, e.g. 'napari:layer:something' for a command
that operates on layers.
"""
from enum import Enum
from typing import NamedTuple, Optional

from napari.utils.translations import trans


# fmt: off
class CommandId(str, Enum):
    """Id representing a napari command."""

    # View menubar
    TOGGLE_FULLSCREEN = 'napari:window:view:toggle_fullscreen'
    TOGGLE_MENUBAR = 'napari:window:view:toggle_menubar'
    TOGGLE_PLAY = 'napari:window:view:toggle_play'
    TOGGLE_LAYER_TOOLTIPS = 'napari:window:view:toggle_layer_tooltips'
    TOGGLE_ACTIVITY_DOCK = 'napari:window:view:toggle_activity_dock'

    TOGGLE_VIEWER_AXES = 'napari:window:view:toggle_viewer_axes'
    TOGGLE_VIEWER_AXES_COLORED = 'napari:window:view:toggle_viewer_axes_colored'
    TOGGLE_VIEWER_AXES_LABELS = 'napari:window:view:toggle_viewer_axes_labels'
    TOGGLE_VIEWER_AXES_DASHED = 'napari:window:view:toggle_viewer_axesdashed'
    TOGGLE_VIEWER_AXES_ARROWS = 'napari:window:view:toggle_viewer_axes_arrows'
    TOGGLE_VIEWER_SCALE_BAR = 'napari:window:view:toggle_viewer_scale_bar'
    TOGGLE_VIEWER_SCALE_BAR_COLORED = 'napari:window:view:toggle_viewer_scale_bar_colored'
    TOGGLE_VIEWER_SCALE_BAR_TICKS = 'napari:window:view:toggle_viewer_scale_bar_ticks'
    TOGGLE_VIEWER_NDISPLAY = "napari:window:view:toggle_ndisplay"

    # Help menubar
    NAPARI_GETTING_STARTED = 'napari:window:help:getting_started'
    NAPARI_TUTORIALS = 'napari:window:help:tutorials'
    NAPARI_LAYERS_GUIDE = 'napari:window:help:layers_guide'
    NAPARI_EXAMPLES = 'napari:window:help:examples'
    NAPARI_RELEASE_NOTES = 'napari:window:help:release_notes'
    NAPARI_HOMEPAGE = 'napari:window:help:homepage'
    NAPARI_INFO = 'napari:window:help:info'
    NAPARI_GITHUB_ISSUE = 'napari:window:help:github_issue'
    TOGGLE_BUG_REPORT_OPT_IN = 'napari:window:help:bug_report_opt_in'

    NAPARI_SHOW_SHORTCUTS = "napari:window:show_shortcuts"

    # Layer menubar
    LAYER_DUPLICATE = 'napari:layer:duplicate'
    LAYER_SPLIT_STACK = 'napari:layer:split_stack'
    LAYER_SPLIT_RGB = 'napari:layer:split_rgb'
    LAYER_MERGE_STACK = 'napari:layer:merge_stack'
    LAYER_TOGGLE_VISIBILITY = 'napari:layer:toggle_visibility'

    LAYER_LINK_SELECTED = 'napari:layer:link_selected_layers'
    LAYER_UNLINK_SELECTED = 'napari:layer:unlink_selected_layers'
    LAYER_SELECT_LINKED = 'napari:layer:select_linked_layers'

    LAYER_CONVERT_TO_LABELS = 'napari:layer:convert_to_labels'
    LAYER_CONVERT_TO_IMAGE = 'napari:layer:convert_to_image'

    LAYER_CONVERT_TO_INT8 = 'napari:layer:convert_to_int8'
    LAYER_CONVERT_TO_INT16 = 'napari:layer:convert_to_int16'
    LAYER_CONVERT_TO_INT32 = 'napari:layer:convert_to_int32'
    LAYER_CONVERT_TO_INT64 = 'napari:layer:convert_to_int64'
    LAYER_CONVERT_TO_UINT8 = 'napari:layer:convert_to_uint8'
    LAYER_CONVERT_TO_UINT16 = 'napari:layer:convert_to_uint16'
    LAYER_CONVERT_TO_UINT32 = 'napari:layer:convert_to_uint32'
    LAYER_CONVERT_TO_UINT64 = 'napari:layer:convert_to_uint64'

    LAYER_PROJECT_MAX = 'napari:layer:project_max'
    LAYER_PROJECT_MIN = 'napari:layer:project_min'
    LAYER_PROJECT_STD = 'napari:layer:project_std'
    LAYER_PROJECT_SUM = 'napari:layer:project_sum'
    LAYER_PROJECT_MEAN = 'napari:layer:project_mean'
    LAYER_PROJECT_MEDIAN = 'napari:layer:project_median'

    # Viewer Actions
    VIEWER_RESET_SCROLL = "napari:viewer:reset_scroll_progress"
    VIEWER_TOGGLE_THEME = "napari:viewer:toggle_theme"
    VIEWER_RESET_VIEW = "napari:viewer:reset_view"
    VIEWER_INC_DIMS_LEFT = "napari:viewer:increment_dims_left"
    VIEWER_INC_DIMS_RIGHT = "napari:viewer:increment_dims_right"
    VIEWER_FOCUS_AXES_UP = "napari:viewer:focus_axes_up"
    VIEWER_FOCUS_AXES_DOWN = "napari:viewer:focus_axes_down"
    VIEWER_ROLL_AXES = "napari:viewer:roll_axes"
    VIEWER_TRANSPOSE_AXES = "napari:viewer:transpose_axes"
    VIEWER_TOGGLE_GRID = "napari:viewer:toggle_grid"
    # TODO: captured above in LAYER_TOGGLE_VISIBILITY?
    VIEWER_TOGGLE_SELECTED_LAYER_VISIBILITY = "napari:viewer:toggle_selected_visibility"
    # TODO: console action should be provided by plugin?
    VIEWER_TOGGLE_CONSOLE_VISIBILITY = "napari:viewer:toggle_console_visibility"

    # Base layer actions
    BASE_HOLD_TO_PAN_ZOOM = "napari:layer:hold_to_pan_zoom"

    # Image layer actions
    IMAGE_ORIENT_PLANE_NORMAL_ALONG_Z = "napari:image:orient_plane_normal_along_z"
    IMAGE_ORIENT_PLANE_NORMAL_ALONG_Y = "napari:image:orient_plane_normal_along_y"
    IMAGE_ORIENT_PLANE_NORMAL_ALONG_X = "napari:image:orient_plane_normal_along_x"
    IMAGE_ORIENT_PLANE_NORMAL_ALONG_VIEW_DIRECTION = "napari:image:orient_plane_normal_along_view_direction"
    IMAGE_HOLD_TO_PAN_ZOOM = "napari:image:image_hold_to_pan_zoom"
    IMAGE_ACTIVATE_TRANSFORM_MODE = "napari:image:activate_image_transform_mode"
    IMAGE_ACTIVATE_PAN_ZOOM_MODE = "napari:image:activate_image_pan_zoom_mode"

    LABELS_ACTIVATE_PAINT_MODE = "napari:labels:activate_labels_paint_mode"
    LABELS_ACTIVATE_FILL_MODE = "napari:labels:activate_labels_fill_mode"
    LABELS_ACTIVATE_PAN_ZOOM_MODE = "napari:labels:activate_labels_pan_zoom_mode"
    LABELS_ACTIVATE_PICKER_MODE = "napari:labels:activate_labels_picker_mode"
    LABELS_ACTIVATE_ERASE_MODE = "napari:labels:activate_labels_erase_mode"
    LABELS_ACTIVATE_TRANSFORM_MODE = "napari:labels:activate_labels_transform_mode"
    LABELS_NEW_LABEL = "napari:labels:new_label"
    LABELS_DECREMENT_ID = "napari:labels:decrease_label_id"
    LABELS_INCREMENT_ID = "napari:labels:increase_label_id"
    LABELS_DECREASE_BRUSH_SIZE = "napari:labels:decrease_brush_size"
    LABELS_INCREASE_BRUSH_SIZE = "napari:labels:increase_brush_size"
    LABELS_TOGGLE_PRESERVE_LABELS = "napari:labels:toggle_preserve_labels"
    LABELS_UNDO = "napari:labels:labels_undo"
    LABELS_REDO = "napari:labels:labels_redo"

    POINTS_ACTIVATE_ADD_MODE = "napari:points:activate_points_add_mode"
    POINTS_ACTIVATE_SELECT_MODE = "napari:points:activate_points_select_mode"
    POINTS_ACTIVATE_PAN_ZOOM_MODE = "napari:points:activate_points_pan_zoom_mode"
    POINTS_ACTIVATE_TRANSFORM_MODE = "napari:points:activate_points_transform_mode"
    POINTS_COPY = "napari:points:copy_selected_points"
    POINTS_PASTE = "napari:points:paste_points"
    POINTS_SELECT_ALL_IN_SLICE = "napari:points:select_all_in_slice"
    POINTS_SELECT_ALL_DATA = "napari:points:select_all_data"
    POINTS_DELETE_SELECTED = "napari:points:delete_selected_points"

    SHAPES_HOLD_TO_LOCK_ASPECT_RATIO = "napari:shapes:hold_to_lock_aspect_ratio"
    SHAPES_ACTIVATE_ADD_RECTANGLE_MODE = "napari:shapes:activate_add_rectangle_mode"
    SHAPES_ACTIVATE_ADD_ELLIPSE_MODE = "napari:shapes:activate_add_ellipse_mode"
    SHAPES_ACTIVATE_ADD_LINE_MODE = "napari:shapes:activate_add_line_mode"
    SHAPES_ACTIVATE_ADD_PATH_MODE = "napari:shapes:activate_add_path_mode"
    SHAPES_ACTIVATE_ADD_POLYGON_MODE = "napari:shapes:activate_add_polygon_mode"
    SHAPES_ACTIVATE_DIRECT_MODE = "napari:shapes:activate_direct_mode"
    SHAPES_ACTIVATE_SELECT_MODE = "napari:shapes:activate_select_mode"
    SHAPES_ACTIVATE_PAN_ZOOM_MODE = "napari:shapes:activate_shapes_pan_zoom_mode"
    SHAPES_ACTIVATE_TRANSFORM_MODE = "napari:shapes:activate_shapes_transform_mode"
    SHAPES_ACTIVATE_VERTEX_INSERT_MODE = "napari:shapes:activate_vertex_insert_mode"
    SHAPES_ACTIVATE_VERTEX_REMOVE_MODE = "napari:shapes:activate_vertex_remove_mode"
    SHAPES_COPY = "napari:shapes:copy_selected_shapes"
    SHAPES_PASTE = "napari:shapes:paste_shapes"
    SHAPES_SELECT_ALL = "napari:shapes:select_all_shapes"
    SHAPES_DELETE = "napari:shapes:delete_selected_shapes"
    SHAPES_MOVE_TO_FRONT = "napari:shapes:move_shapes_selection_to_front"
    SHAPES_MOVE_TO_BACK = "napari:shapes:move_shapes_selection_to_back"
    SHAPES_FINISH_DRAWING_SHAPE = "napari:shapes:finish_drawing_shape"

    @property
    def title(self) -> str:  # type: ignore[override]
        return _COMMAND_INFO[self].title

    @property
    def description(self) -> Optional[str]:
        return _COMMAND_INFO[self].description


class _i(NamedTuple):
    """simple utility tuple for defining items in _COMMAND_INFO."""

    title: str
    description: Optional[str] = None


_COMMAND_INFO = {
    # View menubar
    CommandId.TOGGLE_FULLSCREEN: _i(trans._('Toggle Full Screen')),
    CommandId.TOGGLE_MENUBAR: _i(trans._('Toggle Menubar Visibility')),
    CommandId.TOGGLE_PLAY: _i(trans._('Toggle Play')),
    CommandId.TOGGLE_LAYER_TOOLTIPS: _i(trans._('Toggle Layer Tooltips')),
    CommandId.TOGGLE_ACTIVITY_DOCK: _i(trans._('Toggle Activity Dock')),
    CommandId.TOGGLE_VIEWER_AXES: _i(trans._('Axes Visible')),
    CommandId.TOGGLE_VIEWER_AXES_COLORED: _i(trans._('Axes Colored')),
    CommandId.TOGGLE_VIEWER_AXES_LABELS: _i(trans._('Axes Labels')),
    CommandId.TOGGLE_VIEWER_AXES_DASHED: _i(trans._('Axes Dashed')),
    CommandId.TOGGLE_VIEWER_AXES_ARROWS: _i(trans._('Axes Arrows')),
    CommandId.TOGGLE_VIEWER_SCALE_BAR: _i(trans._('Scale Bar Visible')),
    CommandId.TOGGLE_VIEWER_SCALE_BAR_COLORED: _i(trans._('Scale Bar Colored')),
    CommandId.TOGGLE_VIEWER_SCALE_BAR_TICKS: _i(trans._('Scale Bar Ticks')),
    CommandId.TOGGLE_VIEWER_NDISPLAY : _i(trans._('Toggle nDisplay')),

    # Help menubar
    CommandId.NAPARI_GETTING_STARTED: _i(trans._('Getting started')),
    CommandId.NAPARI_TUTORIALS: _i(trans._('Tutorials')),
    CommandId.NAPARI_LAYERS_GUIDE: _i(trans._('Using Layers Guides')),
    CommandId.NAPARI_EXAMPLES: _i(trans._('Examples Gallery')),
    CommandId.NAPARI_RELEASE_NOTES: _i(trans._('Release Notes')),
    CommandId.NAPARI_HOMEPAGE: _i(trans._('napari homepage')),
    CommandId.NAPARI_INFO: _i(trans._('napari Info')),
    CommandId.NAPARI_GITHUB_ISSUE: _i(trans._('Report an issue on GitHub')),
    CommandId.TOGGLE_BUG_REPORT_OPT_IN: _i(trans._('Bug Reporting Opt In/Out...')),

    CommandId.NAPARI_SHOW_SHORTCUTS: _i(trans._('Show all key bindings'),),

    # Layer menubar
<<<<<<< HEAD
    CommandId.LAYER_DUPLICATE: _i(trans._('Duplicate Layer')),
    CommandId.LAYER_SPLIT_STACK: _i(trans._('Split Stack')),
    CommandId.LAYER_SPLIT_RGB: _i(trans._('Split RGB')),
    CommandId.LAYER_MERGE_STACK: _i(trans._('Merge to Stack')),
    CommandId.LAYER_TOGGLE_VISIBILITY: _i(trans._('Toggle visibility')),
    CommandId.LAYER_LINK_SELECTED: _i(trans._('Link Layers')),
    CommandId.LAYER_UNLINK_SELECTED: _i(trans._('Unlink Layers')),
    CommandId.LAYER_SELECT_LINKED: _i(trans._('Select Linked Layers')),
    CommandId.LAYER_CONVERT_TO_LABELS: _i(trans._('Convert to Labels')),
    CommandId.LAYER_CONVERT_TO_IMAGE: _i(trans._('Convert to Image')),
    CommandId.LAYER_CONVERT_TO_INT8: _i(trans._('Convert to int8')),
    CommandId.LAYER_CONVERT_TO_INT16: _i(trans._('Convert to int16')),
    CommandId.LAYER_CONVERT_TO_INT32: _i(trans._('Convert to int32')),
    CommandId.LAYER_CONVERT_TO_INT64: _i(trans._('Convert to int64')),
    CommandId.LAYER_CONVERT_TO_UINT8: _i(trans._('Convert to uint8')),
    CommandId.LAYER_CONVERT_TO_UINT16: _i(trans._('Convert to uint16')),
    CommandId.LAYER_CONVERT_TO_UINT32: _i(trans._('Convert to uint32')),
    CommandId.LAYER_CONVERT_TO_UINT64: _i(trans._('Convert to uint64')),
    CommandId.LAYER_PROJECT_MAX: _i(trans._('Max projection')),
    CommandId.LAYER_PROJECT_MIN: _i(trans._('Min projection')),
    CommandId.LAYER_PROJECT_STD: _i(trans._('Std projection')),
    CommandId.LAYER_PROJECT_SUM: _i(trans._('Sum projection')),
    CommandId.LAYER_PROJECT_MEAN: _i(trans._('Mean projection')),
    CommandId.LAYER_PROJECT_MEDIAN: _i(trans._('Median projection')),
=======
    CommandId.LAYER_DUPLICATE: _i(trans._('Duplicate Layer'),),
    CommandId.LAYER_SPLIT_STACK: _i(trans._('Split Stack'),),
    CommandId.LAYER_SPLIT_RGB: _i(trans._('Split RGB'),),
    CommandId.LAYER_MERGE_STACK: _i(trans._('Merge to Stack'),),
    CommandId.LAYER_TOGGLE_VISIBILITY: _i(trans._('Toggle visibility'),),
    CommandId.LAYER_LINK_SELECTED: _i(trans._('Link Layers'),),
    CommandId.LAYER_UNLINK_SELECTED: _i(trans._('Unlink Layers'),),
    CommandId.LAYER_SELECT_LINKED: _i(trans._('Select Linked Layers'),),
    CommandId.LAYER_CONVERT_TO_LABELS: _i(trans._('Convert to Labels'),),
    CommandId.LAYER_CONVERT_TO_IMAGE: _i(trans._('Convert to Image'),),
    CommandId.LAYER_CONVERT_TO_INT8: _i(trans._('Convert to int8'),),
    CommandId.LAYER_CONVERT_TO_INT16: _i(trans._('Convert to int16'),),
    CommandId.LAYER_CONVERT_TO_INT32: _i(trans._('Convert to int32'),),
    CommandId.LAYER_CONVERT_TO_INT64: _i(trans._('Convert to int64'),),
    CommandId.LAYER_CONVERT_TO_UINT8: _i(trans._('Convert to uint8'),),
    CommandId.LAYER_CONVERT_TO_UINT16: _i(trans._('Convert to uint16'),),
    CommandId.LAYER_CONVERT_TO_UINT32: _i(trans._('Convert to uint32'),),
    CommandId.LAYER_CONVERT_TO_UINT64: _i(trans._('Convert to uint64'),),
    CommandId.LAYER_PROJECT_MAX: _i(trans._('Max projection'),),
    CommandId.LAYER_PROJECT_MIN: _i(trans._('Min projection'),),
    CommandId.LAYER_PROJECT_STD: _i(trans._('Std projection'),),
    CommandId.LAYER_PROJECT_SUM: _i(trans._('Sum projection'),),
    CommandId.LAYER_PROJECT_MEAN: _i(trans._('Mean projection'),),
    CommandId.LAYER_PROJECT_MEDIAN: _i(trans._('Median projection'),),

    CommandId.VIEWER_RESET_SCROLL: _i(trans._('Reset scroll'), trans._('Reset dims scroll progress'),),
    CommandId.VIEWER_TOGGLE_THEME: _i(trans._('Toggle theme'), trans._('Toggle current viewer theme')),
    CommandId.VIEWER_RESET_VIEW: _i(trans._('Reset view'), trans._('Reset view to original state.'),),
    CommandId.VIEWER_INC_DIMS_LEFT: _i(trans._('Increment dims left'),),
    CommandId.VIEWER_INC_DIMS_RIGHT: _i(trans._('Increment dims right'),),
    CommandId.VIEWER_FOCUS_AXES_UP: _i(trans._('Focus axes up'), trans._('Move focus of dimensions slider up.'),),
    CommandId.VIEWER_FOCUS_AXES_DOWN: _i(trans._('Focus axes down'), trans._('Move focus of dimensions slider down.'),),
    CommandId.VIEWER_ROLL_AXES: _i(trans._('Roll axes'), trans._('Change order of visible axes, e.g. [0, 1, 2] -> [2, 0, 1]'),),
    CommandId.VIEWER_TRANSPOSE_AXES: _i(trans._('Transpose axes'), trans._('Transpose last two visible axes, e.g. [0, 1, 2] -> [0, 2, 1]'),),
    # TODO: move to view menu?
    CommandId.VIEWER_TOGGLE_GRID: _i(trans._('Grid mode'),),
    # TODO: captured above in LAYER_TOGGLE_VISIBILITY?
    CommandId.VIEWER_TOGGLE_SELECTED_LAYER_VISIBILITY: _i(trans._('Toggle selected layer visibility'),),
    CommandId.VIEWER_TOGGLE_CONSOLE_VISIBILITY: _i(trans._('Toggle console'), trans._('Show/Hide IPython console (only available when napari started as standalone application)'),),

    CommandId.BASE_HOLD_TO_PAN_ZOOM: _i(trans._('Hold to pan/zoom'), trans._('hold to pan and zoom in the viewer'),),

    CommandId.IMAGE_ORIENT_PLANE_NORMAL_ALONG_Z: _i(trans._('Orient along Z'), trans._('orient plane normal along z-axis'),),
    CommandId.IMAGE_ORIENT_PLANE_NORMAL_ALONG_Y: _i(trans._('Orient along Y'), trans._('orient plane normal along y-axis'),),
    CommandId.IMAGE_ORIENT_PLANE_NORMAL_ALONG_X: _i(trans._('Orient along X'), trans._('orient plane normal along x-axis'),),
    CommandId.IMAGE_ORIENT_PLANE_NORMAL_ALONG_VIEW_DIRECTION: _i(trans._('Orient along view'), trans._('orient plane normal along view axis'),),
    CommandId.IMAGE_HOLD_TO_PAN_ZOOM: _i(trans._('Hold to pan/zoom'), trans._('hold to pan and zoom in the viewer'),),
    CommandId.IMAGE_ACTIVATE_TRANSFORM_MODE: _i(trans._('Transform'), trans._('activate tranform mode'),),
    CommandId.IMAGE_ACTIVATE_PAN_ZOOM_MODE: _i(trans._('Pan/zoom'), trans._('activate pan/zoom mode'),),

    CommandId.POINTS_ACTIVATE_ADD_MODE: _i(trans._('Add points'), trans._('activate the adder tool')),
    CommandId.POINTS_ACTIVATE_SELECT_MODE: _i(trans._('Select points'), trans._('activate the selection tool')),
    CommandId.POINTS_ACTIVATE_PAN_ZOOM_MODE: _i(trans._('Pan/zoom'), trans._('activate pan/zoom mode')),
    CommandId.POINTS_ACTIVATE_TRANSFORM_MODE: _i(trans._('Transform'), trans._('activate the transform tool'),),
    CommandId.POINTS_COPY: _i(trans._('Copy'), trans._('copy any selected points'),),
    CommandId.POINTS_PASTE: _i(trans._('Paste'), trans._('paste any copied points'),),
    CommandId.POINTS_SELECT_ALL_IN_SLICE: _i(trans._('Select all in current slice'), trans._('select all points in the current view slice'),),
    CommandId.POINTS_SELECT_ALL_DATA: _i(trans._('Select all in layer'), trans._('select all points in the layer'),),
    CommandId.POINTS_DELETE_SELECTED: _i(trans._('Delete points'), trans._('delete all selected points'),),

    CommandId.LABELS_ACTIVATE_PAINT_MODE: _i(trans._('Paint'), trans._('activate the paint brush tool'),),
    CommandId.LABELS_ACTIVATE_FILL_MODE: _i(trans._('Fill'), trans._('activate the fill bucket tool'),),
    CommandId.LABELS_ACTIVATE_PAN_ZOOM_MODE: _i(trans._('Pan/zoom'), trans._('activate pan/zoom mode'),),
    CommandId.LABELS_ACTIVATE_PICKER_MODE: _i(trans._('Color Picker'), trans._('activate the color picker tool')),
    CommandId.LABELS_ACTIVATE_ERASE_MODE: _i(trans._('Erase'), trans._('activate the label eraser'),),
    CommandId.LABELS_ACTIVATE_TRANSFORM_MODE: _i(trans._('Transform'), trans._('activate the transform tool'),),
    CommandId.LABELS_NEW_LABEL: _i(trans._('New label'), trans._('set the currently selected label to the largest used label plus one'),),
    CommandId.LABELS_DECREMENT_ID: _i(trans._('Decrement label'), trans._('decrease the currently selected label by one'),),
    CommandId.LABELS_INCREMENT_ID: _i(trans._('Increment label'), trans._('increase the currently selected label by one'),),
    CommandId.LABELS_DECREASE_BRUSH_SIZE: _i(trans._('Decrease brush size'),),
    CommandId.LABELS_INCREASE_BRUSH_SIZE: _i(trans._('Increase brush size'),),
    CommandId.LABELS_TOGGLE_PRESERVE_LABELS: _i(trans._('Toggle preserve labels'),),
    CommandId.LABELS_UNDO: _i(trans._('Undo'), trans._('undo the last paint or fill action since the view slice has changed'),),
    CommandId.LABELS_REDO: _i(trans._('Redo'), trans._('redo any previously undone actions'),),

    CommandId.SHAPES_HOLD_TO_LOCK_ASPECT_RATIO: _i(trans._('Hold to lock aspect ratio'), trans._('hold to lock aspect ratio when resizing a shape'),),
    CommandId.SHAPES_ACTIVATE_ADD_RECTANGLE_MODE: _i(trans._('Add rectangles'), trans._('activate the add rectangle tool'),),
    CommandId.SHAPES_ACTIVATE_ADD_ELLIPSE_MODE: _i(trans._('Add ellipses'), trans._('activate the add ellipse tool'),),
    CommandId.SHAPES_ACTIVATE_ADD_LINE_MODE: _i(trans._('Add lines'), trans._('activate the add line tool'),),
    CommandId.SHAPES_ACTIVATE_ADD_PATH_MODE: _i(trans._('Add paths'), trans._('activate the add path tool'),),
    CommandId.SHAPES_ACTIVATE_ADD_POLYGON_MODE: _i(trans._('Add polygons'), trans._('activate the add polygon tool'),),
    CommandId.SHAPES_ACTIVATE_DIRECT_MODE: _i(trans._('Select vertices'), trans._('activate the vertex selection tool'),),
    CommandId.SHAPES_ACTIVATE_SELECT_MODE: _i(trans._('Select shapes'), trans._('activate the shape selection tool'),),
    CommandId.SHAPES_ACTIVATE_PAN_ZOOM_MODE: _i(trans._('Pan/zoom'), trans._('activate pan/zoom mode'),),
    CommandId.SHAPES_ACTIVATE_TRANSFORM_MODE: _i(trans._('Transform'), trans._('activate the transform tool'),),
    CommandId.SHAPES_ACTIVATE_VERTEX_INSERT_MODE: _i(trans._('Insert vertex'), trans._('activate the vertex insertion tool'),),
    CommandId.SHAPES_ACTIVATE_VERTEX_REMOVE_MODE: _i(trans._('Remove vertex'), trans._('activate the vertex deletion tool'),),
    CommandId.SHAPES_COPY: _i(trans._('Copy'), trans._('copy any selected shapes'),),
    CommandId.SHAPES_PASTE: _i(trans._('Paste'), trans._('paste any copied shapes'),),
    CommandId.SHAPES_SELECT_ALL: _i(trans._('Select all'), trans._('select all shapes in the current view slice'),),
    CommandId.SHAPES_DELETE: _i(trans._('Delete'), trans._('delete any selected shapes'),),
    CommandId.SHAPES_MOVE_TO_FRONT: _i(trans._('Move to front'),),
    CommandId.SHAPES_MOVE_TO_BACK: _i(trans._('Move to back'),),
    CommandId.SHAPES_FINISH_DRAWING_SHAPE: _i(trans._('Finish drawing shape'), trans._('finish any drawing, for example using the path or polygon tool'),),
>>>>>>> 270132ec
}
# fmt: on<|MERGE_RESOLUTION|>--- conflicted
+++ resolved
@@ -79,6 +79,8 @@
     LAYER_PROJECT_MEDIAN = 'napari:layer:project_median'
 
     # Viewer Actions
+    VIEWER_DELETE_SELECTED = "napari:viewer:delete_selected_layers"
+    VIEWER_HOLD_FOR_PAN_ZOOM = "napari:viewer:hold_for_pan_zoom"
     VIEWER_RESET_SCROLL = "napari:viewer:reset_scroll_progress"
     VIEWER_TOGGLE_THEME = "napari:viewer:toggle_theme"
     VIEWER_RESET_VIEW = "napari:viewer:reset_view"
@@ -94,15 +96,12 @@
     # TODO: console action should be provided by plugin?
     VIEWER_TOGGLE_CONSOLE_VISIBILITY = "napari:viewer:toggle_console_visibility"
 
-    # Base layer actions
-    BASE_HOLD_TO_PAN_ZOOM = "napari:layer:hold_to_pan_zoom"
-
     # Image layer actions
     IMAGE_ORIENT_PLANE_NORMAL_ALONG_Z = "napari:image:orient_plane_normal_along_z"
     IMAGE_ORIENT_PLANE_NORMAL_ALONG_Y = "napari:image:orient_plane_normal_along_y"
     IMAGE_ORIENT_PLANE_NORMAL_ALONG_X = "napari:image:orient_plane_normal_along_x"
     IMAGE_ORIENT_PLANE_NORMAL_ALONG_VIEW_DIRECTION = "napari:image:orient_plane_normal_along_view_direction"
-    IMAGE_HOLD_TO_PAN_ZOOM = "napari:image:image_hold_to_pan_zoom"
+    IMAGE_HOLD_TO_ORIENT_PLANE_NORMAL_ALONG_VIEW_DIRECTION = "napari:image:hold_to_orient_plane_normal_along_view_direction"
     IMAGE_ACTIVATE_TRANSFORM_MODE = "napari:image:activate_image_transform_mode"
     IMAGE_ACTIVATE_PAN_ZOOM_MODE = "napari:image:activate_image_pan_zoom_mode"
 
@@ -110,13 +109,17 @@
     LABELS_ACTIVATE_FILL_MODE = "napari:labels:activate_labels_fill_mode"
     LABELS_ACTIVATE_PAN_ZOOM_MODE = "napari:labels:activate_labels_pan_zoom_mode"
     LABELS_ACTIVATE_PICKER_MODE = "napari:labels:activate_labels_picker_mode"
+    LABELS_ACTIVATE_POLYGON_MODE = "napari:labels:activate_labels_polygon_mode"
     LABELS_ACTIVATE_ERASE_MODE = "napari:labels:activate_labels_erase_mode"
     LABELS_ACTIVATE_TRANSFORM_MODE = "napari:labels:activate_labels_transform_mode"
+    LABELS_RESET_POLYGON = "napari:labels:reset_polygon"
+    LABELS_COMPLETE_POLYGON = "napari:labels:complete_polygon"
     LABELS_NEW_LABEL = "napari:labels:new_label"
     LABELS_DECREMENT_ID = "napari:labels:decrease_label_id"
     LABELS_INCREMENT_ID = "napari:labels:increase_label_id"
     LABELS_DECREASE_BRUSH_SIZE = "napari:labels:decrease_brush_size"
     LABELS_INCREASE_BRUSH_SIZE = "napari:labels:increase_brush_size"
+    LABELS_SWAP = "napari:labels:swap_selected_and_background_labels"
     LABELS_TOGGLE_PRESERVE_LABELS = "napari:labels:toggle_preserve_labels"
     LABELS_UNDO = "napari:labels:labels_undo"
     LABELS_REDO = "napari:labels:labels_redo"
@@ -137,6 +140,7 @@
     SHAPES_ACTIVATE_ADD_LINE_MODE = "napari:shapes:activate_add_line_mode"
     SHAPES_ACTIVATE_ADD_PATH_MODE = "napari:shapes:activate_add_path_mode"
     SHAPES_ACTIVATE_ADD_POLYGON_MODE = "napari:shapes:activate_add_polygon_mode"
+    SHAPES_ACTIVATE_ADD_POLYGON_LASSO_MODE = "napari:shapes:activate_add_polygon_lasso_mode"
     SHAPES_ACTIVATE_DIRECT_MODE = "napari:shapes:activate_direct_mode"
     SHAPES_ACTIVATE_SELECT_MODE = "napari:shapes:activate_select_mode"
     SHAPES_ACTIVATE_PAN_ZOOM_MODE = "napari:shapes:activate_shapes_pan_zoom_mode"
@@ -150,6 +154,15 @@
     SHAPES_MOVE_TO_FRONT = "napari:shapes:move_shapes_selection_to_front"
     SHAPES_MOVE_TO_BACK = "napari:shapes:move_shapes_selection_to_back"
     SHAPES_FINISH_DRAWING_SHAPE = "napari:shapes:finish_drawing_shape"
+
+    SURFACE_ACTIVATE_PAN_ZOOM_MODE = "napari:surface:activate_surface_pan_zoom_mode"
+    SURFACE_ACTIVATE_TRANSFORM_MODE = "napari:surface:activate_surface_transform_mode"
+
+    TRACKS_ACTIVATE_PAN_ZOOM_MODE = "napari:tracks:activate_tracks_pan_zoom_mode"
+    TRACKS_ACTIVATE_TRANSFORM_MODE = "napari:tracks:activate_tracks_transform_mode"
+
+    VECTORS_ACTIVATE_PAN_ZOOM_MODE = "napari:vectors:activate_vectors_pan_zoom_mode"
+    VECTORS_ACTIVATE_TRANSFORM_MODE = "napari:vectors:activate_vectors_transform_mode"
 
     @property
     def title(self) -> str:  # type: ignore[override]
@@ -198,32 +211,6 @@
     CommandId.NAPARI_SHOW_SHORTCUTS: _i(trans._('Show all key bindings'),),
 
     # Layer menubar
-<<<<<<< HEAD
-    CommandId.LAYER_DUPLICATE: _i(trans._('Duplicate Layer')),
-    CommandId.LAYER_SPLIT_STACK: _i(trans._('Split Stack')),
-    CommandId.LAYER_SPLIT_RGB: _i(trans._('Split RGB')),
-    CommandId.LAYER_MERGE_STACK: _i(trans._('Merge to Stack')),
-    CommandId.LAYER_TOGGLE_VISIBILITY: _i(trans._('Toggle visibility')),
-    CommandId.LAYER_LINK_SELECTED: _i(trans._('Link Layers')),
-    CommandId.LAYER_UNLINK_SELECTED: _i(trans._('Unlink Layers')),
-    CommandId.LAYER_SELECT_LINKED: _i(trans._('Select Linked Layers')),
-    CommandId.LAYER_CONVERT_TO_LABELS: _i(trans._('Convert to Labels')),
-    CommandId.LAYER_CONVERT_TO_IMAGE: _i(trans._('Convert to Image')),
-    CommandId.LAYER_CONVERT_TO_INT8: _i(trans._('Convert to int8')),
-    CommandId.LAYER_CONVERT_TO_INT16: _i(trans._('Convert to int16')),
-    CommandId.LAYER_CONVERT_TO_INT32: _i(trans._('Convert to int32')),
-    CommandId.LAYER_CONVERT_TO_INT64: _i(trans._('Convert to int64')),
-    CommandId.LAYER_CONVERT_TO_UINT8: _i(trans._('Convert to uint8')),
-    CommandId.LAYER_CONVERT_TO_UINT16: _i(trans._('Convert to uint16')),
-    CommandId.LAYER_CONVERT_TO_UINT32: _i(trans._('Convert to uint32')),
-    CommandId.LAYER_CONVERT_TO_UINT64: _i(trans._('Convert to uint64')),
-    CommandId.LAYER_PROJECT_MAX: _i(trans._('Max projection')),
-    CommandId.LAYER_PROJECT_MIN: _i(trans._('Min projection')),
-    CommandId.LAYER_PROJECT_STD: _i(trans._('Std projection')),
-    CommandId.LAYER_PROJECT_SUM: _i(trans._('Sum projection')),
-    CommandId.LAYER_PROJECT_MEAN: _i(trans._('Mean projection')),
-    CommandId.LAYER_PROJECT_MEDIAN: _i(trans._('Median projection')),
-=======
     CommandId.LAYER_DUPLICATE: _i(trans._('Duplicate Layer'),),
     CommandId.LAYER_SPLIT_STACK: _i(trans._('Split Stack'),),
     CommandId.LAYER_SPLIT_RGB: _i(trans._('Split RGB'),),
@@ -249,6 +236,8 @@
     CommandId.LAYER_PROJECT_MEAN: _i(trans._('Mean projection'),),
     CommandId.LAYER_PROJECT_MEDIAN: _i(trans._('Median projection'),),
 
+    CommandId.VIEWER_DELETE_SELECTED: _i(trans._('Delete layers'), trans._('delete all selected layers')),
+    CommandId.VIEWER_HOLD_FOR_PAN_ZOOM: _i(trans._('Hold for pan/zoom'), trans._('Press and hold for pan/zoom mode'),),
     CommandId.VIEWER_RESET_SCROLL: _i(trans._('Reset scroll'), trans._('Reset dims scroll progress'),),
     CommandId.VIEWER_TOGGLE_THEME: _i(trans._('Toggle theme'), trans._('Toggle current viewer theme')),
     CommandId.VIEWER_RESET_VIEW: _i(trans._('Reset view'), trans._('Reset view to original state.'),),
@@ -256,21 +245,20 @@
     CommandId.VIEWER_INC_DIMS_RIGHT: _i(trans._('Increment dims right'),),
     CommandId.VIEWER_FOCUS_AXES_UP: _i(trans._('Focus axes up'), trans._('Move focus of dimensions slider up.'),),
     CommandId.VIEWER_FOCUS_AXES_DOWN: _i(trans._('Focus axes down'), trans._('Move focus of dimensions slider down.'),),
-    CommandId.VIEWER_ROLL_AXES: _i(trans._('Roll axes'), trans._('Change order of visible axes, e.g. [0, 1, 2] -> [2, 0, 1]'),),
-    CommandId.VIEWER_TRANSPOSE_AXES: _i(trans._('Transpose axes'), trans._('Transpose last two visible axes, e.g. [0, 1, 2] -> [0, 2, 1]'),),
+    # Use non-breaking spaces and non-breaking hyphen for Preferences table
+    CommandId.VIEWER_ROLL_AXES: _i(trans._('Roll axes'), trans._('Change order of the visible axes, e.g.\u00A0[0,\u00A01,\u00A02]\u00A0\u2011>\u00A0[2,\u00A00,\u00A01].'),),
+    CommandId.VIEWER_TRANSPOSE_AXES: _i(trans._('Transpose axes'), trans._('Transpose order of the last two visible axes, e.g.\u00A0[0,\u00A01]\u00A0\u2011>\u00A0[1,\u00A00].'),),
     # TODO: move to view menu?
     CommandId.VIEWER_TOGGLE_GRID: _i(trans._('Grid mode'),),
     # TODO: captured above in LAYER_TOGGLE_VISIBILITY?
     CommandId.VIEWER_TOGGLE_SELECTED_LAYER_VISIBILITY: _i(trans._('Toggle selected layer visibility'),),
     CommandId.VIEWER_TOGGLE_CONSOLE_VISIBILITY: _i(trans._('Toggle console'), trans._('Show/Hide IPython console (only available when napari started as standalone application)'),),
 
-    CommandId.BASE_HOLD_TO_PAN_ZOOM: _i(trans._('Hold to pan/zoom'), trans._('hold to pan and zoom in the viewer'),),
-
     CommandId.IMAGE_ORIENT_PLANE_NORMAL_ALONG_Z: _i(trans._('Orient along Z'), trans._('orient plane normal along z-axis'),),
     CommandId.IMAGE_ORIENT_PLANE_NORMAL_ALONG_Y: _i(trans._('Orient along Y'), trans._('orient plane normal along y-axis'),),
     CommandId.IMAGE_ORIENT_PLANE_NORMAL_ALONG_X: _i(trans._('Orient along X'), trans._('orient plane normal along x-axis'),),
     CommandId.IMAGE_ORIENT_PLANE_NORMAL_ALONG_VIEW_DIRECTION: _i(trans._('Orient along view'), trans._('orient plane normal along view axis'),),
-    CommandId.IMAGE_HOLD_TO_PAN_ZOOM: _i(trans._('Hold to pan/zoom'), trans._('hold to pan and zoom in the viewer'),),
+    CommandId.IMAGE_HOLD_TO_ORIENT_PLANE_NORMAL_ALONG_VIEW_DIRECTION: _i(trans._('Orient along view'), trans._('hold to orient plane normal along view axis'),),
     CommandId.IMAGE_ACTIVATE_TRANSFORM_MODE: _i(trans._('Transform'), trans._('activate tranform mode'),),
     CommandId.IMAGE_ACTIVATE_PAN_ZOOM_MODE: _i(trans._('Pan/zoom'), trans._('activate pan/zoom mode'),),
 
@@ -288,13 +276,17 @@
     CommandId.LABELS_ACTIVATE_FILL_MODE: _i(trans._('Fill'), trans._('activate the fill bucket tool'),),
     CommandId.LABELS_ACTIVATE_PAN_ZOOM_MODE: _i(trans._('Pan/zoom'), trans._('activate pan/zoom mode'),),
     CommandId.LABELS_ACTIVATE_PICKER_MODE: _i(trans._('Color Picker'), trans._('activate the color picker tool')),
+    CommandId.LABELS_ACTIVATE_POLYGON_MODE: _i(trans._('Draw Polygon'), trans._('activate polygon tool')),
     CommandId.LABELS_ACTIVATE_ERASE_MODE: _i(trans._('Erase'), trans._('activate the label eraser'),),
     CommandId.LABELS_ACTIVATE_TRANSFORM_MODE: _i(trans._('Transform'), trans._('activate the transform tool'),),
+    CommandId.LABELS_RESET_POLYGON: _i(trans._('Reset polygon'), trans._('Reset the drawing of the current polygon'),),
+    CommandId.LABELS_COMPLETE_POLYGON: _i(trans._('Complete polygon'), trans._('Complete the current polygon'),),
     CommandId.LABELS_NEW_LABEL: _i(trans._('New label'), trans._('set the currently selected label to the largest used label plus one'),),
     CommandId.LABELS_DECREMENT_ID: _i(trans._('Decrement label'), trans._('decrease the currently selected label by one'),),
     CommandId.LABELS_INCREMENT_ID: _i(trans._('Increment label'), trans._('increase the currently selected label by one'),),
     CommandId.LABELS_DECREASE_BRUSH_SIZE: _i(trans._('Decrease brush size'),),
     CommandId.LABELS_INCREASE_BRUSH_SIZE: _i(trans._('Increase brush size'),),
+    CommandId.LABELS_SWAP: _i(trans._('Swap labels'), trans._('Swap between the selected label and the background label'),),
     CommandId.LABELS_TOGGLE_PRESERVE_LABELS: _i(trans._('Toggle preserve labels'),),
     CommandId.LABELS_UNDO: _i(trans._('Undo'), trans._('undo the last paint or fill action since the view slice has changed'),),
     CommandId.LABELS_REDO: _i(trans._('Redo'), trans._('redo any previously undone actions'),),
@@ -305,6 +297,7 @@
     CommandId.SHAPES_ACTIVATE_ADD_LINE_MODE: _i(trans._('Add lines'), trans._('activate the add line tool'),),
     CommandId.SHAPES_ACTIVATE_ADD_PATH_MODE: _i(trans._('Add paths'), trans._('activate the add path tool'),),
     CommandId.SHAPES_ACTIVATE_ADD_POLYGON_MODE: _i(trans._('Add polygons'), trans._('activate the add polygon tool'),),
+    CommandId.SHAPES_ACTIVATE_ADD_POLYGON_LASSO_MODE: _i(trans._('Add polygons lasso'), trans._('activate the add polygons lasso tool'),),
     CommandId.SHAPES_ACTIVATE_DIRECT_MODE: _i(trans._('Select vertices'), trans._('activate the vertex selection tool'),),
     CommandId.SHAPES_ACTIVATE_SELECT_MODE: _i(trans._('Select shapes'), trans._('activate the shape selection tool'),),
     CommandId.SHAPES_ACTIVATE_PAN_ZOOM_MODE: _i(trans._('Pan/zoom'), trans._('activate pan/zoom mode'),),
@@ -318,6 +311,14 @@
     CommandId.SHAPES_MOVE_TO_FRONT: _i(trans._('Move to front'),),
     CommandId.SHAPES_MOVE_TO_BACK: _i(trans._('Move to back'),),
     CommandId.SHAPES_FINISH_DRAWING_SHAPE: _i(trans._('Finish drawing shape'), trans._('finish any drawing, for example using the path or polygon tool'),),
->>>>>>> 270132ec
+
+    CommandId.SURFACE_ACTIVATE_PAN_ZOOM_MODE: _i(trans._('Pan/zoom'), trans._('activate pan/zoom mode'),),
+    CommandId.SURFACE_ACTIVATE_TRANSFORM_MODE: _i(trans._('Transform'), trans._('activate the transform tool'),),
+
+    CommandId.TRACKS_ACTIVATE_PAN_ZOOM_MODE: _i(trans._('Pan/zoom'), trans._('activate pan/zoom mode'),),
+    CommandId.TRACKS_ACTIVATE_TRANSFORM_MODE: _i(trans._('Transform'), trans._('activate the transform tool'),),
+
+    CommandId.VECTORS_ACTIVATE_PAN_ZOOM_MODE: _i(trans._('Pan/zoom'), trans._('activate pan/zoom mode'),),
+    CommandId.VECTORS_ACTIVATE_TRANSFORM_MODE: _i(trans._('Transform'), trans._('activate the transform tool'),),
 }
 # fmt: on