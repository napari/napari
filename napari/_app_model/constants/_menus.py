"""All Menus that are available anywhere in the napari GUI are defined here.

These might be menubar menus, context menus, or other menus.  They could
even be "toolbars", such as the set of mode buttons on the layer list.
A "menu" needn't just be a literal QMenu (though it usually is): it is better
thought of as a set of related commands.

Internally, prefer using the `MenuId` enum instead of the string literal.

SOME of these (but definitely not all) will be exposed as "contributable"
menus for plugins to contribute commands and submenu items to.
"""

from enum import Enum


class MenuId(str, Enum):
    """Id representing a menu somewhere in napari."""

    MENUBAR_VIEW = 'napari/view'
    VIEW_AXES = 'napari/view/axes'
    VIEW_SCALEBAR = 'napari/view/scalebar'

<<<<<<< HEAD
    MENUBAR_WINDOW = 'napari/window'
=======
    MENUBAR_HELP = 'napari/help'
>>>>>>> 4ebbf1e5

    LAYERLIST_CONTEXT = 'napari/layers/context'
    LAYERS_CONVERT_DTYPE = 'napari/layers/convert_dtype'
    LAYERS_PROJECT = 'napari/layers/project'

    def __str__(self) -> str:
        return self.value


# XXX: the structure/usage pattern of this class may change in the future
class MenuGroup:
    NAVIGATION = 'navigation'  # always the first group in any menu
    RENDER = '1_render'

    class LAYERLIST_CONTEXT:
        CONVERSION = '1_conversion'
        SPLIT_MERGE = '5_split_merge'
        LINK = '9_link'


# TODO: add these to docs, with a lookup for what each menu is/does.
_CONTRIBUTABLES = {MenuId.LAYERLIST_CONTEXT.value}
"""Set of all menu ids that can be contributed to by plugins."""


def is_menu_contributable(menu_id: str) -> bool:
    """Return True if the given menu_id is a menu that plugins can contribute to."""
    return (
        menu_id in _CONTRIBUTABLES if menu_id.startswith("napari/") else True
    )<|MERGE_RESOLUTION|>--- conflicted
+++ resolved
@@ -21,14 +21,11 @@
     VIEW_AXES = 'napari/view/axes'
     VIEW_SCALEBAR = 'napari/view/scalebar'
 
-<<<<<<< HEAD
     MENUBAR_WINDOW = 'napari/window'
-=======
+
     MENUBAR_HELP = 'napari/help'
->>>>>>> 4ebbf1e5
 
     LAYERLIST_CONTEXT = 'napari/layers/context'
-    LAYERS_CONVERT_DTYPE = 'napari/layers/convert_dtype'
     LAYERS_PROJECT = 'napari/layers/project'
 
     def __str__(self) -> str:
