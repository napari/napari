--- conflicted
+++ resolved
@@ -41,13 +41,11 @@
 class MenuGroup:
     NAVIGATION = 'navigation'  # always the first group in any menu
     RENDER = '1_render'
-<<<<<<< HEAD
     PLUGINS = '1_plugins'
-=======
+    # File menubar
     PREFERENCES = '2_preferences'
     SAVE = '3_save'
     CLOSE = '4_close'
->>>>>>> f19b262d
 
     class LAYERLIST_CONTEXT:
         CONVERSION = '1_conversion'
