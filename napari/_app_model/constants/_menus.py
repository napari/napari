--- conflicted
+++ resolved
@@ -17,13 +17,11 @@
 class MenuId(str, Enum):
     """Id representing a menu somewhere in napari."""
 
-<<<<<<< HEAD
-    MENUBAR_PLUGINS = 'napari/plugins'
-=======
     MENUBAR_VIEW = 'napari/view'
     VIEW_AXES = 'napari/view/axes'
     VIEW_SCALEBAR = 'napari/view/scalebar'
->>>>>>> 5cfcc38c
+
+    MENUBAR_PLUGINS = 'napari/plugins'
 
     LAYERLIST_CONTEXT = 'napari/layers/context'
     LAYERS_CONVERT_DTYPE = 'napari/layers/convert_dtype'
