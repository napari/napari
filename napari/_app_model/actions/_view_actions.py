"""Actions related to the 'View' menu that do not require Qt.

View actions that do require Qt should go in
`napari/_qt/_qapp_model/qactions/_view.py`.
"""

from app_model.types import Action, ToggleRule

from napari._app_model.actions._toggle_action import ViewerToggleAction
from napari._app_model.constants import CommandId, MenuGroup, MenuId
from napari.settings import get_settings

<<<<<<< HEAD
VIEW_ACTIONS: List[Action] = []
MENUID_DICT = {
    'axes': MenuId.VIEW_AXES,
    'scale_bar': MenuId.VIEW_SCALEBAR,
    'slice_text': MenuId.VIEW_SLICE_TEXT,
}
=======
VIEW_ACTIONS: list[Action] = []
MENUID_DICT = {'axes': MenuId.VIEW_AXES, 'scale_bar': MenuId.VIEW_SCALEBAR}
>>>>>>> cf68ee5f

for cmd, viewer_attr, sub_attr in (
    (CommandId.TOGGLE_VIEWER_AXES, 'axes', 'visible'),
    (CommandId.TOGGLE_VIEWER_AXES_COLORED, 'axes', 'colored'),
    (CommandId.TOGGLE_VIEWER_AXES_LABELS, 'axes', 'labels'),
    (CommandId.TOGGLE_VIEWER_AXES_DASHED, 'axes', 'dashed'),
    (CommandId.TOGGLE_VIEWER_AXES_ARROWS, 'axes', 'arrows'),
    (CommandId.TOGGLE_VIEWER_SCALE_BAR, 'scale_bar', 'visible'),
    (CommandId.TOGGLE_VIEWER_SCALE_BAR_COLORED, 'scale_bar', 'colored'),
    (CommandId.TOGGLE_VIEWER_SCALE_BAR_TICKS, 'scale_bar', 'ticks'),
    (CommandId.TOGGLE_VIEWER_SLICE_TEXT, 'slice_text', 'visible'),
    (CommandId.TOGGLE_VIEWER_SLICE_TEXT_COLORED, 'slice_text', 'colored'),
):
    VIEW_ACTIONS.append(
        ViewerToggleAction(
            id=cmd,
            title=cmd.command_title,
            viewer_attribute=viewer_attr,
            sub_attribute=sub_attr,
            menus=[{'id': MENUID_DICT[viewer_attr]}],
        )
    )


def _tooltip_visibility_toggle() -> None:
    settings = get_settings().appearance
    settings.layer_tooltip_visibility = not settings.layer_tooltip_visibility


def _get_current_tooltip_visibility() -> bool:
    return get_settings().appearance.layer_tooltip_visibility


VIEW_ACTIONS.extend(
    [
        # TODO: this could be made into a toggle setting Action subclass
        # using a similar pattern to the above ViewerToggleAction classes
        Action(
            id=CommandId.TOGGLE_LAYER_TOOLTIPS,
            title=CommandId.TOGGLE_LAYER_TOOLTIPS.command_title,
            menus=[
                {
                    'id': MenuId.MENUBAR_VIEW,
                    'group': MenuGroup.RENDER,
                    'order': 10,
                }
            ],
            callback=_tooltip_visibility_toggle,
            toggled=ToggleRule(get_current=_get_current_tooltip_visibility),
        ),
    ]
)<|MERGE_RESOLUTION|>--- conflicted
+++ resolved
@@ -10,17 +10,14 @@
 from napari._app_model.constants import CommandId, MenuGroup, MenuId
 from napari.settings import get_settings
 
-<<<<<<< HEAD
-VIEW_ACTIONS: List[Action] = []
+
+VIEW_ACTIONS: list[Action] = []
 MENUID_DICT = {
     'axes': MenuId.VIEW_AXES,
     'scale_bar': MenuId.VIEW_SCALEBAR,
     'slice_text': MenuId.VIEW_SLICE_TEXT,
 }
-=======
-VIEW_ACTIONS: list[Action] = []
-MENUID_DICT = {'axes': MenuId.VIEW_AXES, 'scale_bar': MenuId.VIEW_SCALEBAR}
->>>>>>> cf68ee5f
+
 
 for cmd, viewer_attr, sub_attr in (
     (CommandId.TOGGLE_VIEWER_AXES, 'axes', 'visible'),
