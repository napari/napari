--- conflicted
+++ resolved
@@ -10,11 +10,7 @@
 from app_model.types import Action, ToggleRule
 
 from napari._app_model.actions._toggle_action import ViewerToggleAction
-<<<<<<< HEAD
-from napari.constants import CommandId, MenuId
-=======
-from napari._app_model.constants import CommandId, MenuGroup, MenuId
->>>>>>> 7099b18f
+from napari.constants import CommandId, MenuGroup, MenuId
 from napari.settings import get_settings
 
 VIEW_ACTIONS: List[Action] = []
@@ -50,18 +46,6 @@
     return get_settings().appearance.layer_tooltip_visibility
 
 
-<<<<<<< HEAD
-VIEW_ACTIONS.append(
-    # TODO: this could be made into a toggle setting Action subclass
-    # using a similar pattern to the above ViewerToggleAction classes
-    Action(
-        id=CommandId.TOGGLE_LAYER_TOOLTIPS,
-        title=CommandId.TOGGLE_LAYER_TOOLTIPS.title,
-        menus=[{'id': MenuId.MENUBAR_VIEW, 'group': '1_render', 'order': 10}],
-        callback=_tooltip_visibility_toggle,
-        toggled=ToggleRule(get_current=_get_current_tooltip_visibility),
-    ),
-=======
 VIEW_ACTIONS.extend(
     [
         # TODO: this could be made into a toggle setting Action subclass
@@ -80,5 +64,4 @@
             toggled=ToggleRule(get_current=_get_current_tooltip_visibility),
         ),
     ]
->>>>>>> 7099b18f
 )