try:
    __import__('dotenv').load_dotenv()
except ImportError:
    pass

import os
from functools import partial
<<<<<<< HEAD
from multiprocessing.pool import ThreadPool
=======
from unittest.mock import patch
>>>>>>> e13f8651

import dask.threaded
import numpy as np
import pooch
import pytest
from IPython.core.history import HistoryManager

from napari.components import LayerList
from napari.layers import Image, Labels, Points, Shapes, Vectors
from napari.plugins._builtins import (
    napari_write_image,
    napari_write_labels,
    napari_write_points,
    napari_write_shapes,
)
from napari.utils import io
from napari.utils.config import async_loading

if not hasattr(pooch.utils, 'file_hash'):
    setattr(pooch.utils, 'file_hash', pooch.hashes.file_hash)

try:
    from skimage.data import image_fetcher
except ImportError:
    from skimage.data import data_dir

    class image_fetcher:
        def fetch(data_name):
            if data_name.startswith("data/"):
                data_name = data_name[5:]
            path = os.path.join(data_dir, data_name)
            if not os.path.exists(path):
                raise ValueError(
                    f"Legacy skimage image_fetcher cannot find file: {path}"
                )
            return path


def pytest_addoption(parser):
    """Add napari specific command line options.

    --aysnc_only
        Run only asynchronous tests, not sync ones.

    Notes
    -----
    Due to the placement of this conftest.py file, you must specifically name
    the napari folder such as "pytest napari --aysnc_only"
    """

    parser.addoption(
        "--async_only",
        action="store_true",
        default=False,
        help="run only asynchronous tests",
    )


@pytest.fixture(
    params=['image', 'labels', 'points', 'points-with-properties', 'shapes']
)
def layer_writer_and_data(request):
    """Fixture that supplies layer io utilities for tests.

    Parameters
    ----------
    request : _pytest.fixtures.SubRequest
        The pytest request object

    Returns
    -------
    tuple
        ``(writer, layer_data, extension, reader, Layer)``

        - writer: a function that can write layerdata to a path
        - layer_data: the layerdata tuple for this layer
        - extension: an appropriate extension for this layer type
        - reader: a function that can read this layer type from a path and
                  returns a ``(data, meta)`` tuple.
        - Layer: the Layer class
    """
    if request.param == 'image':
        data = np.random.rand(20, 20)
        Layer = Image
        layer = Image(data)
        writer = napari_write_image
        extension = '.tif'

        def reader(path):
            return (io.imread(path), {}, 'image')  # metadata

    elif request.param == 'labels':
        data = np.random.randint(0, 16000, (32, 32), 'uint64')
        Layer = Labels
        layer = Labels(data)
        writer = napari_write_labels
        extension = '.tif'

        def reader(path):
            return (io.imread(path), {}, 'labels')  # metadata

    elif request.param == 'points':
        data = np.random.rand(20, 2)
        Layer = Points
        layer = Points(data)
        writer = napari_write_points
        extension = '.csv'
        reader = partial(io.csv_to_layer_data, require_type='points')
    elif request.param == 'points-with-properties':
        data = np.random.rand(20, 2)
        Layer = Points
        layer = Points(data, properties={'values': np.random.rand(20)})
        writer = napari_write_points
        extension = '.csv'
        reader = partial(io.csv_to_layer_data, require_type='points')
    elif request.param == 'shapes':
        np.random.seed(0)
        data = [
            np.random.rand(2, 2),
            np.random.rand(2, 2),
            np.random.rand(6, 2),
            np.random.rand(6, 2),
            np.random.rand(2, 2),
        ]
        shape_type = ['ellipse', 'line', 'path', 'polygon', 'rectangle']
        Layer = Shapes
        layer = Shapes(data, shape_type=shape_type)
        writer = napari_write_shapes
        extension = '.csv'
        reader = partial(io.csv_to_layer_data, require_type='shapes')
    else:
        return None, None, None, None, None

    layer_data = layer.as_layer_data_tuple()
    return writer, layer_data, extension, reader, Layer


@pytest.fixture
def layer_data_and_types():
    """Fixture that provides some layers and filenames

    Returns
    -------
    tuple
        ``layers, layer_data, layer_types, filenames``

        - layers: some image and points layers
        - layer_data: same as above but in LayerData form
        - layer_types: list of strings with type of layer
        - filenames: the expected filenames with extensions for the layers.
    """
    layers = [
        Image(np.random.rand(20, 20), name='ex_img'),
        Image(np.random.rand(20, 20)),
        Points(np.random.rand(20, 2), name='ex_pts'),
        Points(
            np.random.rand(20, 2), properties={'values': np.random.rand(20)}
        ),
    ]
    extensions = ['.tif', '.tif', '.csv', '.csv']
    layer_data = [layer.as_layer_data_tuple() for layer in layers]
    layer_types = [layer._type_string for layer in layers]
    filenames = [layer.name + e for layer, e in zip(layers, extensions)]
    return layers, layer_data, layer_types, filenames


@pytest.fixture(
    params=[
        'image',
        'labels',
        'points',
        'shapes',
        'shapes-rectangles',
        'vectors',
    ]
)
def layer(request):
    """Parameterized fixture that supplies a layer for testing.

    Parameters
    ----------
    request : _pytest.fixtures.SubRequest
        The pytest request object

    Returns
    -------
    napari.layers.Layer
        The desired napari Layer.
    """
    np.random.seed(0)
    if request.param == 'image':
        data = np.random.rand(20, 20)
        return Image(data)
    elif request.param == 'labels':
        data = np.random.randint(10, size=(20, 20))
        return Labels(data)
    elif request.param == 'points':
        data = np.random.rand(20, 2)
        return Points(data)
    elif request.param == 'shapes':
        data = [
            np.random.rand(2, 2),
            np.random.rand(2, 2),
            np.random.rand(6, 2),
            np.random.rand(6, 2),
            np.random.rand(2, 2),
        ]
        shape_type = ['ellipse', 'line', 'path', 'polygon', 'rectangle']
        return Shapes(data, shape_type=shape_type)
    elif request.param == 'shapes-rectangles':
        data = np.random.rand(7, 4, 2)
        return Shapes(data)
    elif request.param == 'vectors':
        data = np.random.rand(20, 2, 2)
        return Vectors(data)
    else:
        return None


@pytest.fixture()
def layers():
    """Fixture that supplies a layers list for testing.

    Returns
    -------
    napari.components.LayerList
        The desired napari LayerList.
    """
    np.random.seed(0)
    list_of_layers = [
        Image(np.random.rand(20, 20)),
        Labels(np.random.randint(10, size=(20, 2))),
        Points(np.random.rand(20, 2)),
        Shapes(np.random.rand(10, 2, 2)),
        Vectors(np.random.rand(10, 2, 2)),
    ]
    return LayerList(list_of_layers)


@pytest.fixture
def two_pngs():
    return [image_fetcher.fetch(f'data/{n}.png') for n in ('moon', 'camera')]


@pytest.fixture
def rgb_png():
    return [image_fetcher.fetch('data/astronaut.png')]


@pytest.fixture
def single_png():
    return [image_fetcher.fetch('data/camera.png')]


@pytest.fixture
def irregular_images():
    return [image_fetcher.fetch(f'data/{n}.png') for n in ('camera', 'coins')]


@pytest.fixture
def single_tiff():
    return [image_fetcher.fetch('data/multipage.tif')]


# Currently we cannot run async and async in the invocation of pytest
# because we get a segfault for unknown reasons. So for now:
# "pytest" runs sync_only
# "pytest napari --async_only" runs async only
@pytest.fixture(scope="session", autouse=True)
def configure_loading(request):
    """Configure async/async loading."""
    if request.config.getoption("--async_only"):
        # Late import so we don't import experimental code unless using it.
        from napari.components.experimental.chunk import synchronous_loading

        with synchronous_loading(False):
            yield
    else:
        yield  # Sync so do nothing.


def _is_async_mode() -> bool:
    """Return True if we are currently loading chunks asynchronously

    Returns
    -------
    bool
        True if we are currently loading chunks asynchronously.
    """
    if not async_loading:
        return False  # Not enabled at all.
    else:
        # Late import so we don't import experimental code unless using it.
        from napari.components.experimental.chunk import chunk_loader

        return not chunk_loader.force_synchronous


@pytest.fixture(autouse=True)
def skip_sync_only(request):
    """Skip async_only tests if running async."""
    sync_only = request.node.get_closest_marker('sync_only')
    if _is_async_mode() and sync_only:
        pytest.skip("running with --async_only")


@pytest.fixture(autouse=True)
def skip_async_only(request):
    """Skip async_only tests if running sync."""
    async_only = request.node.get_closest_marker('async_only')
    if not _is_async_mode() and async_only:
        pytest.skip("not running with --async_only")


# _PYTEST_RAISE=1 will prevent pytest from handling exceptions.
# Use with a debugger that's set to break on "unhandled exceptions".
# https://github.com/pytest-dev/pytest/issues/7409
if os.getenv('_PYTEST_RAISE', "0") != "0":

    @pytest.hookimpl(tryfirst=True)
    def pytest_exception_interact(call):
        raise call.excinfo.value

    @pytest.hookimpl(tryfirst=True)
    def pytest_internalerror(excinfo):
        raise excinfo.value


@pytest.fixture(autouse=True)
def fresh_settings(monkeypatch):
    from napari import settings
    from napari.settings import NapariSettings

    # prevent the developer's config file from being used if it exists
    cp = NapariSettings.__private_attributes__['_config_path']
    monkeypatch.setattr(cp, 'default', None)

    # calling save() with no config path is normally an error
    # here we just have save() return if called without a valid path
    NapariSettings.__original_save__ = NapariSettings.save

    def _mock_save(self, path=None, **dict_kwargs):
        if not (path or self.config_path):
            return
        NapariSettings.__original_save__(self, path, **dict_kwargs)

    monkeypatch.setattr(NapariSettings, 'save', _mock_save)

    # this makes sure that we start with fresh settings for every test.
    settings._SETTINGS = None
    yield


@pytest.fixture(autouse=True)
def auto_shutdown_dask_threadworkers():
    """
    This automatically shutdown dask thread workers.

    We don't assert the number of threads in unchanged as other things
    modify the number of threads.
    """
    assert dask.threaded.default_pool is None
    try:
        yield
    finally:
        if isinstance(dask.threaded.default_pool, ThreadPool):
            dask.threaded.default_pool.close()
            dask.threaded.default_pool.join()
        elif dask.threaded.default_pool:
            dask.threaded.default_pool.shutdown()
        dask.threaded.default_pool = None


# this is not the proper way to configure IPython, but it's an easy one.
# This will prevent IPython to try to write history on its sql file and do
# everything in memory.
# 1) it saves a thread and
# 2) it can prevent issues with slow or read-only file systems in CI.
HistoryManager.enabled = False


@pytest.fixture
def napari_svg_name():
    """the plugin name changes with npe2 to `napari-svg` from `svg`."""
    from importlib.metadata import metadata

    if tuple(metadata('napari-svg')['Version'].split('.')) < ('0', '1', '6'):
        return 'svg'
    else:
        return 'napari-svg'


@pytest.fixture(autouse=True, scope='session')
def _no_error_reports():
    """Turn off napari_error_reporter if it's installed."""
    try:
        p1 = patch('napari_error_reporter.capture_exception')
        p2 = patch('napari_error_reporter.install_error_reporter')
        with p1, p2:
            yield
    except (ModuleNotFoundError, AttributeError):
        yield<|MERGE_RESOLUTION|>--- conflicted
+++ resolved
@@ -5,11 +5,8 @@
 
 import os
 from functools import partial
-<<<<<<< HEAD
 from multiprocessing.pool import ThreadPool
-=======
 from unittest.mock import patch
->>>>>>> e13f8651
 
 import dask.threaded
 import numpy as np
