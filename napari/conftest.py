"""

Notes for using the plugin-related fixtures here:

1. The `_npe2pm` fixture is always used, and it mocks the global npe2 plugin
   manager instance with a discovery-deficient plugin manager.  No plugins should be
   discovered in tests without explicit registration.
2. wherever the builtins need to be tested, the `builtins` fixture should be explicitly
   added to the test.  (it's a DynamicPlugin that registers our builtins.yaml with the
   global mock npe2 plugin manager)
3. wherever *additional* plugins or contributions need to be added, use the `tmp_plugin`
   fixture, and add additional contributions _within_ the test (not in the fixture):
    ```python
    def test_something(tmp_plugin):
        @tmp_plugin.contribute.reader(filname_patterns=["*.ext"])
        def f(path): ...

        # the plugin name can be accessed at:
        tmp_plugin.name
    ```
4. If you need a _second_ mock plugin, use `tmp_plugin.spawn(register=True)` to create
   another one.
   ```python
   new_plugin = tmp_plugin.spawn(register=True)

   @new_plugin.contribute.reader(filename_patterns=["*.tiff"])
   def get_reader(path):
       ...
   ```
"""

from __future__ import annotations

import os
import sys
from concurrent.futures import ThreadPoolExecutor
from contextlib import suppress
from itertools import chain
from multiprocessing.pool import ThreadPool
from pathlib import Path
from typing import TYPE_CHECKING, Optional
from unittest.mock import patch
from weakref import WeakKeyDictionary

from npe2 import PackageMetadata

with suppress(ModuleNotFoundError):
    __import__('dotenv').load_dotenv()

from datetime import timedelta
from time import perf_counter

import dask.threaded
import numpy as np
import pytest
from _pytest.pathlib import bestrelpath
from IPython.core.history import HistoryManager
from packaging.version import parse as parse_version
from pytest_pretty import CustomTerminalReporter

from napari.components import LayerList
from napari.layers import Image, Labels, Points, Shapes, Vectors
from napari.utils.misc import ROOT_DIR

if TYPE_CHECKING:
    from npe2._pytest_plugin import TestPluginManager

    from napari import Viewer


@pytest.fixture
def layer_data_and_types():
    """Fixture that provides some layers and filenames

    Returns
    -------
    tuple
        ``layers, layer_data, layer_types, filenames``

        - layers: some image and points layers
        - layer_data: same as above but in LayerData form
        - layer_types: list of strings with type of layer
        - filenames: the expected filenames with extensions for the layers.
    """
    layers = [
        Image(np.random.rand(20, 20), name='ex_img'),
        Image(np.random.rand(20, 20)),
        Points(np.random.rand(20, 2), name='ex_pts'),
        Points(
            np.random.rand(20, 2), properties={'values': np.random.rand(20)}
        ),
    ]
    extensions = ['.tif', '.tif', '.csv', '.csv']
    layer_data = [layer.as_layer_data_tuple() for layer in layers]
    layer_types = [layer._type_string for layer in layers]
    filenames = [layer.name + e for layer, e in zip(layers, extensions)]
    return layers, layer_data, layer_types, filenames


@pytest.fixture(
    params=[
        'image',
        'labels',
        'points',
        'shapes',
        'shapes-rectangles',
        'vectors',
    ]
)
def layer(request):
    """Parameterized fixture that supplies a layer for testing.

    Parameters
    ----------
    request : _pytest.fixtures.SubRequest
        The pytest request object

    Returns
    -------
    napari.layers.Layer
        The desired napari Layer.
    """
    np.random.seed(0)
    if request.param == 'image':
        data = np.random.rand(20, 20)
        return Image(data)
    if request.param == 'labels':
        data = np.random.randint(10, size=(20, 20))
        return Labels(data)
    if request.param == 'points':
        data = np.random.rand(20, 2)
        return Points(data)
    if request.param == 'shapes':
        data = [
            np.random.rand(2, 2),
            np.random.rand(2, 2),
            np.random.rand(6, 2),
            np.random.rand(6, 2),
            np.random.rand(2, 2),
        ]
        shape_type = ['ellipse', 'line', 'path', 'polygon', 'rectangle']
        return Shapes(data, shape_type=shape_type)
    if request.param == 'shapes-rectangles':
        data = np.random.rand(7, 4, 2)
        return Shapes(data)
    if request.param == 'vectors':
        data = np.random.rand(20, 2, 2)
        return Vectors(data)

    return None


@pytest.fixture()
def layers():
    """Fixture that supplies a layers list for testing.

    Returns
    -------
    napari.components.LayerList
        The desired napari LayerList.
    """
    np.random.seed(0)
    list_of_layers = [
        Image(np.random.rand(20, 20)),
        Labels(np.random.randint(10, size=(20, 2))),
        Points(np.random.rand(20, 2)),
        Shapes(np.random.rand(10, 2, 2)),
        Vectors(np.random.rand(10, 2, 2)),
    ]
    return LayerList(list_of_layers)


@pytest.fixture(autouse=True)
def skip_examples(request):
    """Skip examples test if ."""
    if request.node.get_closest_marker(
        'examples'
    ) and request.config.getoption('--skip_examples'):
        pytest.skip('running with --skip_examples')


# _PYTEST_RAISE=1 will prevent pytest from handling exceptions.
# Use with a debugger that's set to break on "unhandled exceptions".
# https://github.com/pytest-dev/pytest/issues/7409
if os.getenv('_PYTEST_RAISE', '0') != '0':

    @pytest.hookimpl(tryfirst=True)
    def pytest_exception_interact(call):
        raise call.excinfo.value

    @pytest.hookimpl(tryfirst=True)
    def pytest_internalerror(excinfo):
        raise excinfo.value


@pytest.fixture(autouse=True)
def fresh_settings(monkeypatch):
    """This fixture ensures that default settings are used for every test.

    and ensures that changes to settings in a test are reverted, and never
    saved to disk.
    """
    from napari import settings
    from napari.settings import NapariSettings

    # prevent the developer's config file from being used if it exists
    cp = NapariSettings.__private_attributes__['_config_path']
    monkeypatch.setattr(cp, 'default', None)

    # calling save() with no config path is normally an error
    # here we just have save() return if called without a valid path
    NapariSettings.__original_save__ = NapariSettings.save

    def _mock_save(self, path=None, **dict_kwargs):
        if not (path or self.config_path):
            return
        NapariSettings.__original_save__(self, path, **dict_kwargs)

    monkeypatch.setattr(NapariSettings, 'save', _mock_save)

    # this makes sure that we start with fresh settings for every test.
    settings._SETTINGS = None
    yield


@pytest.fixture(autouse=True)
def auto_shutdown_dask_threadworkers():
    """
    This automatically shutdown dask thread workers.

    We don't assert the number of threads in unchanged as other things
    modify the number of threads.
    """
    assert dask.threaded.default_pool is None
    try:
        yield
    finally:
        if isinstance(dask.threaded.default_pool, ThreadPool):
            dask.threaded.default_pool.close()
            dask.threaded.default_pool.join()
        elif dask.threaded.default_pool:
            dask.threaded.default_pool.shutdown()
        dask.threaded.default_pool = None


# this is not the proper way to configure IPython, but it's an easy one.
# This will prevent IPython to try to write history on its sql file and do
# everything in memory.
# 1) it saves a thread and
# 2) it can prevent issues with slow or read-only file systems in CI.
HistoryManager.enabled = False


@pytest.fixture
def napari_svg_name():
    """the plugin name changes with npe2 to `napari-svg` from `svg`."""
    from importlib.metadata import version

    if parse_version(version('napari-svg')) < parse_version('0.1.6'):
        return 'svg'

    return 'napari-svg'


@pytest.fixture(autouse=True, scope='session')
def _no_error_reports():
    """Turn off napari_error_reporter if it's installed."""
    try:
        p1 = patch('napari_error_reporter.capture_exception')
        p2 = patch('napari_error_reporter.install_error_reporter')
        with p1, p2:
            yield
    except (ModuleNotFoundError, AttributeError):
        yield


@pytest.fixture(autouse=True)
def _npe2pm(npe2pm, monkeypatch):
    """Autouse npe2 & npe1 mock plugin managers with no registered plugins."""
    from napari.plugins import NapariPluginManager

    monkeypatch.setattr(NapariPluginManager, 'discover', lambda *_, **__: None)
    return npe2pm


@pytest.fixture
def builtins(_npe2pm: TestPluginManager):
    with _npe2pm.tmp_plugin(package='napari') as plugin:
        yield plugin


@pytest.fixture
def tmp_plugin(_npe2pm: TestPluginManager):
    with _npe2pm.tmp_plugin() as plugin:
        plugin.manifest.package_metadata = PackageMetadata(
            version='0.1.0', name='test'
        )
        plugin.manifest.display_name = 'Temp Plugin'
        yield plugin


def _event_check(instance):
    def _prepare_check(name, no_event_):
        def check(instance, no_event=no_event_):
            if name in no_event:
                assert not hasattr(
                    instance.events, name
                ), f'event {name} defined'
            else:
                assert hasattr(
                    instance.events, name
                ), f'event {name} not defined'

        return check

    no_event_set = set()
    if isinstance(instance, tuple):
        no_event_set = instance[1]
        instance = instance[0]

    for name, value in instance.__class__.__dict__.items():
        if isinstance(value, property) and name[0] != '_':
            yield _prepare_check(name, no_event_set), instance, name


def pytest_generate_tests(metafunc):
    """Generate separate test for each test toc check if all events are defined."""
    if 'event_define_check' in metafunc.fixturenames:
        res = []
        ids = []

        for obj in metafunc.cls.get_objects():
            for check, instance, name in _event_check(obj):
                res.append((check, instance))
                ids.append(f'{name}-{instance}')

        metafunc.parametrize('event_define_check,obj', res, ids=ids)


def pytest_collection_modifyitems(session, config, items):
    test_subset = os.environ.get('NAPARI_TEST_SUBSET')

    test_order_prefix = [
        os.path.join('napari', 'utils'),
        os.path.join('napari', 'layers'),
        os.path.join('napari', 'components'),
        os.path.join('napari', 'settings'),
        os.path.join('napari', 'plugins'),
        os.path.join('napari', '_vispy'),
        os.path.join('napari', '_qt'),
        os.path.join('napari', 'qt'),
        os.path.join('napari', '_tests'),
        os.path.join('napari', '_tests', 'test_examples.py'),
    ]
    test_order = [[] for _ in test_order_prefix]
    test_order.append([])  # for not matching tests
    for item in items:
        if test_subset:
            if test_subset.lower() == 'qt' and 'qapp' not in item.fixturenames:
                # Skip non Qt tests
                continue
            if (
                test_subset.lower() == 'headless'
                and 'qapp' in item.fixturenames
            ):
                # Skip Qt tests
                continue

        index = -1
        for i, prefix in enumerate(test_order_prefix):
            if prefix in str(item.fspath):
                index = i
        test_order[index].append(item)
    items[:] = list(chain(*test_order))


@pytest.fixture(autouse=True)
def disable_notification_dismiss_timer(monkeypatch):
    """
    This fixture disables starting timer for closing notification
    by setting the value of `NapariQtNotification.DISMISS_AFTER` to 0.

    As Qt timer is realised by thread and keep reference to the object,
    without increase of reference counter object could be garbage collected and
    cause segmentation fault error when Qt (C++) code try to access it without
    checking if Python object exists.

    This fixture is used in all tests because it is possible to call Qt code
    from non Qt test by connection of `NapariQtNotification.show_notification` to
    `NotificationManager` global instance.
    """

    with suppress(ImportError):
        from napari._qt.dialogs.qt_notification import NapariQtNotification

        monkeypatch.setattr(NapariQtNotification, 'DISMISS_AFTER', 0)
        monkeypatch.setattr(NapariQtNotification, 'FADE_IN_RATE', 0)
        monkeypatch.setattr(NapariQtNotification, 'FADE_OUT_RATE', 0)


@pytest.fixture()
def single_threaded_executor():
    executor = ThreadPoolExecutor(max_workers=1)
    yield executor
    executor.shutdown()


@pytest.fixture()
def mock_console(request, qapp):
    """Mock the qtconsole to avoid starting an interactive IPython session.
    In-process IPython kernels can interfere with other tests and are difficult
    (impossible?) to shutdown.

    This fixture is configured to be applied automatically to tests unless they
    use the `enable_console` marker. It's not autouse to avoid use on headless
    tests (without Qt); instead it's enabled in `pytest_runtest_setup`.
    """
    if "enable_console" in request.keywords:
        yield
        return

    from qtconsole.rich_jupyter_widget import RichJupyterWidget

    class FakeQtConsole(RichJupyterWidget):
        def __init__(self, viewer: Viewer):
            super().__init__()
            self.viewer = viewer
            self.kernel_client = None
            self.kernel_manager = None

        def _update_theme(self, event):
            pass

        def push(self, variables):
            pass

        def closeEvent(self, event):
            """Clean up the integrated console in napari."""
            # Disconnect theme update
            self.viewer.events.theme.disconnect(self._update_theme)

    with patch("napari_console.QtConsole", FakeQtConsole):
        yield


@pytest.fixture(autouse=True)
def _mock_app():
    """Mock clean 'test_app' `NapariApplication` instance.

    This is used whenever `napari._app_model.get_app()` is called to return
    a 'test_app' `NapariApplication` instead of the 'napari'
    `NapariApplication`.

    Note that `NapariApplication` registers app-model actions, providers and
    processors. If this is not desired, please create a clean
    `app_model.Application` in the test. It does not however, register Qt
    related actions or providers or register plugins.
    If these are required, the `make_napari_viewer` fixture can be used, which
    will run both these function and automatically clear the lru cache.
    Alternatively, you can specifically run `init_qactions()` or
    `_initialize_plugins` within the test, ensuring that you `cache_clear()`
    first.
    """
    from app_model import Application

    from napari._app_model._app import NapariApplication, _napari_names

    app = NapariApplication('test_app')
    app.injection_store.namespace = _napari_names
    with patch.object(NapariApplication, 'get_app', return_value=app):
        try:
            yield app
        finally:
            Application.destroy('test_app')


def _get_calling_stack():  # pragma: no cover
    stack = []
    for i in range(2, sys.getrecursionlimit()):
        try:
            frame = sys._getframe(i)
        except ValueError:
            break
        stack.append(f'{frame.f_code.co_filename}:{frame.f_lineno}')
    return '\n'.join(stack)


def _get_calling_place(depth=1):  # pragma: no cover
    if not hasattr(sys, '_getframe'):
        return ''
    frame = sys._getframe(1 + depth)
    result = f'{frame.f_code.co_filename}:{frame.f_lineno}'
    if not frame.f_code.co_filename.startswith(ROOT_DIR):
        with suppress(ValueError):
            while not frame.f_code.co_filename.startswith(ROOT_DIR):
                frame = frame.f_back
                if frame is None:
                    break
            else:
                result += f' called from\n{frame.f_code.co_filename}:{frame.f_lineno}'
    return result


@pytest.fixture
def dangling_qthreads(monkeypatch, qtbot, request):
    from qtpy.QtCore import QThread

    base_start = QThread.start
    thread_dict = WeakKeyDictionary()
    # dict of threads that have been started but not yet terminated

    if 'disable_qthread_start' in request.keywords:

        def my_start(self, priority=QThread.InheritPriority):
            """dummy function to prevent thread start"""

    else:

        def my_start(self, priority=QThread.InheritPriority):
            thread_dict[self] = _get_calling_place()
            base_start(self, priority)

    monkeypatch.setattr(QThread, 'start', my_start)
    yield

    dangling_threads_li = []

    for thread, calling in thread_dict.items():
        try:
            if thread.isRunning():
                dangling_threads_li.append((thread, calling))
        except RuntimeError as e:
            if (
                'wrapped C/C++ object of type' not in e.args[0]
                and 'Internal C++ object' not in e.args[0]
            ):
                raise

    for thread, _ in dangling_threads_li:
        with suppress(RuntimeError):
            thread.quit()
            qtbot.waitUntil(thread.isFinished, timeout=2000)

    long_desc = (
        'If you see this error, it means that a QThread was started in a test '
        'but not terminated. This can cause segfaults in the test suite. '
        'Please use the `qtbot` fixture to wait for the thread to finish. '
        'If you think that the thread is obsolete for this test, you can '
        'use the `@pytest.mark.disable_qthread_start` mark or  `monkeypatch` '
        'fixture to patch the `start` method of the '
        'QThread class to do nothing.\n'
    )

    if len(dangling_threads_li) > 1:
        long_desc += ' The QThreads were started in:\n'
    else:
        long_desc += ' The QThread was started in:\n'

    assert not dangling_threads_li, long_desc + '\n'.join(
        x[1] for x in dangling_threads_li
    )


@pytest.fixture
def dangling_qthread_pool(monkeypatch, request):
    from qtpy.QtCore import QThreadPool

    base_start = QThreadPool.start
    threadpool_dict = WeakKeyDictionary()
    # dict of threadpools that have been used to run QRunnables

    if 'disable_qthread_pool_start' in request.keywords:

        def my_start(self, runnable, priority=0):
            """dummy function to prevent thread start"""

    else:

        def my_start(self, runnable, priority=0):
            if self not in threadpool_dict:
                threadpool_dict[self] = []
            threadpool_dict[self].append(_get_calling_place())
            base_start(self, runnable, priority)

    monkeypatch.setattr(QThreadPool, 'start', my_start)
    yield

    dangling_threads_pools = []

    for thread_pool, calling in threadpool_dict.items():
        thread_pool.clear()
        thread_pool.waitForDone(20)
        if thread_pool.activeThreadCount():
            dangling_threads_pools.append((thread_pool, calling))

    for thread_pool, _ in dangling_threads_pools:
        with suppress(RuntimeError):
            thread_pool.clear()
            thread_pool.waitForDone(2000)

    long_desc = (
        'If you see this error, it means that a QThreadPool was used to run '
        'a QRunnable in a test but not terminated. This can cause segfaults '
        'in the test suite. Please use the `qtbot` fixture to wait for the '
        'thread to finish. If you think that the thread is obsolete for this '
        'use the `@pytest.mark.disable_qthread_pool_start` mark or  `monkeypatch` '
        'fixture to patch the `start` '
        'method of the QThreadPool class to do nothing.\n'
    )
    if len(dangling_threads_pools) > 1:
        long_desc += ' The QThreadPools were used in:\n'
    else:
        long_desc += ' The QThreadPool was used in:\n'

    assert not dangling_threads_pools, long_desc + '\n'.join(
        '; '.join(x[1]) for x in dangling_threads_pools
    )


@pytest.fixture
def dangling_qtimers(monkeypatch, request):
    from qtpy.QtCore import QTimer

    base_start = QTimer.start
    timer_dkt = WeakKeyDictionary()
    single_shot_list = []

    if 'disable_qtimer_start' in request.keywords:
        from pytestqt.qt_compat import qt_api

        def my_start(self, msec=None):
            """dummy function to prevent timer start"""

        _single_shot = my_start

        class OldTimer(QTimer):
            def start(self, time=None):
                if time is not None:
                    base_start(self, time)
                else:
                    base_start(self)

        monkeypatch.setattr(qt_api.QtCore, 'QTimer', OldTimer)
        # This monkeypatch is require to keep `qtbot.waitUntil` working

    else:

        def my_start(self, msec=None):
            calling_place = _get_calling_place()
            if 'superqt' in calling_place and 'throttler' in calling_place:
                calling_place += f' - {_get_calling_place(2)}'
            timer_dkt[self] = calling_place
            if msec is not None:
                base_start(self, msec)
            else:
                base_start(self)

        def single_shot(msec, reciver, method=None):
            t = QTimer()
            t.setSingleShot(True)
            if method is None:
                t.timeout.connect(reciver)
            else:
                t.timeout.connect(getattr(reciver, method))
            calling_place = _get_calling_place(2)
            if 'superqt' in calling_place and 'throttler' in calling_place:
                calling_place += _get_calling_stack()
            single_shot_list.append((t, _get_calling_place(2)))
            base_start(t, msec)

        def _single_shot(self, *args):
            if isinstance(self, QTimer):
                single_shot(*args)
            else:
                single_shot(self, *args)

    monkeypatch.setattr(QTimer, 'start', my_start)
    monkeypatch.setattr(QTimer, 'singleShot', _single_shot)

    yield

    dangling_timers = []

    for timer, calling in chain(timer_dkt.items(), single_shot_list):
        if timer.isActive():
            dangling_timers.append((timer, calling))

    for timer, _ in dangling_timers:
        with suppress(RuntimeError):
            timer.stop()

    long_desc = (
        'If you see this error, it means that a QTimer was started but not stopped. '
        'This can cause tests to fail, and can also cause segfaults. '
        'If this test does not require a QTimer to pass you could monkeypatch it out. '
        'If it does require a QTimer, you should stop or wait for it to finish before test ends. '
    )
    if len(dangling_timers) > 1:
        long_desc += 'The QTimers were started in:\n'
    else:
        long_desc += 'The QTimer was started in:\n'

    def _check_throttle_info(path):
        if 'superqt' in path and 'throttler' in path:
            return (
                path
                + " it's possible that there was a problem with unfinished work by a "
                "qthrottler; to solve this, you can either try to wait (such as with "
                "`qtbot.wait`) or disable throttling with the disable_throttling fixture"
            )
        return path

    assert not dangling_timers, long_desc + '\n'.join(
        _check_throttle_info(x[1]) for x in dangling_timers
    )


def _throttle_mock(self):
    self.triggered.emit()


def _flush_mock(self):
    """There are no waiting events."""


@pytest.fixture
def disable_throttling(monkeypatch):
    """Disable qthrottler from superqt.

    This is sometimes necessary to avoid flaky failures in tests
    due to dangling qt timers.
    """
    # if this monkeypath fails then you should update path to GenericSignalThrottler
    monkeypatch.setattr(
        'superqt.utils._throttler.GenericSignalThrottler.throttle',
        _throttle_mock,
    )
    monkeypatch.setattr(
        'superqt.utils._throttler.GenericSignalThrottler.flush', _flush_mock
    )


@pytest.fixture
def dangling_qanimations(monkeypatch, request):
    from qtpy.QtCore import QPropertyAnimation

    base_start = QPropertyAnimation.start
    animation_dkt = WeakKeyDictionary()

    if 'disable_qanimation_start' in request.keywords:

        def my_start(self):
            """dummy function to prevent thread start"""

    else:

        def my_start(self):
            animation_dkt[self] = _get_calling_place()
            base_start(self)

    monkeypatch.setattr(QPropertyAnimation, 'start', my_start)
    yield

    dangling_animations = []

    for animation, calling in animation_dkt.items():
        if animation.state() == QPropertyAnimation.Running:
            dangling_animations.append((animation, calling))

    for animation, _ in dangling_animations:
        with suppress(RuntimeError):
            animation.stop()

    long_desc = (
        'If you see this error, it means that a QPropertyAnimation was started but not stopped. '
        'This can cause tests to fail, and can also cause segfaults. '
        'If this test does not require a QPropertyAnimation to pass you could monkeypatch it out. '
        'If it does require a QPropertyAnimation, you should stop or wait for it to finish before test ends. '
    )
    if len(dangling_animations) > 1:
        long_desc += ' The QPropertyAnimations were started in:\n'
    else:
        long_desc += ' The QPropertyAnimation was started in:\n'
    assert not dangling_animations, long_desc + '\n'.join(
        x[1] for x in dangling_animations
    )


def pytest_runtest_setup(item):
    if 'qapp' in item.fixturenames:
        # here we do autouse for dangling fixtures only if qapp is used
        if 'qtbot' not in item.fixturenames:
            # for proper waiting for threads to finish
            item.fixturenames.append('qtbot')

        item.fixturenames.extend(
            [
<<<<<<< HEAD
                "dangling_qthread_pool",
                "dangling_qanimations",
                "dangling_qthreads",
                "dangling_qtimers",
                "mock_console",
=======
                'dangling_qthread_pool',
                'dangling_qanimations',
                'dangling_qthreads',
                'dangling_qtimers',
>>>>>>> 62861b84
            ]
        )


class NapariTerminalReporter(CustomTerminalReporter):
    """
    This ia s custom terminal reporter to how long it takes to finish given part of tests.
    It prints time each time when test from different file is started.

    It is created to be able to see if timeout is caused by long time execution, or it is just hanging.
    """

    currentfspath: Optional[Path]

    def write_fspath_result(self, nodeid: str, res, **markup: bool) -> None:
        if getattr(self, '_start_time', None) is None:
            self._start_time = perf_counter()
        fspath = self.config.rootpath / nodeid.split('::')[0]
        if self.currentfspath is None or fspath != self.currentfspath:
            if self.currentfspath is not None and self._show_progress_info:
                self._write_progress_information_filling_space()
                if os.environ.get('CI', False):
                    self.write(
                        f' [{timedelta(seconds=int(perf_counter() - self._start_time))}]'
                    )
            self.currentfspath = fspath
            relfspath = bestrelpath(self.startpath, fspath)
            self._tw.line()
            self.write(relfspath + ' ')
        self.write(res, flush=True, **markup)


@pytest.hookimpl(trylast=True)
def pytest_configure(config):
    # Get the standard terminal reporter plugin and replace it with our
    standard_reporter = config.pluginmanager.getplugin('terminalreporter')
    custom_reporter = NapariTerminalReporter(config, sys.stdout)
    if standard_reporter._session is not None:
        custom_reporter._session = standard_reporter._session
    config.pluginmanager.unregister(standard_reporter)
    config.pluginmanager.register(custom_reporter, 'terminalreporter')<|MERGE_RESOLUTION|>--- conflicted
+++ resolved
@@ -795,18 +795,11 @@
 
         item.fixturenames.extend(
             [
-<<<<<<< HEAD
                 "dangling_qthread_pool",
                 "dangling_qanimations",
                 "dangling_qthreads",
                 "dangling_qtimers",
                 "mock_console",
-=======
-                'dangling_qthread_pool',
-                'dangling_qanimations',
-                'dangling_qthreads',
-                'dangling_qtimers',
->>>>>>> 62861b84
             ]
         )
 
