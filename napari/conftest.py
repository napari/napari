try:
    __import__('dotenv').load_dotenv()
except ModuleNotFoundError:
    pass

import os
from functools import partial
from itertools import chain
from multiprocessing.pool import ThreadPool
from unittest.mock import MagicMock, patch

import dask.threaded
import numpy as np
import pooch
import pytest
from IPython.core.history import HistoryManager
from npe2 import DynamicPlugin, PluginManager

from napari.components import LayerList
from napari.layers import Image, Labels, Points, Shapes, Vectors
from napari.plugins._builtins import (
    napari_write_image,
    napari_write_labels,
    napari_write_points,
    napari_write_shapes,
)
from napari.utils import io
from napari.utils.config import async_loading

if not hasattr(pooch.utils, 'file_hash'):
    setattr(pooch.utils, 'file_hash', pooch.hashes.file_hash)

try:
    from skimage.data import image_fetcher
except ImportError:
    from skimage.data import data_dir

    class image_fetcher:
        def fetch(data_name):
            if data_name.startswith("data/"):
                data_name = data_name[5:]
            path = os.path.join(data_dir, data_name)
            if not os.path.exists(path):
                raise ValueError(
                    f"Legacy skimage image_fetcher cannot find file: {path}"
                )
            return path


def pytest_addoption(parser):
    """Add napari specific command line options.

    --aysnc_only
        Run only asynchronous tests, not sync ones.

    Notes
    -----
    Due to the placement of this conftest.py file, you must specifically name
    the napari folder such as "pytest napari --aysnc_only"
    """

    parser.addoption(
        "--async_only",
        action="store_true",
        default=False,
        help="run only asynchronous tests",
    )


@pytest.fixture(
    params=['image', 'labels', 'points', 'points-with-properties', 'shapes']
)
def layer_writer_and_data(request):
    """Fixture that supplies layer io utilities for tests.

    Parameters
    ----------
    request : _pytest.fixtures.SubRequest
        The pytest request object

    Returns
    -------
    tuple
        ``(writer, layer_data, extension, reader, Layer)``

        - writer: a function that can write layerdata to a path
        - layer_data: the layerdata tuple for this layer
        - extension: an appropriate extension for this layer type
        - reader: a function that can read this layer type from a path and
                  returns a ``(data, meta)`` tuple.
        - Layer: the Layer class
    """
    if request.param == 'image':
        data = np.random.rand(20, 20)
        Layer = Image
        layer = Image(data)
        writer = napari_write_image
        extension = '.tif'

        def reader(path):
            return (io.imread(path), {}, 'image')  # metadata

    elif request.param == 'labels':
        data = np.random.randint(0, 16000, (32, 32), 'uint64')
        Layer = Labels
        layer = Labels(data)
        writer = napari_write_labels
        extension = '.tif'

        def reader(path):
            return (io.imread(path), {}, 'labels')  # metadata

    elif request.param == 'points':
        data = np.random.rand(20, 2)
        Layer = Points
        layer = Points(data)
        writer = napari_write_points
        extension = '.csv'
        reader = partial(io.csv_to_layer_data, require_type='points')
    elif request.param == 'points-with-properties':
        data = np.random.rand(20, 2)
        Layer = Points
        layer = Points(data, properties={'values': np.random.rand(20)})
        writer = napari_write_points
        extension = '.csv'
        reader = partial(io.csv_to_layer_data, require_type='points')
    elif request.param == 'shapes':
        np.random.seed(0)
        data = [
            np.random.rand(2, 2),
            np.random.rand(2, 2),
            np.random.rand(6, 2),
            np.random.rand(6, 2),
            np.random.rand(2, 2),
        ]
        shape_type = ['ellipse', 'line', 'path', 'polygon', 'rectangle']
        Layer = Shapes
        layer = Shapes(data, shape_type=shape_type)
        writer = napari_write_shapes
        extension = '.csv'
        reader = partial(io.csv_to_layer_data, require_type='shapes')
    else:
        return None, None, None, None, None

    layer_data = layer.as_layer_data_tuple()
    return writer, layer_data, extension, reader, Layer


@pytest.fixture
def layer_data_and_types():
    """Fixture that provides some layers and filenames

    Returns
    -------
    tuple
        ``layers, layer_data, layer_types, filenames``

        - layers: some image and points layers
        - layer_data: same as above but in LayerData form
        - layer_types: list of strings with type of layer
        - filenames: the expected filenames with extensions for the layers.
    """
    layers = [
        Image(np.random.rand(20, 20), name='ex_img'),
        Image(np.random.rand(20, 20)),
        Points(np.random.rand(20, 2), name='ex_pts'),
        Points(
            np.random.rand(20, 2), properties={'values': np.random.rand(20)}
        ),
    ]
    extensions = ['.tif', '.tif', '.csv', '.csv']
    layer_data = [layer.as_layer_data_tuple() for layer in layers]
    layer_types = [layer._type_string for layer in layers]
    filenames = [layer.name + e for layer, e in zip(layers, extensions)]
    return layers, layer_data, layer_types, filenames


@pytest.fixture(
    params=[
        'image',
        'labels',
        'points',
        'shapes',
        'shapes-rectangles',
        'vectors',
    ]
)
def layer(request):
    """Parameterized fixture that supplies a layer for testing.

    Parameters
    ----------
    request : _pytest.fixtures.SubRequest
        The pytest request object

    Returns
    -------
    napari.layers.Layer
        The desired napari Layer.
    """
    np.random.seed(0)
    if request.param == 'image':
        data = np.random.rand(20, 20)
        return Image(data)
    elif request.param == 'labels':
        data = np.random.randint(10, size=(20, 20))
        return Labels(data)
    elif request.param == 'points':
        data = np.random.rand(20, 2)
        return Points(data)
    elif request.param == 'shapes':
        data = [
            np.random.rand(2, 2),
            np.random.rand(2, 2),
            np.random.rand(6, 2),
            np.random.rand(6, 2),
            np.random.rand(2, 2),
        ]
        shape_type = ['ellipse', 'line', 'path', 'polygon', 'rectangle']
        return Shapes(data, shape_type=shape_type)
    elif request.param == 'shapes-rectangles':
        data = np.random.rand(7, 4, 2)
        return Shapes(data)
    elif request.param == 'vectors':
        data = np.random.rand(20, 2, 2)
        return Vectors(data)
    else:
        return None


@pytest.fixture()
def layers():
    """Fixture that supplies a layers list for testing.

    Returns
    -------
    napari.components.LayerList
        The desired napari LayerList.
    """
    np.random.seed(0)
    list_of_layers = [
        Image(np.random.rand(20, 20)),
        Labels(np.random.randint(10, size=(20, 2))),
        Points(np.random.rand(20, 2)),
        Shapes(np.random.rand(10, 2, 2)),
        Vectors(np.random.rand(10, 2, 2)),
    ]
    return LayerList(list_of_layers)


@pytest.fixture
def two_pngs():
    return [image_fetcher.fetch(f'data/{n}.png') for n in ('moon', 'camera')]


@pytest.fixture
def rgb_png():
    return [image_fetcher.fetch('data/astronaut.png')]


@pytest.fixture
def single_png():
    return [image_fetcher.fetch('data/camera.png')]


@pytest.fixture
def irregular_images():
    return [image_fetcher.fetch(f'data/{n}.png') for n in ('camera', 'coins')]


@pytest.fixture
def single_tiff():
    return [image_fetcher.fetch('data/multipage.tif')]


# Currently we cannot run async and async in the invocation of pytest
# because we get a segfault for unknown reasons. So for now:
# "pytest" runs sync_only
# "pytest napari --async_only" runs async only
@pytest.fixture(scope="session", autouse=True)
def configure_loading(request):
    """Configure async/async loading."""
    if request.config.getoption("--async_only"):
        # Late import so we don't import experimental code unless using it.
        from napari.components.experimental.chunk import synchronous_loading

        with synchronous_loading(False):
            yield
    else:
        yield  # Sync so do nothing.


def _is_async_mode() -> bool:
    """Return True if we are currently loading chunks asynchronously

    Returns
    -------
    bool
        True if we are currently loading chunks asynchronously.
    """
    if not async_loading:
        return False  # Not enabled at all.
    else:
        # Late import so we don't import experimental code unless using it.
        from napari.components.experimental.chunk import chunk_loader

        return not chunk_loader.force_synchronous


@pytest.fixture(autouse=True)
def skip_sync_only(request):
    """Skip async_only tests if running async."""
    sync_only = request.node.get_closest_marker('sync_only')
    if _is_async_mode() and sync_only:
        pytest.skip("running with --async_only")


@pytest.fixture(autouse=True)
def skip_async_only(request):
    """Skip async_only tests if running sync."""
    async_only = request.node.get_closest_marker('async_only')
    if not _is_async_mode() and async_only:
        pytest.skip("not running with --async_only")


# _PYTEST_RAISE=1 will prevent pytest from handling exceptions.
# Use with a debugger that's set to break on "unhandled exceptions".
# https://github.com/pytest-dev/pytest/issues/7409
if os.getenv('_PYTEST_RAISE', "0") != "0":

    @pytest.hookimpl(tryfirst=True)
    def pytest_exception_interact(call):
        raise call.excinfo.value

    @pytest.hookimpl(tryfirst=True)
    def pytest_internalerror(excinfo):
        raise excinfo.value


@pytest.fixture(autouse=True)
def fresh_settings(monkeypatch):
    from napari import settings
    from napari.settings import NapariSettings

    # prevent the developer's config file from being used if it exists
    cp = NapariSettings.__private_attributes__['_config_path']
    monkeypatch.setattr(cp, 'default', None)

    # calling save() with no config path is normally an error
    # here we just have save() return if called without a valid path
    NapariSettings.__original_save__ = NapariSettings.save

    def _mock_save(self, path=None, **dict_kwargs):
        if not (path or self.config_path):
            return
        NapariSettings.__original_save__(self, path, **dict_kwargs)

    monkeypatch.setattr(NapariSettings, 'save', _mock_save)

    # this makes sure that we start with fresh settings for every test.
    settings._SETTINGS = None
    yield


@pytest.fixture(autouse=True)
def auto_shutdown_dask_threadworkers():
    """
    This automatically shutdown dask thread workers.

    We don't assert the number of threads in unchanged as other things
    modify the number of threads.
    """
    assert dask.threaded.default_pool is None
    try:
        yield
    finally:
        if isinstance(dask.threaded.default_pool, ThreadPool):
            dask.threaded.default_pool.close()
            dask.threaded.default_pool.join()
        elif dask.threaded.default_pool:
            dask.threaded.default_pool.shutdown()
        dask.threaded.default_pool = None


# this is not the proper way to configure IPython, but it's an easy one.
# This will prevent IPython to try to write history on its sql file and do
# everything in memory.
# 1) it saves a thread and
# 2) it can prevent issues with slow or read-only file systems in CI.
HistoryManager.enabled = False


@pytest.fixture
def napari_svg_name():
    """the plugin name changes with npe2 to `napari-svg` from `svg`."""
    from importlib.metadata import metadata

    if tuple(metadata('napari-svg')['Version'].split('.')) < ('0', '1', '6'):
        return 'svg'
    else:
        return 'napari-svg'


@pytest.fixture(autouse=True, scope='session')
def _no_error_reports():
    """Turn off napari_error_reporter if it's installed."""
    try:
        p1 = patch('napari_error_reporter.capture_exception')
        p2 = patch('napari_error_reporter.install_error_reporter')
        with p1, p2:
            yield
    except (ModuleNotFoundError, AttributeError):
        yield


@pytest.fixture
def tmp_reader():
    """Return a temporary reader registered with the given plugin manager."""

    def make_plugin(
        pm,
        name,
        filename_patterns=['*.fake'],
    ):
        reader_plugin = DynamicPlugin(name, plugin_manager=pm)

        @reader_plugin.contribute.reader(filename_patterns=filename_patterns)
        def read_func(pth):
            ...

        reader_plugin.register()
        return reader_plugin

    return make_plugin


@pytest.fixture
def mock_npe2_pm():
    """Mock plugin manager with no registered plugins."""
    mock_reg = MagicMock()
    with patch.object(PluginManager, 'discover'):
        _pm = PluginManager(reg=mock_reg)
    with patch('npe2.PluginManager.instance', return_value=_pm):
        yield _pm


<<<<<<< HEAD
def event_check():
    """Return a function to check if events are defined by all properties."""

    def _check(instance, skip):
        klass = instance.__class__
        for name, value in klass.__dict__.items():
            if (
                isinstance(value, property)
                and name[0] != '_'
                and name not in skip
            ):
                assert hasattr(
                    instance.events, name
                ), f"event {name} not defined"

    return _check


def _event_check(instance):
    def _prepare_check(name, no_event_):
        def check(instance, no_event=no_event_):
            if name in no_event:
                assert not hasattr(
                    instance.events, name
                ), f"event {name} defined"
            else:
                assert hasattr(
                    instance.events, name
                ), f"event {name} not defined"

        return check

    no_event_set = set()
    if isinstance(instance, tuple):
        no_event_set = instance[1]
        instance = instance[0]

    for name, value in instance.__class__.__dict__.items():
        if isinstance(value, property) and name[0] != '_':
            yield _prepare_check(name, no_event_set), instance, name


def pytest_generate_tests(metafunc):
    """Generate separate test for each test toc check if all events are defined."""
    if 'event_define_check' in metafunc.fixturenames:
        res = []
        ids = []

        for obj in metafunc.cls.get_objects():
            for check, instance, name in _event_check(obj):
                res.append((check, instance))
                ids.append(f"{name}-{instance}")

        metafunc.parametrize('event_define_check,obj', res, ids=ids)
=======
def pytest_collection_modifyitems(session, config, items):
    test_order_prefix = [
        "napari/utils",
        "napari/layers",
        "napari/components",
        "napari/settings",
        "napari/plugins",
        "napari/_vispy",
        "napari/_qt",
        "napari/qt",
        "napari/_tests",
    ]
    test_order = [[] for _ in test_order_prefix]
    test_order.append([])  # for not matching tests
    for item in items:
        for i, prefix in enumerate(test_order_prefix):
            if prefix in str(item.fspath):
                test_order[i].append(item)
                break
        else:
            test_order[-1].append(item)
    items[:] = list(chain(*test_order))
>>>>>>> 34bdc306
<|MERGE_RESOLUTION|>--- conflicted
+++ resolved
@@ -444,7 +444,6 @@
         yield _pm
 
 
-<<<<<<< HEAD
 def event_check():
     """Return a function to check if events are defined by all properties."""
 
@@ -499,7 +498,7 @@
                 ids.append(f"{name}-{instance}")
 
         metafunc.parametrize('event_define_check,obj', res, ids=ids)
-=======
+
 def pytest_collection_modifyitems(session, config, items):
     test_order_prefix = [
         "napari/utils",
@@ -521,5 +520,4 @@
                 break
         else:
             test_order[-1].append(item)
-    items[:] = list(chain(*test_order))
->>>>>>> 34bdc306
+    items[:] = list(chain(*test_order))