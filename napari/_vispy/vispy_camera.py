import numpy as np
from vispy.scene import ArcballCamera, PanZoomCamera

from .quaternion import quaternion2euler


class VispyCamera:
    """Vipsy camera for both 2D and 3D rendering.

    Parameters
    ----------
    view : vispy.scene.widgets.viewbox.ViewBox
        Viewbox for current scene.
    camera : napari.components.Camera
        napari camera model.
    dims : napari.components.Dims
        napari dims model.
    """

    def __init__(self, view, camera, dims):
        self._view = view
        self._camera = camera
        self._dims = dims

        # Create 2D camera
        self._2D_camera = PanZoomCamera(aspect=1)
        # flip y-axis to have correct alignment
        self._2D_camera.flip = (0, 1, 0)
        self._2D_camera.viewbox_key_event = viewbox_key_event

        # Create 3D camera
        self._3D_camera = ArcballCamera(fov=0)
        self._3D_camera.viewbox_key_event = viewbox_key_event

        self._dims.events.ndisplay.connect(
            self._on_ndisplay_change, position='first'
        )

        self._camera.events.center.connect(self._on_center_change)
        self._camera.events.zoom.connect(self._on_zoom_change)
        self._camera.events.angles.connect(self._on_angles_change)

        self._on_ndisplay_change(None)

    @property
    def angles(self):
        """3-tuple: Euler angles of camera in 3D viewing, in degrees."""
        if self._view.camera == self._3D_camera:
            # Do conversion from quaternion representation to euler angles
            angles = quaternion2euler(
                self._view.camera._quaternion, degrees=True
            )
        else:
            angles = (0, 0, 90)
        return angles

    @angles.setter
    def angles(self, angles):
        if self.angles == tuple(angles):
            return

        # Only update angles if current camera is 3D camera
        if self._view.camera == self._3D_camera:
            # Create and set quaternion
            quat = self._view.camera._quaternion.create_from_euler_angles(
                *angles,
                degrees=True,
            )
            self._view.camera._quaternion = quat
            self._view.camera.view_changed()

    @property
    def center(self):
        """tuple: Center point of camera view for 2D or 3D viewing."""
        if self._view.camera == self._3D_camera:
            center = tuple(self._view.camera.center)
        else:
<<<<<<< HEAD
            center = self._view.camera.center[:2]

        # Switch from VisPy ordering to NumPy ordering
        center = tuple(center[::-1])
        if len(center) == 2:
            center = (0.0,) + center
=======
            # in 2D, we arbitrarily choose 0.0 as the center in z
            center = tuple(self._view.camera.center[:2]) + (0.0,)
        # switch from VisPy xyz ordering to NumPy prc ordering
        center = center[::-1]
>>>>>>> 79ab3589
        return center

    @center.setter
    def center(self, center):
        if self.center == tuple(center):
            return
        self._view.camera.center = center[::-1]
        self._view.camera.view_changed()

    @property
    def zoom(self):
        """float: Scale from canvas pixels to world pixels."""
        canvas_size = np.min(self._view.canvas.size)
        if self._view.camera == self._3D_camera:
            # For fov = 0.0 normalize scale factor by canvas size to get scale factor.
            # Note that the scaling is stored in the `_projection` property of the
            # camera which is updated in vispy here
            # https://github.com/vispy/vispy/blob/v0.6.5/vispy/scene/cameras/perspective.py#L301-L313
            scale = self._view.camera.scale_factor
        else:
            scale = np.min(
                [self._view.camera.rect.width, self._view.camera.rect.height]
            )
        zoom = canvas_size / scale
        return zoom

    @zoom.setter
    def zoom(self, zoom):
        if self.zoom == zoom:
            return
        scale = np.min(self._view.canvas.size) / zoom
        if self._view.camera == self._3D_camera:
            self._view.camera.scale_factor = scale
        else:
            # Set view rectangle, as left, right, width, height
            corner = np.subtract(self._view.camera.center[:2], scale / 2)
            self._view.camera.rect = tuple(corner) + (scale, scale)

    def _on_ndisplay_change(self, event):
        if self._dims.ndisplay == 3:
            self._view.camera = self._3D_camera
        else:
            self._view.camera = self._2D_camera
        self._on_center_change(None)
        self._on_zoom_change(None)
        self._on_angles_change(None)

    def _on_center_change(self, event):
        self.center = self._camera.center[-self._dims.ndisplay :]

    def _on_zoom_change(self, event):
        self.zoom = self._camera.zoom

    def _on_angles_change(self, event):
        self.angles = self._camera.angles

    def on_draw(self, event):
        """Called whenever the canvas is drawn.

        Update camera model angles, center, and zoom.
        """
        with self._camera.events.angles.blocker(self._on_angles_change):
            self._camera.angles = self.angles
        with self._camera.events.center.blocker(self._on_center_change):
            self._camera.center = self.center
        with self._camera.events.zoom.blocker(self._on_zoom_change):
            self._camera.zoom = self.zoom


def viewbox_key_event(event):
    """ViewBox key event handler.

    Parameters
    ----------
    event : vispy.util.event.Event
        The vispy event that triggered this method.
    """
    return<|MERGE_RESOLUTION|>--- conflicted
+++ resolved
@@ -75,19 +75,10 @@
         if self._view.camera == self._3D_camera:
             center = tuple(self._view.camera.center)
         else:
-<<<<<<< HEAD
-            center = self._view.camera.center[:2]
-
-        # Switch from VisPy ordering to NumPy ordering
-        center = tuple(center[::-1])
-        if len(center) == 2:
-            center = (0.0,) + center
-=======
             # in 2D, we arbitrarily choose 0.0 as the center in z
             center = tuple(self._view.camera.center[:2]) + (0.0,)
         # switch from VisPy xyz ordering to NumPy prc ordering
         center = center[::-1]
->>>>>>> 79ab3589
         return center
 
     @center.setter
