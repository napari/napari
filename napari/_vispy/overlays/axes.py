import numpy as np

from ...utils.theme import get_theme
from ..visuals.axes import Axes
from .base import VispySceneOverlay


class VispyAxesOverlay(VispySceneOverlay):
    """Axes indicating world coordinate origin and orientation."""

<<<<<<< HEAD
    def __init__(self, *args, **kwargs):
=======
    def __init__(self, **kwargs):
>>>>>>> c3bc251d
        self._scale = 1

        # Target axes length in canvas pixels
        self._target_length = 80

<<<<<<< HEAD
        super().__init__(*args, node=Axes(), **kwargs)
=======
        super().__init__(node=Axes(), **kwargs)
>>>>>>> c3bc251d
        self.overlay.events.visible.connect(self._on_visible_change)
        self.overlay.events.colored.connect(self._on_data_change)
        self.overlay.events.dashed.connect(self._on_data_change)
        self.overlay.events.labels.connect(self._on_labels_visible_change)
        self.overlay.events.arrows.connect(self._on_data_change)

        self.viewer.events.theme.connect(self._on_data_change)
        self.viewer.camera.events.zoom.connect(self._on_zoom_change)
        self.viewer.dims.events.order.connect(self._on_data_change)
        self.viewer.dims.events.range.connect(self._on_data_change)
        self.viewer.dims.events.ndisplay.connect(self._on_data_change)
        self.viewer.dims.events.axis_labels.connect(
            self._on_labels_text_change
        )

<<<<<<< HEAD
        self._on_data_change()
        self._on_visible_change()
        self._on_labels_visible_change()
        self._on_labels_text_change()
        self._on_zoom_change()
=======
        self.reset()
>>>>>>> c3bc251d

    def _on_data_change(self):
        # Determine which axes are displayed
        axes = self.viewer.dims.displayed[::-1]

        # Counting backwards from total number of dimensions
        # determine axes positions. This is done as by default
        # the last NumPy axis corresponds to the first Vispy axis
        reversed_axes = [self.viewer.dims.ndim - 1 - a for a in axes]

        self.node.set_data(
            axes=axes,
            reversed_axes=reversed_axes,
            colored=self.overlay.colored,
            bg_color=get_theme(self.viewer.theme, False).canvas,
            dashed=self.overlay.dashed,
            arrows=self.overlay.arrows,
        )

    def _on_labels_visible_change(self):
        self.node.text.visible = self.overlay.labels

    def _on_labels_text_change(self):
        axes = self.viewer.dims.displayed[::-1]
        axes_labels = [self.viewer.dims.axis_labels[a] for a in axes]
        self.node.text.text = axes_labels

    def _on_zoom_change(self):
        scale = 1 / self.viewer.camera.zoom

        # If scale has not changed, do not redraw
        if abs(np.log10(self._scale) - np.log10(scale)) < 1e-4:
            return
        self._scale = scale
        scale = self._target_length * self._scale
        # Update axes scale
        self.node.transform.reset()
<<<<<<< HEAD
        self.node.transform.scale([scale, scale, scale, 1])
=======
        self.node.transform.scale([scale, scale, scale, 1])

    def reset(self):
        super().reset()
        self._on_data_change()
        self._on_labels_visible_change()
        self._on_labels_text_change()
        self._on_zoom_change()
>>>>>>> c3bc251d
<|MERGE_RESOLUTION|>--- conflicted
+++ resolved
@@ -8,21 +8,13 @@
 class VispyAxesOverlay(VispySceneOverlay):
     """Axes indicating world coordinate origin and orientation."""
 
-<<<<<<< HEAD
-    def __init__(self, *args, **kwargs):
-=======
     def __init__(self, **kwargs):
->>>>>>> c3bc251d
         self._scale = 1
 
         # Target axes length in canvas pixels
         self._target_length = 80
 
-<<<<<<< HEAD
-        super().__init__(*args, node=Axes(), **kwargs)
-=======
         super().__init__(node=Axes(), **kwargs)
->>>>>>> c3bc251d
         self.overlay.events.visible.connect(self._on_visible_change)
         self.overlay.events.colored.connect(self._on_data_change)
         self.overlay.events.dashed.connect(self._on_data_change)
@@ -38,15 +30,7 @@
             self._on_labels_text_change
         )
 
-<<<<<<< HEAD
-        self._on_data_change()
-        self._on_visible_change()
-        self._on_labels_visible_change()
-        self._on_labels_text_change()
-        self._on_zoom_change()
-=======
         self.reset()
->>>>>>> c3bc251d
 
     def _on_data_change(self):
         # Determine which axes are displayed
@@ -84,9 +68,6 @@
         scale = self._target_length * self._scale
         # Update axes scale
         self.node.transform.reset()
-<<<<<<< HEAD
-        self.node.transform.scale([scale, scale, scale, 1])
-=======
         self.node.transform.scale([scale, scale, scale, 1])
 
     def reset(self):
@@ -94,5 +75,4 @@
         self._on_data_change()
         self._on_labels_visible_change()
         self._on_labels_text_change()
-        self._on_zoom_change()
->>>>>>> c3bc251d
+        self._on_zoom_change()