from vispy.scene.visuals import Text

from napari._vispy.overlays.base import ViewerOverlayMixin, VispyCanvasOverlay
from napari.components._viewer_constants import CanvasPosition


class VispyTextOverlay(ViewerOverlayMixin, VispyCanvasOverlay):
    """Text overlay."""

<<<<<<< HEAD
    def __init__(self, *, viewer, overlay, parent=None):
        super().__init__(
            node=Text(pos=(0, 0)),
            viewer=viewer,
            overlay=overlay,
            parent=parent,
        )
=======
    def __init__(self, **kwargs) -> None:
        super().__init__(node=Text(pos=(0, 0)), **kwargs)
>>>>>>> f5fcb7d2

        self.node.font_size = self.overlay.font_size
        self.node.anchors = ("left", "top")

        self.overlay.events.text.connect(self._on_text_change)
        self.overlay.events.color.connect(self._on_color_change)
        self.overlay.events.font_size.connect(self._on_font_size_change)

        self.reset()

    def _on_text_change(self):
        self.node.text = self.overlay.text

    def _on_color_change(self):
        self.node.color = self.overlay.color

    def _on_font_size_change(self):
        self.node.font_size = self.overlay.font_size

    def _on_position_change(self, event=None):
        super()._on_position_change()
        position = self.overlay.position

        if position == CanvasPosition.TOP_LEFT:
            anchors = ("left", "bottom")
        elif position == CanvasPosition.TOP_RIGHT:
            anchors = ("right", "bottom")
        elif position == CanvasPosition.TOP_CENTER:
            anchors = ("center", "bottom")
        elif position == CanvasPosition.BOTTOM_RIGHT:
            anchors = ("right", "top")
        elif position == CanvasPosition.BOTTOM_LEFT:
            anchors = ("left", "top")
        elif position == CanvasPosition.BOTTOM_CENTER:
            anchors = ("center", "top")

        self.node.anchors = anchors

    def reset(self):
        super().reset()
        self._on_text_change()
        self._on_color_change()
        self._on_font_size_change()<|MERGE_RESOLUTION|>--- conflicted
+++ resolved
@@ -7,18 +7,13 @@
 class VispyTextOverlay(ViewerOverlayMixin, VispyCanvasOverlay):
     """Text overlay."""
 
-<<<<<<< HEAD
-    def __init__(self, *, viewer, overlay, parent=None):
+    def __init__(self, *, viewer, overlay, parent=None) -> None:
         super().__init__(
             node=Text(pos=(0, 0)),
             viewer=viewer,
             overlay=overlay,
             parent=parent,
         )
-=======
-    def __init__(self, **kwargs) -> None:
-        super().__init__(node=Text(pos=(0, 0)), **kwargs)
->>>>>>> f5fcb7d2
 
         self.node.font_size = self.overlay.font_size
         self.node.anchors = ("left", "top")
