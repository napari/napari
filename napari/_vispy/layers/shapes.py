--- conflicted
+++ resolved
@@ -16,27 +16,13 @@
         self.layer.events.edge_width.connect(self._on_data_change)
         self.layer.events.edge_color.connect(self._on_data_change)
         self.layer.events.face_color.connect(self._on_data_change)
-<<<<<<< HEAD
-        self.layer.events.text.connect(self._on_layer_text_change)
-=======
->>>>>>> 90f8572e
         self.layer.events.highlight.connect(self._on_highlight_change)
         self.layer.text.events.connect(self._on_text_change)
 
         self.reset()
-        self._on_layer_text_change()
         self._on_data_change()
 
-<<<<<<< HEAD
-    def _on_layer_text_change(self, event=None):
-        self.layer.text.events.text_update.connect(self._on_text_change)
-        self.layer.text.events.blending.connect(self._on_blending_change)
-        self._on_text_change()
-
-    def _on_data_change(self, event=None):
-=======
     def _on_data_change(self):
->>>>>>> 90f8572e
         faces = self.layer._data_view._mesh.displayed_triangles
         colors = self.layer._data_view._mesh.displayed_triangles_colors
         vertices = self.layer._data_view._mesh.vertices
