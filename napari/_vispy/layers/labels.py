--- conflicted
+++ resolved
@@ -18,11 +18,7 @@
 from napari._vispy.visuals.volume import Volume as VolumeNode
 from napari.utils.colormaps.colormap import (
     LabelColormap,
-<<<<<<< HEAD
-    _cast_labels_to_minimum_dtype_auto,
     minimum_dtype_for_labels,
-=======
->>>>>>> 7a8e9924
 )
 
 if TYPE_CHECKING:
@@ -205,17 +201,10 @@
             return
         colormap = self.layer.colormap
         mode = self.layer.color_mode
-<<<<<<< HEAD
-        data_dtype = self.layer._slice.image.view.dtype
+        view_dtype = self.layer._slice.image.view.dtype
         raw_dtype = self.layer._slice.image.raw.dtype
-        if mode == 'auto' or data_dtype == raw_dtype:
-            if data_dtype != raw_dtype and isinstance(colormap, LabelColormap):
-=======
-
-        if mode == 'auto':
-            view_dtype = self.layer._slice.image.view.dtype
-            raw_dtype = self.layer._slice.image.raw.dtype
-            if view_dtype != raw_dtype:
+        if mode == 'auto' or view_dtype == raw_dtype:
+            if view_dtype != raw_dtype and isinstance(colormap, LabelColormap):
                 # If the view dtype is different from the raw dtype, it is possible
                 # that background pixels are not the same value as the `background_value`.
                 # For example, if raw_dtype is int8 and background_value is `-1`
@@ -224,7 +213,6 @@
                 # to uint8 or uint16 and background_value is always 0 in a view array.
                 # The LabelColormap is EventedModel, so we need to make
                 # a copy instead of temporary overwrite the background_value
->>>>>>> 7a8e9924
                 colormap = LabelColormap(**colormap.dict())
                 colormap.background_value = (
                     colormap.background_as_minimum_dtype(raw_dtype)
