--- conflicted
+++ resolved
@@ -179,8 +179,7 @@
 
 
 class VispyLabelsLayer(VispyImageLayer):
-<<<<<<< HEAD
-    def __init__(self, layer, node=None, texture_format='r32f'):
+    def __init__(self, layer, node=None, texture_format='r32f') -> None:
         super().__init__(
             layer,
             node=node,
@@ -271,8 +270,4 @@
         elif axis > 1:
             return (0, 0)
         else:
-            return (0, self.size[axis])
-=======
-    def __init__(self, *args, **kwargs) -> None:
-        super().__init__(*args, texture_format=None, **kwargs)
->>>>>>> 04e05252
+            return (0, self.size[axis])