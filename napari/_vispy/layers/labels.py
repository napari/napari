<<<<<<< HEAD
import numpy as np
from vispy.color import ColorArray
from vispy.color import Colormap as VispyColormap
from vispy.scene.node import Node
from vispy.scene.visuals import create_visual_node
from vispy.visuals.image import ImageVisual
from vispy.visuals.shaders import Function, FunctionChain

from ...utils.colormaps import low_discrepancy_image
from ...utils.colormaps.colormap import LabelColormap
from ..visuals.volume import Volume as VolumeNode
from .image import ImageLayerNode, VispyImageLayer

# from napari._vispy.layers.base import VispyBaseLayer


def _glsl_label_step(controls=None, colors=None, texture_map_data=None):
    ncolors = len(controls) - 1

    LUT = texture_map_data
    texture_len = texture_map_data.shape[0]
    LUT_tex_idx = np.linspace(0.0, 1.0, texture_len)

    # Replicate indices to colormap texture.
    # The resulting matrix has size of (texture_len,len(controls)).
    # It is used to perform piecewise constant interpolation
    # for each RGBA color component.
    t2 = np.repeat(LUT_tex_idx[:, np.newaxis], len(controls), 1)

    # Perform element-wise comparison to find
    # control points for all LUT colors.
    bn = np.sum(controls.transpose() <= t2, axis=1)

    j = np.clip(bn - 1, 0, ncolors - 1)

    # Copying color data from ColorArray to array-like
    # makes data assignment to LUT faster.
    colors_rgba = ColorArray(colors[:])._rgba
    LUT[:, 0, :] = colors_rgba[j]

    low_disc_plus_cmap = """
    uniform sampler2D texture2D_LUT;

    vec4 low_disc_plus_cmap(float t) {
        float phi_mod = 0.6180339887498948482;  // phi - 1
        float value = 0.0;

        bool use_selection = $use_selection;
        float selection = $selection;

        if (t == 0) {
            return vec4(0.0,0.0,0.0,0.0);
        }

        if ((use_selection) && (selection != t)) {
            return vec4(0.0,0.0,0.0,0.0);
        }

        value = mod((t * phi_mod + $seed), 1.0);

        return texture2D(
            texture2D_LUT,
            vec2(0.0, clamp(value, 0.0, 1.0))
        );
    }
    """
    return low_disc_plus_cmap


class LabelVispyColormap(VispyColormap):
    def __init__(
        self,
        colors,
        controls=None,
        seed=0.5,
        use_selection=False,
        selection=0.0,
    ):
        super().__init__(colors, controls, interpolation='zero')
        self.seed = seed
        self.use_selection = use_selection
        self.selection = selection
        self.update_shader()

    def update_shader(self):
        self.glsl_map = (
            _glsl_label_step(
                self._controls, self.colors, self.texture_map_data
            )
            .replace('$seed', str(self.seed))
            .replace('$use_selection', str(self.use_selection).lower())
            .replace('$selection', str(self.selection))
        )

    def map(self, x):
        tp = np.where(x == 0, 0, low_discrepancy_image(x, self.seed))
        return super().map(tp)
=======
from napari._vispy.layers.image import VispyImageLayer
>>>>>>> 5e0aebee


class VispyLabelsLayer(VispyImageLayer):
    def __init__(self, layer, node=None, texture_format='r32f'):
        super().__init__(
            layer,
            node=node,
            texture_format=texture_format,
            layer_node_class=LabelLayerNode,
        )

    def _on_colormap_change(self, event=None):
        # self.layer.colormap is a labels_colormap, which is an evented model
        # from napari.utils.colormaps.Colormap (or similar). If we use it
        # in our constructor, we have access to the texture data we need
        colormap = self.layer.colormap

        if isinstance(colormap, LabelColormap):
            self.node.cmap = LabelVispyColormap(
                colors=colormap.colors,
                controls=colormap.controls,
                seed=colormap.seed,
                use_selection=colormap.use_selection,
                selection=colormap.selection,
            )
        else:
            self.node.cmap = VispyColormap(*colormap)


class LabelVisual(ImageVisual):
    def __init__(self, *args, **kwargs):
        super().__init__(*args, **kwargs)

    def _build_color_transform(self):
        fun = FunctionChain(
            None,
            [
                Function(self._func_templates['red_to_luminance']),
                Function(self.cmap.glsl_map),
            ],
        )
        return fun


class LabelLayerNode(ImageLayerNode):
    def __init__(self, custom_node: Node = None, texture_format=None):
        self._custom_node = custom_node
        self._image_node = LabelNode(
            None
            if (texture_format is None or texture_format == 'auto')
            else np.array([[0.0]], dtype=np.float32),
            method='auto',
            texture_format=texture_format,
        )

        self._volume_node = VolumeNode(
            np.zeros((1, 1, 1), dtype=np.float32),
            clim=[0, 1],
            texture_format=texture_format,
        )


BaseLabel = create_visual_node(LabelVisual)


class LabelNode(BaseLabel):
    def _compute_bounds(self, axis, view):
        if self._data is None:
            return None
        elif axis > 1:
            return (0, 0)
        else:
            return (0, self.size[axis])<|MERGE_RESOLUTION|>--- conflicted
+++ resolved
@@ -1,4 +1,3 @@
-<<<<<<< HEAD
 import numpy as np
 from vispy.color import ColorArray
 from vispy.color import Colormap as VispyColormap
@@ -7,10 +6,10 @@
 from vispy.visuals.image import ImageVisual
 from vispy.visuals.shaders import Function, FunctionChain
 
-from ...utils.colormaps import low_discrepancy_image
-from ...utils.colormaps.colormap import LabelColormap
-from ..visuals.volume import Volume as VolumeNode
-from .image import ImageLayerNode, VispyImageLayer
+from napari._vispy.layers.image import ImageLayerNode, VispyImageLayer
+from napari._vispy.visuals.volume import Volume as VolumeNode
+from napari.utils.colormaps import low_discrepancy_image
+from napari.utils.colormaps.colormap import LabelColormap
 
 # from napari._vispy.layers.base import VispyBaseLayer
 
@@ -96,9 +95,6 @@
     def map(self, x):
         tp = np.where(x == 0, 0, low_discrepancy_image(x, self.seed))
         return super().map(tp)
-=======
-from napari._vispy.layers.image import VispyImageLayer
->>>>>>> 5e0aebee
 
 
 class VispyLabelsLayer(VispyImageLayer):
