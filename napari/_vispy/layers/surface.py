--- conflicted
+++ resolved
@@ -91,31 +91,11 @@
     def _on_gamma_change(self):
         self._on_colormap_change()
 
-<<<<<<< HEAD
-    def _on_shading_change(self, event=None):
+    def _on_shading_change(self):
         shading = None if self.layer.shading == 'none' else self.layer.shading
         if self.layer._ndisplay == 3:
             self.node.shading = shading
         self.node.update()
-=======
-    def _on_shading_change(self):
-        if self.layer.shading == 'none':
-            self.node.shading = None
-            if self.node.shading_filter is not None:
-                self.node.shading_filter._attached = False
-        elif self.layer._ndisplay < 3:
-            warnings.warn(
-                trans._(
-                    "Alternative shading modes are only available in 3D, defaulting to none"
-                )
-            )
-            self.node.shading = None
-            if self.node.shading_filter is not None:
-                self.node.shading_filter._attached = False
-        else:
-            self.node.shading = self.layer.shading
-        self.node.mesh_data_changed()
->>>>>>> 2f6c4377
 
     def reset(self, event=None):
         super().reset()
