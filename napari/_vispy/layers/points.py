--- conflicted
+++ resolved
@@ -19,14 +19,7 @@
         node = PointsVisual()
         super().__init__(layer, node)
 
-<<<<<<< HEAD
-=======
-        # TODO: will be exposed in #3430
-        for i in (0, 1):
-            node._subvisuals[i].scaling = True
-
         self.layer.events.symbol.connect(self._on_symbol_change)
->>>>>>> 2c1710ad
         self.layer.events.edge_width.connect(self._on_data_change)
         self.layer.events.edge_color.connect(self._on_data_change)
         self.layer._edge.events.colors.connect(self._on_data_change)
@@ -37,7 +30,6 @@
         self.layer.text._connect_update_events(
             self._on_text_change, self._on_blending_change
         )
-        self.layer.events.symbol.connect(self._on_symbol_change)
         self.layer.events.fixed_size.connect(self._on_fixed_size_change)
         self.layer.events.highlight.connect(self._on_highlight_change)
         self.layer.events.antialias.connect(self._on_antialias_change)
@@ -181,19 +173,16 @@
         text_node.set_gl_state(**text_blending_kwargs)
         self.node.update()
 
-    def _on_symbol_change(self, event=None):
-        self.node.symbol = self.layer.symbol
-
-    def _on_fixed_size_change(self, event=None):
+    def _on_fixed_size_change(self):
         self.node.scaling = not self.layer.fixed_size
 
-    def _on_antialias_change(self, event=None):
+    def _on_antialias_change(self):
         self.node.antialias = self.layer.antialias
 
-    def _on_spherical_change(self, event=None):
+    def _on_spherical_change(self):
         self.node.spherical = self.layer.spherical
 
-    def reset(self, event=None):
+    def reset(self):
         super().reset()
         self._update_text(update_node=False)
         self._on_blending_change()
