import numpy as np

from ...settings import get_settings
from ...utils.colormaps.standardize_color import transform_color
from ...utils.events import disconnect_events
from ..utils.gl import BLENDING_MODES
from ..utils.text import update_text
from ..visuals.points import PointsVisual
from .base import VispyBaseLayer


class VispyPointsLayer(VispyBaseLayer):
    _highlight_color = (0, 0.6, 1)
    _highlight_width = None

    def __init__(self, layer):
        self._highlight_width = get_settings().appearance.highlight_thickness

        node = PointsVisual()
        super().__init__(layer, node)

        self.layer.events.edge_width.connect(self._on_data_change)
        self.layer.events.edge_color.connect(self._on_data_change)
        self.layer._edge.events.colors.connect(self._on_data_change)
        self.layer._edge.events.color_properties.connect(self._on_data_change)
        self.layer.events.face_color.connect(self._on_data_change)
        self.layer._face.events.colors.connect(self._on_data_change)
        self.layer._face.events.color_properties.connect(self._on_data_change)
<<<<<<< HEAD
        self.layer.text._connect_update_events(
            self._on_text_change, self._on_blending_change
        )
        self.layer.events.symbol.connect(self._on_symbol_change)
        self.layer.events.fixed_size.connect(self._on_fixed_size_change)
        self.layer.events.highlight.connect(self._on_highlight_change)
        self.layer.events.antialias.connect(self._on_antialias_change)
        self.layer.events.spherical.connect(self._on_spherical_change)
=======
        self.layer.events.highlight.connect(self._on_highlight_change)
        self.layer.text.events.connect(self._on_text_change)
>>>>>>> 8a582ef0

        self._on_data_change()

    def _on_data_change(self, event=None):
        if len(self.layer._indices_view) > 0:
            edge_color = self.layer._view_edge_color
            face_color = self.layer._view_face_color
        else:
            edge_color = np.array([[0.0, 0.0, 0.0, 1.0]], dtype=np.float32)
            face_color = np.array([[1.0, 1.0, 1.0, 1.0]], dtype=np.float32)

        # Set vispy data, noting that the order of the points needs to be
        # reversed to make the most recently added point appear on top
        # and the rows / columns need to be switched for vispy's x / y ordering
        if len(self.layer._indices_view) == 0:
            data = np.zeros((1, self.layer._ndisplay))
            size = [0]
        else:
            data = self.layer._view_data
            size = self.layer._view_size

        set_data = self.node._subvisuals[0].set_data

        set_data(
            data[:, ::-1],
            size=size,
            edge_width=self.layer.edge_width,
            symbol=self.layer.symbol,
            edge_color=edge_color,
            face_color=face_color,
            scaling=True,
        )

        self.reset()

    def _on_highlight_change(self, event=None):
        settings = get_settings()
        if len(self.layer._highlight_index) > 0:
            # Color the hovered or selected points
            data = self.layer._view_data[self.layer._highlight_index]
            if data.ndim == 1:
                data = np.expand_dims(data, axis=0)
            size = self.layer._view_size[self.layer._highlight_index]
        else:
            data = np.zeros((1, self.layer._ndisplay))
            size = 0

        self.node._subvisuals[1].set_data(
            data[:, ::-1],
            size=size,
            edge_width=settings.appearance.highlight_thickness,
            symbol=self.layer.symbol,
            edge_color=self._highlight_color,
            face_color=transform_color('transparent'),
            scaling=True,
        )

        # only draw a box in 2D
        if self.layer._ndisplay == 2:
            if (
                self.layer._highlight_box is None
                or 0 in self.layer._highlight_box.shape
            ):
                pos = np.zeros((1, self.layer._ndisplay))
                width = 0
            else:
                pos = self.layer._highlight_box
                width = settings.appearance.highlight_thickness

            self.node._subvisuals[2].set_data(
                pos=pos[:, ::-1],
                color=self._highlight_color,
                width=width,
            )
        else:
            self.node._subvisuals[2].set_data(
                pos=np.zeros((1, self.layer._ndisplay)),
                width=0,
            )

        self.node.update()

    def _update_text(self, *, update_node=True):
        """Function to update the text node properties

        Parameters
        ----------
        update_node : bool
            If true, update the node after setting the properties
        """
        ndisplay = self.layer._ndisplay
        if (len(self.layer._indices_view) == 0) or (
            self.layer.text.visible is False
        ):
            text_coords = np.zeros((1, ndisplay))
            text = []
            anchor_x = 'center'
            anchor_y = 'center'
        else:
            text_coords, anchor_x, anchor_y = self.layer._view_text_coords
            if len(text_coords) == 0:
                text_coords = np.zeros((1, ndisplay))
            text = self.layer._view_text
        text_node = self._get_text_node()
        update_text(
            text_values=text,
            coords=text_coords,
            anchor=(anchor_x, anchor_y),
            rotation=self.layer._text.rotation,
            color=self.layer._text.color,
            size=self.layer._text.size,
            ndisplay=ndisplay,
            text_node=text_node,
        )

        if update_node:
            self.node.update()

    def _get_text_node(self):
        """Function to get the text node from the Compound visual"""
        text_node = self.node._subvisuals[-1]
        return text_node

    def _on_text_change(self, event=None):
        if event is not None and event.type == 'blending':
            self._on_blending_change(event)
        else:
            self._update_text()

    def _on_blending_change(self, event=None):
        """Function to set the blending mode"""
        points_blending_kwargs = BLENDING_MODES[self.layer.blending]
        self.node.set_gl_state(**points_blending_kwargs)

        text_node = self._get_text_node()
        text_blending_kwargs = BLENDING_MODES[self.layer.text.blending]
        text_node.set_gl_state(**text_blending_kwargs)
        self.node.update()

    def _on_symbol_change(self, event=None):
        self.node.symbol = self.layer.symbol

    def _on_fixed_size_change(self, event=None):
        self.node.scaling = not self.layer.fixed_size

    def _on_antialias_change(self, event=None):
        self.node.antialias = self.layer.antialias

    def _on_spherical_change(self, event=None):
        self.node.spherical = self.layer.spherical

    def reset(self, event=None):
        super().reset()
        self._update_text(update_node=False)
        self._on_blending_change()
        self._on_highlight_change()
        self._on_matrix_change()
        self._on_antialias_change()
        self._on_spherical_change()

    def close(self):
        """Vispy visual is closing."""
        disconnect_events(self.layer.text.events, self)
        super().close()<|MERGE_RESOLUTION|>--- conflicted
+++ resolved
@@ -26,7 +26,6 @@
         self.layer.events.face_color.connect(self._on_data_change)
         self.layer._face.events.colors.connect(self._on_data_change)
         self.layer._face.events.color_properties.connect(self._on_data_change)
-<<<<<<< HEAD
         self.layer.text._connect_update_events(
             self._on_text_change, self._on_blending_change
         )
@@ -35,10 +34,7 @@
         self.layer.events.highlight.connect(self._on_highlight_change)
         self.layer.events.antialias.connect(self._on_antialias_change)
         self.layer.events.spherical.connect(self._on_spherical_change)
-=======
-        self.layer.events.highlight.connect(self._on_highlight_change)
         self.layer.text.events.connect(self._on_text_change)
->>>>>>> 8a582ef0
 
         self._on_data_change()
 
