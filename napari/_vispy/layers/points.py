--- conflicted
+++ resolved
@@ -130,35 +130,7 @@
         update_node : bool
             If true, update the node after setting the properties
         """
-<<<<<<< HEAD
-        ndisplay = self.layer._ndisplay
-        if (len(self.layer._view_indices) == 0) or (
-            self.layer.text.visible is False
-        ):
-            text_coords = np.zeros((1, ndisplay))
-            text = []
-            anchor_x = 'center'
-            anchor_y = 'center'
-        else:
-            text_coords, anchor_x, anchor_y = self.layer._view_text_coords
-            if len(text_coords) == 0:
-                text_coords = np.zeros((1, ndisplay))
-            text = self.layer._view_text
-        text_node = self._get_text_node()
-        update_text(
-            text_values=text,
-            coords=text_coords,
-            anchor=(anchor_x, anchor_y),
-            rotation=self.layer._text.rotation,
-            color=self.layer._text.color,
-            size=self.layer._text.size,
-            ndisplay=ndisplay,
-            text_node=text_node,
-        )
-
-=======
         update_text(node=self._get_text_node(), layer=self.layer)
->>>>>>> 93935e7d
         if update_node:
             self.node.update()
 
