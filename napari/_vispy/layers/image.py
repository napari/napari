from __future__ import annotations

from typing import Optional

import numpy as np
from vispy.color import Colormap as VispyColormap
from vispy.scene import Node

from napari._vispy.layers.scalar_field import (
    _VISPY_FORMAT_TO_DTYPE,
    ScalarFieldLayerNode,
    VispyScalarFieldBaseLayer,
)
from napari._vispy.utils.gl import get_gl_extensions
from napari._vispy.visuals.image import Image as ImageNode
from napari._vispy.visuals.volume import Volume as VolumeNode
<<<<<<< HEAD
from napari.layers.base._base_constants import Blending, RenderQualityChange
=======
from napari.layers.base._base_constants import Blending
from napari.layers.image.image import Image
from napari.utils.colormaps.colormap_utils import _coerce_contrast_limits
>>>>>>> 98c2e0f3
from napari.utils.translations import trans


class ImageLayerNode(ScalarFieldLayerNode):
    def __init__(
        self, custom_node: Node = None, texture_format: Optional[str] = None
    ) -> None:
        if (
            texture_format == 'auto'
            and 'texture_float' not in get_gl_extensions()
        ):
            # if the GPU doesn't support float textures, texture_format auto
            # WILL fail on float dtypes
            # https://github.com/napari/napari/issues/3988
            texture_format = None

        self._custom_node = custom_node
        self._image_node = ImageNode(
            (
                None
                if (texture_format is None or texture_format == 'auto')
                else np.array([[0.0]], dtype=np.float32)
            ),
            method='auto',
            texture_format=texture_format,
        )
        self._volume_node = VolumeNode(
            np.zeros((1, 1, 1), dtype=np.float32),
            clim=[0, 1],
            texture_format=texture_format,
        )

    def get_node(
        self, ndisplay: int, dtype: Optional[np.dtype] = None
    ) -> Node:
        # Return custom node if we have one.
        if self._custom_node is not None:
            return self._custom_node

        # Return Image or Volume node based on 2D or 3D.
        res = self._image_node if ndisplay == 2 else self._volume_node
        if (
            res.texture_format not in {'auto', None}
            and dtype is not None
            and _VISPY_FORMAT_TO_DTYPE[res.texture_format] != dtype
        ):
            # it is a bug to hit this error — it is here to catch bugs
            # early when we are creating the wrong nodes or
            # textures for our data
            raise ValueError(
                trans._(
                    'dtype {dtype} does not match texture_format={texture_format}',
                    dtype=dtype,
                    texture_format=res.texture_format,
                )
            )
        return res


class VispyImageLayer(VispyScalarFieldBaseLayer):
    layer: Image

    def __init__(
        self,
        layer: Image,
        node=None,
        texture_format='auto',
        layer_node_class=ImageLayerNode,
    ) -> None:
        super().__init__(
            layer,
            node=node,
            texture_format=texture_format,
            layer_node_class=layer_node_class,
        )

<<<<<<< HEAD
        # set the 3D shader step size bounds
        self.min_step_size = 0.1
        self.max_step_size = 10

        # set the initial guess for a good step size
        # while the camera is moving
        self.initial_moving_step_size = 5

        self.layer.events.rendering.connect(self._on_rendering_change)
        self.layer.events.depiction.connect(self._on_depiction_change)
=======
>>>>>>> 98c2e0f3
        self.layer.events.interpolation2d.connect(
            self._on_interpolation_change
        )
        self.layer.events.interpolation3d.connect(
            self._on_interpolation_change
        )
        self.layer.events.contrast_limits.connect(
            self._on_contrast_limits_change
        )
        self.layer.events.gamma.connect(self._on_gamma_change)
        self.layer.events.iso_threshold.connect(self._on_iso_threshold_change)
        self.layer.events.attenuation.connect(self._on_attenuation_change)

        # display_change is special (like data_change) because it requires a
        # self.reset(). This means that we have to call it manually. Also,
        # it must be called before reset in order to set the appropriate node
        # first
        self._on_display_change()
        self.reset()
        self._on_data_change()

    def _on_interpolation_change(self) -> None:
        self.node.interpolation = (
            self.layer.interpolation2d
            if self.layer._slice_input.ndisplay == 2
            else self.layer.interpolation3d
        )

    def _on_rendering_change(self) -> None:
        super()._on_rendering_change()
        self._on_attenuation_change()
        self._on_iso_threshold_change()

    def _on_colormap_change(self, event=None) -> None:
        self.node.cmap = VispyColormap(*self.layer.colormap)

    def _update_mip_minip_cutoff(self) -> None:
        # discard fragments beyond contrast limits, but only with translucent blending
        if isinstance(self.node, VolumeNode):
            if self.layer.blending in {
                Blending.TRANSLUCENT,
                Blending.TRANSLUCENT_NO_DEPTH,
            }:
                self.node.mip_cutoff = self.node._texture.clim_normalized[0]
                self.node.minip_cutoff = self.node._texture.clim_normalized[1]
            else:
                self.node.mip_cutoff = None
                self.node.minip_cutoff = None

    def _on_contrast_limits_change(self) -> None:
        self.node.clim = _coerce_contrast_limits(
            self.layer.contrast_limits
        ).contrast_limits
        # cutoffs must be updated after clims, so we can set them to the new values
        self._update_mip_minip_cutoff()
        # iso also may depend on contrast limit values
        self._on_iso_threshold_change()

    def _on_blending_change(self, event=None) -> None:
        super()._on_blending_change()
        # cutoffs must be updated after blending, so we can know if
        # the new blending is a translucent one
        self._update_mip_minip_cutoff()

    def _on_gamma_change(self) -> None:
        self.node.gamma = self.layer.gamma

    def _on_iso_threshold_change(self) -> None:
        if isinstance(self.node, VolumeNode):
            if self.node._texture.is_normalized:
                cmin, cmax = self.layer.contrast_limits_range
                self.node.threshold = (self.layer.iso_threshold - cmin) / (
                    cmax - cmin
                )
            else:
                self.node.threshold = self.layer.iso_threshold

    def _on_attenuation_change(self) -> None:
        if isinstance(self.node, VolumeNode):
            self.node.attenuation = self.layer.attenuation

<<<<<<< HEAD
    def _on_plane_thickness_change(self):
        if isinstance(self.node, VolumeNode):
            self.node.plane_thickness = self.layer.plane.thickness

    def _on_plane_position_change(self):
        if isinstance(self.node, VolumeNode):
            self.node.plane_position = self.layer.plane.position

    def _on_plane_normal_change(self):
        if isinstance(self.node, VolumeNode):
            self.node.plane_normal = self.layer.plane.normal

    def change_render_quality(self, quality_change: RenderQualityChange):
        """
        Change the render quality of the vispy nodes.

        This changes the step size in the shader when in 3D rendering mode.
        In 2D rendering mode, this just returns.

        Parameters
        ----------
        quality_change: RenderQualityChange
            how much to increase or decrease the rendering quality of the layer.
        """
        if not isinstance(self.node, VolumeNode):
            return
        if quality_change == RenderQualityChange.DECREASE:
            new_step_size = min(
                self.node.relative_step_size * 4, self.max_step_size
            )
        elif quality_change == RenderQualityChange.INCREASE:
            new_step_size = max(
                self.node.relative_step_size / 2, self.min_step_size
            )
        elif quality_change == RenderQualityChange.MIN:
            new_step_size = self.max_step_size
        elif quality_change == RenderQualityChange.MAX:
            new_step_size = self.min_step_size
        self.node.relative_step_size = new_step_size

        # update the minimum step size based on current performance
        self.min_step_size = max(new_step_size / 4, 0.1)

    def reset(self, event=None):
=======
    def reset(self, event=None) -> None:
>>>>>>> 98c2e0f3
        super().reset()
        self._on_interpolation_change()
        self._on_colormap_change()
        self._on_contrast_limits_change()
        self._on_gamma_change()<|MERGE_RESOLUTION|>--- conflicted
+++ resolved
@@ -14,13 +14,9 @@
 from napari._vispy.utils.gl import get_gl_extensions
 from napari._vispy.visuals.image import Image as ImageNode
 from napari._vispy.visuals.volume import Volume as VolumeNode
-<<<<<<< HEAD
 from napari.layers.base._base_constants import Blending, RenderQualityChange
-=======
-from napari.layers.base._base_constants import Blending
 from napari.layers.image.image import Image
 from napari.utils.colormaps.colormap_utils import _coerce_contrast_limits
->>>>>>> 98c2e0f3
 from napari.utils.translations import trans
 
 
@@ -97,7 +93,8 @@
             layer_node_class=layer_node_class,
         )
 
-<<<<<<< HEAD
+        self._array_like = True
+
         # set the 3D shader step size bounds
         self.min_step_size = 0.1
         self.max_step_size = 10
@@ -108,8 +105,6 @@
 
         self.layer.events.rendering.connect(self._on_rendering_change)
         self.layer.events.depiction.connect(self._on_depiction_change)
-=======
->>>>>>> 98c2e0f3
         self.layer.events.interpolation2d.connect(
             self._on_interpolation_change
         )
@@ -190,19 +185,6 @@
     def _on_attenuation_change(self) -> None:
         if isinstance(self.node, VolumeNode):
             self.node.attenuation = self.layer.attenuation
-
-<<<<<<< HEAD
-    def _on_plane_thickness_change(self):
-        if isinstance(self.node, VolumeNode):
-            self.node.plane_thickness = self.layer.plane.thickness
-
-    def _on_plane_position_change(self):
-        if isinstance(self.node, VolumeNode):
-            self.node.plane_position = self.layer.plane.position
-
-    def _on_plane_normal_change(self):
-        if isinstance(self.node, VolumeNode):
-            self.node.plane_normal = self.layer.plane.normal
 
     def change_render_quality(self, quality_change: RenderQualityChange):
         """
@@ -235,10 +217,7 @@
         # update the minimum step size based on current performance
         self.min_step_size = max(new_step_size / 4, 0.1)
 
-    def reset(self, event=None):
-=======
     def reset(self, event=None) -> None:
->>>>>>> 98c2e0f3
         super().reset()
         self._on_interpolation_change()
         self._on_colormap_change()
