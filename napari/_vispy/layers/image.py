from __future__ import annotations

import warnings
from typing import Dict, Optional

import numpy as np
from vispy.color import Colormap as VispyColormap
from vispy.scene.node import Node
from vispy.visuals import ImageVisual

from napari._vispy.layers.base import VispyBaseLayer
from napari._vispy.utils.gl import fix_data_dtype, get_gl_extensions
from napari._vispy.visuals.image import Image as ImageNode
from napari._vispy.visuals.volume import Volume as VolumeNode
from napari.layers.base._base_constants import Blending
from napari.layers.image.image import Image, _ImageBase
from napari.utils.translations import trans


class ImageLayerNode:
    def __init__(
        self, custom_node: Node = None, texture_format: Optional[str] = None
    ) -> None:
        if (
            texture_format == 'auto'
            and 'texture_float' not in get_gl_extensions()
        ):
            # if the GPU doesn't support float textures, texture_format auto
            # WILL fail on float dtypes
            # https://github.com/napari/napari/issues/3988
            texture_format = None

        self._custom_node = custom_node
        self._image_node = ImageNode(
            None
            if (texture_format is None or texture_format == 'auto')
            else np.array([[0.0]], dtype=np.float32),
            method='auto',
            texture_format=texture_format,
        )
        self._volume_node = VolumeNode(
            np.zeros((1, 1, 1), dtype=np.float32),
            clim=[0, 1],
            texture_format=texture_format,
        )

    def get_node(
        self, ndisplay: int, dtype: Optional[np.dtype] = None
    ) -> Node:
        # Return custom node if we have one.
        if self._custom_node is not None:
            return self._custom_node

        # Return Image or Volume node based on 2D or 3D.
        res = self._image_node if ndisplay == 2 else self._volume_node
        if (
            res.texture_format != "auto"
            and dtype is not None
            and _VISPY_FORMAT_TO_DTYPE[res.texture_format] != dtype
        ):
            # it is a bug to hit this error — it is here to catch bugs
            # early when we are creating the wrong nodes or
            # textures for our data
            raise ValueError("dtype does not match texture_format")
        return res


<<<<<<< HEAD
class VispyImageBaseLayer(VispyBaseLayer[_ImageBase]):
=======
class VispyScalarFieldBaseLayer(VispyBaseLayer[_ImageBase]):
>>>>>>> 55d1a21e
    def __init__(
        self,
        layer: _ImageBase,
        node=None,
        texture_format='auto',
        layer_node_class=ImageLayerNode,
    ) -> None:
        # Use custom node from caller, or our standard image/volume nodes.
        self._layer_node = layer_node_class(
            node, texture_format=texture_format
        )

        # Default to 2D (image) node.
        super().__init__(layer, self._layer_node.get_node(2))

        self._array_like = True

        self.layer.events.rendering.connect(self._on_rendering_change)
        self.layer.events.depiction.connect(self._on_depiction_change)
        self.layer.events.colormap.connect(self._on_colormap_change)
        self.layer.plane.events.position.connect(
            self._on_plane_position_change
        )
        self.layer.plane.events.thickness.connect(
            self._on_plane_thickness_change
        )
        self.layer.plane.events.normal.connect(self._on_plane_normal_change)
        self.layer.events.custom_interpolation_kernel_2d.connect(
            self._on_custom_interpolation_kernel_2d_change
        )

        # display_change is special (like data_change) because it requires a
        # self.reset(). This means that we have to call it manually. Also,
        # it must be called before reset in order to set the appropriate node
        # first
        self._on_display_change()
        self.reset()
        self._on_data_change()

    def _on_display_change(self, data=None) -> None:
        parent = self.node.parent
        self.node.parent = None
        ndisplay = self.layer._slice_input.ndisplay
        self.node = self._layer_node.get_node(
            ndisplay, getattr(data, "dtype", None)
        )

        if data is None:
            texture_format = self.node.texture_format
            data = np.zeros(
                (1,) * ndisplay,
                dtype=get_dtype_from_vispy_texture_format(texture_format),
            )

        self.node.visible = not self.layer._slice.empty and self.layer.visible

        self.node.set_data(data)

        self.node.parent = parent
        self.node.order = self.order
        for overlay_visual in self.overlays.values():
            overlay_visual.node.parent = self.node
        self.reset()

    def _on_data_change(self) -> None:
        data = fix_data_dtype(self.layer._data_view)
        ndisplay = self.layer._slice_input.ndisplay

        node = self._layer_node.get_node(
            ndisplay, getattr(data, "dtype", None)
        )

        if ndisplay == 3 and self.layer.ndim == 2:
            data = np.expand_dims(data, axis=0)

        # Check if data exceeds MAX_TEXTURE_SIZE and downsample
        if self.MAX_TEXTURE_SIZE_2D is not None and ndisplay == 2:
            data = self.downsample_texture(data, self.MAX_TEXTURE_SIZE_2D)
        elif self.MAX_TEXTURE_SIZE_3D is not None and ndisplay == 3:
            data = self.downsample_texture(data, self.MAX_TEXTURE_SIZE_3D)

        # Check if ndisplay has changed current node type needs updating
        if (ndisplay == 3 and not isinstance(node, VolumeNode)) or (
            ndisplay == 2
            and not isinstance(node, ImageVisual)
            or node != self.node
        ):
            self._on_display_change(data)
        else:
            node.set_data(data)
            node.visible = not self.layer._slice.empty and self.layer.visible

        # Call to update order of translation values with new dims:
        self._on_matrix_change()
        node.update()

    def _on_custom_interpolation_kernel_2d_change(self) -> None:
        if self.layer._slice_input.ndisplay == 2:
            self.node.custom_kernel = self.layer.custom_interpolation_kernel_2d

    def _on_rendering_change(self) -> None:
        if isinstance(self.node, VolumeNode):
            self.node.method = self.layer.rendering

    def _on_depiction_change(self) -> None:
        if isinstance(self.node, VolumeNode):
            self.node.raycasting_mode = str(self.layer.depiction)

    def _on_blending_change(self, event=None) -> None:
        super()._on_blending_change()

    def _on_plane_thickness_change(self) -> None:
        if isinstance(self.node, VolumeNode):
            self.node.plane_thickness = self.layer.plane.thickness

    def _on_plane_position_change(self) -> None:
        if isinstance(self.node, VolumeNode):
            self.node.plane_position = self.layer.plane.position

    def _on_plane_normal_change(self) -> None:
        if isinstance(self.node, VolumeNode):
            self.node.plane_normal = self.layer.plane.normal

    def _on_colormap_change(self, event=None) -> None:
        raise NotImplementedError

    def reset(self, event=None) -> None:
        super().reset()
        self._on_rendering_change()
        self._on_depiction_change()
        self._on_plane_position_change()
        self._on_plane_normal_change()
        self._on_plane_thickness_change()
        self._on_custom_interpolation_kernel_2d_change()

    def downsample_texture(
        self, data: np.ndarray, MAX_TEXTURE_SIZE: int
    ) -> np.ndarray:
        """Downsample data based on maximum allowed texture size.

        Parameters
        ----------
        data : array
            Data to be downsampled if needed.
        MAX_TEXTURE_SIZE : int
            Maximum allowed texture size.

        Returns
        -------
        data : array
            Data that now fits inside texture.
        """
        if np.any(np.greater(data.shape, MAX_TEXTURE_SIZE)):
            if self.layer.multiscale:
                raise ValueError(
                    trans._(
                        "Shape of individual tiles in multiscale {shape} cannot "
                        "exceed GL_MAX_TEXTURE_SIZE {texture_size}. Rendering is "
                        "currently in {ndisplay}D mode.",
                        deferred=True,
                        shape=data.shape,
                        texture_size=MAX_TEXTURE_SIZE,
                        ndisplay=self.layer._slice_input.ndisplay,
                    )
                )
            warnings.warn(
                trans._(
                    "data shape {shape} exceeds GL_MAX_TEXTURE_SIZE {texture_size}"
                    " in at least one axis and will be downsampled."
                    " Rendering is currently in {ndisplay}D mode.",
                    deferred=True,
                    shape=data.shape,
                    texture_size=MAX_TEXTURE_SIZE,
                    ndisplay=self.layer._slice_input.ndisplay,
                )
            )
            downsample = np.ceil(
                np.divide(data.shape, MAX_TEXTURE_SIZE)
            ).astype(int)
            scale = np.ones(self.layer.ndim)
            for i, d in enumerate(self.layer._slice_input.displayed):
                scale[d] = downsample[i]

            # tile2data is a ScaleTransform thus is has a .scale attribute, but
            # mypy cannot know this.
            self.layer._transforms['tile2data'].scale = scale

            self._on_matrix_change()
            slices = tuple(slice(None, None, ds) for ds in downsample)
            data = data[slices]
        return data


<<<<<<< HEAD
class VispyImageLayer(VispyImageBaseLayer):
=======
class VispyImageLayer(VispyScalarFieldBaseLayer):
    layer: Image

>>>>>>> 55d1a21e
    def __init__(
        self,
        layer: Image,
        node=None,
        texture_format='auto',
        layer_node_class=ImageLayerNode,
    ) -> None:
        super().__init__(
            layer,
            node=node,
            texture_format=texture_format,
            layer_node_class=layer_node_class,
        )

        self.layer.events.interpolation2d.connect(
            self._on_interpolation_change
        )
        self.layer.events.interpolation3d.connect(
            self._on_interpolation_change
        )
        self.layer.events.contrast_limits.connect(
            self._on_contrast_limits_change
        )
        self.layer.events.gamma.connect(self._on_gamma_change)
        self.layer.events.iso_threshold.connect(self._on_iso_threshold_change)
        self.layer.events.attenuation.connect(self._on_attenuation_change)

        # display_change is special (like data_change) because it requires a
        # self.reset(). This means that we have to call it manually. Also,
        # it must be called before reset in order to set the appropriate node
        # first
        self._on_display_change()
        self.reset()
        self._on_data_change()

    def _on_interpolation_change(self) -> None:
        self.node.interpolation = (
            self.layer.interpolation2d
            if self.layer._slice_input.ndisplay == 2
            else self.layer.interpolation3d
        )

    def _on_rendering_change(self) -> None:
        super()._on_rendering_change()
<<<<<<< HEAD
        if isinstance(self.node, ImageNode):
            self._on_attenuation_change()
            self._on_iso_threshold_change()
=======
        self._on_attenuation_change()
        self._on_iso_threshold_change()
>>>>>>> 55d1a21e

    def _on_colormap_change(self, event=None) -> None:
        self.node.cmap = VispyColormap(*self.layer.colormap)

    def _update_mip_minip_cutoff(self) -> None:
        # discard fragments beyond contrast limits, but only with translucent blending
        if isinstance(self.node, VolumeNode):
            if self.layer.blending in {
                Blending.TRANSLUCENT,
                Blending.TRANSLUCENT_NO_DEPTH,
            }:
                self.node.mip_cutoff = self.node._texture.clim_normalized[0]
                self.node.minip_cutoff = self.node._texture.clim_normalized[1]
            else:
                self.node.mip_cutoff = None
                self.node.minip_cutoff = None

    def _on_contrast_limits_change(self) -> None:
        self.node.clim = self.layer.contrast_limits
        # cutoffs must be updated after clims, so we can set them to the new values
        self._update_mip_minip_cutoff()
        # iso also may depend on contrast limit values
        self._on_iso_threshold_change()

    def _on_blending_change(self, event=None) -> None:
        super()._on_blending_change()
        # cutoffs must be updated after blending, so we can know if
        # the new blending is a translucent one
        self._update_mip_minip_cutoff()

    def _on_gamma_change(self) -> None:
        if len(self.node.shared_program.frag._set_items) > 0:
            self.node.gamma = self.layer.gamma

    def _on_iso_threshold_change(self) -> None:
        if isinstance(self.node, VolumeNode):
            if self.node._texture.is_normalized:
                cmin, cmax = self.layer.contrast_limits_range
                self.node.threshold = (self.layer.iso_threshold - cmin) / (
                    cmax - cmin
                )
            else:
                self.node.threshold = self.layer.iso_threshold

    def _on_attenuation_change(self) -> None:
        if isinstance(self.node, VolumeNode):
            self.node.attenuation = self.layer.attenuation

    def reset(self, event=None) -> None:
        super().reset()
        self._on_interpolation_change()
        self._on_colormap_change()
        self._on_contrast_limits_change()
        self._on_gamma_change()


_VISPY_FORMAT_TO_DTYPE: Dict[Optional[str], np.dtype] = {
    "r8": np.dtype(np.uint8),
    "r16": np.dtype(np.uint16),
    "r32f": np.dtype(np.float32),
}

_DTYPE_TO_VISPY_FORMAT = {v: k for k, v in _VISPY_FORMAT_TO_DTYPE.items()}

# this is moved after reverse mapping is defined
# to always have non None values in _DTYPE_TO_VISPY_FORMAT
_VISPY_FORMAT_TO_DTYPE[None] = np.dtype(np.float32)


def get_dtype_from_vispy_texture_format(format_str: str) -> np.dtype:
    """Get the numpy dtype from a vispy texture format string.

    Parameters
    ----------
    format_str : str
        The vispy texture format string.

    Returns
    -------
    dtype : numpy.dtype
        The numpy dtype corresponding to the vispy texture format string.
    """
    return _VISPY_FORMAT_TO_DTYPE.get(format_str, np.dtype(np.float32))<|MERGE_RESOLUTION|>--- conflicted
+++ resolved
@@ -65,11 +65,7 @@
         return res
 
 
-<<<<<<< HEAD
-class VispyImageBaseLayer(VispyBaseLayer[_ImageBase]):
-=======
 class VispyScalarFieldBaseLayer(VispyBaseLayer[_ImageBase]):
->>>>>>> 55d1a21e
     def __init__(
         self,
         layer: _ImageBase,
@@ -263,13 +259,9 @@
         return data
 
 
-<<<<<<< HEAD
-class VispyImageLayer(VispyImageBaseLayer):
-=======
 class VispyImageLayer(VispyScalarFieldBaseLayer):
     layer: Image
 
->>>>>>> 55d1a21e
     def __init__(
         self,
         layer: Image,
@@ -314,14 +306,8 @@
 
     def _on_rendering_change(self) -> None:
         super()._on_rendering_change()
-<<<<<<< HEAD
-        if isinstance(self.node, ImageNode):
-            self._on_attenuation_change()
-            self._on_iso_threshold_change()
-=======
         self._on_attenuation_change()
         self._on_iso_threshold_change()
->>>>>>> 55d1a21e
 
     def _on_colormap_change(self, event=None) -> None:
         self.node.cmap = VispyColormap(*self.layer.colormap)
