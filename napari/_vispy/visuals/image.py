from vispy.scene.visuals import Image as BaseImage


<<<<<<< HEAD
class Image(BaseImage):
    def __init__(self, *args, **kwargs):
        super().__init__(*args, **kwargs)
=======
# If data is not present, we need bounds to be None (see napari#3517)
class Image(BaseImage):
    def _compute_bounds(self, axis, view):
        if self._data is None:
            return None
        elif axis > 1:
            return (0, 0)
        else:
            return (0, self.size[axis])
>>>>>>> 2c1710ad
<|MERGE_RESOLUTION|>--- conflicted
+++ resolved
@@ -1,11 +1,6 @@
 from vispy.scene.visuals import Image as BaseImage
 
 
-<<<<<<< HEAD
-class Image(BaseImage):
-    def __init__(self, *args, **kwargs):
-        super().__init__(*args, **kwargs)
-=======
 # If data is not present, we need bounds to be None (see napari#3517)
 class Image(BaseImage):
     def _compute_bounds(self, axis, view):
@@ -14,5 +9,4 @@
         elif axis > 1:
             return (0, 0)
         else:
-            return (0, self.size[axis])
->>>>>>> 2c1710ad
+            return (0, self.size[axis])