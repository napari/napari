from itertools import permutations

import numpy as np
import numpy.testing as npt
import pytest

from napari._vispy._tests.utils import vispy_image_scene_size
from napari._vispy.layers.image import VispyImageLayer
from napari._vispy.utils.visual import create_vispy_overlay
from napari.components.dims import Dims
from napari.components.overlays import BoundingBoxOverlay
from napari.layers import Image


@pytest.mark.parametrize('order', permutations((0, 1, 2)))
def test_3d_slice_of_2d_image_with_order(order):
    """See https://github.com/napari/napari/issues/4926

    We define a non-isotropic shape and scale that combined properly
    with any order should make a small square when displayed in 3D.
    """
    image = Image(np.zeros((4, 2)), scale=(1, 2))
    vispy_image = VispyImageLayer(image)

    image._slice_dims(Dims(ndim=3, ndisplay=3, order=order))

    scene_size = vispy_image_scene_size(vispy_image)
    np.testing.assert_array_equal((4, 4, 1), scene_size)


@pytest.mark.parametrize('order', permutations((0, 1, 2)))
def test_2d_slice_of_3d_image_with_order(order):
    """See https://github.com/napari/napari/issues/4926

    We define a non-isotropic shape and scale that combined properly
    with any order should make a small square when displayed in 2D.
    """
    image = Image(np.zeros((8, 4, 2)), scale=(1, 2, 4))
    vispy_image = VispyImageLayer(image)

    image._slice_dims(Dims(ndim=3, ndisplay=2, order=order))

    scene_size = vispy_image_scene_size(vispy_image)
    np.testing.assert_array_equal((8, 8, 0), scene_size)


@pytest.mark.parametrize('order', permutations((0, 1, 2)))
def test_3d_slice_of_3d_image_with_order(order):
    """See https://github.com/napari/napari/issues/4926

    We define a non-isotropic shape and scale that combined properly
    with any order should make a small cube when displayed in 3D.
    """
    image = Image(np.zeros((8, 4, 2)), scale=(1, 2, 4))
    vispy_image = VispyImageLayer(image)

    image._slice_dims(Dims(ndim=3, ndisplay=3, order=order))

    scene_size = vispy_image_scene_size(vispy_image)
    np.testing.assert_array_equal((8, 8, 8), scene_size)


@pytest.mark.parametrize('order', permutations((0, 1, 2, 3)))
def test_3d_slice_of_4d_image_with_order(order):
    """See https://github.com/napari/napari/issues/4926

    We define a non-isotropic shape and scale that combined properly
    with any order should make a small cube when displayed in 3D.
    """
    image = Image(np.zeros((16, 8, 4, 2)), scale=(1, 2, 4, 8))
    vispy_image = VispyImageLayer(image)

    image._slice_dims(Dims(ndim=4, ndisplay=3, order=order))

    scene_size = vispy_image_scene_size(vispy_image)
    np.testing.assert_array_equal((16, 16, 16), scene_size)


def test_no_float32_texture_support(monkeypatch):
    """Ensure Image node can be created if OpenGL driver lacks float textures.

    See #3988, #3990, #6652.
    """
    monkeypatch.setattr(
        'napari._vispy.layers.image.get_gl_extensions', lambda: ''
    )
    image = Image(np.zeros((16, 8, 4, 2), dtype='uint8'), scale=(1, 2, 4, 8))
    VispyImageLayer(image)


@pytest.fixture
def im_layer() -> Image:
    return Image(np.zeros((10, 10)))


@pytest.fixture
def pyramid_layer() -> Image:
    return Image([np.zeros((20, 20)), np.zeros((10, 10))])


def test_base_create(im_layer):
    VispyImageLayer(im_layer)


def set_translate(layer):
    layer.translate = (10, 10)


def set_affine_translate(layer):
    layer.affine.translate = (10, 10)
    layer.events.affine()


def set_rotate(layer):
    layer.rotate = 90


def set_affine_rotate(layer):
    layer.affine.rotate = 90
    layer.events.affine()


def no_op(layer):
    pass


@pytest.mark.parametrize(
    ('translate', 'exp_translate'),
    [
        (set_translate, (10, 10)),
        (set_affine_translate, (10, 10)),
        (no_op, (0, 0)),
    ],
    ids=('translate', 'affine_translate', 'no_op'),
)
@pytest.mark.parametrize(
    ('rotate', 'exp_rotate'),
    [
        (set_rotate, ((0, -1), (1, 0))),
        (set_affine_rotate, ((0, -1), (1, 0))),
        (no_op, ((1, 0), (0, 1))),
    ],
    ids=('rotate', 'affine_rotate', 'no_op'),
)
def test_transforming_child_node(
    im_layer, translate, exp_translate, rotate, exp_rotate
):
    layer = VispyImageLayer(im_layer)

<<<<<<< HEAD
    overlay = create_vispy_overlay(BoundingBoxOverlay(), layer=im_layer)
    overlay.node.parent = layer.node
=======
    overlay = create_vispy_overlay(
        BoundingBoxOverlay(), layer=im_layer, parent=layer.node
    )
>>>>>>> 0af2dc70
    layer._on_matrix_change()

    npt.assert_array_almost_equal(
        layer.node.transform.matrix[-1][:2], (-0.5, -0.5)
    )
    npt.assert_array_almost_equal(
        layer.node.transform.matrix[:2, :2], ((1, 0), (0, 1))
    )
    rotate(im_layer)
    translate(im_layer)
    npt.assert_array_almost_equal(
        overlay.node.transform.matrix[:2, :2], ((1, 0), (0, 1))
    )
    npt.assert_array_almost_equal(
        overlay.node.transform.matrix[-1][:2], (0.5, 0.5)
    )
    npt.assert_array_almost_equal(
        layer.node.transform.matrix[:2, :2], exp_rotate
    )
    if translate == set_translate and rotate == set_affine_rotate:
        npt.assert_array_almost_equal(
            layer.node.transform.matrix[-1][:2],
            np.dot(
                np.linalg.inv(exp_rotate),
                np.array([-0.5, -0.5]) + exp_translate,
            ),
        )
    else:
        npt.assert_array_almost_equal(
            layer.node.transform.matrix[-1][:2],
            np.dot(np.linalg.inv(exp_rotate), (-0.5, -0.5)) + exp_translate,
            # np.dot(np.linalg.inv(im_layer.affine.rotate), exp_translate)
        )


def test_transforming_child_node_pyramid(pyramid_layer):
    layer = VispyImageLayer(pyramid_layer)

<<<<<<< HEAD
    overlay = create_vispy_overlay(BoundingBoxOverlay(), layer=pyramid_layer)
    overlay.node.parent = layer.node
=======
    overlay = create_vispy_overlay(
        BoundingBoxOverlay(), layer=pyramid_layer, parent=layer.node
    )
>>>>>>> 0af2dc70
    layer._on_matrix_change()

    corner_pixels_world = np.array([[0, 0], [20, 20]])
    npt.assert_array_almost_equal(
        layer.node.transform.matrix[-1][:2], (-0.5, -0.5)
    )
    npt.assert_array_almost_equal(
        overlay.node.transform.matrix[-1][:2], (0.5, 0.5)
    )
    pyramid_layer.translate = (-10, -10)
    pyramid_layer._update_draw(
        scale_factor=1,
        corner_pixels_displayed=corner_pixels_world,
        shape_threshold=(10, 10),
    )

    npt.assert_array_almost_equal(
        layer.node.transform.matrix[-1][:2], (-0.5, -0.5)
    )
    npt.assert_array_almost_equal(
        overlay.node.transform.matrix[-1][:2], (-9.5, -9.5)
    )


@pytest.mark.parametrize('scale', [1, 2])
@pytest.mark.parametrize('ndim', [3, 4])
@pytest.mark.parametrize('ndisplay', [2, 3])
def test_node_origin_is_consistent_with_multiscale(
    scale: int, ndim: int, ndisplay: int
):
    """See https://github.com/napari/napari/issues/6320"""
    scales = (scale,) * ndim

    # Define multi-scale image data with two levels where the
    # higher resolution is twice as high as the lower resolution.
    image = Image(
        data=[np.zeros((8,) * ndim), np.zeros((4,) * ndim)], scale=scales
    )
    vispy_image = VispyImageLayer(image)

    # Take a full slice at the highest resolution.
    image.corner_pixels = np.array([[0] * ndim, [8] * ndim])
    image._data_level = 0
    # Use a slice point of (1, 0, 0, ...) to have some non-zero slice coordinates.
    point = (1,) + (0,) * (ndim - 1)
    image._slice_dims(Dims(ndim=ndim, ndisplay=ndisplay, point=point))
    # Map the node's data origin to a vispy scene coordinate.
    high_res_origin = vispy_image.node.transform.map((0,) * ndisplay)

    # Take a full slice at the lowest resolution and map the origin again.
    image.corner_pixels = np.array([[0] * ndim, [4] * ndim])
    image._data_level = 1
    image._slice_dims(Dims(ndim=ndim, ndisplay=ndisplay, point=point))
    low_res_origin = vispy_image.node.transform.map((0,) * ndisplay)

    # The exact origin may depend on certain parameter values, but the
    # full high and low resolution slices should always map to the same
    # scene origin, since this defines the start of the visible extent.
    np.testing.assert_array_equal(high_res_origin, low_res_origin)<|MERGE_RESOLUTION|>--- conflicted
+++ resolved
@@ -147,14 +147,9 @@
 ):
     layer = VispyImageLayer(im_layer)
 
-<<<<<<< HEAD
-    overlay = create_vispy_overlay(BoundingBoxOverlay(), layer=im_layer)
-    overlay.node.parent = layer.node
-=======
     overlay = create_vispy_overlay(
         BoundingBoxOverlay(), layer=im_layer, parent=layer.node
     )
->>>>>>> 0af2dc70
     layer._on_matrix_change()
 
     npt.assert_array_almost_equal(
@@ -193,14 +188,9 @@
 def test_transforming_child_node_pyramid(pyramid_layer):
     layer = VispyImageLayer(pyramid_layer)
 
-<<<<<<< HEAD
-    overlay = create_vispy_overlay(BoundingBoxOverlay(), layer=pyramid_layer)
-    overlay.node.parent = layer.node
-=======
     overlay = create_vispy_overlay(
         BoundingBoxOverlay(), layer=pyramid_layer, parent=layer.node
     )
->>>>>>> 0af2dc70
     layer._on_matrix_change()
 
     corner_pixels_world = np.array([[0, 0], [20, 20]])
