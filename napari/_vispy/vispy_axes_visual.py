--- conflicted
+++ resolved
@@ -298,14 +298,8 @@
         self.text_node.pos = text_data + self._text_offsets
 
     def _on_zoom_change(self, event):
-<<<<<<< HEAD
         """Update axes length based on zoom scale."""
-        if not self._axes.visible:
-=======
-        """Update axes length based on zoom scale.
-        """
         if not self._viewer.axes.visible:
->>>>>>> 01df4752
             return
 
         scale = 1 / self._viewer.camera.zoom
