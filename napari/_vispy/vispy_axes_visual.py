import numpy as np
from vispy.scene.visuals import Compound, Line, Mesh, Text
from vispy.visuals.transforms import STTransform

from ..layers.shapes._shapes_utils import triangulate_ellipse
from ..utils.colormaps.standardize_color import transform_color
from ..utils.theme import get_theme
from ..utils.translations import trans


def make_dashed_line(num_dashes, axis):
    """Make a dashed line.

    Parameters
    ----------
    num_dashes : int
        Number of dashes in the line.
    axis : int
        Axis which is dashed.

    Returns
    -------
    np.ndarray
        Dashed line, of shape (num_dashes, 3) with zeros in
        the non dashed axes and line segments in the dashed
        axis.
    """
    dashes = np.linspace(0, 1, num_dashes * 2)
    dashed_line_ends = np.concatenate(
        [[dashes[2 * i], dashes[2 * i + 1]] for i in range(num_dashes)], axis=0
    )
    dashed_line = np.zeros((2 * num_dashes, 3))
    dashed_line[:, axis] = np.array(dashed_line_ends)
    return dashed_line


def make_arrow_head(num_segments, axis):
    """Make an arrowhead line.

    Parameters
    ----------
    num_segments : int
        Number of segments in the arrowhead.
    axis
        Arrowhead direction.

    Returns
    -------
    np.ndarray, np.ndarray
        Vertices and faces of the arrowhead.
    """
    corners = np.array([[-1, -1], [-1, 1], [1, 1], [1, -1]]) * 0.1
    vertices, faces = triangulate_ellipse(corners, num_segments)
    full_vertices = np.zeros((num_segments + 1, 3))
    inds = list(range(3))
    inds.pop(axis)
    full_vertices[:, inds] = vertices
    full_vertices[:, axis] = 0.9
    full_vertices[0, axis] = 1.02
    return full_vertices, faces


def color_lines(colors):
    if len(colors) == 2:
        return np.concatenate(
            [[colors[0]] * 2, [colors[1]] * 2],
            axis=0,
        )
    elif len(colors) == 3:
        return np.concatenate(
            [[colors[0]] * 2, [colors[1]] * 2, [colors[2]] * 2],
            axis=0,
        )
    else:
        return ValueError(
            trans._(
                'Either 2 or 3 colors must be provided, got {number}.',
                deferred=True,
                number=len(colors),
            )
        )


def color_dashed_lines(colors):
    if len(colors) == 2:
        return np.concatenate(
            [[colors[0]] * 2, [colors[1]] * 4 * 2],
            axis=0,
        )
    elif len(colors) == 3:
        return np.concatenate(
            [[colors[0]] * 2, [colors[1]] * 4 * 2, [colors[2]] * 8 * 2],
            axis=0,
        )
    else:
        return ValueError(
            trans._(
                'Either 2 or 3 colors must be provided, got {number}.',
                deferred=True,
                number=len(colors),
            )
        )


def color_arrowheads(colors, num_segments):
    if len(colors) == 2:
        return np.concatenate(
            [[colors[0]] * num_segments, [colors[1]] * num_segments],
            axis=0,
        )
    elif len(colors) == 3:
        return np.concatenate(
            [
                [colors[0]] * num_segments,
                [colors[1]] * num_segments,
                [colors[2]] * num_segments,
            ],
            axis=0,
        )
    else:
        return ValueError(
            trans._(
                'Either 2 or 3 colors must be provided, got {number}.',
                deferred=True,
                number=len(colors),
            )
        )


class VispyAxesVisual:
    """Axes indicating world coordinate origin and orientation."""

    _NUM_SEGMENTS_ARROWHEAD = 100

    def __init__(self, viewer, parent=None, order=0):
        self._viewer = viewer
        self._scale = 1

        # Target axes length in canvas pixels
        self._target_length = 80
        # CMYRGB for 6 axes data in x, y, z, ... ordering
        self._default_color = [
            [0, 1, 1, 1],
            [1, 0, 1, 1],
            [1, 1, 0, 1],
            [1, 0, 0, 1],
            [0, 1, 0, 1],
            [0, 0, 1, 1],
        ]
        # Text offset from line end position
        self._text_offsets = 0.1 * np.array([1, 1, 1])

        # note order is x, y, z for VisPy
        self._line_data2D = np.array(
            [[0, 0, 0], [1, 0, 0], [0, 0, 0], [0, 1, 0]]
        )
        self._line_data3D = np.array(
            [[0, 0, 0], [1, 0, 0], [0, 0, 0], [0, 1, 0], [0, 0, 0], [0, 0, 1]]
        )

        # note order is x, y, z for VisPy
        self._dashed_line_data2D = np.concatenate(
            [[[1, 0, 0], [0, 0, 0]], make_dashed_line(4, axis=1)],
            axis=0,
        )
        self._dashed_line_data3D = np.concatenate(
            [
                [[1, 0, 0], [0, 0, 0]],
                make_dashed_line(4, axis=1),
                make_dashed_line(8, axis=2),
            ],
            axis=0,
        )

        # note order is x, y, z for VisPy
        vertices = np.empty((0, 3))
        faces = np.empty((0, 3))
        for axis in range(2):
            v, f = make_arrow_head(self._NUM_SEGMENTS_ARROWHEAD, axis)
            faces = np.concatenate([faces, f + len(vertices)], axis=0)
            vertices = np.concatenate([vertices, v], axis=0)
        self._default_arrow_vertices2D = vertices
        self._default_arrow_faces2D = faces.astype(int)

        vertices = np.empty((0, 3))
        faces = np.empty((0, 3))
        for axis in range(3):
            v, f = make_arrow_head(self._NUM_SEGMENTS_ARROWHEAD, axis)
            faces = np.concatenate([faces, f + len(vertices)], axis=0)
            vertices = np.concatenate([vertices, v], axis=0)
        self._default_arrow_vertices3D = vertices
        self._default_arrow_faces3D = faces.astype(int)

        self.node = Compound(
            [Line(connect='segments', method='gl', width=3), Mesh(), Text()],
            parent=parent,
        )
        self.node.transform = STTransform()
        self.node.order = order

        # Add a text node to display axes labels
        self.text_node = self.node._subvisuals[2]
        self.text_node.font_size = 10
        self.text_node.anchors = ('center', 'center')
        self.text_node.text = f'{1}'

        # Note:
        # There are issues on MacOS + GitHub action about destroyed
        # C/C++ object during test if those don't get disconnected.
        def set_none():
            self.node._set_canvas(None)
            self.text_node._set_canvas(None)

        self.node.canvas._backend.destroyed.connect(set_none)
        # End Note

        self._viewer.events.theme.connect(self._on_data_change)
        self._viewer.axes.events.visible.connect(self._on_visible_change)
        self._viewer.axes.events.colored.connect(self._on_data_change)
        self._viewer.axes.events.dashed.connect(self._on_data_change)
        self._viewer.axes.events.labels.connect(self._on_data_change)
        self._viewer.axes.events.arrows.connect(self._on_data_change)
        self._viewer.dims.events.order.connect(self._on_data_change)
        self._viewer.dims.events.range.connect(self._on_data_change)
        self._viewer.dims.events.ndisplay.connect(self._on_data_change)
        self._viewer.dims.events.axis_labels.connect(self._on_data_change)
        self._viewer.camera.events.zoom.connect(self._on_zoom_change)

        self._on_visible_change(None)
        self._on_data_change(None)

    def _on_visible_change(self, event):
        """Change visibiliy of axes."""
        self.node.visible = self._viewer.axes.visible
        self._on_zoom_change(event)
        self._on_data_change(event)

    def _on_data_change(self, event):
        """Change style of axes."""
        if not self._viewer.axes.visible:
            return

        # Determine which axes are displayed
        axes = self._viewer.dims.displayed

        # Actual number of displayed dims
        ndisplay = len(self._viewer.dims.displayed)

        # Determine the labels of those axes
        axes_labels = [self._viewer.dims.axis_labels[a] for a in axes[::-1]]
        # Counting backwards from total number of dimensions
        # determine axes positions. This is done as by default
        # the last NumPy axis corresponds to the first Vispy axis
        reversed_axes = [self._viewer.dims.ndim - 1 - a for a in axes[::-1]]

        # Determine colors of axes based on reverse position
        if self._viewer.axes.colored:
            axes_colors = [
                self._default_color[ra % len(self._default_color)]
                for ra in reversed_axes
            ]
        else:
            # the reason for using the `as_hex` here is to avoid
            # `UserWarning` which is emitted when RGB values are above 1
<<<<<<< HEAD
            background_color = get_theme(self._viewer.theme)["canvas"]
=======
            background_color = get_theme(
                self._viewer.theme, False
            ).canvas.as_hex()
>>>>>>> ca2595dd
            background_color = transform_color(background_color)[0]
            color = np.subtract(1, background_color)
            color[-1] = background_color[-1]
            axes_colors = [color] * ndisplay

        # Determine data based on number of displayed dimensions and
        # axes visualization parameters
        if self._viewer.axes.dashed and ndisplay == 2:
            data = self._dashed_line_data2D
            color = color_dashed_lines(axes_colors)
            text_data = self._line_data2D[1::2]
        elif self._viewer.axes.dashed and ndisplay == 3:
            data = self._dashed_line_data3D
            color = color_dashed_lines(axes_colors)
            text_data = self._line_data3D[1::2]
        elif not self._viewer.axes.dashed and ndisplay == 2:
            data = self._line_data2D
            color = color_lines(axes_colors)
            text_data = self._line_data2D[1::2]
        elif not self._viewer.axes.dashed and ndisplay == 3:
            data = self._line_data3D
            color = color_lines(axes_colors)
            text_data = self._line_data3D[1::2]
        else:
            raise ValueError(
                trans._(
                    'Axes dash status and ndisplay combination not supported',
                    deferred=True,
                )
            )

        if self._viewer.axes.arrows and ndisplay == 2:
            arrow_vertices = self._default_arrow_vertices2D
            arrow_faces = self._default_arrow_faces2D
            arrow_color = color_arrowheads(
                axes_colors, self._NUM_SEGMENTS_ARROWHEAD
            )
        elif self._viewer.axes.arrows and ndisplay == 3:
            arrow_vertices = self._default_arrow_vertices3D
            arrow_faces = self._default_arrow_faces3D
            arrow_color = color_arrowheads(
                axes_colors, self._NUM_SEGMENTS_ARROWHEAD
            )
        else:
            arrow_vertices = np.zeros((3, 3))
            arrow_faces = np.array([[0, 1, 2]])
            arrow_color = [[0, 0, 0, 0]]

        self.node._subvisuals[0].set_data(data, color)
        self.node._subvisuals[1].set_data(
            vertices=arrow_vertices,
            faces=arrow_faces,
            face_colors=arrow_color,
        )

        # Set visibility status of text
        self.text_node.visible = (
            self._viewer.axes.visible and self._viewer.axes.labels
        )
        self.text_node.text = axes_labels
        self.text_node.color = axes_colors
        self.text_node.pos = text_data + self._text_offsets

    def _on_zoom_change(self, event):
        """Update axes length based on zoom scale."""
        if not self._viewer.axes.visible:
            return

        scale = 1 / self._viewer.camera.zoom

        # If scale has not changed, do not redraw
        if abs(np.log10(self._scale) - np.log10(scale)) < 1e-4:
            return
        self._scale = scale
        scale_canvas2world = self._scale
        target_canvas_pixels = self._target_length
        scale = target_canvas_pixels * scale_canvas2world
        # Update axes scale
        self.node.transform.scale = [scale, scale, scale, 1]<|MERGE_RESOLUTION|>--- conflicted
+++ resolved
@@ -262,13 +262,9 @@
         else:
             # the reason for using the `as_hex` here is to avoid
             # `UserWarning` which is emitted when RGB values are above 1
-<<<<<<< HEAD
-            background_color = get_theme(self._viewer.theme)["canvas"]
-=======
             background_color = get_theme(
                 self._viewer.theme, False
             ).canvas.as_hex()
->>>>>>> ca2595dd
             background_color = transform_color(background_color)[0]
             color = np.subtract(1, background_color)
             color[-1] = background_color[-1]
