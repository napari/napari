import numpy as np

from ..settings import get_settings
from ..utils.events import disconnect_events
from ._text_utils import update_text
from .vispy_base_layer import VispyBaseLayer
from .vispy_shapes_visual import ShapesVisual


class VispyShapesLayer(VispyBaseLayer):
    def __init__(self, layer):
        # Create a compound visual with the following four subvisuals:
        # Markers: corresponding to the vertices of the interaction box or the
        # shapes that are used for highlights.
        # Lines: The lines of the interaction box used for highlights.
        # Mesh: The mesh of the outlines for each shape used for highlights.
        # Mesh: The actual meshes of the shape faces and edges
        node = ShapesVisual()

        super().__init__(layer, node)

        self.layer.events.edge_width.connect(self._on_data_change)
        self.layer.events.edge_color.connect(self._on_data_change)
        self.layer.events.face_color.connect(self._on_data_change)
        self.layer.events.text.connect(self._on_layer_text_change)
        self.layer.events.highlight.connect(self._on_highlight_change)

<<<<<<< HEAD
        self._reset_base()
        self._on_layer_text_change()
=======
        self.reset()
>>>>>>> 24d01f5f
        self._on_data_change()

    def _on_layer_text_change(self, event=None):
        self.layer.text._connect_update_events(
            self._on_text_change, self._on_blending_change
        )
        self._on_text_change()

    def _on_data_change(self, event=None):
        faces = self.layer._data_view._mesh.displayed_triangles
        colors = self.layer._data_view._mesh.displayed_triangles_colors
        vertices = self.layer._data_view._mesh.vertices

        # Note that the indices of the vertices need to be resversed to
        # go from numpy style to xyz
        if vertices is not None:
            vertices = vertices[:, ::-1]

        if len(vertices) == 0 or len(faces) == 0:
            vertices = np.zeros((3, self.layer._ndisplay))
            faces = np.array([[0, 1, 2]])
            colors = np.array([[0, 0, 0, 0]])

        if self.layer._ndisplay == 3 and self.layer.ndim == 2:
            vertices = np.pad(vertices, ((0, 0), (0, 1)), mode='constant')

        self.node._subvisuals[0].set_data(
            vertices=vertices, faces=faces, face_colors=colors
        )

        # Call to update order of translation values with new dims:
        self._on_matrix_change()
        self._on_text_change(update_node=False)
        self.node.update()

    def _on_highlight_change(self, event=None):
        settings = get_settings()
        self.layer._highlight_width = settings.appearance.highlight_thickness

        # Compute the vertices and faces of any shape outlines
        vertices, faces = self.layer._outline_shapes()

        if vertices is None or len(vertices) == 0 or len(faces) == 0:
            vertices = np.zeros((3, self.layer._ndisplay))
            faces = np.array([[0, 1, 2]])

        self.node._subvisuals[1].set_data(
            vertices=vertices,
            faces=faces,
            color=self.layer._highlight_color,
        )

        # Compute the location and properties of the vertices and box that
        # need to get rendered
        (
            vertices,
            face_color,
            edge_color,
            pos,
            width,
        ) = self.layer._compute_vertices_and_box()

        width = settings.appearance.highlight_thickness

        if vertices is None or len(vertices) == 0:
            vertices = np.zeros((1, self.layer._ndisplay))
            size = 0
        else:
            size = self.layer._vertex_size

        self.node._subvisuals[3].set_data(
            vertices,
            size=size,
            face_color=face_color,
            edge_color=edge_color,
            edge_width=width,
            symbol='square',
            scaling=False,
        )

        if pos is None or len(pos) == 0:
            pos = np.zeros((1, self.layer._ndisplay))
            width = 0

        self.node._subvisuals[2].set_data(
            pos=pos, color=edge_color, width=width
        )

    def _on_text_change(self, update_node=True):
        """Function to update the text node properties

        Parameters
        ----------
        update_node : bool
            If true, update the node after setting the properties
        """
        ndisplay = self.layer._ndisplay
        if (len(self.layer._indices_view) == 0) or (
            self.layer._text.visible is False
        ):
            text_coords = np.zeros((1, ndisplay))
            text = []
            anchor_x = 'center'
            anchor_y = 'center'
        else:
            text_coords, anchor_x, anchor_y = self.layer._view_text_coords
            if len(text_coords) == 0:
                text_coords = np.zeros((1, ndisplay))
            text = self.layer._view_text
        text_node = self._get_text_node()
        update_text(
            text_values=text,
            coords=text_coords,
            anchor=(anchor_x, anchor_y),
            rotation=self.layer._text.rotation,
            color=self.layer._view_text_colors,
            size=self.layer._text.size,
            ndisplay=ndisplay,
            text_node=text_node,
        )
        if update_node:
            self.node.update()

    def _get_text_node(self):
        """Function to get the text node from the Compound visual"""
        text_node = self.node._subvisuals[-1]
        return text_node

    def _on_blending_change(self, event=None):
        """Function to set the blending mode"""
        self.node.set_gl_state(self.layer.blending)

        text_node = self._get_text_node()
        text_node.set_gl_state(str(self.layer.text.blending))
        self.node.update()

    def reset(self):
        self._reset_base()
        self._on_highlight_change()
        self._on_blending_change()

    def close(self):
        """Vispy visual is closing."""
        disconnect_events(self.layer.text.events, self)
        super().close()<|MERGE_RESOLUTION|>--- conflicted
+++ resolved
@@ -25,12 +25,8 @@
         self.layer.events.text.connect(self._on_layer_text_change)
         self.layer.events.highlight.connect(self._on_highlight_change)
 
-<<<<<<< HEAD
-        self._reset_base()
+        self.reset()
         self._on_layer_text_change()
-=======
-        self.reset()
->>>>>>> 24d01f5f
         self._on_data_change()
 
     def _on_layer_text_change(self, event=None):
