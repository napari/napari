<<<<<<< HEAD
from ..components.cursor_event import CursorEvent
from ..layers import Image, Layer, Points, Shapes, Surface, Tracks, Vectors
=======
from ..layers import (
    Image,
    Labels,
    Layer,
    Points,
    Shapes,
    Surface,
    Tracks,
    Vectors,
)
>>>>>>> 0b4231c6
from ..utils.config import async_octree
from ..utils.interactions import ReadOnlyWrapper
from .vispy_base_layer import VispyBaseLayer
from .vispy_image_layer import VispyImageLayer
from .vispy_points_layer import VispyPointsLayer
from .vispy_shapes_layer import VispyShapesLayer
from .vispy_surface_layer import VispySurfaceLayer
from .vispy_tracks_layer import VispyTracksLayer
from .vispy_vectors_layer import VispyVectorsLayer

layer_to_visual = {
    Image: VispyImageLayer,
    Labels: VispyImageLayer,
    Points: VispyPointsLayer,
    Shapes: VispyShapesLayer,
    Surface: VispySurfaceLayer,
    Vectors: VispyVectorsLayer,
    Tracks: VispyTracksLayer,
}


if async_octree:
    from ..layers.image.experimental.octree_image import OctreeImage
    from .experimental.vispy_tiled_image_layer import VispyTiledImageLayer

    # Insert OctreeImage in front so it gets picked over plain Image.
    new_mapping = {OctreeImage: VispyTiledImageLayer}
    new_mapping.update(layer_to_visual)
    layer_to_visual = new_mapping


def create_vispy_visual(layer: Layer) -> VispyBaseLayer:
    """Create vispy visual for a layer based on its layer type.

    Parameters
    ----------
    layer : napari.layers._base_layer.Layer
        Layer that needs its property widget created.

    Returns
    -------
    visual : vispy.scene.visuals.VisualNode
        Vispy visual node
    """
    for layer_type, visual_class in layer_to_visual.items():
        if isinstance(layer, layer_type):
            return visual_class(layer)

    raise TypeError(
        f'Could not find VispyLayer for layer of type {type(layer)}'
    )


def make_cursor_event(cursor, event, transform=None):
    """Turn a vispy mouse event into a napari cursor event

    Parameters
    ----------
    cursor : napari.components.Cursor
        Cursor object.
    event : vispy.event.Events
        Vispy mouse event that should be converted to a cursor event.
    transform : callable
        Optional conversion between world and data coordinates. Use to
        generate cursor events that are passed to a specific layer.

    Returns
    -------
    cursor_event : napari.components.cursor_event.CursorEvent
        Resulting cursor event.
    """
    if hasattr(event.native, 'inverted'):
        inverted = bool(event.native.inverted())
    else:
        inverted = False

    if transform is not None:
        data_position = transform(cursor.position)
    else:
        data_position = None

    return ReadOnlyWrapper(
        CursorEvent(
            position=cursor.position,
            data_position=data_position,
            canvas_position=tuple(event.pos),
            is_dragging=event.is_dragging,
            type=event.type,
            inverted=inverted,
            modifiers=tuple(event.modifiers),
            delta=tuple(event.delta),
        )
    )<|MERGE_RESOLUTION|>--- conflicted
+++ resolved
@@ -1,7 +1,4 @@
-<<<<<<< HEAD
 from ..components.cursor_event import CursorEvent
-from ..layers import Image, Layer, Points, Shapes, Surface, Tracks, Vectors
-=======
 from ..layers import (
     Image,
     Labels,
@@ -12,7 +9,6 @@
     Tracks,
     Vectors,
 )
->>>>>>> 0b4231c6
 from ..utils.config import async_octree
 from ..utils.interactions import ReadOnlyWrapper
 from .vispy_base_layer import VispyBaseLayer
