--- conflicted
+++ resolved
@@ -588,15 +588,11 @@
         napari_layer.events.visible.connect(self._reorder_layers)
         self.viewer.camera.events.angles.connect(vispy_layer._on_camera_move)
 
-<<<<<<< HEAD
-        self._update_layer_overlays_to_visual(napari_layer)
-=======
         # create overlay visuals for this layer
         self._update_layer_overlays_to_visual(napari_layer)
         # we need to trigger _on_matrix_change once after adding the overlays so that
         # all children nodes are assigned the correct transforms
         vispy_layer._on_matrix_change()
->>>>>>> 27025410
         self._reorder_layers()
 
     def _remove_layer(self, event: Event) -> None:
@@ -700,11 +696,6 @@
             else:
                 overlay_visual.node.parent = self.layer_to_visual[layer].node
 
-<<<<<<< HEAD
-            overlay_visual.reset()
-
-=======
->>>>>>> 27025410
     def _remove_layer_overlays_to_visual(self, layer: Layer) -> None:
         for overlay in list(self._layer_overlay_to_visual[layer]):
             overlay_visual = self._layer_overlay_to_visual[layer].pop(overlay)
