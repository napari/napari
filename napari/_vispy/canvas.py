--- conflicted
+++ resolved
@@ -670,6 +670,18 @@
         self._scene_canvas._draw_order.clear()
         self._scene_canvas.update()
 
+    def _connect_canvas_overlay_events(self, overlay):
+        overlay.events.position.connect(self._update_overlay_canvas_positions)
+        overlay.events.visible.connect(self._update_overlay_canvas_positions)
+
+    def _disconnect_canvas_overlay_events(self, overlay):
+        overlay.events.position.disconnect(
+            self._update_overlay_canvas_positions
+        )
+        overlay.events.visible.disconnect(
+            self._update_overlay_canvas_positions
+        )
+
     def _add_viewer_overlay(self, overlay: Overlay, parent: Node) -> None:
         """Create vispy overlay and add to dictionary of overlay visuals"""
         vispy_overlay = create_vispy_overlay(
@@ -699,20 +711,6 @@
             else:
                 self._add_viewer_overlay(overlay, self.view.scene)
 
-<<<<<<< HEAD
-    def _connect_canvas_overlay_events(self, overlay):
-        overlay.events.position.connect(self._update_overlay_canvas_positions)
-        overlay.events.visible.connect(self._update_overlay_canvas_positions)
-
-    def _disconnect_canvas_overlay_events(self, overlay):
-        overlay.events.position.disconnect(
-            self._update_overlay_canvas_positions
-        )
-        overlay.events.visible.disconnect(
-            self._update_overlay_canvas_positions
-        )
-
-=======
     def _add_layer_overlay(
         self, layer: Layer, overlay: Overlay, parent: Node
     ) -> None:
@@ -720,6 +718,8 @@
         vispy_overlay = create_vispy_overlay(
             overlay, layer=layer, parent=parent
         )
+        if isinstance(overlay, CanvasOverlay):
+            self._connect_canvas_overlay_events(overlay)
 
         self._layer_overlay_to_visual[layer][overlay] = vispy_overlay
 
@@ -727,9 +727,9 @@
         """Remove all layer overlay visuals and disconnect their events."""
         for overlay in list(self._layer_overlay_to_visual[layer]):
             vispy_overlay = self._layer_overlay_to_visual[layer].pop(overlay)
+            self._disconnect_canvas_overlay_events(overlay)
             vispy_overlay.close()
 
->>>>>>> 14fc15ba
     def _update_layer_overlays(self, layer: Layer) -> None:
         """Update the overlay visuals for each layer in the canvas.
 
@@ -739,14 +739,7 @@
         # reparenting does not work well in a few cases (we end up with overlay visuals
         # "clipping" through the canvas edges) so we just remake them
         # whenever we need to change them.
-<<<<<<< HEAD
-        for overlay in list(self._layer_overlay_to_visual[layer]):
-            vispy_overlay = self._layer_overlay_to_visual[layer].pop(overlay)
-            self._disconnect_canvas_overlay_events(overlay)
-            vispy_overlay.close()
-=======
         self._remove_layer_overlays(layer)
->>>>>>> 14fc15ba
 
         overlay_models = layer._overlays.values()
 
@@ -756,24 +749,7 @@
             else:
                 parent = self.layer_to_visual[layer].node
 
-<<<<<<< HEAD
-            vispy_overlay = create_vispy_overlay(
-                overlay, layer=layer, parent=parent
-            )
-            if isinstance(overlay, CanvasOverlay):
-                self._connect_canvas_overlay_events(overlay)
-
-            self._layer_overlay_to_visual[layer][overlay] = vispy_overlay
-
-    def _remove_layer_overlays(self, layer: Layer) -> None:
-        for overlay in list(self._layer_overlay_to_visual[layer]):
-            vispy_overlay = self._layer_overlay_to_visual[layer].pop(overlay)
-            if isinstance(overlay, CanvasOverlay):
-                self._disconnect_canvas_overlay_events(overlay)
-            vispy_overlay.close()
-=======
             self._add_layer_overlay(layer, overlay, parent)
->>>>>>> 14fc15ba
 
     def _get_ordered_visible_canvas_overlays(self):
         # first viewer overlays
