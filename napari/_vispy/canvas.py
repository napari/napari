"""VispyCanvas class."""

from __future__ import annotations

from functools import partial
from typing import TYPE_CHECKING
from weakref import WeakSet

import numpy as np
from superqt.utils import qthrottled
from vispy.scene import SceneCanvas as SceneCanvas_, Widget

from napari._vispy import VispyCamera
from napari._vispy.mouse_event import NapariMouseEvent
from napari._vispy.utils.cursor import QtCursorVisual
from napari._vispy.utils.gl import get_max_texture_sizes
from napari._vispy.utils.visual import create_vispy_overlay
from napari.components._viewer_constants import CanvasPosition
from napari.components.overlays import CanvasOverlay
from napari.utils._proxies import ReadOnlyWrapper
from napari.utils.colormaps.standardize_color import transform_color
from napari.utils.events import disconnect_events
from napari.utils.events.event import Event
from napari.utils.interactions import (
    mouse_double_click_callbacks,
    mouse_move_callbacks,
    mouse_press_callbacks,
    mouse_release_callbacks,
    mouse_wheel_callbacks,
)
from napari.utils.theme import get_theme

if TYPE_CHECKING:
    from collections.abc import Callable

    import numpy.typing as npt
    from qtpy.QtCore import Qt, pyqtBoundSignal
    from qtpy.QtGui import QCursor, QImage
    from vispy.app.backends._qt import CanvasBackendDesktop
    from vispy.app.canvas import DrawEvent, MouseEvent, ResizeEvent
    from vispy.scene import Node

    from napari._vispy.layers.base import VispyBaseLayer
    from napari._vispy.overlays.base import VispyBaseOverlay
    from napari.components import ViewerModel
    from napari.components.overlays import Overlay
    from napari.layers import Layer
    from napari.utils.key_bindings import KeymapHandler


class NapariSceneCanvas(SceneCanvas_):
    """Vispy SceneCanvas used to allow for ignoring mouse wheel events with modifiers."""

    def _process_mouse_event(self, event: MouseEvent):
        """Ignore mouse wheel events which have modifiers."""
        if event.type == 'mouse_wheel' and len(event.modifiers) > 0:
            return
        if event.handled:
            return
        super()._process_mouse_event(event)


class VispyCanvas:
    """Class for our QtViewer class to interact with Vispy SceneCanvas. Also
    connects Vispy SceneCanvas events to the napari ViewerModel and vice versa.

    Parameters
    ----------
    viewer : napari.components.ViewerModel
        Napari viewer containing the rendered scene, layers, and controls.

    Attributes
    ----------
    layer_to_visual : dict(napari.layers, napari._vispy.layers)
        A mapping of the napari layers that have been added to the viewer and their corresponding vispy counterparts.
    max_texture_sizes : Tuple[int, int]
        The max textures sizes as a (2d, 3d) tuple.
    viewer : napari.components.ViewerModel
        Napari viewer containing the rendered scene, layers, and controls.
    view : vispy.scene.widgets.viewbox.ViewBox
        Rectangular widget in which a subscene is rendered.
    camera : napari._vispy.VispyCamera
        The camera class which contains both the 2d and 3d camera used to describe the perspective by which a
        scene is viewed and interacted with.
    _cursors : QtCursorVisual
        A QtCursorVisual enum with as names the names of particular cursor styles and as value either a staticmethod
        creating a bitmap or a Qt.CursorShape enum value corresponding to the particular cursor name. This enum only
        contains cursors supported by Napari in Vispy.
    _key_map_handler : napari.utils.key_bindings.KeymapHandler
        KeymapHandler handling the calling functionality when keys are pressed that have a callback function mapped.
    _last_theme_color : Optional[npt.NDArray[np.float]]
        Theme color represented as numpy ndarray of shape (4,) before theme change
        was applied.
    _overlay_to_visual : dict(napari.components.overlays, napari._vispy.overlays)
        A mapping of the napari overlays that are part of the viewer and their corresponding Vispy counterparts.
    _scene_canvas : napari._vispy.canvas.NapariSceneCanvas
        SceneCanvas which automatically draws the contents of a scene. It is ultimately a VispySceneCanvas, but allows
        for ignoring mousewheel events with modifiers.
    """

    _instances: WeakSet[VispyCanvas] = WeakSet()

    def __init__(
        self,
        viewer: ViewerModel,
        key_map_handler: KeymapHandler,
        *args,
        **kwargs,
    ) -> None:
        # Since the base class is frozen we must create this attribute
        # before calling super().__init__().
        self.max_texture_sizes = None
        self._last_theme_color = None
        self._background_color_override = None
        self.viewer = viewer
        self._scene_canvas = NapariSceneCanvas(
            *args, keys=None, vsync=True, **kwargs
        )
        self.view = self.central_widget.add_view(border_width=0)
        self.camera = VispyCamera(
            self.view, self.viewer.camera, self.viewer.dims
        )
        self.layer_to_visual: dict[Layer, VispyBaseLayer] = {}
        self._overlay_to_visual: dict[Overlay, VispyBaseOverlay] = {}
        self._layer_overlay_to_visual: dict[
            Layer, dict[Overlay, VispyBaseOverlay]
        ] = {}
        self._key_map_handler = key_map_handler
        self._instances.add(self)

        self._overlay_callbacks = {}

        self.bgcolor = transform_color(
            get_theme(self.viewer.theme).canvas.as_hex()
        )[0]

        # Call get_max_texture_sizes() here so that we query OpenGL right
        # now while we know a Canvas exists. Later calls to
        # get_max_texture_sizes() will return the same results because it's
        # using an lru_cache.
        self.max_texture_sizes = get_max_texture_sizes()

        self._update_viewer_overlays()

        self._scene_canvas.events.ignore_callback_errors = False
        self._scene_canvas.context.set_depth_func('lequal')

        # Connecting events from SceneCanvas
        self._scene_canvas.events.key_press.connect(
            self._key_map_handler.on_key_press
        )
        self._scene_canvas.events.key_release.connect(
            self._key_map_handler.on_key_release
        )
        self._scene_canvas.events.draw.connect(self.enable_dims_play)
        self._scene_canvas.events.draw.connect(self.camera.on_draw)

        self._scene_canvas.events.mouse_double_click.connect(
            self._on_mouse_double_click
        )
        self._scene_canvas.events.mouse_move.connect(
            qthrottled(self._on_mouse_move, timeout=5)
        )
        self._scene_canvas.events.mouse_press.connect(self._on_mouse_press)
        self._scene_canvas.events.mouse_release.connect(self._on_mouse_release)
        self._scene_canvas.events.mouse_wheel.connect(self._on_mouse_wheel)
        self._scene_canvas.events.resize.connect(self.on_resize)
        self._scene_canvas.events.draw.connect(self.on_draw)
        self.viewer.cursor.events.style.connect(self._on_cursor)
        self.viewer.cursor.events.size.connect(self._on_cursor)
        self.viewer.events.theme.connect(self._on_theme_change)
        self.viewer.camera.events.mouse_pan.connect(self._on_interactive)
        self.viewer.camera.events.mouse_zoom.connect(self._on_interactive)
        self.viewer.camera.events.zoom.connect(self._on_cursor)
        self.viewer.layers.events.reordered.connect(self._reorder_layers)
        self.viewer.layers.events.removed.connect(self._remove_layer)
        self.viewer._overlays.events.added.connect(
            self._update_viewer_overlays
        )
        self.viewer._overlays.events.removed.connect(
            self._update_viewer_overlays
        )
        self.viewer._overlays.events.changed.connect(
            self._update_viewer_overlays
        )
        self.destroyed.connect(self._disconnect_events)

    @property
    def events(self):
        # This is backwards compatible with the old events system
        # https://github.com/napari/napari/issues/7054#issuecomment-2205548968
        return self._scene_canvas.events

    @property
    def destroyed(self) -> pyqtBoundSignal:
        return self._scene_canvas._backend.destroyed

    @property
    def native(self) -> CanvasBackendDesktop:
        """Returns the native widget of the Vispy SceneCanvas."""
        return self._scene_canvas.native

    @property
    def screen_changed(self) -> Callable:
        """Bound method returning signal indicating whether the window screen has changed."""
        return self._scene_canvas._backend.screen_changed

    @property
    def background_color_override(self) -> str | None:
        """Background color of VispyCanvas.view returned as hex string. When not None, color is shown instead of
        VispyCanvas.bgcolor. The setter expects str (any in vispy.color.get_color_names) or hex starting
        with # or a tuple | np.array ({3,4},) with values between 0 and 1.

        """
        if self.view in self.central_widget._widgets:
            return self.view.bgcolor.hex
        return None

    @background_color_override.setter
    def background_color_override(
        self, value: str | npt.ArrayLike | None
    ) -> None:
        if value:
            self.view.bgcolor = value
        else:
            self.view.bgcolor = None

    def _on_theme_change(self, event: Event) -> None:
        self._set_theme_change(event.value)

    def _set_theme_change(self, theme: str) -> None:
        from napari.utils.theme import get_theme

        # Note 1. store last requested theme color, in case we need to reuse it
        # when clearing the background_color_override, without needing to
        # keep track of the viewer.
        # Note 2. the reason for using the `as_hex` here is to avoid
        # `UserWarning` which is emitted when RGB values are above 1
        self._last_theme_color = transform_color(
            get_theme(theme).canvas.as_hex()
        )[0]
        self.bgcolor = self._last_theme_color

    def _disconnect_events(self) -> None:
        disconnect_events(self.viewer.events, self)
        disconnect_events(self.viewer._overlays.events, self)
        disconnect_events(self.viewer.camera.events, self)
        disconnect_events(self.viewer.layers.events, self)
        disconnect_events(self.viewer.camera.events, self)
        disconnect_events(self.viewer.cursor.events, self)
        disconnect_events(self._scene_canvas.events, self)

    @property
    def bgcolor(self) -> str:
        """Background color of the vispy scene canvas as a hex string. The setter expects str
        (any in vispy.color.get_color_names) or hex starting with # or a tuple | np.array ({3,4},)
        with values between 0 and 1."""
        return self._scene_canvas.bgcolor.hex

    @bgcolor.setter
    def bgcolor(self, value: str | npt.ArrayLike) -> None:
        self._scene_canvas.bgcolor = value

    @property
    def central_widget(self) -> Widget:
        """Overrides SceneCanvas.central_widget to make border_width=0"""
        if self._scene_canvas._central_widget is None:
            self._scene_canvas._central_widget = Widget(
                size=self.size,
                parent=self._scene_canvas.scene,
                border_width=0,
            )
        return self._scene_canvas._central_widget

    @property
    def size(self) -> tuple[int, int]:
        """Return canvas size as tuple (height, width) or accepts size as tuple (height, width)
        and sets Vispy SceneCanvas size as (width, height)."""
        return self._scene_canvas.size[::-1]

    @size.setter
    def size(self, size: tuple[int, int]):
        self._scene_canvas.size = size[::-1]

    @property
    def cursor(self) -> QCursor:
        """Cursor associated with native widget"""
        return self.native.cursor()

    @cursor.setter
    def cursor(self, q_cursor: QCursor | Qt.CursorShape):
        """Setting the cursor of the native widget"""
        self.native.setCursor(q_cursor)

    def _on_cursor(self) -> None:
        """Create a QCursor based on the napari cursor settings and set in Vispy."""

        cursor = self.viewer.cursor.style
        brush_overlay = self.viewer._brush_circle_overlay
        brush_overlay.visible = False

        if cursor in {'square', 'circle', 'circle_frozen'}:
            # Scale size by zoom if needed
            size = self.viewer.cursor.size
            if self.viewer.cursor.scaled:
                size *= self.viewer.camera.zoom

            size = int(size)

            # make sure the square fits within the current canvas
            if (
                size < 8 or size > (min(*self.size) - 4)
            ) and cursor != 'circle_frozen':
                self.cursor = QtCursorVisual['cross'].value
            elif cursor.startswith('circle'):
                brush_overlay.size = size
                if cursor == 'circle_frozen':
                    self.cursor = QtCursorVisual['standard'].value
                    brush_overlay.position_is_frozen = True
                else:
                    self.cursor = QtCursorVisual.blank()
                    brush_overlay.position_is_frozen = False
                brush_overlay.visible = True
            else:
                self.cursor = QtCursorVisual.square(size)
        elif cursor == 'crosshair':
            self.cursor = QtCursorVisual.crosshair()
        else:
            self.cursor = QtCursorVisual[cursor].value

    def delete(self) -> None:
        """Schedules the native widget for deletion"""
        self.native.deleteLater()

    def _on_interactive(self) -> None:
        """Link interactive attributes of view and viewer."""
        # Is this should be changed or renamed?
        self.view.interactive = (
            self.viewer.camera.mouse_zoom or self.viewer.camera.mouse_pan
        )

    def _map_canvas2world(
        self,
        position: tuple[int, ...],
    ) -> tuple[float, float]:
        """Map position from canvas pixels into world coordinates.

        Parameters
        ----------
        position : list(int, int)
            Position in canvas (x, y).

        Returns
        -------
        coords : tuple of two floats
            Position in world coordinates, matches the total dimensionality
            of the viewer.
        """
        nd = self.viewer.dims.ndisplay
        transform = self.view.scene.transform
        # cartesian to homogeneous coordinates
        mapped_position = transform.imap(list(position))
        if nd == 3:
            mapped_position = mapped_position[0:nd] / mapped_position[nd]
        else:
            mapped_position = mapped_position[0:nd]
        position_world_slice = np.array(mapped_position[::-1])
        # handle position for 3D views of 2D data
        nd_point = len(self.viewer.dims.point)
        if nd_point < nd:
            position_world_slice = position_world_slice[-nd_point:]

        position_world = list(self.viewer.dims.point)
        for i, d in enumerate(self.viewer.dims.displayed):
            position_world[d] = position_world_slice[i]

        return tuple(position_world)

    def _process_mouse_event(
        self, mouse_callbacks: Callable, event: MouseEvent
    ) -> None:
        """Add properties to the mouse event before passing the event to the
        napari events system. Called whenever the mouse moves or is clicked.
        As such, care should be taken to reduce the overhead in this function.
        In future work, we should consider limiting the frequency at which
        it is called.

        This method adds following:
            position: the position of the click in world coordinates.
            view_direction: a unit vector giving the direction of the camera in
                world coordinates.
            up_direction: a unit vector giving the direction of the camera that is
                up in world coordinates.
            dims_displayed: a list of the dimensions currently being displayed
                in the viewer. This comes from viewer.dims.displayed.
            dims_point: the indices for the data in view in world coordinates.
                This comes from viewer.dims.point

        Parameters
        ----------
        mouse_callbacks : Callable
            Mouse callbacks function.
        event : vispy.app.canvas.MouseEvent
            The vispy mouse event that triggered this method.

        Returns
        -------
        None
        """
        if event.pos is None:
            return

        napari_event = NapariMouseEvent(
            event=event,
            view_direction=self._calculate_view_direction(event.pos),
            up_direction=self.viewer.camera.calculate_nd_up_direction(
                self.viewer.dims.ndim, self.viewer.dims.displayed
            ),
            camera_zoom=self.viewer.camera.zoom,
            position=self._map_canvas2world(event.pos),
            dims_displayed=list(self.viewer.dims.displayed),
            dims_point=list(self.viewer.dims.point),
        )

        # Update the cursor position
        self.viewer.cursor._view_direction = napari_event.view_direction
        self.viewer.cursor.position = napari_event.position

        # Put a read only wrapper on the event
        read_only_event = ReadOnlyWrapper(
            napari_event, exceptions=('handled',)
        )
        mouse_callbacks(self.viewer, read_only_event)

        layer = self.viewer.layers.selection.active
        if layer is not None:
            mouse_callbacks(layer, read_only_event)

    def _on_mouse_double_click(self, event: MouseEvent) -> None:
        """Called whenever a mouse double-click happen on the canvas

        Parameters
        ----------
        event : vispy.app.canvas.MouseEvent
            The vispy mouse event that triggered this method. The `event.type` will always be `mouse_double_click`

        Returns
        -------
        None

        Notes
        -----

        Note that this triggers in addition to the usual mouse press and mouse release.
        Therefore a double click from the user will likely triggers the following event in sequence:

             - mouse_press
             - mouse_release
             - mouse_double_click
             - mouse_release
        """
        self._process_mouse_event(mouse_double_click_callbacks, event)

    def _on_mouse_move(self, event: MouseEvent) -> None:
        """Called whenever mouse moves over canvas.

        Parameters
        ----------
        event : vispy.event.Event
            The vispy event that triggered this method.

        Returns
        -------
        None
        """
        self._process_mouse_event(mouse_move_callbacks, event)

    def _on_mouse_press(self, event: MouseEvent) -> None:
        """Called whenever mouse pressed in canvas.

        Parameters
        ----------
        event : vispy.app.canvas.MouseEvent
            The vispy mouse event that triggered this method.

        Returns
        -------
        None
        """
        self._process_mouse_event(mouse_press_callbacks, event)

    def _on_mouse_release(self, event: MouseEvent) -> None:
        """Called whenever mouse released in canvas.

        Parameters
        ----------
        event : vispy.app.canvas.MouseEvent
            The vispy mouse event that triggered this method.

        Returns
        -------
        None
        """
        self._process_mouse_event(mouse_release_callbacks, event)

    def _on_mouse_wheel(self, event: MouseEvent) -> None:
        """Called whenever mouse wheel activated in canvas.

        Parameters
        ----------
        event : vispy.app.canvas.MouseEvent
            The vispy mouse event that triggered this method.

        Returns
        -------
        None
        """
        self._process_mouse_event(mouse_wheel_callbacks, event)

    @property
    def _canvas_corners_in_world(self) -> npt.NDArray:
        """Location of the corners of canvas in world coordinates.

        Returns
        -------
        corners : np.ndarray
            Coordinates of top left and bottom right canvas pixel in the world.
        """
        # Find corners of canvas in world coordinates
        top_left = self._map_canvas2world((0, 0))
        bottom_right = self._map_canvas2world(self._scene_canvas.size)
        return np.array([top_left, bottom_right])

    def on_draw(self, event: DrawEvent) -> None:
        """Called whenever the canvas is drawn.

        This is triggered from vispy whenever new data is sent to the canvas or
        the camera is moved and is connected in the `QtViewer`.

        Parameters
        ----------
        event : vispy.app.canvas.DrawEvent
            The draw event from the vispy canvas.

        Returns
        -------
        None
        """
        # The canvas corners in full world coordinates (i.e. across all layers).
        canvas_corners_world = self._canvas_corners_in_world
        for layer in self.viewer.layers:
            # The following condition should mostly be False. One case when it can
            # be True is when a callback connected to self.viewer.dims.events.ndisplay
            # is executed before layer._slice_input has been updated by another callback
            # (e.g. when changing self.viewer.dims.ndisplay from 3 to 2).
            displayed_sorted = sorted(layer._slice_input.displayed)
            nd = len(displayed_sorted)
            if nd > self.viewer.dims.ndisplay:
                displayed_axes = displayed_sorted
            else:
                displayed_axes = list(self.viewer.dims.displayed[-nd:])
            layer._update_draw(
                scale_factor=1
                / self.camera.zoom,  # this was previously self.viewer.camera.zoom; however, this can be out of sync with the camera zoom because the viewer value is used before the zoom value gets updated by Camera.on_draw
                corner_pixels_displayed=canvas_corners_world[
                    :, displayed_axes
                ],
                shape_threshold=self._scene_canvas.size,
            )

    def on_resize(self, event: ResizeEvent) -> None:
        """Called whenever canvas is resized.

        Parameters
        ----------
        event : vispy.app.canvas.ResizeEvent
            The vispy event that triggered this method.

        Returns
        -------
        None
        """
        self.viewer._canvas_size = self.size
        self._update_overlay_canvas_positions()

    def add_layer_visual_mapping(
        self, napari_layer: Layer, vispy_layer: VispyBaseLayer
    ) -> None:
        """Maps a napari layer to its corresponding vispy layer and sets the parent scene of the vispy layer.

        Parameters
        ----------
        napari_layer :
            Any napari layer, the layer type is the same as the vispy layer.
        vispy_layer :
            Any vispy layer, the layer type is the same as the napari layer.

        Returns
        -------
        None
        """

        vispy_layer.node.parent = self.view.scene
        self.layer_to_visual[napari_layer] = vispy_layer
        self._layer_overlay_to_visual[napari_layer] = {}

        napari_layer.events.visible.connect(self._reorder_layers)
        overlay_callback = partial(self._update_layer_overlays, napari_layer)
        napari_layer._overlays.events.added.connect(overlay_callback)
        napari_layer._overlays.events.removed.connect(overlay_callback)
        napari_layer._overlays.events.changed.connect(overlay_callback)
        self._overlay_callbacks[napari_layer] = overlay_callback
        self.viewer.camera.events.angles.connect(vispy_layer._on_camera_move)

        # create overlay visuals for this layer
        self._update_layer_overlays(napari_layer)
        # we need to trigger _on_matrix_change once after adding the overlays so that
        # all children nodes are assigned the correct transforms
        vispy_layer._on_matrix_change()

        self._reorder_layers()

    def _remove_layer(self, event: Event) -> None:
        """Upon receiving event closes the Vispy visual, deletes it and reorders the still existing layers.

        Parameters
        ----------
        event : napari.utils.events.event.Event
            The event causing a particular layer to be removed

        Returns
        -------
        None
        """
        layer = event.value
        disconnect_events(layer.events, self)
        disconnect_events(
            layer._overlays.events, self._overlay_callbacks[layer]
        )
        del self._overlay_callbacks[layer]
        vispy_layer = self.layer_to_visual[layer]
        disconnect_events(self.viewer.camera.events, vispy_layer)
        vispy_layer.close()
        del vispy_layer
        del self.layer_to_visual[layer]
        self._remove_layer_overlays(layer)
        del self._layer_overlay_to_visual[layer]
        self._reorder_layers()

    def _reorder_layers(self) -> None:
        """When the list is reordered, propagate changes to draw order."""
        first_visible_found = False

        for i, layer in enumerate(self.viewer.layers):
            vispy_layer = self.layer_to_visual[layer]
            vispy_layer.order = i

            # the bottommost visible layer needs special treatment for blending
            if layer.visible and not first_visible_found:
                vispy_layer.first_visible = True
                first_visible_found = True
            else:
                vispy_layer.first_visible = False
            vispy_layer._on_blending_change()

        self._update_overlay_canvas_positions()

        self._scene_canvas._draw_order.clear()
        self._scene_canvas.update()

    def _add_viewer_overlay(self, overlay: Overlay, parent: Node) -> None:
        """Create vispy overlay and add to dictionary of overlay visuals"""
        vispy_overlay = create_vispy_overlay(
            overlay=overlay, viewer=self.viewer, parent=parent
        )
        self._overlay_to_visual[overlay] = vispy_overlay

    def _update_viewer_overlays(self):
        for overlay in list(self._overlay_to_visual):
<<<<<<< HEAD
            overlay_visual = self._overlay_to_visual.pop(overlay)
            self._disconnect_canvas_overlay_events(overlay)
            overlay_visual.close()
=======
            vispy_overlay = self._overlay_to_visual.pop(overlay)
            vispy_overlay.close()
>>>>>>> 2222e803

        for overlay in self.viewer._overlays.values():
            if isinstance(overlay, CanvasOverlay):
                self._add_viewer_overlay(overlay, self.view)
                self._connect_canvas_overlay_events(overlay)
            else:
                self._add_viewer_overlay(overlay, self.view.scene)

    def _connect_canvas_overlay_events(self, overlay):
        overlay.events.position.connect(self._update_overlay_canvas_positions)
        overlay.events.visible.connect(self._update_overlay_canvas_positions)

    def _disconnect_canvas_overlay_events(self, overlay):
        overlay.events.position.disconnect(
            self._update_overlay_canvas_positions
        )
        overlay.events.visible.disconnect(
            self._update_overlay_canvas_positions
        )

    def _update_layer_overlays(self, layer: Layer) -> None:
        """Update the overlay visuals for each layer in the canvas.

        Also ensures that overlays are properly assigned parents depending on
        they class (canvas vs scene overlays).
        """
        # reparenting does not work well in a few cases (we end up with overlay visuals
        # "clipping" through the canvas edges) so we just remake them
        # whenever we need to change them.
        for overlay in list(self._layer_overlay_to_visual[layer]):
<<<<<<< HEAD
            overlay_visual = self._layer_overlay_to_visual[layer].pop(overlay)
            self._disconnect_canvas_overlay_events(overlay)
            overlay_visual.close()
=======
            vispy_overlay = self._layer_overlay_to_visual[layer].pop(overlay)
            vispy_overlay.close()
>>>>>>> 2222e803

        overlay_models = layer._overlays.values()

        for overlay in overlay_models:
            if isinstance(overlay, CanvasOverlay):
                parent = self.view
            else:
                parent = self.layer_to_visual[layer].node

<<<<<<< HEAD
            # TODO: is this blocker still needed?
            with layer.events._overlays.blocker():
                overlay_visual = create_vispy_overlay(
                    overlay, layer=layer, parent=parent
                )
            if isinstance(overlay, CanvasOverlay):
                self._connect_canvas_overlay_events(overlay)
=======
            vispy_overlay = create_vispy_overlay(
                overlay, layer=layer, parent=parent
            )
>>>>>>> 2222e803

            self._layer_overlay_to_visual[layer][overlay] = vispy_overlay

    def _remove_layer_overlays(self, layer: Layer) -> None:
        for overlay in list(self._layer_overlay_to_visual[layer]):
<<<<<<< HEAD
            overlay_visual = self._layer_overlay_to_visual[layer].pop(overlay)
            if isinstance(overlay, CanvasOverlay):
                self._disconnect_canvas_overlay_events(overlay)
            overlay_visual.close()
=======
            vispy_overlay = self._layer_overlay_to_visual[layer].pop(overlay)
            vispy_overlay.close()
>>>>>>> 2222e803

    def _get_ordered_visible_canvas_overlays(self):
        # first viewer overlays
        for overlay, vispy_overlay in self._overlay_to_visual.items():
            if overlay.visible and isinstance(overlay, CanvasOverlay):
                yield overlay, vispy_overlay

        # then layer overlays
        for layer in self.viewer.layers:
            for overlay, vispy_overlay in self._layer_overlay_to_visual.get(
                layer, {}
            ).items():
                if (
                    layer.visible
                    and overlay.visible
                    and isinstance(overlay, CanvasOverlay)
                ):
                    yield overlay, vispy_overlay

    def _update_overlay_canvas_positions(self, event=None):
        offsets = dict.fromkeys(CanvasPosition, 0)
        for (
            overlay,
            vispy_overlay,
        ) in self._get_ordered_visible_canvas_overlays():
            if overlay.position not in list(CanvasPosition):
                # some canvas overlays do no use CanvasPosition, but are
                # instead free-floating (such as the cursor overlay)
                continue
            vispy_overlay.x_offset_tiling = offsets[overlay.position]
            offsets[overlay.position] += (
                vispy_overlay.x_size + vispy_overlay.x_offset
            )
            vispy_overlay._on_position_change()

    def _calculate_view_direction(
        self, event_pos: tuple[float, float]
    ) -> npt.NDArray[np.float64] | None:
        """calculate view direction by ray shot from the camera"""
        # this method is only implemented for 3 dimension
        if self.viewer.dims.ndisplay == 2:
            return None

        if self.viewer.dims.ndim == 2:
            return self.viewer.camera.calculate_nd_view_direction(
                self.viewer.dims.ndim, self.viewer.dims.displayed
            )
        x, y = event_pos
        w, h = self.size
        nd = self.viewer.dims.ndisplay

        transform = self.view.scene.transform
        # map click pos to scene coordinates
        click_scene = transform.imap([x, y, 0, 1])
        # canvas center at infinite far z- (eye position in canvas coordinates)
        eye_canvas = [w / 2, h / 2, -1e10, 1]
        # map eye pos to scene coordinates
        eye_scene = transform.imap(eye_canvas)
        # homogeneous coordinate to cartesian
        click_scene = click_scene[0:nd] / click_scene[nd]
        # homogeneous coordinate to cartesian
        eye_scene = eye_scene[0:nd] / eye_scene[nd]

        # calculate direction of the ray
        d = click_scene - eye_scene
        d = d[0:nd]
        d = d / np.linalg.norm(d)
        # xyz to zyx
        d: list[float] = list(d[::-1])
        # convert to nd view direction
        view_direction_nd = np.zeros(self.viewer.dims.ndim, dtype=np.float64)
        view_direction_nd[list(self.viewer.dims.displayed)] = d
        return view_direction_nd

    def screenshot(self) -> QImage:
        """Return a QImage based on what is shown in the viewer."""
        return self.native.grabFramebuffer()

    def enable_dims_play(self, *args) -> None:
        """Enable playing of animation. False if awaiting a draw event"""
        self.viewer.dims._play_ready = True<|MERGE_RESOLUTION|>--- conflicted
+++ resolved
@@ -677,14 +677,9 @@
 
     def _update_viewer_overlays(self):
         for overlay in list(self._overlay_to_visual):
-<<<<<<< HEAD
-            overlay_visual = self._overlay_to_visual.pop(overlay)
+            vispy_overlay = self._overlay_to_visual.pop(overlay)
             self._disconnect_canvas_overlay_events(overlay)
-            overlay_visual.close()
-=======
-            vispy_overlay = self._overlay_to_visual.pop(overlay)
             vispy_overlay.close()
->>>>>>> 2222e803
 
         for overlay in self.viewer._overlays.values():
             if isinstance(overlay, CanvasOverlay):
@@ -715,14 +710,9 @@
         # "clipping" through the canvas edges) so we just remake them
         # whenever we need to change them.
         for overlay in list(self._layer_overlay_to_visual[layer]):
-<<<<<<< HEAD
-            overlay_visual = self._layer_overlay_to_visual[layer].pop(overlay)
+            vispy_overlay = self._layer_overlay_to_visual[layer].pop(overlay)
             self._disconnect_canvas_overlay_events(overlay)
-            overlay_visual.close()
-=======
-            vispy_overlay = self._layer_overlay_to_visual[layer].pop(overlay)
             vispy_overlay.close()
->>>>>>> 2222e803
 
         overlay_models = layer._overlays.values()
 
@@ -732,33 +722,20 @@
             else:
                 parent = self.layer_to_visual[layer].node
 
-<<<<<<< HEAD
-            # TODO: is this blocker still needed?
-            with layer.events._overlays.blocker():
-                overlay_visual = create_vispy_overlay(
-                    overlay, layer=layer, parent=parent
-                )
-            if isinstance(overlay, CanvasOverlay):
-                self._connect_canvas_overlay_events(overlay)
-=======
             vispy_overlay = create_vispy_overlay(
                 overlay, layer=layer, parent=parent
             )
->>>>>>> 2222e803
+            if isinstance(overlay, CanvasOverlay):
+                self._connect_canvas_overlay_events(overlay)
 
             self._layer_overlay_to_visual[layer][overlay] = vispy_overlay
 
     def _remove_layer_overlays(self, layer: Layer) -> None:
         for overlay in list(self._layer_overlay_to_visual[layer]):
-<<<<<<< HEAD
-            overlay_visual = self._layer_overlay_to_visual[layer].pop(overlay)
+            vispy_overlay = self._layer_overlay_to_visual[layer].pop(overlay)
             if isinstance(overlay, CanvasOverlay):
                 self._disconnect_canvas_overlay_events(overlay)
-            overlay_visual.close()
-=======
-            vispy_overlay = self._layer_overlay_to_visual[layer].pop(overlay)
             vispy_overlay.close()
->>>>>>> 2222e803
 
     def _get_ordered_visible_canvas_overlays(self):
         # first viewer overlays
