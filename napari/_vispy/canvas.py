--- conflicted
+++ resolved
@@ -14,10 +14,7 @@
 from napari._vispy.utils.cursor import QtCursorVisual
 from napari._vispy.utils.gl import get_max_texture_sizes
 from napari._vispy.utils.visual import create_vispy_overlay
-<<<<<<< HEAD
 from napari.components._viewer_constants import CanvasPosition
-=======
->>>>>>> 87893126
 from napari.components.overlays import CanvasOverlay
 from napari.utils._proxies import ReadOnlyWrapper
 from napari.utils.colormaps.standardize_color import transform_color
@@ -650,15 +647,11 @@
 
         if isinstance(overlay, CanvasOverlay):
             vispy_overlay.node.parent = self.view
-<<<<<<< HEAD
             self._connect_canvas_overlay_events(overlay)
-=======
->>>>>>> 87893126
         else:
             vispy_overlay.node.parent = self.view.scene
         self._overlay_to_visual[overlay] = vispy_overlay
 
-<<<<<<< HEAD
     def _connect_canvas_overlay_events(self, overlay):
         overlay.events.position.connect(self._update_overlay_canvas_positions)
         overlay.events.visible.connect(self._update_overlay_canvas_positions)
@@ -672,14 +665,11 @@
         )
 
     def _update_layer_overlays_to_visual(self, layer: Layer) -> None:
-=======
-    def _update_layer_overlays_to_visual(self, layer: Layer) -> None:
         """Update the overlay visuals for each layer in the canvas.
 
         Also ensures that overlays are properly assigned parents depending on
         they class (canvas vs scene overlays).
         """
->>>>>>> 87893126
         overlay_models = layer._overlays.values()
 
         # add missing overlay visuals
@@ -697,11 +687,8 @@
                 overlay_visual = self._layer_overlay_to_visual[layer].pop(
                     overlay
                 )
-<<<<<<< HEAD
                 if isinstance(overlay, CanvasOverlay):
                     self._disconnect_canvas_overlay_events(overlay)
-=======
->>>>>>> 87893126
                 overlay_visual.close()
 
         # set parent node appropriately and connect events
@@ -710,17 +697,13 @@
         ].items():
             if isinstance(overlay, CanvasOverlay):
                 overlay_visual.node.parent = self.view
-<<<<<<< HEAD
                 self._connect_canvas_overlay_events(overlay)
-=======
->>>>>>> 87893126
             else:
                 overlay_visual.node.parent = self.layer_to_visual[layer].node
 
     def _remove_layer_overlays_to_visual(self, layer: Layer) -> None:
         for overlay in list(self._layer_overlay_to_visual[layer]):
             overlay_visual = self._layer_overlay_to_visual[layer].pop(overlay)
-<<<<<<< HEAD
             if isinstance(overlay, CanvasOverlay):
                 self._disconnect_canvas_overlay_events(overlay)
             overlay_visual.close()
@@ -759,10 +742,6 @@
             )
             vispy_overlay._on_position_change()
 
-=======
-            overlay_visual.close()
-
->>>>>>> 87893126
     def _calculate_view_direction(
         self, event_pos: tuple[float, float]
     ) -> npt.NDArray[np.float64] | None:
