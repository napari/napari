--- conflicted
+++ resolved
@@ -115,11 +115,7 @@
 
     def _on_matrix_change(self, event=None):
         transform = self.layer._transforms.simplified.set_slice(
-<<<<<<< HEAD
-            list(self.layer._dims.displayed)
-=======
-            self.layer._dims_displayed
->>>>>>> a6036154
+            list(self.layer._dims_displayed)
         )
         # convert NumPy axis ordering to VisPy axis ordering
         # by reversing the axes order and flipping the linear
@@ -139,11 +135,7 @@
             # 2D.
             offset_matrix = (
                 self.layer._transforms['data2world']
-<<<<<<< HEAD
-                .set_slice(list(self.layer._dims.displayed))
-=======
-                .set_slice(self.layer._dims_displayed)
->>>>>>> a6036154
+                .set_slice(list(self.layer._dims_displayed))
                 .linear_matrix
             )
             offset = -offset_matrix @ np.ones(offset_matrix.shape[1]) / 2
