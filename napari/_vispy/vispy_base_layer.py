from abc import ABC, abstractmethod
from functools import lru_cache

import numpy as np
from vispy.app import Canvas
from vispy.gloo import gl
from vispy.visuals.transforms import MatrixTransform


class VispyBaseLayer(ABC):
    """Base object for individual layer views

    Meant to be subclassed.

    Parameters
    ----------
    layer : napari.layers.Layer
        Layer model.
    node : vispy.scene.VisualNode
        Central node with which to interact with the visual.

    Attributes
    ----------
    layer : napari.layers.Layer
        Layer model.
    node : vispy.scene.VisualNode
        Central node with which to interact with the visual.
    scale : sequence of float
        Scale factors for the layer visual in the scenecanvas.
    translate : sequence of float
        Translation values for the layer visual in the scenecanvas.
    scale_factor : float
        Conversion factor from canvas coordinates to image coordinates, which
        depends on the current zoom level.
    MAX_TEXTURE_SIZE_2D : int
        Max texture size allowed by the vispy canvas during 2D rendering.
    MAX_TEXTURE_SIZE_3D : int
        Max texture size allowed by the vispy canvas during 2D rendering.

    Extended Summary
    ----------------
    _master_transform : vispy.visuals.transforms.MatrixTransform
        Transform positioning the layer visual inside the scenecanvas.
    """

    def __init__(self, layer, node):
        super().__init__()

        self.layer = layer
        self.node = node

        MAX_TEXTURE_SIZE_2D, MAX_TEXTURE_SIZE_3D = get_max_texture_sizes()
        self.MAX_TEXTURE_SIZE_2D = MAX_TEXTURE_SIZE_2D
        self.MAX_TEXTURE_SIZE_3D = MAX_TEXTURE_SIZE_3D

        self._position = (0,) * self.layer.dims.ndisplay

        self.layer.events.refresh.connect(lambda e: self.node.update())
        self.layer.events.set_data.connect(self._on_data_change)
        self.layer.events.visible.connect(self._on_visible_change)
        self.layer.events.opacity.connect(self._on_opacity_change)
        self.layer.events.blending.connect(self._on_blending_change)
<<<<<<< HEAD
        self.layer.events.scale.connect(self._on_matrix_change)
        self.layer.events.translate.connect(self._on_matrix_change)
        self.layer.events.rotate.connect(self._on_matrix_change)
        self.layer.events.shear.connect(self._on_matrix_change)
=======
        self.layer.events.scale.connect(self._on_scale_change)
        self.layer.events.translate.connect(self._on_translate_change)
        self.layer.events.loaded.connect(self._on_loaded_change)
>>>>>>> a5121b46

    @property
    def _master_transform(self):
        """vispy.visuals.transforms.MatrixTransform:
        Central node's firstmost transform.
        """
        # whenever a new parent is set, the transform is reset
        # to a NullTransform so we reset it here
        if not isinstance(self.node.transform, MatrixTransform):
            self.node.transform = MatrixTransform()

        return self.node.transform

    @property
    def order(self):
        """int: Order in which the visual is drawn in the scenegraph.

        Lower values are closer to the viewer.
        """
        return self.node.order

    @order.setter
    def order(self, order):
        self.node.order = order

    @property
    def scale_factor(self):
        """float: Conversion factor from canvas pixels to data coordinates.
        """
        if self.node.canvas is not None:
            transform = self.node.canvas.scene.node_transform(self.node)
            return transform.map([1, 1])[0] - transform.map([0, 0])[0]
        else:
            return 1

    @abstractmethod
    def _on_data_change(self, event=None):
        raise NotImplementedError()

    def _on_visible_change(self, event=None):
        self.node.visible = self.layer.visible and self.layer.loaded

    def _on_opacity_change(self, event=None):
        self.node.opacity = self.layer.opacity

    def _on_blending_change(self, event=None):
        self.node.set_gl_state(self.layer.blending)
        self.node.update()

    def _on_matrix_change(self, event=None):
        transform = self.layer._transforms.simplified.set_slice(
            self.layer.dims.displayed
        )
        # convert NumPy axis ordering to VisPy axis ordering
        matrix = transform.matrix[::-1, ::-1]
        translate = transform.translate[::-1]
        # Embed in 4x4 affine matrix
        affine_matrix = np.eye(4)
        affine_matrix[: matrix.shape[0], : matrix.shape[1]] = matrix
        affine_matrix[: len(translate), -1] = translate
        self._master_transform.matrix = affine_matrix
        self.layer.corner_pixels = self.coordinates_of_canvas_corners()
        self.layer.position = self._transform_position(self._position)

    def _on_loaded_change(self, event=None):
        self.node.visible = self.layer.visible and self.layer.loaded

    def _transform_position(self, position):
        """Transform cursor position from canvas space (x, y) into image space.

        Parameters
        ----------
        position : 2-tuple
            Cursor position in canvas (x, y).

        Returns
        -------
        coords : tuple
            Coordinates of cursor in image space for displayed dimensions only
        """
        nd = self.layer.dims.ndisplay
        if self.node.canvas is not None:
            transform = self.node.canvas.scene.node_transform(self.node)
            # Map and offset position so that pixel center is at 0
            mapped_position = transform.map(list(position))[:nd] - 0.5
            return tuple(mapped_position[::-1])
        else:
            return (0,) * nd

    def _reset_base(self):
        self._on_visible_change()
        self._on_opacity_change()
        self._on_blending_change()
        self._on_matrix_change()

    def coordinates_of_canvas_corners(self):
        """Find location of the corners of canvas in data coordinates.

        This method should only be used during 2D image viewing. The result
        depends on the current pan and zoom position.

        Returns
        -------
        corner_pixels : array
            Coordinates of top left and bottom right canvas pixel in the data.
        """
        nd = self.layer.dims.ndisplay
        # Find image coordinate of top left canvas pixel
        if self.node.canvas is not None:
            translate = self._master_transform.matrix[:, -1]
            matrix = self._master_transform.matrix[:-1, :-1]
            ZS = np.linalg.cholesky(np.dot(matrix.T, matrix)).T
            scale = np.diag(ZS).copy()
            offset = translate[:nd] / scale[:nd]
            tl_raw = np.floor(self._transform_position([0, 0]) + offset[::-1])
            br_raw = np.ceil(
                self._transform_position(self.node.canvas.size) + offset[::-1]
            )
        else:
            tl_raw = [0] * nd
            br_raw = [1] * nd

        top_left = np.zeros(self.layer.ndim)
        bottom_right = np.zeros(self.layer.ndim)
        for d, tl, br in zip(self.layer.dims.displayed, tl_raw, br_raw):
            top_left[d] = tl
            bottom_right[d] = br

        return np.array([top_left, bottom_right]).astype(int)

    def on_draw(self, event):
        """Called whenever the canvas is drawn.

        This is triggered from vispy whenever new data is sent to the canvas or
        the camera is moved and is connected in the `QtViewer`.
        """
        self.layer.scale_factor = self.scale_factor
        old_corner_pixels = self.layer.corner_pixels
        self.layer.corner_pixels = self.coordinates_of_canvas_corners()

        # For 2D multiscale data determine if new data has been requested
        if (
            self.layer.multiscale
            and self.layer.dims.ndisplay == 2
            and self.node.canvas is not None
        ):
            self.layer._update_multiscale(
                corner_pixels=old_corner_pixels,
                shape_threshold=self.node.canvas.size,
            )


@lru_cache()
def get_max_texture_sizes():
    """Get maximum texture sizes for 2D and 3D rendering.

    Returns
    -------
    MAX_TEXTURE_SIZE_2D : int or None
        Max texture size allowed by the vispy canvas during 2D rendering.
    MAX_TEXTURE_SIZE_3D : int or None
        Max texture size allowed by the vispy canvas during 2D rendering.
    """
    # A canvas must be created to access gl values
    c = Canvas(show=False)
    try:
        MAX_TEXTURE_SIZE_2D = gl.glGetParameter(gl.GL_MAX_TEXTURE_SIZE)
    finally:
        c.close()
    if MAX_TEXTURE_SIZE_2D == ():
        MAX_TEXTURE_SIZE_2D = None
    # vispy doesn't expose GL_MAX_3D_TEXTURE_SIZE so hard coding
    # MAX_TEXTURE_SIZE_3D = gl.glGetParameter(gl.GL_MAX_3D_TEXTURE_SIZE)
    # if MAX_TEXTURE_SIZE_3D == ():
    #    MAX_TEXTURE_SIZE_3D = None
    MAX_TEXTURE_SIZE_3D = 2048

    return MAX_TEXTURE_SIZE_2D, MAX_TEXTURE_SIZE_3D<|MERGE_RESOLUTION|>--- conflicted
+++ resolved
@@ -60,16 +60,11 @@
         self.layer.events.visible.connect(self._on_visible_change)
         self.layer.events.opacity.connect(self._on_opacity_change)
         self.layer.events.blending.connect(self._on_blending_change)
-<<<<<<< HEAD
         self.layer.events.scale.connect(self._on_matrix_change)
         self.layer.events.translate.connect(self._on_matrix_change)
         self.layer.events.rotate.connect(self._on_matrix_change)
         self.layer.events.shear.connect(self._on_matrix_change)
-=======
-        self.layer.events.scale.connect(self._on_scale_change)
-        self.layer.events.translate.connect(self._on_translate_change)
         self.layer.events.loaded.connect(self._on_loaded_change)
->>>>>>> a5121b46
 
     @property
     def _master_transform(self):
