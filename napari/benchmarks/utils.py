<<<<<<< HEAD
import os


def always_false(x):
    return False


class Skipper:
    def __init__(
        self,
        func_pr=always_false,
        func_ci=always_false,
        func_always=always_false,
    ):
        self.func_pr = func_pr if "PR" in os.environ else always_false
        self.func_ci = func_ci if "CI" in os.environ else always_false
        self.func_always = func_always

    def __contains__(self, item):
        return (
            self.func_pr(item) or self.func_ci(item) or self.func_always(item)
        )
=======
import itertools
from functools import lru_cache
from typing import (
    Callable,
    Literal,
    Optional,
    Sequence,
    Tuple,
    Union,
    overload,
)

import numpy as np
from skimage import morphology


class Skiper:
    def __init__(self, func):
        self.func = func

    def __contains__(self, item):
        return self.func(item)


def _generate_ball(radius: int, ndim: int) -> np.ndarray:
    """Generate a ball of given radius and dimension.

    Parameters
    ----------
    radius : int
        Radius of the ball.
    ndim : int
        Dimension of the ball.

    Returns
    -------
    ball : ndarray of uint8
        Binary array of the hyper ball.
    """

    if ndim == 2:
        return morphology.disk(radius)
    if ndim == 3:
        return morphology.ball(radius)
    shape = (2 * radius + 1,) * ndim
    radius_sq = radius**2
    coords = np.indices(shape) - radius
    return (np.sum(coords**2, axis=0) <= radius_sq).astype(np.uint8)


def _generate_density(radius: int, ndim: int) -> np.ndarray:
    """Generate gaussian density of given radius and dimension."""
    shape = (2 * radius + 1,) * ndim
    coords = np.indices(shape) - radius
    dist = np.sqrt(np.sum(coords**2 / ((radius / 4) ** 2), axis=0))
    res = np.exp(-dist)
    res[res < 0.02] = 0
    return res


def _structure_at_coordinates(
    shape: Tuple[int],
    coordinates: np.ndarray,
    structure: np.ndarray,
    *,
    multipliers: Sequence = itertools.repeat(1),
    dtype=None,
    reduce_fn: Callable[
        [np.ndarray, np.ndarray, Optional[np.ndarray]], np.ndarray
    ],
):
    """Update data with structure at given coordinates.

    Parameters
    ----------
    data : ndarray
        Array to update.
    coordinates : ndarray
        Coordinates of the points. The structures will be added at these
        points (center).
    structure : ndarray
        Array with encoded structure. For example, ball (boolean) or density
        (0,1) float.
    multipliers : ndarray
        These values are multiplied by the values in the structure before
        updating the array. Can be used to generate different labels, or to
        vary the intensity of floating point gaussian densities.
    reduce_fn : function
        Function with which to update the array at a particular position. It
        should take two arrays as input and an optional output array.
    """
    radius = (structure.shape[0] - 1) // 2
    data = np.zeros(shape, dtype=dtype)

    for point, value in zip(coordinates, multipliers):
        slice_im, slice_ball = _get_slices_at(shape, point, radius)
        reduce_fn(
            data[slice_im], value * structure[slice_ball], out=data[slice_im]
        )
    return data


def _get_slices_at(shape, point, radius):
    slice_im = []
    slice_ball = []
    for i, p in enumerate(point):
        slice_im.append(
            slice(max(0, p - radius), min(shape[i], p + radius + 1))
        )
        ball_start = max(0, radius - p)
        ball_stop = slice_im[-1].stop - slice_im[-1].start + ball_start
        slice_ball.append(slice(ball_start, ball_stop))
    return tuple(slice_im), tuple(slice_ball)


def _update_data_with_mask(data, struct, out=None):
    """Update ``data`` with ``struct`` where ``struct`` is nonzero."""
    # these branches are needed because np.where does not support
    # an out= keyword argument
    if out is None:
        return np.where(struct, struct, data)
    else:  # noqa: RET505
        nz = struct != 0
        out[nz] = struct[nz]
        return out


def _smallest_dtype(n: int) -> np.dtype:
    """Find the smallest dtype that can hold n values."""
    for dtype in [np.uint8, np.uint16, np.uint32, np.uint64]:
        if np.iinfo(dtype).max >= n:
            return dtype
            break
    else:
        raise ValueError(f"{n=} is too large for any dtype.")


@overload
def labeled_particles(
    shape: Sequence[int],
    dtype: Optional[np.dtype] = None,
    n: int = 144,
    seed: Optional[int] = None,
    return_density: Literal[False] = False,
) -> np.ndarray: ...


@overload
def labeled_particles(
    shape: Sequence[int],
    dtype: Optional[np.dtype] = None,
    n: int = 144,
    seed: Optional[int] = None,
    return_density: Literal[True] = True,
) -> Tuple[np.ndarray, np.ndarray, np.ndarray]: ...


@lru_cache
def labeled_particles(
    shape: Sequence[int],
    dtype: Optional[np.dtype] = None,
    n: int = 144,
    seed: Optional[int] = None,
    return_density: bool = False,
) -> Union[np.ndarray, Tuple[np.ndarray, np.ndarray, np.ndarray]]:
    """Generate labeled blobs of given shape and dtype.

    Parameters
    ----------
    shape : Sequence[int]
        Shape of the resulting array.
    dtype : Optional[np.dtype]
        Dtype of the resulting array.
    n : int
        Number of blobs to generate.
    seed : Optional[int]
        Seed for the random number generator.
    return_density : bool
        Whether to return the density array and center coordinates.
    """
    if dtype is None:
        dtype = _smallest_dtype(n)
    rng = np.random.default_rng(seed)
    ndim = len(shape)
    points = rng.integers(shape, size=(n, ndim))
    values = rng.integers(
        np.iinfo(dtype).min, np.iinfo(dtype).max, size=n, dtype=dtype
    )
    sigma = int(max(shape) / (4.0 * n ** (1 / ndim)))
    ball = _generate_ball(sigma, ndim)

    labels = _structure_at_coordinates(
        shape,
        points,
        ball,
        multipliers=values,
        reduce_fn=_update_data_with_mask,
        dtype=dtype,
    )

    if return_density:
        dens = _generate_density(sigma * 2, ndim)
        densities = _structure_at_coordinates(
            shape, points, dens, reduce_fn=np.maximum, dtype=np.float32
        )

        return labels, densities, points
    else:  # noqa: RET505
        return labels
>>>>>>> 4f4c063a
<|MERGE_RESOLUTION|>--- conflicted
+++ resolved
@@ -1,5 +1,18 @@
-<<<<<<< HEAD
+import itertools
 import os
+from functools import lru_cache
+from typing import (
+    Callable,
+    Literal,
+    Optional,
+    Sequence,
+    Tuple,
+    Union,
+    overload,
+)
+
+import numpy as np
+from skimage import morphology
 
 
 def always_false(x):
@@ -21,29 +34,6 @@
         return (
             self.func_pr(item) or self.func_ci(item) or self.func_always(item)
         )
-=======
-import itertools
-from functools import lru_cache
-from typing import (
-    Callable,
-    Literal,
-    Optional,
-    Sequence,
-    Tuple,
-    Union,
-    overload,
-)
-
-import numpy as np
-from skimage import morphology
-
-
-class Skiper:
-    def __init__(self, func):
-        self.func = func
-
-    def __contains__(self, item):
-        return self.func(item)
 
 
 def _generate_ball(radius: int, ndim: int) -> np.ndarray:
@@ -230,5 +220,4 @@
 
         return labels, densities, points
     else:  # noqa: RET505
-        return labels
->>>>>>> 4f4c063a
+        return labels