<<<<<<< HEAD
try:
    # pydantic v2
    from pydantic.v1 import (
        BaseModel,
        BaseSettings,
        Extra,
        Field,
        PositiveInt,
        PrivateAttr,
        ValidationError,
        color,
        confloat,
        conlist,
        constr,
        errors,
        main,
        parse_obj_as,
        root_validator,
        types,
        utils,
        validator,
    )
    from pydantic.v1.env_settings import (
        EnvSettingsSource,
        SettingsError,
        SettingsSourceCallable,
    )
    from pydantic.v1.error_wrappers import ErrorWrapper, display_errors
    from pydantic.v1.fields import SHAPE_LIST, ModelField
    from pydantic.v1.generics import GenericModel
    from pydantic.v1.main import ClassAttribute, ModelMetaclass
    from pydantic.v1.utils import ROOT_KEY, sequence_like
except ImportError:
    # pydantic v1
    from pydantic import (
        BaseModel,
        BaseSettings,
        Extra,
        Field,
        PositiveInt,
        PrivateAttr,
        ValidationError,
        color,
        confloat,
        conlist,
        constr,
        errors,
        main,
        parse_obj_as,
        root_validator,
        types,
        utils,
        validator,
    )
    from pydantic.env_settings import (
        EnvSettingsSource,
        SettingsError,
        SettingsSourceCallable,
    )
    from pydantic.error_wrappers import ErrorWrapper, display_errors
    from pydantic.fields import SHAPE_LIST, ModelField
    from pydantic.generics import GenericModel
    from pydantic.main import ClassAttribute, ModelMetaclass
    from pydantic.utils import ROOT_KEY, sequence_like
=======
"""
This module provides compatibility between pydantic v1 and v2.

Keep using this compatibility module until we stop using any pydantic v1 API functionality.
This can be removed when everything has been migrated to pydantic v2.
"""

# The Pydantic V2 package can access the Pydantic V1 API by importing through `pydantic.v1`.
# See https://docs.pydantic.dev/latest/migration/#continue-using-pydantic-v1-features
from pydantic.v1 import (
    BaseModel,
    BaseSettings,
    Extra,
    Field,
    PositiveInt,
    PrivateAttr,
    ValidationError,
    color,
    conlist,
    constr,
    errors,
    main,
    parse_obj_as,
    root_validator,
    types,
    utils,
    validator,
)
from pydantic.v1.env_settings import (
    EnvSettingsSource,
    SettingsError,
    SettingsSourceCallable,
)
from pydantic.v1.error_wrappers import ErrorWrapper, display_errors
from pydantic.v1.fields import SHAPE_LIST, ModelField
from pydantic.v1.generics import GenericModel
from pydantic.v1.main import ClassAttribute, ModelMetaclass
from pydantic.v1.utils import ROOT_KEY, sequence_like
>>>>>>> 01f000cd

Color = color.Color

__all__ = (
    'ROOT_KEY',
    'SHAPE_LIST',
    'BaseModel',
    'BaseSettings',
    'ClassAttribute',
    'Color',
    'EnvSettingsSource',
    'ErrorWrapper',
    'Extra',
    'Field',
    'GenericModel',
    'ModelField',
    'ModelMetaclass',
    'PositiveInt',
    'PrivateAttr',
    'SettingsError',
    'SettingsSourceCallable',
    'ValidationError',
    'color',
    'confloat',
    'conlist',
    'constr',
    'display_errors',
    'errors',
    'main',
    'parse_obj_as',
    'root_validator',
    'sequence_like',
    'types',
    'utils',
    'validator',
)<|MERGE_RESOLUTION|>--- conflicted
+++ resolved
@@ -1,69 +1,3 @@
-<<<<<<< HEAD
-try:
-    # pydantic v2
-    from pydantic.v1 import (
-        BaseModel,
-        BaseSettings,
-        Extra,
-        Field,
-        PositiveInt,
-        PrivateAttr,
-        ValidationError,
-        color,
-        confloat,
-        conlist,
-        constr,
-        errors,
-        main,
-        parse_obj_as,
-        root_validator,
-        types,
-        utils,
-        validator,
-    )
-    from pydantic.v1.env_settings import (
-        EnvSettingsSource,
-        SettingsError,
-        SettingsSourceCallable,
-    )
-    from pydantic.v1.error_wrappers import ErrorWrapper, display_errors
-    from pydantic.v1.fields import SHAPE_LIST, ModelField
-    from pydantic.v1.generics import GenericModel
-    from pydantic.v1.main import ClassAttribute, ModelMetaclass
-    from pydantic.v1.utils import ROOT_KEY, sequence_like
-except ImportError:
-    # pydantic v1
-    from pydantic import (
-        BaseModel,
-        BaseSettings,
-        Extra,
-        Field,
-        PositiveInt,
-        PrivateAttr,
-        ValidationError,
-        color,
-        confloat,
-        conlist,
-        constr,
-        errors,
-        main,
-        parse_obj_as,
-        root_validator,
-        types,
-        utils,
-        validator,
-    )
-    from pydantic.env_settings import (
-        EnvSettingsSource,
-        SettingsError,
-        SettingsSourceCallable,
-    )
-    from pydantic.error_wrappers import ErrorWrapper, display_errors
-    from pydantic.fields import SHAPE_LIST, ModelField
-    from pydantic.generics import GenericModel
-    from pydantic.main import ClassAttribute, ModelMetaclass
-    from pydantic.utils import ROOT_KEY, sequence_like
-=======
 """
 This module provides compatibility between pydantic v1 and v2.
 
@@ -82,6 +16,7 @@
     PrivateAttr,
     ValidationError,
     color,
+    confloat,
     conlist,
     constr,
     errors,
@@ -102,7 +37,6 @@
 from pydantic.v1.generics import GenericModel
 from pydantic.v1.main import ClassAttribute, ModelMetaclass
 from pydantic.v1.utils import ROOT_KEY, sequence_like
->>>>>>> 01f000cd
 
 Color = color.Color
 
