--- conflicted
+++ resolved
@@ -173,56 +173,12 @@
     viewer.window.close()
 
 
-<<<<<<< HEAD
-def test_labels_undo_redo(qtbot):
-    """Test undoing/redoing on the labels layer."""
-=======
 def test_changing_display_surface(qtbot):
     """Test adding 3D surface and changing its display."""
->>>>>>> 315ca2a8
-    viewer = Viewer()
-    view = viewer.window.qt_viewer
-    qtbot.addWidget(view)
-
-<<<<<<< HEAD
-    data = np.zeros((50, 50), dtype=np.uint8)
-    data[:5, :5] = 1
-    data[5:10, 5:10] = 2
-    data[25:, 25:] = 3
-
-    labels = viewer.add_labels(data)
-
-    l1 = labels.data.copy()
-
-    # fill
-    labels.fill((30, 30), 3, 42)
-
-    l2 = labels.data.copy()
-    assert not np.array_equal(l1, l2)
-
-    # undo
-    labels.undo()
-    assert np.array_equal(l1, labels.data)
-
-    # redo
-    labels.redo()
-    assert np.array_equal(l2, labels.data)
-
-    # history limit
-    labels._history_limit = 1
-    labels.fill((0, 0), 1, 3)
-
-    l3 = labels.data.copy()
-
-    assert not np.array_equal(l3, l2)
-
-    labels.undo()
-    assert np.array_equal(l2, labels.data)
-
-    # cannot undo as limit exceded
-    labels.undo()
-    assert np.array_equal(l2, labels.data)
-=======
+    viewer = Viewer()
+    view = viewer.window.qt_viewer
+    qtbot.addWidget(view)
+
     np.random.seed(0)
     vertices = np.random.random((10, 3))
     faces = np.random.randint(10, size=(6, 3))
@@ -257,7 +213,54 @@
     len_slider = viewer.dims.range[0]
     for s in len_slider:
         viewer.dims.set_point(0, s)
->>>>>>> 315ca2a8
+
+    # Close the viewer
+    viewer.window.close()
+
+
+def test_labels_undo_redo(qtbot):
+    """Test undoing/redoing on the labels layer."""
+    viewer = Viewer()
+    view = viewer.window.qt_viewer
+    qtbot.addWidget(view)
+
+    data = np.zeros((50, 50), dtype=np.uint8)
+    data[:5, :5] = 1
+    data[5:10, 5:10] = 2
+    data[25:, 25:] = 3
+
+    labels = viewer.add_labels(data)
+
+    l1 = labels.data.copy()
+
+    # fill
+    labels.fill((30, 30), 3, 42)
+
+    l2 = labels.data.copy()
+    assert not np.array_equal(l1, l2)
+
+    # undo
+    labels.undo()
+    assert np.array_equal(l1, labels.data)
+
+    # redo
+    labels.redo()
+    assert np.array_equal(l2, labels.data)
+
+    # history limit
+    labels._history_limit = 1
+    labels.fill((0, 0), 1, 3)
+
+    l3 = labels.data.copy()
+
+    assert not np.array_equal(l3, l2)
+
+    labels.undo()
+    assert np.array_equal(l2, labels.data)
+
+    # cannot undo as limit exceded
+    labels.undo()
+    assert np.array_equal(l2, labels.data)
 
     # Close the viewer
     viewer.window.close()