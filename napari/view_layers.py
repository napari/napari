from .viewer import Viewer


def view_image(
    data=None,
    *,
    channel_axis=None,
    rgb=None,
    colormap=None,
    contrast_limits=None,
    gamma=1,
    interpolation='nearest',
    rendering='mip',
    iso_threshold=0.5,
    attenuation=0.5,
    name=None,
    metadata=None,
    scale=None,
    translate=None,
    opacity=1,
    blending=None,
    visible=True,
<<<<<<< HEAD
=======
    multiscale=None,
    path=None,
>>>>>>> 1adff3e4
    title='napari',
    ndisplay=2,
    order=None,
    axis_labels=None,
    show=True,
):
    """Create a viewer and add an image layer.

    Parameters
    ----------
    data : array or list of array
        Image data. Can be N dimensional. If the last dimension has length
        3 or 4 can be interpreted as RGB or RGBA if rgb is `True`. If a
        list and arrays are decreasing in shape then the data is treated as
        a multiscale image.
    channel_axis : int, optional
        Axis to expand image along.
    rgb : bool
        Whether the image is rgb RGB or RGBA. If not specified by user and
        the last dimension of the data has length 3 or 4 it will be set as
        `True`. If `False` the image is interpreted as a luminance image.
    colormap : str, vispy.Color.Colormap, tuple, dict, list
        Colormaps to use for luminance images. If a string must be the name
        of a supported colormap from vispy or matplotlib. If a tuple the
        first value must be a string to assign as a name to a colormap and
        the second item must be a Colormap. If a dict the key must be a
        string to assign as a name to a colormap and the value must be a
        Colormap. If a list then must be same length as the axis that is
        being expanded as channels, and each colormap is applied to each new
        image layer.
    contrast_limits : list (2,)
        Color limits to be used for determining the colormap bounds for
        luminance images. If not passed is calculated as the min and max of
        the image. If list of lists then must be same length as the axis
        that is being expanded and then each colormap is applied to each
        image.
    gamma : list, float
        Gamma correction for determining colormap linearity. Defaults to 1.
        If a list then must be same length as the axis that is being expanded
        and then each entry in the list is applied to each image.
    interpolation : str
        Interpolation mode used by vispy. Must be one of our supported
        modes.
    rendering : str
        Rendering mode used by vispy. Must be one of our supported
        modes.
    iso_threshold : float
        Threshold for isosurface.
    attenuation : float
        Attenuation rate for attenuated maximum intensity projection.
    name : str
        Name of the layer.
    metadata : dict
        Layer metadata.
    scale : tuple of float
        Scale factors for the layer.
    translate : tuple of float
        Translation values for the layer.
    opacity : float
        Opacity of the layer visual, between 0.0 and 1.0.
    blending : str
        One of a list of preset blending modes that determines how RGB and
        alpha values of the layer visual get mixed. Allowed values are
        {'opaque', 'translucent', and 'additive'}.
    visible : bool
        Whether the layer visual is currently being displayed.
<<<<<<< HEAD
=======
    multiscale : bool
        Whether the data is a multiscale image or not. Multiscale data is
        represented by a list of array like image data. If not specified by
        the user and if the data is a list of arrays that decrease in shape
        then it will be taken to be multiscale. The first image in the list
        should be the largest.
    path : str or list of str
        Path or list of paths to image data. Paths can be passed as strings
        or `pathlib.Path` instances.
>>>>>>> 1adff3e4
    title : string
        The title of the viewer window.
    ndisplay : {2, 3}
        Number of displayed dimensions.
    order : tuple of int
        Order in which dimensions are displayed where the last two or last
        three dimensions correspond to row x column or plane x row x column if
        ndisplay is 2 or 3.
    axis_labels : list of str
        Dimension names.
    show : bool, optional
        Whether to show the viewer after instantiation. by default True.

    Returns
    -------
    viewer : :class:`napari.Viewer`
        The newly-created viewer.
    """
    viewer = Viewer(
        title=title,
        ndisplay=ndisplay,
        order=order,
        axis_labels=axis_labels,
        show=show,
    )
    viewer.add_image(
        data=data,
        channel_axis=channel_axis,
        rgb=rgb,
        multiscale=multiscale,
        colormap=colormap,
        contrast_limits=contrast_limits,
        gamma=gamma,
        interpolation=interpolation,
        rendering=rendering,
        iso_threshold=iso_threshold,
        attenuation=attenuation,
        name=name,
        metadata=metadata,
        scale=scale,
        translate=translate,
        opacity=opacity,
        blending=blending,
        visible=visible,
    )
    return viewer


def view_path(
    path,
    *,
    stack=False,
    title='napari',
    ndisplay=2,
    order=None,
    axis_labels=None,
    show=True,
    **kwargs,
):
    """Create a viewer and add a layer whose type will be determined by path.

    Parameters
    ----------
    path : str or list of str
        A filepath, directory, or URL (or a list of any) to open.
    stack : bool, optional
        If a list of strings is passed and ``stack`` is ``True``, then the
        entire list will be passed to plugins.  It is then up to individual
        plugins to know how to handle a list of paths.  If ``stack`` is
        ``False``, then the ``path`` list is broken up and passed to plugin
        readers one by one.  by default False.
    title : string, optional
        The title of the viewer window. by default 'napari'
    ndisplay : {2, 3}, optional
        Number of displayed dimensions, by default 2
    order : tuple of int, optional
        Order in which dimensions are displayed where the last two or last
        three dimensions correspond to row x column or plane x row x column if
        ndisplay is 2 or 3. by default None
    axis_labels : list of str, optional
        Dimension names. by default None
    show : bool, optional
        Whether to show the viewer after instantiation. by default True.
    **kwargs
        All other keyword arguments will be passed on to the respective
        ``add_layer`` method.

    Returns
    -------
    viewer : :class:`napari.Viewer`
        The newly-created viewer.
    """
    viewer = Viewer(
        title=title,
        ndisplay=ndisplay,
        order=order,
        axis_labels=axis_labels,
        show=show,
    )
    viewer.open(path=path, stack=stack, **kwargs)
    return viewer


def view_points(
    data=None,
    *,
    properties=None,
    symbol='o',
    size=10,
    edge_width=1,
    edge_color="black",
    edge_color_cycle=None,
    edge_colormap='viridis',
    edge_contrast_limits=None,
    face_color="white",
    face_color_cycle=None,
    face_colormap='viridis',
    face_contrast_limits=None,
    n_dimensional=False,
    name=None,
    metadata=None,
    scale=None,
    translate=None,
    opacity=1,
    blending='translucent',
    visible=True,
    title='napari',
    ndisplay=2,
    order=None,
    axis_labels=None,
    show=True,
):
    """Create a viewer and add a points layer.

    Parameters
    ----------
    data : array (N, D)
        Coordinates for N points in D dimensions.
    properties : dict {str: array (N,)}, DataFrame
        Properties for each point. Each property should be an array of length N,
        where N is the number of points.
    symbol : str
        Symbol to be used for the point markers. Must be one of the
        following: arrow, clobber, cross, diamond, disc, hbar, ring,
        square, star, tailed_arrow, triangle_down, triangle_up, vbar, x.
    size : float, array
        Size of the point marker. If given as a scalar, all points are made
        the same size. If given as an array, size must be the same
        broadcastable to the same shape as the data.
    edge_width : float
        Width of the symbol edge in pixels.
    edge_color : str, array-like
        Color of the point marker border. Numeric color values should be RGB(A).
    edge_color_cycle : np.ndarray, list
        Cycle of colors (provided as string name, RGB, or RGBA) to map to edge_color if a
        categorical attribute is used color the vectors.
    edge_colormap : str, vispy.color.colormap.Colormap
        Colormap to set edge_color if a continuous attribute is used to set face_color.
        See vispy docs for details: http://vispy.org/color.html#vispy.color.Colormap
    edge_contrast_limits : None, (float, float)
        clims for mapping the property to a color map. These are the min and max value
        of the specified property that are mapped to 0 and 1, respectively.
        The default value is None. If set the none, the clims will be set to
        (property.min(), property.max())
    face_color : str, array-like
        Color of the point marker body. Numeric color values should be RGB(A).
    face_color_cycle : np.ndarray, list
        Cycle of colors (provided as string name, RGB, or RGBA) to map to face_color if a
        categorical attribute is used color the vectors.
    face_colormap : str, vispy.color.colormap.Colormap
        Colormap to set face_color if a continuous attribute is used to set face_color.
        See vispy docs for details: http://vispy.org/color.html#vispy.color.Colormap
    face_contrast_limits : None, (float, float)
        clims for mapping the property to a color map. These are the min and max value
        of the specified property that are mapped to 0 and 1, respectively.
        The default value is None. If set the none, the clims will be set to
        (property.min(), property.max())
    n_dimensional : bool
        If True, renders points not just in central plane but also in all
        n-dimensions according to specified point marker size.
    name : str
        Name of the layer.
    metadata : dict
        Layer metadata.
    scale : tuple of float
        Scale factors for the layer.
    translate : tuple of float
        Translation values for the layer.
    opacity : float
        Opacity of the layer visual, between 0.0 and 1.0.
    blending : str
        One of a list of preset blending modes that determines how RGB and
        alpha values of the layer visual get mixed. Allowed values are
        {'opaque', 'translucent', and 'additive'}.
    visible : bool
        Whether the layer visual is currently being displayed.
    title : string
        The title of the viewer window.
    ndisplay : {2, 3}
        Number of displayed dimensions.
    order : tuple of int
        Order in which dimensions are displayed where the last two or last
        three dimensions correspond to row x column or plane x row x column if
        ndisplay is 2 or 3.
    axis_labels : list of str
        Dimension names.
    show : bool, optional
        Whether to show the viewer after instantiation. by default True.

    Returns
    -------
    viewer : :class:`napari.Viewer`
        The newly-created viewer.

    Notes
    -----
    See vispy's marker visual docs for more details:
    http://api.vispy.org/en/latest/visuals.html#vispy.visuals.MarkersVisual
    """
    viewer = Viewer(
        title=title,
        ndisplay=ndisplay,
        order=order,
        axis_labels=axis_labels,
        show=show,
    )
    viewer.add_points(
        data=data,
        properties=properties,
        symbol=symbol,
        size=size,
        edge_width=edge_width,
        edge_color=edge_color,
        edge_color_cycle=edge_color_cycle,
        edge_colormap=edge_colormap,
        edge_contrast_limits=edge_contrast_limits,
        face_color=face_color,
        face_color_cycle=face_color_cycle,
        face_colormap=face_colormap,
        face_contrast_limits=face_contrast_limits,
        n_dimensional=n_dimensional,
        name=name,
        metadata=metadata,
        scale=scale,
        translate=translate,
        opacity=opacity,
        blending=blending,
        visible=visible,
    )
    return viewer


def view_labels(
    data=None,
    *,
    num_colors=50,
    seed=0.5,
    name=None,
    metadata=None,
    scale=None,
    translate=None,
    opacity=0.7,
    blending='translucent',
    visible=True,
<<<<<<< HEAD
=======
    multiscale=None,
    path=None,
>>>>>>> 1adff3e4
    title='napari',
    ndisplay=2,
    order=None,
    axis_labels=None,
    show=True,
):
    """Create a viewer and add a labels (or segmentation) layer.

    An image-like layer where every pixel contains an integer ID
    corresponding to the region it belongs to.

    Using the viewer's label editing tools (painting, erasing) will
    modify the input-array in-place.

        To avoid this, pass a copy as follows:
            viewer = napari.view_labels(data.copy(), name="sample")
            # do some painting/editing

        Get the painted labels as follows:
            result = viewer.layers["sample"].data

    Parameters
    ----------
    data : array or list of array
        Labels data as an array or multiscale.
    num_colors : int
        Number of unique colors to use in colormap.
    seed : float
        Seed for colormap random generator.
    name : str
        Name of the layer.
    metadata : dict
        Layer metadata.
    scale : tuple of float
        Scale factors for the layer.
    translate : tuple of float
        Translation values for the layer.
    opacity : float
        Opacity of the layer visual, between 0.0 and 1.0.
    blending : str
        One of a list of preset blending modes that determines how RGB and
        alpha values of the layer visual get mixed. Allowed values are
        {'opaque', 'translucent', and 'additive'}.
    visible : bool
        Whether the layer visual is currently being displayed.
<<<<<<< HEAD
=======
    multiscale : bool
        Whether the data is a multiscale image or not. Multiscale data is
        represented by a list of array like image data. If not specified by
        the user and if the data is a list of arrays that decrease in shape
        then it will be taken to be multiscale. The first image in the list
        should be the largest.
    path : str or list of str
        Path or list of paths to image data. Paths can be passed as strings
        or `pathlib.Path` instances.
>>>>>>> 1adff3e4
    title : string
        The title of the viewer window.
    ndisplay : {2, 3}
        Number of displayed dimensions.
    order : tuple of int
        Order in which dimensions are displayed where the last two or last
        three dimensions correspond to row x column or plane x row x column if
        ndisplay is 2 or 3.
    axis_labels : list of str
        Dimension names.
    show : bool, optional
        Whether to show the viewer after instantiation. by default True.

    Returns
    -------
    viewer : :class:`napari.Viewer`
        The newly-created viewer.
    """
    viewer = Viewer(
        title=title,
        ndisplay=ndisplay,
        order=order,
        axis_labels=axis_labels,
        show=show,
    )
    viewer.add_labels(
        data=data,
        multiscale=multiscale,
        num_colors=num_colors,
        seed=seed,
        name=name,
        metadata=metadata,
        scale=scale,
        translate=translate,
        opacity=opacity,
        blending=blending,
        visible=visible,
    )
    return viewer


def view_shapes(
    data=None,
    *,
    shape_type='rectangle',
    edge_width=1,
    edge_color='black',
    face_color='white',
    z_index=0,
    name=None,
    metadata=None,
    scale=None,
    translate=None,
    opacity=0.7,
    blending='translucent',
    visible=True,
    title='napari',
    ndisplay=2,
    order=None,
    axis_labels=None,
    show=True,
):
    """Create a viewer and add a shapes layer.

    Parameters
    ----------
    data : list or array
        List of shape data, where each element is an (N, D) array of the
        N vertices of a shape in D dimensions. Can be an 3-dimensional
        array if each shape has the same number of vertices.
    shape_type : string or list
        String of shape shape_type, must be one of "{'line', 'rectangle',
        'ellipse', 'path', 'polygon'}". If a list is supplied it must be
        the same length as the length of `data` and each element will be
        applied to each shape otherwise the same value will be used for all
        shapes.
    edge_width : float or list
        Thickness of lines and edges. If a list is supplied it must be the
        same length as the length of `data` and each element will be
        applied to each shape otherwise the same value will be used for all
        shapes.
    edge_color : str or list
        If string can be any color name recognized by vispy or hex value if
        starting with `#`. If array-like must be 1-dimensional array with 3
        or 4 elements. If a list is supplied it must be the same length as
        the length of `data` and each element will be applied to each shape
        otherwise the same value will be used for all shapes.
    face_color : str or list
        If string can be any color name recognized by vispy or hex value if
        starting with `#`. If array-like must be 1-dimensional array with 3
        or 4 elements. If a list is supplied it must be the same length as
        the length of `data` and each element will be applied to each shape
        otherwise the same value will be used for all shapes.
    z_index : int or list
        Specifier of z order priority. Shapes with higher z order are
        displayed ontop of others. If a list is supplied it must be the
        same length as the length of `data` and each element will be
        applied to each shape otherwise the same value will be used for all
        shapes.
    name : str
        Name of the layer.
    metadata : dict
        Layer metadata.
    scale : tuple of float
        Scale factors for the layer.
    translate : tuple of float
        Translation values for the layer.
    opacity : float or list
        Opacity of the layer visual, between 0.0 and 1.0.
    blending : str
        One of a list of preset blending modes that determines how RGB and
        alpha values of the layer visual get mixed. Allowed values are
        {'opaque', 'translucent', and 'additive'}.
    visible : bool
        Whether the layer visual is currently being displayed.
    title : string
        The title of the viewer window.
    ndisplay : {2, 3}
        Number of displayed dimensions.
    order : tuple of int
        Order in which dimensions are displayed where the last two or last
        three dimensions correspond to row x column or plane x row x column if
        ndisplay is 2 or 3.
    axis_labels : list of str
        Dimension names.
    show : bool, optional
        Whether to show the viewer after instantiation. by default True.

    Returns
    -------
    viewer : :class:`napari.Viewer`
        The newly-created viewer.
    """
    viewer = Viewer(
        title=title,
        ndisplay=ndisplay,
        order=order,
        axis_labels=axis_labels,
        show=show,
    )
    viewer.add_shapes(
        data=data,
        shape_type=shape_type,
        edge_width=edge_width,
        edge_color=edge_color,
        face_color=face_color,
        z_index=z_index,
        name=name,
        metadata=metadata,
        scale=scale,
        translate=translate,
        opacity=opacity,
        blending=blending,
        visible=visible,
    )
    return viewer


def view_surface(
    data,
    *,
    colormap='gray',
    contrast_limits=None,
    gamma=1,
    name=None,
    metadata=None,
    scale=None,
    translate=None,
    opacity=1,
    blending='translucent',
    visible=True,
    title='napari',
    ndisplay=2,
    order=None,
    axis_labels=None,
    show=True,
):
    """Create a viewer and add a surface layer.

    Parameters
    ----------
    data : 3-tuple of array
        The first element of the tuple is an (N, D) array of vertices of
        mesh triangles. The second is an (M, 3) array of int of indices
        of the mesh triangles. The third element is the (K0, ..., KL, N)
        array of values used to color vertices where the additional L
        dimensions are used to color the same mesh with different values.
    colormap : str, vispy.Color.Colormap, tuple, dict
        Colormap to use for luminance images. If a string must be the name
        of a supported colormap from vispy or matplotlib. If a tuple the
        first value must be a string to assign as a name to a colormap and
        the second item must be a Colormap. If a dict the key must be a
        string to assign as a name to a colormap and the value must be a
        Colormap.
    contrast_limits : list (2,)
        Color limits to be used for determining the colormap bounds for
        luminance images. If not passed is calculated as the min and max of
        the image.
    gamma : float
        Gamma correction for determining colormap linearity. Defaults to 1.
    name : str
        Name of the layer.
    metadata : dict
        Layer metadata.
    scale : tuple of float
        Scale factors for the layer.
    translate : tuple of float
        Translation values for the layer.
    opacity : float
        Opacity of the layer visual, between 0.0 and 1.0.
    blending : str
        One of a list of preset blending modes that determines how RGB and
        alpha values of the layer visual get mixed. Allowed values are
        {'opaque', 'translucent', and 'additive'}.
    visible : bool
        Whether the layer visual is currently being displayed.
    title : string
        The title of the viewer window.
    ndisplay : {2, 3}
        Number of displayed dimensions.
    order : tuple of int
        Order in which dimensions are displayed where the last two or last
        three dimensions correspond to row x column or plane x row x column if
        ndisplay is 2 or 3.
    axis_labels : list of str
        Dimension names.
    show : bool, optional
        Whether to show the viewer after instantiation. by default True.

    Returns
    -------
    viewer : :class:`napari.Viewer`
        The newly-created viewer.
    """
    viewer = Viewer(
        title=title,
        ndisplay=ndisplay,
        order=order,
        axis_labels=axis_labels,
        show=show,
    )
    viewer.add_surface(
        data,
        colormap=colormap,
        contrast_limits=contrast_limits,
        gamma=gamma,
        name=name,
        metadata=metadata,
        scale=scale,
        translate=translate,
        opacity=opacity,
        blending=blending,
        visible=visible,
    )
    return viewer


def view_vectors(
    data,
    *,
    properties=None,
    edge_width=1,
    edge_color='red',
    edge_color_cycle=None,
    edge_colormap='viridis',
    edge_contrast_limits=None,
    length=1,
    name=None,
    metadata=None,
    scale=None,
    translate=None,
    opacity=0.7,
    blending='translucent',
    visible=True,
    title='napari',
    ndisplay=2,
    order=None,
    axis_labels=None,
    show=True,
):
    """Create a viewer and add a vectors layer.

    Parameters
    ----------
    data : (N, 2, D) or (N1, N2, ..., ND, D) array
        An (N, 2, D) array is interpreted as "coordinate-like" data and a
        list of N vectors with start point and projections of the vector in
        D dimensions. An (N1, N2, ..., ND, D) array is interpreted as
        "image-like" data where there is a length D vector of the
        projections at each pixel.
    properties : dict {str: array (N,)}, DataFrame
        Properties for each vector. Each property should be an array of length N,
        where N is the number of vectors.
    edge_width : float
        Width for all vectors in pixels.
    length : float
         Multiplicative factor on projections for length of all vectors.
    edge_color : str
        Color of all of the vectors.
    edge_color_cycle : np.ndarray, list
        Cycle of colors (provided as string name, RGB, or RGBA) to map to edge_color if a
        categorical attribute is used color the vectors.
    edge_colormap : str, vispy.color.colormap.Colormap
        Colormap to set vector color if a continuous attribute is used to set edge_color.
        See vispy docs for details: http://vispy.org/color.html#vispy.color.Colormap
    edge_contrast_limits : None, (float, float)
        clims for mapping the property to a color map. These are the min and max value
        of the specified property that are mapped to 0 and 1, respectively.
        The default value is None. If set the none, the clims will be set to
        (property.min(), property.max())
    name : str
        Name of the layer.
    metadata : dict
        Layer metadata.
    scale : tuple of float
        Scale factors for the layer.
    translate : tuple of float
        Translation values for the layer.
    opacity : float
        Opacity of the layer visual, between 0.0 and 1.0.
    blending : str
        One of a list of preset blending modes that determines how RGB and
        alpha values of the layer visual get mixed. Allowed values are
        {'opaque', 'translucent', and 'additive'}.
    visible : bool
        Whether the layer visual is currently being displayed.
    title : string
        The title of the viewer window.
    ndisplay : {2, 3}
        Number of displayed dimensions.
    order : tuple of int
        Order in which dimensions are displayed where the last two or last
        three dimensions correspond to row x column or plane x row x column if
        ndisplay is 2 or 3.
    axis_labels : list of str
        Dimension names.
    show : bool, optional
        Whether to show the viewer after instantiation. by default True.

    Returns
    -------
    viewer : :class:`napari.Viewer`
        The newly-created viewer.
    """
    viewer = Viewer(
        title=title,
        ndisplay=ndisplay,
        order=order,
        axis_labels=axis_labels,
        show=show,
    )
    viewer.add_vectors(
        data,
        properties=properties,
        edge_width=edge_width,
        edge_color=edge_color,
        edge_color_cycle=edge_color_cycle,
        edge_colormap=edge_colormap,
        edge_contrast_limits=edge_contrast_limits,
        length=length,
        name=name,
        metadata=metadata,
        scale=scale,
        translate=translate,
        opacity=opacity,
        blending=blending,
        visible=visible,
    )
    return viewer<|MERGE_RESOLUTION|>--- conflicted
+++ resolved
@@ -20,11 +20,7 @@
     opacity=1,
     blending=None,
     visible=True,
-<<<<<<< HEAD
-=======
     multiscale=None,
-    path=None,
->>>>>>> 1adff3e4
     title='napari',
     ndisplay=2,
     order=None,
@@ -91,18 +87,12 @@
         {'opaque', 'translucent', and 'additive'}.
     visible : bool
         Whether the layer visual is currently being displayed.
-<<<<<<< HEAD
-=======
     multiscale : bool
         Whether the data is a multiscale image or not. Multiscale data is
         represented by a list of array like image data. If not specified by
         the user and if the data is a list of arrays that decrease in shape
         then it will be taken to be multiscale. The first image in the list
         should be the largest.
-    path : str or list of str
-        Path or list of paths to image data. Paths can be passed as strings
-        or `pathlib.Path` instances.
->>>>>>> 1adff3e4
     title : string
         The title of the viewer window.
     ndisplay : {2, 3}
@@ -367,11 +357,7 @@
     opacity=0.7,
     blending='translucent',
     visible=True,
-<<<<<<< HEAD
-=======
     multiscale=None,
-    path=None,
->>>>>>> 1adff3e4
     title='napari',
     ndisplay=2,
     order=None,
@@ -417,18 +403,12 @@
         {'opaque', 'translucent', and 'additive'}.
     visible : bool
         Whether the layer visual is currently being displayed.
-<<<<<<< HEAD
-=======
     multiscale : bool
         Whether the data is a multiscale image or not. Multiscale data is
         represented by a list of array like image data. If not specified by
         the user and if the data is a list of arrays that decrease in shape
         then it will be taken to be multiscale. The first image in the list
         should be the largest.
-    path : str or list of str
-        Path or list of paths to image data. Paths can be passed as strings
-        or `pathlib.Path` instances.
->>>>>>> 1adff3e4
     title : string
         The title of the viewer window.
     ndisplay : {2, 3}
