"""Methods to create a new viewer instance and add a particular layer type.

This module autogenerates a number of convenience functions, such as
"view_image", or "view_surface", that both instantiate a new viewer instance,
and add a new layer of a specific type to the viewer.  Each convenience
function signature is a merged version of one of the ``Viewer.__init__`` method
and the ``Viewer.add_<layer_type>`` methods.  The final generated functions
follow this pattern
(where <layer_type> is replaced with one of the layer types):

    def view_<layer_type>(*args, **kwargs):
        # pop all of the viewer kwargs out of kwargs into viewer_kwargs
        viewer = Viewer(**viewer_kwargs)
        add_method = getattr(viewer, f"add_{<layer_type>}")
        add_method(*args, **kwargs)
        return viewer

Note however: the real function signatures and documentation are maintained in
the final functions, along with introspection, and tab autocompletion, etc...
"""
import inspect
import sys
import textwrap
import typing

from numpydoc.docscrape import NumpyDocString

<<<<<<< HEAD
from . import layers
=======
from .utils.translations import trans
>>>>>>> fa342dc3
from .viewer import Viewer

VIEW_DOC = NumpyDocString(Viewer.__doc__)
VIEW_PARAMS = "    " + "\n".join(VIEW_DOC._str_param_list('Parameters')[2:])


def merge_docs(add_method, layer_string):
    # create combined docstring with parameters from add_* and Viewer methods
    add_method_doc = NumpyDocString(add_method.__doc__)
    params = (
        "\n".join(add_method_doc._str_param_list('Parameters')) + VIEW_PARAMS
    )
    # this ugliness is because the indentation of the parsed numpydocstring
    # is different for the first parameter :(
    lines = params.splitlines()
    lines = lines[:3] + textwrap.dedent("\n".join(lines[3:])).splitlines()
    params = "\n".join(lines)
    n = 'n' if layer_string.startswith(tuple('aeiou')) else ''
    return f"""Create a viewer and add a{n} {layer_string} layer.

{params}

Returns
-------
viewer : :class:`napari.Viewer`
    The newly-created viewer.
"""


def _generate_view_function(layer_string: str, method_name: str = None):
    """Autogenerate a ``view_<layer_string>`` method.

    Combines the signatures and docs of ``Viewer`` and
    ``Viewer.add_<layer_string>``.  The returned function is compatible with
    IPython help, introspection, tab completion, and autodocs.

    Here's how it works:
    1. we create a **string** (`fakefunc`) that represents how we _would_ have
       typed out the original `view_*` method.
        - `{combo_sig}` is an `inspect.Signature
          <https://docs.python.org/3/library/inspect.html#inspect.Signature>`_
          object (whose string representation is, conveniently, exactly how we
          would have typed the original function).
        - the inner part is basically how we were typing the body of the
          `view_*` functions before.  That is, ``Viewer`` kwargs go to the
          ``Viewer`` constructor, and everything else goes to the ``add_*``
          method.  Note that we use ``_kw = locals()`` to get a dict of all
          arguments passed to the function.
    2. we compile that string, giving ``__file__`` as the second (``filename``)
       argument, so it appears that the compiled code comes from this file.
    3. finally, we evaluate the compiled code and add it to the
       current module's "globals".  The second argument in the ``eval`` call
       is a locals() namespace required to interpret the evaluated code.
       (Note: evaluation at this step is essentially exactly what was
       previously happening when python hit each `def view_*` declaration when
       importing `view_layers.py`)

    Parameters
    ----------
    layer_string : str
        The name of the layer type
    method_name : str
        The name of the method in Viewer to use, by default will use
        f'add_{layer_string}'

    Returns
    -------
    view_func : Callable
        The complete view_* function
    """
    # name of the corresponding add_* func
    add_string = method_name or f'add_{layer_string}'
    try:
        add_method = getattr(Viewer, add_string)
    except AttributeError:
        raise AttributeError(
            trans._(
                "No Viewer method named '{add_string}'",
                deferred=True,
                add_string=add_string,
            )
        )

    # get signatures of the add_* method and Viewer.__init__
    add_sig = inspect.signature(add_method)
    view_sig = inspect.signature(Viewer)

    # create a new combined signature
    new_params = list(add_sig.parameters.values())[1:]  # [1:] to remove self
    new_params += view_sig.parameters.values()
    new_params = sorted(new_params, key=lambda p: p.kind)
    combo_sig = add_sig.replace(
        parameters=new_params, return_annotation=Viewer
    )

    # make new function string with the combined signature
    fakefunc = f"def view_{layer_string}{combo_sig}:"
    fakefunc += """
        _kw = locals()
        view_kwargs = {
            k: _kw.pop(k) for k in list(_kw) if k in view_sig.parameters
        }
        viewer = napari.Viewer(**view_kwargs)
        if 'kwargs' in _kw:
            _kw.update(_kw.pop("kwargs"))
    """
    fakefunc += f"    viewer.{add_string}(**_kw)\n        return viewer"
    # evaluate the new function into the current module namespace
    globals = sys.modules[__name__].__dict__
    eval(
        compile(fakefunc, __file__, "exec"),
        {
            'typing': typing,
            'view_sig': view_sig,
            'Union': typing.Union,
            'Optional': typing.Optional,
            'List': typing.List,
            'NoneType': type(None),
            'Sequence': typing.Sequence,
            'napari': sys.modules.get('napari'),
        },
        globals,
    )
    view_func = globals[f'view_{layer_string}']  # this is the final function.
    view_func.__doc__ = merge_docs(add_method, layer_string)


for _layer in layers.NAMES:
    _generate_view_function(_layer)

_generate_view_function('path', 'open')


if __name__ == '__main__':
    # make type stubs
    from .utils.misc import _generate_module_stubs

    objects = [
        globals()[f'view_{i}'] for i in sorted(list(layers.NAMES) + ['path'])
    ]
    imports = [
        'from typing import List, Sequence, Union',
        'import napari.viewer',
    ]
    output = __file__.replace(".py", ".pyi")
    _generate_module_stubs(objects, output, imports=imports)<|MERGE_RESOLUTION|>--- conflicted
+++ resolved
@@ -25,11 +25,8 @@
 
 from numpydoc.docscrape import NumpyDocString
 
-<<<<<<< HEAD
 from . import layers
-=======
 from .utils.translations import trans
->>>>>>> fa342dc3
 from .viewer import Viewer
 
 VIEW_DOC = NumpyDocString(Viewer.__doc__)
