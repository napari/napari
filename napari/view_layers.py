--- conflicted
+++ resolved
@@ -45,108 +45,6 @@
         the user and if the data is a list of arrays that decrease in shape
         then it will be taken to be a pyramid. The first image in the list
         should be the largest.
-<<<<<<< HEAD
-=======
-    colormap : str, vispy.Color.Colormap, tuple, dict
-        Colormap to use for luminance images. If a string must be the name
-        of a supported colormap from vispy or matplotlib. If a tuple the
-        first value must be a string to assign as a name to a colormap and
-        the second item must be a Colormap. If a dict the key must be a
-        string to assign as a name to a colormap and the value must be a
-        Colormap.
-    contrast_limits : list (2,)
-        Color limits to be used for determining the colormap bounds for
-        luminance images. If not passed is calculated as the min and max of
-        the image.
-    gamma : float
-        Gamma correction for determining colormap linearity.  Defaults to 1.
-    interpolation : str
-        Interpolation mode used by vispy. Must be one of our supported
-        modes.
-    name : str
-        Name of the layer.
-    metadata : dict
-        Layer metadata.
-    scale : tuple of float
-        Scale factors for the layer.
-    translate : tuple of float
-        Translation values for the layer.
-    opacity : float
-        Opacity of the layer visual, between 0.0 and 1.0.
-    blending : str
-        One of a list of preset blending modes that determines how RGB and
-        alpha values of the layer visual get mixed. Allowed values are
-        {'opaque', 'translucent', and 'additive'}.
-    visible : bool
-        Whether the layer visual is currently being displayed.
-    path : str or list of str
-        Path or list of paths to image data.
-    title : string
-        The title of the viewer window.
-    ndisplay : {2, 3}
-        Number of displayed dimensions.
-    tuple of int
-        Order in which dimensions are displayed where the last two or last
-        three dimensions correspond to row x column or plane x row x column if
-        ndisplay is 2 or 3.
-
-    Returns
-    -------
-    viewer : :class:`napari.Viewer`
-        The newly-created viewer.
-    """
-    viewer = Viewer(title=title, ndisplay=ndisplay, order=order)
-    viewer.add_image(
-        data=data,
-        rgb=rgb,
-        is_pyramid=is_pyramid,
-        colormap=colormap,
-        contrast_limits=contrast_limits,
-        gamma=gamma,
-        interpolation=interpolation,
-        rendering=rendering,
-        name=name,
-        metadata=metadata,
-        scale=scale,
-        translate=translate,
-        opacity=opacity,
-        blending=blending,
-        visible=visible,
-        path=path,
-    )
-    return viewer
-
-
-def view_multichannel(
-    data=None,
-    *,
-    axis=-1,
-    colormap=None,
-    contrast_limits=None,
-    gamma=1,
-    interpolation='nearest',
-    rendering='mip',
-    name=None,
-    metadata=None,
-    scale=None,
-    translate=None,
-    opacity=1,
-    blending='additive',
-    visible=True,
-    path=None,
-    title='napari',
-    ndisplay=2,
-    order=None,
-):
-    """Create a viewer and add images layers expanding along one axis.
-
-    Parameters
-    ----------
-    data : array
-        Image data. Can be N dimensional.
-    axis : int
-        Axis to expand colors along.
->>>>>>> b8b02a46
     colormap : list, str, vispy.Color.Colormap, tuple, dict
         Colormaps to use for luminance images. If a string must be the name
         of a supported colormap from vispy or matplotlib. If a tuple the
@@ -203,18 +101,12 @@
     viewer = Viewer(title=title, ndisplay=ndisplay, order=order)
     viewer.add_image(
         data=data,
-<<<<<<< HEAD
         channel_axis=channel_axis,
         rgb=rgb,
         is_pyramid=is_pyramid,
         colormap=colormap,
         contrast_limits=contrast_limits,
-=======
-        axis=-1,
-        colormap=colormap,
-        contrast_limits=contrast_limits,
         gamma=gamma,
->>>>>>> b8b02a46
         interpolation=interpolation,
         rendering=rendering,
         name=name,
