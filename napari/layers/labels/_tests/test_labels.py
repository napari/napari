--- conflicted
+++ resolved
@@ -19,10 +19,7 @@
 from napari.layers import Labels
 from napari.layers.labels._labels_constants import LabelsRendering
 from napari.utils import Colormap
-<<<<<<< HEAD
-=======
-from napari.utils.colormaps import label_colormap, low_discrepancy_image
->>>>>>> 5e0aebee
+from napari.utils.colormaps import label_colormap
 
 
 def test_random_labels():
@@ -422,8 +419,6 @@
     assert not (layer.get_color(1) == np.array([1.0, 1.0, 1.0, 1.0])).all()
 
 
-<<<<<<< HEAD
-=======
 def test_large_custom_color_dict():
     """Confirm that the napari & vispy colormaps behave the same."""
 
@@ -481,7 +476,6 @@
     assert len(layer._all_vals) == 54
 
 
->>>>>>> 5e0aebee
 def test_metadata():
     """Test setting labels metadata."""
     np.random.seed(0)
@@ -992,8 +986,6 @@
     assert layer.cursor_size > 0
 
 
-<<<<<<< HEAD
-=======
 def test_switching_display_func_during_slicing():
     label_array = (5e6 * np.ones((2, 2, 2))).astype(np.uint64)
     label_array[0, :, :] = [[0, 1], [2, 3]]
@@ -1014,7 +1006,6 @@
     assert layer._all_vals.size < 1026
 
 
->>>>>>> 5e0aebee
 def test_fill_tensorstore():
     ts = pytest.importorskip('tensorstore')
 
