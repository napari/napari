import itertools
import time
from dataclasses import dataclass
from tempfile import TemporaryDirectory
from typing import List

import numpy as np
import pandas as pd
import pytest
import xarray as xr
import zarr
from numpy.core.numerictypes import issubdtype
from numpy.testing import assert_array_almost_equal, assert_raises
from skimage import data

from napari._tests.utils import check_layer_world_data_extent
from napari.components import ViewerModel
from napari.layers import Labels
from napari.layers.labels._labels_constants import LabelsRendering
from napari.utils import Colormap
from napari.utils.colormaps import low_discrepancy_image


def test_random_labels():
    """Test instantiating Labels layer with random 2D data."""
    shape = (10, 15)
    np.random.seed(0)
    data = np.random.randint(20, size=shape)
    layer = Labels(data)
    assert np.all(layer.data == data)
    assert layer.ndim == len(shape)
    np.testing.assert_array_equal(layer.extent.data[1], shape)
    assert layer._data_view.shape == shape[-2:]
    assert layer.editable is True


def test_all_zeros_labels():
    """Test instantiating Labels layer with all zeros data."""
    shape = (10, 15)
    data = np.zeros(shape, dtype=int)
    layer = Labels(data)
    assert np.all(layer.data == data)
    assert layer.ndim == len(shape)
    np.testing.assert_array_equal(layer.extent.data[1], shape)
    assert layer._data_view.shape == shape[-2:]


def test_3D_labels():
    """Test instantiating Labels layer with random 3D data."""
    shape = (6, 10, 15)
    np.random.seed(0)
    data = np.random.randint(20, size=shape)
    layer = Labels(data)
    assert np.all(layer.data == data)
    assert layer.ndim == len(shape)
    np.testing.assert_array_equal(layer.extent.data[1], shape)
    assert layer._data_view.shape == shape[-2:]
    assert layer.editable is True

    layer._slice_dims(ndisplay=3)
    assert layer._ndisplay == 3
    assert layer.editable is True
    assert layer.mode == 'pan_zoom'


def test_float_labels():
    """Test instantiating labels layer with floats"""
    np.random.seed(0)
    data = np.random.uniform(0, 20, size=(10, 10))
    with pytest.raises(TypeError):
        Labels(data)

    data0 = np.random.uniform(20, size=(20, 20))
    data1 = data0[::2, ::2].astype(np.int32)
    data = [data0, data1]
    with pytest.raises(TypeError):
        Labels(data)


def test_bool_labels():
    """Test instantiating labels layer with bools"""
    data = np.zeros((10, 10), dtype=bool)
    layer = Labels(data)
    assert issubdtype(layer.data.dtype, np.integer)

    data0 = np.zeros((20, 20), dtype=bool)
    data1 = data0[::2, ::2].astype(np.int32)
    data = [data0, data1]
    layer = Labels(data)
    assert all(issubdtype(d.dtype, np.integer) for d in layer.data)


def test_changing_labels():
    """Test changing Labels data."""
    shape_a = (10, 15)
    shape_b = (20, 12)
    shape_c = (10, 10)
    np.random.seed(0)
    data_a = np.random.randint(20, size=shape_a)
    data_b = np.random.randint(20, size=shape_b)
    layer = Labels(data_a)
    layer.data = data_b
    assert np.all(layer.data == data_b)
    assert layer.ndim == len(shape_b)
    np.testing.assert_array_equal(layer.extent.data[1], shape_b)
    assert layer._data_view.shape == shape_b[-2:]

    data_c = np.zeros(shape_c, dtype=bool)
    layer.data = data_c
    assert np.issubdtype(layer.data.dtype, np.integer)

    data_c = data_c.astype(np.float32)
    with pytest.raises(TypeError):
        layer.data = data_c


def test_changing_labels_dims():
    """Test changing Labels data including dimensionality."""
    shape_a = (10, 15)
    shape_b = (20, 12, 6)
    np.random.seed(0)
    data_a = np.random.randint(20, size=shape_a)
    data_b = np.random.randint(20, size=shape_b)
    layer = Labels(data_a)

    layer.data = data_b
    assert np.all(layer.data == data_b)
    assert layer.ndim == len(shape_b)
    np.testing.assert_array_equal(layer.extent.data[1], shape_b)
    assert layer._data_view.shape == shape_b[-2:]


def test_changing_modes():
    """Test changing modes."""
    np.random.seed(0)
    data = np.random.randint(20, size=(10, 15))
    layer = Labels(data)
    assert layer.mode == 'pan_zoom'
    assert layer.interactive is True

    layer.mode = 'fill'
    assert layer.mode == 'fill'
    assert layer.interactive is False

    layer.mode = 'paint'
    assert layer.mode == 'paint'
    assert layer.interactive is False

    layer.mode = 'pick'
    assert layer.mode == 'pick'
    assert layer.interactive is False

    layer.mode = 'pan_zoom'
    assert layer.mode == 'pan_zoom'
    assert layer.interactive is True

    layer.mode = 'paint'
    assert layer.mode == 'paint'
    layer.editable = False
    assert layer.mode == 'pan_zoom'
    assert layer.editable is False


def test_name():
    """Test setting layer name."""
    np.random.seed(0)
    data = np.random.randint(20, size=(10, 15))
    layer = Labels(data)
    assert layer.name == 'Labels'

    layer = Labels(data, name='random')
    assert layer.name == 'random'

    layer.name = 'lbls'
    assert layer.name == 'lbls'


def test_visiblity():
    """Test setting layer visibility."""
    np.random.seed(0)
    data = np.random.randint(20, size=(10, 15))
    layer = Labels(data)
    assert layer.visible is True

    layer.visible = False
    assert layer.visible is False

    layer = Labels(data, visible=False)
    assert layer.visible is False

    layer.visible = True
    assert layer.visible is True


def test_opacity():
    """Test setting layer opacity."""
    np.random.seed(0)
    data = np.random.randint(20, size=(10, 15))
    layer = Labels(data)
    assert layer.opacity == 0.7

    layer.opacity = 0.5
    assert layer.opacity == 0.5

    layer = Labels(data, opacity=0.6)
    assert layer.opacity == 0.6

    layer.opacity = 0.3
    assert layer.opacity == 0.3


def test_blending():
    """Test setting layer blending."""
    np.random.seed(0)
    data = np.random.randint(20, size=(10, 15))
    layer = Labels(data)
    assert layer.blending == 'translucent'

    layer.blending = 'additive'
    assert layer.blending == 'additive'

    layer = Labels(data, blending='additive')
    assert layer.blending == 'additive'

    layer.blending = 'opaque'
    assert layer.blending == 'opaque'


def test_seed():
    """Test setting seed."""
    np.random.seed(0)
    data = np.random.randint(20, size=(10, 15))
    layer = Labels(data)
    assert layer.seed == 0.5

    layer.seed = 0.9
    assert layer.seed == 0.9

    layer = Labels(data, seed=0.7)
    assert layer.seed == 0.7

    # ensure setting seed triggers
    # recalculation of _all_vals
    _all_vals_07 = layer._all_vals.copy()
    layer.seed = 0.4
    _all_vals_04 = layer._all_vals.copy()
    assert_raises(
        AssertionError, assert_array_almost_equal, _all_vals_04, _all_vals_07
    )


def test_num_colors():
    """Test setting number of colors in colormap."""
    np.random.seed(0)
    data = np.random.randint(20, size=(10, 15))
    layer = Labels(data)
    assert layer.num_colors == 50

    layer.num_colors = 80
    assert layer.num_colors == 80

    layer = Labels(data, num_colors=60)
    assert layer.num_colors == 60


def test_properties():
    """Test adding labels with properties."""
    np.random.seed(0)
    data = np.random.randint(20, size=(10, 15))

    layer = Labels(data)
    assert isinstance(layer.properties, dict)
    assert len(layer.properties) == 0

    properties = {
        'class': np.array(['Background'] + [f'Class {i}' for i in range(20)])
    }
    label_index = {i: i for i in range(len(properties['class']))}
    layer = Labels(data, properties=properties)
    assert isinstance(layer.properties, dict)
    np.testing.assert_equal(layer.properties, properties)
    assert layer._label_index == label_index
    layer = Labels(data)
    layer.properties = properties
    assert isinstance(layer.properties, dict)
    np.testing.assert_equal(layer.properties, properties)
    assert layer._label_index == label_index

    current_label = layer.get_value((0, 0))
    layer_message = layer.get_status((0, 0))
    assert layer_message.endswith(f'Class {current_label - 1}')

    properties = {'class': ['Background']}
    layer = Labels(data, properties=properties)
    layer_message = layer.get_status((0, 0))
    assert layer_message.endswith("[No Properties]")

    properties = {'class': ['Background', 'Class 12'], 'index': [0, 12]}
    label_index = {0: 0, 12: 1}
    layer = Labels(data, properties=properties)
    layer_message = layer.get_status((0, 0))
    assert layer._label_index == label_index
    assert layer_message.endswith('Class 12')

    layer = Labels(data)
    layer.properties = properties
    layer_message = layer.get_status((0, 0))
    assert layer._label_index == label_index
    assert layer_message.endswith('Class 12')

    layer = Labels(data)
    layer.properties = pd.DataFrame(properties)
    layer_message = layer.get_status((0, 0))
    assert layer._label_index == label_index
    assert layer_message.endswith('Class 12')


def test_default_properties_assignment():
    """Test that the default properties value can be assigned to properties
    see https://github.com/napari/napari/issues/2477
    """
    np.random.seed(0)
    data = np.random.randint(20, size=(10, 15))

    layer = Labels(data)
    layer.properties = {}
    assert layer.properties == {}


def test_multiscale_properties():
    """Test adding labels with multiscale properties."""
    np.random.seed(0)
    data0 = np.random.randint(20, size=(10, 15))
    data1 = data0[::2, ::2]
    data = [data0, data1]

    layer = Labels(data)
    assert isinstance(layer.properties, dict)
    assert len(layer.properties) == 0

    properties = {
        'class': np.array(['Background'] + [f'Class {i}' for i in range(20)])
    }
    label_index = {i: i for i in range(len(properties['class']))}
    layer = Labels(data, properties=properties)
    assert isinstance(layer.properties, dict)
    np.testing.assert_equal(layer.properties, properties)
    assert layer._label_index == label_index

    current_label = layer.get_value((0, 0))[1]
    layer_message = layer.get_status((0, 0))
    assert layer_message.endswith(f'Class {current_label - 1}')

    properties = {'class': ['Background']}
    layer = Labels(data, properties=properties)
    layer_message = layer.get_status((0, 0))
    assert layer_message.endswith("[No Properties]")

    properties = {'class': ['Background', 'Class 12'], 'index': [0, 12]}
    label_index = {0: 0, 12: 1}
    layer = Labels(data, properties=properties)
    layer_message = layer.get_status((0, 0))
    assert layer._label_index == label_index
    assert layer_message.endswith('Class 12')


def test_colormap():
    """Test colormap."""
    np.random.seed(0)
    data = np.random.randint(20, size=(10, 15))
    layer = Labels(data)
    assert isinstance(layer.colormap, Colormap)
    assert layer.colormap.name == 'label_colormap'

    layer.new_colormap()
    assert isinstance(layer.colormap, Colormap)
    assert layer.colormap.name == 'label_colormap'


def test_custom_color_dict():
    """Test custom color dict."""
    np.random.seed(0)
    data = np.random.randint(20, size=(10, 15))
    layer = Labels(
        data, color={2: 'white', 4: 'red', 8: 'blue', 16: 'red', 32: 'blue'}
    )

    # test with custom color dict
    assert type(layer.get_color(2)) == np.ndarray
    assert type(layer.get_color(1)) == np.ndarray
    assert (layer.get_color(2) == np.array([1.0, 1.0, 1.0, 1.0])).all()
    assert (layer.get_color(4) == layer.get_color(16)).all()
    assert (layer.get_color(8) == layer.get_color(32)).all()

    # test disable custom color dict
    # should not initialize as white since we are using random.seed
    layer.color_mode = 'auto'
    assert not (layer.get_color(1) == np.array([1.0, 1.0, 1.0, 1.0])).all()


def test_add_colors():
    """Test adding new colors"""
    data = np.random.randint(20, size=(40, 40))
    layer = Labels(data)
    assert len(layer._all_vals) == np.max(data) + 1

    layer.selected_label = 51
    assert len(layer._all_vals) == 52

    layer.show_selected_label = True
    layer.selected_label = 53
    assert len(layer._all_vals) == 54


def test_metadata():
    """Test setting labels metadata."""
    np.random.seed(0)
    data = np.random.randint(20, size=(10, 15))
    layer = Labels(data)
    assert layer.metadata == {}

    layer = Labels(data, metadata={'unit': 'cm'})
    assert layer.metadata == {'unit': 'cm'}


def test_brush_size():
    """Test changing brush size."""
    np.random.seed(0)
    data = np.random.randint(20, size=(10, 15))
    layer = Labels(data)
    assert layer.brush_size == 10

    layer.brush_size = 20
    assert layer.brush_size == 20


def test_contiguous():
    """Test changing contiguous."""
    np.random.seed(0)
    data = np.random.randint(20, size=(10, 15))
    layer = Labels(data)
    assert layer.contiguous is True

    layer.contiguous = False
    assert layer.contiguous is False


def test_n_edit_dimensions():
    """Test changing the number of editable dimensions."""
    np.random.seed(0)
    data = np.random.randint(20, size=(5, 10, 15))
    layer = Labels(data)
    layer.n_edit_dimensions = 2
    layer.n_edit_dimensions = 3


@pytest.mark.parametrize(
    "input_data, expected_data_view",
    [
        (
            np.array(
                [
                    [0, 0, 0, 0, 0, 0, 0, 0, 0, 0],
                    [0, 0, 0, 0, 0, 0, 0, 0, 0, 0],
                    [0, 0, 0, 0, 0, 5, 5, 5, 0, 0],
                    [0, 0, 1, 1, 1, 5, 5, 5, 0, 0],
                    [0, 0, 1, 1, 1, 5, 5, 5, 0, 0],
                    [0, 0, 1, 1, 1, 5, 5, 5, 0, 0],
                    [0, 0, 0, 0, 0, 5, 5, 5, 0, 0],
                    [0, 0, 0, 0, 0, 0, 0, 0, 0, 0],
                    [0, 0, 0, 0, 0, 0, 0, 0, 0, 0],
                ],
                dtype=np.int_,
            ),
            np.array(
                [
                    [0, 0, 0, 0, 0, 0, 0, 0, 0, 0],
                    [0, 0, 0, 0, 0, 0, 0, 0, 0, 0],
                    [0, 0, 0, 0, 0, 5, 5, 5, 0, 0],
                    [0, 0, 1, 1, 1, 5, 0, 5, 0, 0],
                    [0, 0, 1, 0, 1, 5, 0, 5, 0, 0],
                    [0, 0, 1, 1, 1, 5, 0, 5, 0, 0],
                    [0, 0, 0, 0, 0, 5, 5, 5, 0, 0],
                    [0, 0, 0, 0, 0, 0, 0, 0, 0, 0],
                    [0, 0, 0, 0, 0, 0, 0, 0, 0, 0],
                ],
                dtype=np.int_,
            ),
        ),
        (
            np.array(
                [
                    [1, 1, 0, 0, 0, 0, 0, 2, 2, 2],
                    [1, 1, 0, 0, 0, 0, 0, 2, 2, 2],
                    [0, 0, 0, 0, 0, 0, 0, 0, 0, 0],
                    [0, 0, 0, 0, 0, 0, 0, 0, 0, 0],
                    [0, 0, 0, 0, 0, 0, 0, 0, 0, 0],
                    [0, 0, 0, 0, 0, 0, 4, 4, 4, 4],
                    [3, 3, 3, 0, 0, 0, 4, 4, 4, 4],
                    [3, 3, 3, 0, 0, 0, 4, 4, 4, 4],
                    [3, 3, 3, 0, 0, 0, 4, 4, 4, 4],
                ],
                dtype=np.int_,
            ),
            np.array(
                [
                    [0, 1, 0, 0, 0, 0, 0, 2, 0, 0],
                    [1, 1, 0, 0, 0, 0, 0, 2, 2, 2],
                    [0, 0, 0, 0, 0, 0, 0, 0, 0, 0],
                    [0, 0, 0, 0, 0, 0, 0, 0, 0, 0],
                    [0, 0, 0, 0, 0, 0, 0, 0, 0, 0],
                    [0, 0, 0, 0, 0, 0, 4, 4, 4, 4],
                    [3, 3, 3, 0, 0, 0, 4, 0, 0, 0],
                    [0, 0, 3, 0, 0, 0, 4, 0, 0, 0],
                    [0, 0, 3, 0, 0, 0, 4, 0, 0, 0],
                ],
                dtype=np.int_,
            ),
        ),
        (
            5 * np.ones((9, 10), dtype=np.uint32),
            np.zeros((9, 10), dtype=np.uint32),
        ),
    ],
)
def test_contour(input_data, expected_data_view):
    """Test changing contour."""
    layer = Labels(input_data)
    assert layer.contour == 0
    np.testing.assert_array_equal(layer.data, input_data)

    np.testing.assert_array_equal(
        layer._raw_to_displayed(input_data), layer._data_view
    )
    data_view_before_contour = layer._data_view.copy()

    layer.contour = 1
    assert layer.contour == 1

    # Check `layer.data` didn't change
    np.testing.assert_array_equal(layer.data, input_data)

    # Check what is returned in the view of the data
    np.testing.assert_array_equal(
        layer._data_view,
        np.where(
            expected_data_view > 0,
            low_discrepancy_image(expected_data_view),
            0,
        ),
    )

    # Check the view of the data changed after setting the contour
    with np.testing.assert_raises(AssertionError):
        np.testing.assert_array_equal(
            data_view_before_contour, layer._data_view
        )

    layer.contour = 0
    assert layer.contour == 0

    # Check it's in the same state as before setting the contour
    np.testing.assert_array_equal(
        layer._raw_to_displayed(input_data), layer._data_view
    )


def test_contour_large_new_labels():
    """Check that new labels larger than the lookup table work in contour mode.

    References
    ----------
    [1]: https://forum.image.sc/t/data-specific-reason-for-indexerror-in-raw-to-displayed/60808
    [2]: https://github.com/napari/napari/pull/3697
    """
    viewer = ViewerModel()

    labels = np.zeros((5, 10, 10), dtype=int)
    labels[0, 4:6, 4:6] = 1
    labels[4, 4:6, 4:6] = 1000
    labels_layer = viewer.add_labels(labels)
    labels_layer.contour = 1
    # This used to fail with IndexError
    viewer.dims.set_point(axis=0, value=4)


def test_selecting_label():
    """Test selecting label."""
    np.random.seed(0)
    data = np.random.randint(20, size=(10, 15))
    layer = Labels(data)
    assert layer.selected_label == 1
    assert (layer._selected_color == layer.get_color(1)).all

    layer.selected_label = 1
    assert layer.selected_label == 1
    assert len(layer._selected_color) == 4


def test_label_color():
    """Test getting label color."""
    np.random.seed(0)
    data = np.random.randint(20, size=(10, 15))
    layer = Labels(data)
    col = layer.get_color(0)
    assert col is None

    col = layer.get_color(1)
    assert len(col) == 4


def test_show_selected_label():
    """Test color of labels when filtering to selected labels"""
    np.random.seed(0)
    data = np.random.randint(20, size=(10, 15))
    layer = Labels(data)
    original_color = layer.get_color(1)

    layer.show_selected_label = True
    original_background_color = layer.get_color(layer._background_label)
    none_color = layer.get_color(None)
    layer.selected_label = 1

    # color of selected label has not changed
    assert np.allclose(layer.get_color(layer.selected_label), original_color)

    current_background_color = layer.get_color(layer._background_label)
    # color of background is background color
    assert current_background_color == original_background_color

    # color of all others is none color
    other_labels = np.unique(layer.data)[2:]
    other_colors = np.array(
        list(map(lambda x: layer.get_color(x), other_labels))
    )
    assert np.allclose(other_colors, none_color)


def test_paint():
    """Test painting labels with different circle brush sizes."""
    np.random.seed(0)
    data = np.random.randint(20, size=(10, 15))
    data[:10, :10] = 1
    layer = Labels(data)

    assert np.unique(layer.data[:5, :5]) == 1
    assert np.unique(layer.data[5:10, 5:10]) == 1

    layer.brush_size = 9
    layer.paint([0, 0], 2)
    assert np.unique(layer.data[:4, :4]) == 2
    assert np.unique(layer.data[5:10, 5:10]) == 1

    layer.brush_size = 10
    layer.paint([0, 0], 2)
    assert np.unique(layer.data[0:6, 0:3]) == 2
    assert np.unique(layer.data[0:3, 0:6]) == 2
    assert np.unique(layer.data[6:10, 6:10]) == 1

    layer.brush_size = 19
    layer.paint([0, 0], 2)
    assert np.unique(layer.data[0:4, 0:10]) == 2
    assert np.unique(layer.data[0:10, 0:4]) == 2
    assert np.unique(layer.data[3:7, 3:7]) == 2
    assert np.unique(layer.data[7:10, 7:10]) == 1


def test_paint_with_preserve_labels():
    """Test painting labels with square brush while preserving existing labels."""
    data = np.zeros((15, 10), dtype=np.uint32)
    data[:3, :3] = 1
    layer = Labels(data)

    layer.preserve_labels = True
    assert np.unique(layer.data[:3, :3]) == 1

    layer.brush_size = 9
    layer.paint([0, 0], 2)

    assert np.unique(layer.data[3:5, 0:3]) == 2
    assert np.unique(layer.data[0:3, 3:5]) == 2
    assert np.unique(layer.data[:3, :3]) == 1


def test_paint_2d():
    """Test painting labels with circle brush."""
    data = np.zeros((40, 40), dtype=np.uint32)
    layer = Labels(data)
    layer.brush_size = 12
    layer.mode = 'paint'
    layer.paint((0, 0), 3)

    layer.brush_size = 12
    layer.paint((15, 8), 4)

    layer.brush_size = 13
    layer.paint((30.2, 7.8), 5)

    layer.brush_size = 12
    layer.paint((39, 39), 6)

    layer.brush_size = 20
    layer.paint((15, 27), 7)

    assert np.sum(layer.data[:8, :8] == 3) == 41
    assert np.sum(layer.data[9:22, 2:15] == 4) == 137
    assert np.sum(layer.data[24:37, 2:15] == 5) == 137
    assert np.sum(layer.data[33:, 33:] == 6) == 41
    assert np.sum(layer.data[5:26, 17:38] == 7) == 349


def test_paint_2d_xarray():
    """Test the memory usage of painting an xarray indirectly via timeout."""
    now = time.monotonic()
    data = xr.DataArray(np.zeros((3, 3, 1024, 1024), dtype=np.uint32))

    layer = Labels(data)
    layer.brush_size = 12
    layer.mode = 'paint'
    layer.paint((1, 1, 512, 512), 3)
    assert isinstance(layer.data, xr.DataArray)
    assert layer.data.sum() == 411
    elapsed = time.monotonic() - now
    assert elapsed < 1, "test was too slow, computation was likely not lazy"


def test_paint_3d():
    """Test painting labels with circle brush on 3D image."""
    data = np.zeros((30, 40, 40), dtype=np.uint32)
    layer = Labels(data)
    layer.brush_size = 12
    layer.mode = 'paint'

    # Paint in 2D
    layer.paint((10, 10, 10), 3)

    # Paint in 3D
    layer.n_edit_dimensions = 3
    layer.paint((10, 25, 10), 4)

    # Paint in 3D, preserve labels
    layer.n_edit_dimensions = 3
    layer.preserve_labels = True
    layer.paint((10, 15, 15), 5)

    assert np.sum(layer.data[4:17, 4:17, 4:17] == 3) == 137
    assert np.sum(layer.data[4:17, 19:32, 4:17] == 4) == 1189
    assert np.sum(layer.data[4:17, 9:32, 9:32] == 5) == 1103


def test_fill():
    """Test filling labels with different brush sizes."""
    np.random.seed(0)
    data = np.random.randint(20, size=(10, 15))
    data[:10, :10] = 2
    data[:5, :5] = 1
    layer = Labels(data)
    assert np.unique(layer.data[:5, :5]) == 1
    assert np.unique(layer.data[5:10, 5:10]) == 2

    layer.fill([0, 0], 3)
    assert np.unique(layer.data[:5, :5]) == 3
    assert np.unique(layer.data[5:10, 5:10]) == 2


def test_value():
    """Test getting the value of the data at the current coordinates."""
    np.random.seed(0)
    data = np.random.randint(20, size=(10, 15))
    layer = Labels(data)
    value = layer.get_value((0, 0))
    assert value == data[0, 0]


@pytest.mark.parametrize(
    'position,view_direction,dims_displayed,world',
    [
        ([10, 5, 5], [1, 0, 0], [0, 1, 2], False),
        ([10, 5, 5], [1, 0, 0], [0, 1, 2], True),
        ([0, 10, 5, 5], [0, 1, 0, 0], [1, 2, 3], True),
    ],
)
def test_value_3d(position, view_direction, dims_displayed, world):
    """get_value should return label value in 3D"""
    data = np.zeros((20, 20, 20), dtype=int)
    data[0:10, 0:10, 0:10] = 1
    layer = Labels(data)
    layer._slice_dims([0, 0, 0], ndisplay=3)
    value = layer.get_value(
        position,
        view_direction=view_direction,
        dims_displayed=dims_displayed,
        world=world,
    )
    assert value == 1


def test_message():
    """Test converting value and coords to message."""
    np.random.seed(0)
    data = np.random.randint(20, size=(10, 15))
    layer = Labels(data)
    msg = layer.get_status((0, 0))
    assert type(msg) == str


def test_thumbnail():
    """Test the image thumbnail for square data."""
    np.random.seed(0)
    data = np.random.randint(20, size=(30, 30))
    layer = Labels(data)
    layer._update_thumbnail()
    assert layer.thumbnail.shape == layer._thumbnail_shape


def test_world_data_extent():
    """Test extent after applying transforms."""
    np.random.seed(0)
    shape = (6, 10, 15)
    data = np.random.randint(20, size=(shape))
    layer = Labels(data)
    extent = np.array(((0,) * 3, shape))
    check_layer_world_data_extent(layer, extent, (3, 1, 1), (10, 20, 5), True)


@pytest.mark.parametrize(
    'brush_size, mode, selected_label, preserve_labels, n_dimensional',
    list(
        itertools.product(
            list(range(1, 22, 5)),
            ['fill', 'erase', 'paint'],
            [1, 20, 100],
            [True, False],
            [True, False],
        )
    ),
)
def test_undo_redo(
    brush_size,
    mode,
    selected_label,
    preserve_labels,
    n_dimensional,
):
    blobs = data.binary_blobs(length=64, volume_fraction=0.3, n_dim=3)
    layer = Labels(blobs)
    data_history = [blobs.copy()]
    layer.brush_size = brush_size
    layer.mode = mode
    layer.selected_label = selected_label
    layer.preserve_labels = preserve_labels
    layer.n_edit_dimensions = 3 if n_dimensional else 2
    coord = np.random.random((3,)) * (np.array(blobs.shape) - 1)
    while layer.data[tuple(coord.astype(int))] == 0 and np.any(layer.data):
        coord = np.random.random((3,)) * (np.array(blobs.shape) - 1)
    if layer.mode == 'fill':
        layer.fill(coord, layer.selected_label)
    if layer.mode == 'erase':
        layer.paint(coord, 0)
    if layer.mode == 'paint':
        layer.paint(coord, layer.selected_label)
    data_history.append(np.copy(layer.data))
    layer.undo()
    np.testing.assert_array_equal(layer.data, data_history[0])
    layer.redo()
    np.testing.assert_array_equal(layer.data, data_history[1])


def test_ndim_fill():
    test_array = np.zeros((5, 5, 5, 5), dtype=int)

    test_array[:, 1:3, 1:3, 1:3] = 1

    layer = Labels(test_array)
    layer.n_edit_dimensions = 3

    layer.fill((0, 1, 1, 1), 2)

    np.testing.assert_equal(layer.data[0, 1:3, 1:3, 1:3], 2)
    np.testing.assert_equal(layer.data[1, 1:3, 1:3, 1:3], 1)

    layer.n_edit_dimensions = 4

    layer.fill((1, 1, 1, 1), 3)

    np.testing.assert_equal(layer.data[0, 1:3, 1:3, 1:3], 2)
    np.testing.assert_equal(layer.data[1:, 1:3, 1:3, 1:3], 3)


def test_ndim_paint():
    test_array = np.zeros((5, 6, 7, 8), dtype=int)
    layer = Labels(test_array)
    layer.n_edit_dimensions = 3
    layer.brush_size = 2  # equivalent to 18-connected 3D neighborhood
    layer.paint((1, 1, 1, 1), 1)

    assert np.sum(layer.data) == 19  # 18 + center
    assert not np.any(layer.data[0]) and not np.any(layer.data[2:])

    layer.n_edit_dimensions = 2  # 3x3 square
    layer._dims_order = [1, 2, 0, 3]
    layer.paint((4, 5, 6, 7), 8)
    assert len(np.flatnonzero(layer.data == 8)) == 4  # 2D square is in corner
    np.testing.assert_array_equal(
        test_array[:, 5, 6, :],
        np.array(
            [
                [0, 0, 0, 0, 0, 0, 0, 0],
                [0, 0, 0, 0, 0, 0, 0, 0],
                [0, 0, 0, 0, 0, 0, 0, 0],
                [0, 0, 0, 0, 0, 0, 8, 8],
                [0, 0, 0, 0, 0, 0, 8, 8],
            ]
        ),
    )


def test_switching_display_func():
    label_data = np.random.randint(2**25, 2**25 + 5, size=(50, 50))
    layer = Labels(label_data)
    assert layer._color_lookup_func == layer._lookup_with_low_discrepancy_image

    label_data = np.random.randint(0, 5, size=(50, 50))
    layer = Labels(label_data)
    assert layer._color_lookup_func == layer._lookup_with_index


def test_cursor_size_with_negative_scale():
    layer = Labels(np.zeros((5, 5), dtype=int), scale=[-1, -1])
    layer.mode = 'paint'
    assert layer.cursor_size > 0


def test_switching_display_func_during_slicing():
    label_array = (5e6 * np.ones((2, 2, 2))).astype(np.uint64)
    label_array[0, :, :] = [[0, 1], [2, 3]]
    layer = Labels(label_array)
    layer._dims_point = (1, 0, 0)
    layer._set_view_slice()
    assert layer._color_lookup_func == layer._lookup_with_low_discrepancy_image
    assert layer._all_vals.size < 1026


def test_add_large_colors():
    label_array = (5e6 * np.ones((2, 2, 2))).astype(np.uint64)
    label_array[0, :, :] = [[0, 1], [2, 3]]
    layer = Labels(label_array)
    assert len(layer._all_vals) == 4

    layer.show_selected_label = True
    layer.selected_label = int(5e6)
    assert layer._all_vals.size < 1026


def test_fill_tensorstore():
    ts = pytest.importorskip('tensorstore')

    labels = np.zeros((5, 7, 8, 9), dtype=int)
    labels[1, 2:4, 4:6, 4:6] = 1
    labels[1, 3:5, 5:7, 6:8] = 2
    labels[2, 3:5, 5:7, 6:8] = 3
    with TemporaryDirectory(suffix='.zarr') as fout:
        labels_temp = zarr.open(
            fout,
            mode='w',
            shape=labels.shape,
            dtype=np.uint32,
            chunks=(1, 1, 8, 9),
        )
        labels_temp[:] = labels
        labels_ts_spec = {
            'driver': 'zarr',
            'kvstore': {'driver': 'file', 'path': fout},
            'path': '',
            'metadata': {
                'dtype': labels_temp.dtype.str,
                'order': labels_temp.order,
                'shape': labels.shape,
            },
        }
        data = ts.open(labels_ts_spec, create=False, open=True).result()
        layer = Labels(data)
        layer.n_edit_dimensions = 3
        layer.fill((1, 4, 6, 7), 4)
        modified_labels = np.where(labels == 2, 4, labels)
        np.testing.assert_array_equal(modified_labels, np.asarray(data))


def test_fill_with_xarray():
    """See https://github.com/napari/napari/issues/2374"""
    data = xr.DataArray(np.zeros((5, 4, 4), dtype=int))
    layer = Labels(data)

    layer.fill((0, 2, 2), 1)

    np.testing.assert_array_equal(layer.data[0, :, :], np.ones((4, 4)))
    np.testing.assert_array_equal(layer.data[1:, :, :], np.zeros((4, 4, 4)))
    # In the associated issue, using xarray.DataArray caused memory allocation
    # problems due to different read indexing rules, so check that the data
    # saved for undo has the expected vectorized shape and values.
    undo_data = layer._undo_history[0][0][1]
    np.testing.assert_array_equal(undo_data, np.zeros((16,)))


@pytest.mark.parametrize(
    'scale', list(itertools.product([-2, 2], [-0.5, 0.5], [-0.5, 0.5]))
)
def test_paint_3d_negative_scale(scale):
    labels = np.zeros((3, 5, 11, 11), dtype=int)
    labels_layer = Labels(
        labels, scale=(1,) + scale, translate=(-200, 100, 100)
    )
    labels_layer.n_edit_dimensions = 3
    labels_layer.brush_size = 8
    labels_layer.paint((1, 2, 5, 5), 1)
    np.testing.assert_array_equal(
        np.sum(labels_layer.data, axis=(1, 2, 3)), [0, 95, 0]
    )


def test_rendering_init():
    shape = (6, 10, 15)
    np.random.seed(0)
    data = np.random.randint(20, size=shape)
    layer = Labels(data, rendering='iso_categorical')

    assert layer.rendering == LabelsRendering.ISO_CATEGORICAL.value


def test_3d_video_and_3d_scale_translate_then_scale_translate_padded():
    # See the GitHub issue for more details:
    # https://github.com/napari/napari/issues/2967
    data = np.zeros((3, 5, 11, 11), dtype=int)
    labels = Labels(data, scale=(2, 1, 1), translate=(5, 5, 5))

    np.testing.assert_array_equal(labels.scale, (1, 2, 1, 1))
    np.testing.assert_array_equal(labels.translate, (0, 5, 5, 5))


@dataclass
class MouseEvent:
    # mock mouse event class
    pos: List[int]
    position: List[int]
    dims_point: List[int]
    dims_displayed: List[int]
    view_direction: List[int]


def test_get_value_ray_3d():
    """Test using _get_value_ray to interrogate labels in 3D"""
    # make a mock mouse event
    mouse_event = MouseEvent(
        pos=[25, 25],
        position=[10, 5, 5],
        dims_point=[1, 0, 0, 0],
        dims_displayed=[1, 2, 3],
        view_direction=[1, 0, 0],
    )
    data = np.zeros((5, 20, 20, 20), dtype=int)
    data[1, 0:10, 0:10, 0:10] = 1
    labels = Labels(data, scale=(1, 2, 1, 1), translate=(5, 5, 5))

    # set the dims to the slice with labels
    labels._slice_dims([1, 0, 0, 0], ndisplay=3)

    value = labels._get_value_ray(
        start_point=np.array([1, 0, 5, 5]),
        end_point=np.array([1, 20, 5, 5]),
        dims_displayed=mouse_event.dims_displayed,
    )
    assert value == 1

    # check with a ray that only goes through background
    value = labels._get_value_ray(
        start_point=np.array([1, 0, 15, 15]),
        end_point=np.array([1, 20, 15, 15]),
        dims_displayed=mouse_event.dims_displayed,
    )
    assert value is None

    # set the dims to a slice without labels
    labels._slice_dims([0, 0, 0, 0], ndisplay=3)

    value = labels._get_value_ray(
        start_point=np.array([0, 0, 5, 5]),
        end_point=np.array([0, 20, 5, 5]),
        dims_displayed=mouse_event.dims_displayed,
    )
    assert value is None


def test_get_value_ray_3d_rolled():
    """Test using _get_value_ray to interrogate labels in 3D
    with the dimensions rolled.
    """
    # make a mock mouse event
    mouse_event = MouseEvent(
        pos=[25, 25],
        position=[10, 5, 5, 1],
        dims_point=[0, 0, 0, 1],
        dims_displayed=[0, 1, 2],
        view_direction=[1, 0, 0, 0],
    )
    data = np.zeros((20, 20, 20, 5), dtype=int)
    data[0:10, 0:10, 0:10, 1] = 1
    labels = Labels(data, scale=(1, 2, 1, 1), translate=(5, 5, 5, 0))

    # set the dims to the slice with labels
    labels._slice_dims((0, 0, 0, 1), ndisplay=3, order=(3, 0, 1, 2))
    labels.set_view_slice()

    value = labels._get_value_ray(
        start_point=np.array([0, 5, 5, 1]),
        end_point=np.array([20, 5, 5, 1]),
        dims_displayed=mouse_event.dims_displayed,
    )
    assert value == 1


def test_get_value_ray_3d_transposed():
    """Test using _get_value_ray to interrogate labels in 3D
    with the dimensions trasposed.
    """
    # make a mock mouse event
    mouse_event = MouseEvent(
        pos=[25, 25],
        position=[10, 5, 5, 1],
        dims_point=[0, 0, 0, 1],
        dims_displayed=[1, 3, 2],
        view_direction=[1, 0, 0, 0],
    )
    data = np.zeros((5, 20, 20, 20), dtype=int)
    data[1, 0:10, 0:10, 0:10] = 1
    labels = Labels(data, scale=(1, 2, 1, 1), translate=(0, 5, 5, 5))

    # set the dims to the slice with labels
    labels._slice_dims((1, 0, 0, 0), ndisplay=3, order=(0, 1, 3, 2))
    labels.set_view_slice()

    value = labels._get_value_ray(
        start_point=np.array([1, 0, 5, 5]),
        end_point=np.array([1, 20, 5, 5]),
        dims_displayed=mouse_event.dims_displayed,
    )
    assert value == 1


def test_get_value_ray_2d():
    """_get_value_ray currently only returns None in 2D
    (i.e., it shouldn't be used for 2D).
    """
    # make a mock mouse event
    mouse_event = MouseEvent(
        pos=[25, 25],
        position=[5, 5],
        dims_point=[1, 10, 0, 0],
        dims_displayed=[2, 3],
        view_direction=[1, 0, 0],
    )
    data = np.zeros((5, 20, 20, 20), dtype=int)
    data[1, 0:10, 0:10, 0:10] = 1
    labels = Labels(data, scale=(1, 2, 1, 1), translate=(5, 5, 5))

    # set the dims to the slice with labels, but 2D
    labels._slice_dims([1, 10, 0, 0], ndisplay=2)

    value = labels._get_value_ray(
        start_point=np.empty([]),
        end_point=np.empty([]),
        dims_displayed=mouse_event.dims_displayed,
    )
    assert value is None


def test_cursor_ray_3d():
    # make a mock mouse event
    mouse_event_1 = MouseEvent(
        pos=[25, 25],
        position=[1, 10, 27, 10],
        dims_point=[1, 0, 0, 0],
        dims_displayed=[1, 2, 3],
        view_direction=[0, 1, 0, 0],
    )
    data = np.zeros((5, 20, 20, 20), dtype=int)
    data[1, 0:10, 0:10, 0:10] = 1
    labels = Labels(data, scale=(1, 1, 2, 1), translate=(5, 5, 5))

    # set the slice to one with data and the view to 3D
    labels._slice_dims([1, 0, 0, 0], ndisplay=3)

    # axis 0 : [0, 20], bounding box extents along view axis, [1, 0, 0]
    # click is transformed: (value - translation) / scale
    # axis 1: click at 27 in world coords -> (27 - 5) / 2 = 11
    # axis 2: click at 10 in world coords -> (10 - 5) / 1 = 5
    start_point, end_point = labels.get_ray_intersections(
        mouse_event_1.position,
        mouse_event_1.view_direction,
        mouse_event_1.dims_displayed,
    )
    np.testing.assert_allclose(start_point, [1, 0, 11, 5])
    np.testing.assert_allclose(end_point, [1, 20, 11, 5])

    # click in the background
    mouse_event_2 = MouseEvent(
        pos=[25, 25],
        position=[1, 10, 65, 10],
        dims_point=[1, 0, 0, 0],
        dims_displayed=[1, 2, 3],
        view_direction=[0, 1, 0, 0],
    )
    start_point, end_point = labels.get_ray_intersections(
        mouse_event_2.position,
        mouse_event_2.view_direction,
        mouse_event_2.dims_displayed,
    )
    assert start_point is None
    assert end_point is None

    # click in a slice with no labels
    mouse_event_3 = MouseEvent(
        pos=[25, 25],
        position=[0, 10, 27, 10],
        dims_point=[0, 0, 0, 0],
        dims_displayed=[1, 2, 3],
        view_direction=[0, 1, 0, 0],
    )
    labels._slice_dims([0, 0, 0, 0], ndisplay=3)
    start_point, end_point = labels.get_ray_intersections(
        mouse_event_3.position,
        mouse_event_3.view_direction,
        mouse_event_3.dims_displayed,
    )
    np.testing.assert_allclose(start_point, [0, 0, 11, 5])
    np.testing.assert_allclose(end_point, [0, 20, 11, 5])


def test_cursor_ray_3d_rolled():
    """Test that the cursor works when the displayed
    viewer axes have been rolled
    """
    # make a mock mouse event
    mouse_event_1 = MouseEvent(
        pos=[25, 25],
        position=[10, 27, 10, 1],
        dims_point=[0, 0, 0, 1],
        dims_displayed=[0, 1, 2],
        view_direction=[1, 0, 0, 0],
    )
    data = np.zeros((20, 20, 20, 5), dtype=int)
    data[0:10, 0:10, 0:10, 1] = 1
    labels = Labels(data, scale=(1, 2, 1, 1), translate=(5, 5, 5, 0))

    # set the slice to one with data and the view to 3D
    labels._slice_dims([0, 0, 0, 1], ndisplay=3)

    start_point, end_point = labels.get_ray_intersections(
        mouse_event_1.position,
        mouse_event_1.view_direction,
        mouse_event_1.dims_displayed,
    )
    np.testing.assert_allclose(start_point, [0, 11, 5, 1])
    np.testing.assert_allclose(end_point, [20, 11, 5, 1])


def test_cursor_ray_3d_transposed():
    """Test that the cursor works when the displayed
    viewer axes have been transposed
    """
    # make a mock mouse event
    mouse_event_1 = MouseEvent(
        pos=[25, 25],
        position=[10, 27, 10, 1],
        dims_point=[0, 0, 0, 1],
        dims_displayed=[0, 2, 1],
        view_direction=[1, 0, 0, 0],
    )
    data = np.zeros((20, 20, 20, 5), dtype=int)
    data[0:10, 0:10, 0:10, 1] = 1
    labels = Labels(data, scale=(1, 2, 1, 1), translate=(5, 5, 5, 0))

    # set the slice to one with data and the view to 3D
    labels._slice_dims([0, 0, 0, 1], ndisplay=3)

    start_point, end_point = labels.get_ray_intersections(
        mouse_event_1.position,
        mouse_event_1.view_direction,
        mouse_event_1.dims_displayed,
    )
    np.testing.assert_allclose(start_point, [0, 11, 5, 1])
    np.testing.assert_allclose(end_point, [20, 11, 5, 1])


def test_labels_state_update():
    """Test that a labels layer can be updated from the output of its
    _get_state() method
    """
    data = np.random.randint(20, size=(10, 15))
    layer = Labels(data)
    state = layer._get_state()
    for k, v in state.items():
        setattr(layer, k, v)


def test_is_default_color():
    """Test labels layer default color for None and background

    Previously, setting color to just default values would
    change color mode to DIRECT and display a black layer.
    This test ensures `is_default_color` is
    correctly checking against layer defaults, and `color_mode`
    is only changed when appropriate.

    See
        - https://github.com/napari/napari/issues/2479
        - https://github.com/napari/napari/issues/2953
    """
    data = np.random.randint(20, size=(10, 15))
    layer = Labels(data)

    # layer gets instantiated with defaults
    current_color = layer.color
    assert layer._is_default_colors(current_color)

    # setting color to default colors doesn't update color mode
    layer.color = current_color
    assert layer.color_mode == 'auto'

    # new colors are not default
    new_color = {0: 'white', 1: 'red', 3: 'green'}
    assert not layer._is_default_colors(new_color)
    # setting the color with non-default colors updates color mode
    layer.color = new_color
    assert layer.color_mode == 'direct'


def test_negative_label():
    """Test negative label values are supported."""
    data = np.random.randint(low=-1, high=20, size=(10, 10))
    original_data = np.copy(data)
    layer = Labels(data)
    layer.selected_label = -1
    layer.brush_size = 3
    layer.paint((5, 5), -1)
    assert np.count_nonzero(layer.data == -1) > np.count_nonzero(
        original_data == -1
    )


def test_negative_label_slicing():
    """Test negative label color doesn't change during slicing."""
    data = np.array([[[0, 1], [-1, -1]], [[100, 100], [-1, -2]]])
    layer = Labels(data)
    assert tuple(layer.get_color(1)) != tuple(layer.get_color(-1))
    layer._dims_point = (1, 0, 0)
    layer._set_view_slice()
    assert tuple(layer.get_color(-1)) != tuple(layer.get_color(100))
    assert tuple(layer.get_color(-2)) != tuple(layer.get_color(100))


@pytest.mark.xfail(
    reason='This is a known bug with the current label color implementation'
)
def test_negative_label_doesnt_flicker():
    data = np.array(
        [
            [[0, 5], [0, 5]],
            [[-1, 5], [-1, 5]],
            [[-1, 6], [-1, 6]],
        ]
    )
    layer = Labels(data)
    layer._dims_point = (1, 0, 0)
    layer._set_view_slice()
    # this is expected to fail: -1 doesn't trigger an index error in
    # layer._all_vals, it instead just wraps to 5, the previous max label.
    assert tuple(layer.get_color(-1)) != tuple(layer.get_color(5))
    minus_one_color_original = tuple(layer.get_color(-1))
    layer.dims_point = (2, 0, 0)
    layer._set_view_slice()
    # this is also expected to fail: when we switch layers, we see the 6
    # label, which causes an index error, which triggers a recalculation of
    # the label colors. Now -1 is seen so it is taken into account in the
    # indexing calculation, and changes color
    assert tuple(layer.get_color(-1)) == minus_one_color_original


def test_get_status_with_custom_index():
    """See https://github.com/napari/napari/issues/3811"""
    data = np.zeros((10, 10), dtype=np.uint8)
    data[2:5, 2:-2] = 1
    data[5:-2, 2:-2] = 2
    layer = Labels(data)
    df = pd.DataFrame(
        {'text1': [1, 3], 'text2': [7, -2], 'index': [1, 2]}, index=[1, 2]
    )
    layer.properties = df
    assert layer.get_status((0, 0)) == 'Labels [0 0]: 0; [No Properties]'
    assert layer.get_status((3, 3)) == 'Labels [3 3]: 1; text1: 1, text2: 7'
    assert layer.get_status((6, 6)) == 'Labels [6 6]: 2; text1: 3, text2: -2'

<<<<<<< HEAD

class TestLabels:
    @staticmethod
    def get_objects():
        return [(Labels(np.zeros((10, 10), dtype=np.uint8)))]

    def test_events_defined(self, event_define_check, obj):
        event_define_check(
            obj,
            {"seed", "num_colors", "features", "show_selected_label", "color"},
        )
=======
def test_labels_features_event():
    event_emitted = False
    def on_event():
        nonlocal event_emitted
        event_emitted = True
    layer = Labels(np.zeros((4, 5), dtype=np.uint8))
    layer.events.features.connect(on_event)

    layer.features = {'some_feature': []}

    assert event_emitted
>>>>>>> db4756ce
<|MERGE_RESOLUTION|>--- conflicted
+++ resolved
@@ -1399,7 +1399,21 @@
     assert layer.get_status((3, 3)) == 'Labels [3 3]: 1; text1: 1, text2: 7'
     assert layer.get_status((6, 6)) == 'Labels [6 6]: 2; text1: 3, text2: -2'
 
-<<<<<<< HEAD
+
+def test_labels_features_event():
+    event_emitted = False
+
+    def on_event():
+        nonlocal event_emitted
+        event_emitted = True
+
+    layer = Labels(np.zeros((4, 5), dtype=np.uint8))
+    layer.events.features.connect(on_event)
+
+    layer.features = {'some_feature': []}
+
+    assert event_emitted
+
 
 class TestLabels:
     @staticmethod
@@ -1410,17 +1424,4 @@
         event_define_check(
             obj,
             {"seed", "num_colors", "features", "show_selected_label", "color"},
-        )
-=======
-def test_labels_features_event():
-    event_emitted = False
-    def on_event():
-        nonlocal event_emitted
-        event_emitted = True
-    layer = Labels(np.zeros((4, 5), dtype=np.uint8))
-    layer.events.features.connect(on_event)
-
-    layer.features = {'some_feature': []}
-
-    assert event_emitted
->>>>>>> db4756ce
+        )