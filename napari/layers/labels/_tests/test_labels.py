--- conflicted
+++ resolved
@@ -701,12 +701,8 @@
     data = zarr.zeros((10, 10, 10), chunks=(5, 5, 5), dtype=np.uint32)
     labels = Labels(data)
     labels.data_setitem(
-<<<<<<< HEAD
-        (np.array([0, 1, 1]), np.array([1, 1, 2]), np.array([0, 0, 0])), [1, 2, 0]
-=======
         (np.array([0, 1, 1]), np.array([1, 1, 2]), np.array([0, 0, 0])),
-        [1, 2, 10],
->>>>>>> 4e86619c
+        [1, 2, 0],
     )
 
 
