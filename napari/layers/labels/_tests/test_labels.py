import copy
import itertools
import time
from dataclasses import dataclass
from tempfile import TemporaryDirectory
from typing import List

import numpy as np
import numpy.testing as npt
import pandas as pd
import pytest
import xarray as xr
import zarr
from numpy.core.numerictypes import issubdtype
from numpy.testing import assert_array_almost_equal, assert_raises
from skimage import data as sk_data

from napari._tests.utils import check_layer_world_data_extent
from napari.components import ViewerModel
from napari.components.dims import Dims
from napari.layers import Labels
from napari.layers.labels._labels_constants import LabelsRendering
from napari.layers.labels._labels_utils import get_contours
from napari.utils import Colormap
<<<<<<< HEAD
from napari.utils.colormaps import (
    DirectLabelColormap,
    LabelColormap,
    label_colormap,
)


@pytest.fixture
def direct_colormap():
    """Return a DirectLabelColormap."""
    return DirectLabelColormap(
        color_dict={
            0: [0, 0, 0, 0],
            1: [1, 0, 0, 1],
            2: [0, 1, 0, 1],
            None: [0, 0, 1, 1],
        }
    )


@pytest.fixture
def random_colormap():
    """Return a LabelColormap."""
    return label_colormap(50)
=======
from napari.utils.colormaps import label_colormap
from napari.utils.colormaps.colormap import DirectLabelColormap
>>>>>>> 4a1b0b54


def test_random_labels():
    """Test instantiating Labels layer with random 2D data."""
    shape = (10, 15)
    np.random.seed(0)
    data = np.random.randint(20, size=shape)
    layer = Labels(data)
    np.testing.assert_array_equal(layer.data, data)
    assert layer.ndim == len(shape)
    np.testing.assert_array_equal(layer.extent.data[1], [s - 1 for s in shape])
    assert layer._data_view.shape == shape[-2:]
    assert layer.editable is True


def test_all_zeros_labels():
    """Test instantiating Labels layer with all zeros data."""
    shape = (10, 15)
    data = np.zeros(shape, dtype=int)
    layer = Labels(data)
    np.testing.assert_array_equal(layer.data, data)
    assert layer.ndim == len(shape)
    np.testing.assert_array_equal(layer.extent.data[1], [s - 1 for s in shape])
    assert layer._data_view.shape == shape[-2:]


def test_3D_labels():
    """Test instantiating Labels layer with random 3D data."""
    shape = (6, 10, 15)
    np.random.seed(0)
    data = np.random.randint(20, size=shape)
    layer = Labels(data)
    np.testing.assert_array_equal(layer.data, data)
    assert layer.ndim == len(shape)
    np.testing.assert_array_equal(layer.extent.data[1], [s - 1 for s in shape])
    assert layer._data_view.shape == shape[-2:]
    assert layer.editable is True

    layer._slice_dims(Dims(ndim=3, ndisplay=3))
    assert layer.editable is True
    assert layer.mode == 'pan_zoom'


def test_float_labels():
    """Test instantiating labels layer with floats"""
    np.random.seed(0)
    data = np.random.uniform(0, 20, size=(10, 10))
    with pytest.raises(TypeError):
        Labels(data)

    data0 = np.random.uniform(20, size=(20, 20))
    data1 = data0[::2, ::2].astype(np.int32)
    data = [data0, data1]
    with pytest.raises(TypeError):
        Labels(data)


def test_bool_labels():
    """Test instantiating labels layer with bools"""
    data = np.zeros((10, 10), dtype=bool)
    layer = Labels(data)
    assert issubdtype(layer.data.dtype, np.integer)

    data0 = np.zeros((20, 20), dtype=bool)
    data1 = data0[::2, ::2].astype(np.int32)
    data = [data0, data1]
    layer = Labels(data)
    assert all(issubdtype(d.dtype, np.integer) for d in layer.data)


def test_changing_labels():
    """Test changing Labels data."""
    shape_a = (10, 15)
    shape_b = (20, 12)
    shape_c = (10, 10)
    np.random.seed(0)
    data_a = np.random.randint(20, size=shape_a)
    data_b = np.random.randint(20, size=shape_b)
    layer = Labels(data_a)
    layer.data = data_b
    np.testing.assert_array_equal(layer.data, data_b)
    assert layer.ndim == len(shape_b)
    np.testing.assert_array_equal(
        layer.extent.data[1], [s - 1 for s in shape_b]
    )
    assert layer._data_view.shape == shape_b[-2:]

    data_c = np.zeros(shape_c, dtype=bool)
    layer.data = data_c
    assert np.issubdtype(layer.data.dtype, np.integer)

    data_c = data_c.astype(np.float32)
    with pytest.raises(TypeError):
        layer.data = data_c


def test_changing_labels_dims():
    """Test changing Labels data including dimensionality."""
    shape_a = (10, 15)
    shape_b = (20, 12, 6)
    np.random.seed(0)
    data_a = np.random.randint(20, size=shape_a)
    data_b = np.random.randint(20, size=shape_b)
    layer = Labels(data_a)

    layer.data = data_b
    np.testing.assert_array_equal(layer.data, data_b)
    assert layer.ndim == len(shape_b)
    np.testing.assert_array_equal(
        layer.extent.data[1], [s - 1 for s in shape_b]
    )
    assert layer._data_view.shape == shape_b[-2:]


def test_changing_modes():
    """Test changing modes."""
    np.random.seed(0)
    data = np.random.randint(20, size=(10, 15))
    layer = Labels(data)
    assert layer.mode == 'pan_zoom'
    assert layer.mouse_pan is True

    layer.mode = 'fill'
    assert layer.mode == 'fill'
    assert layer.mouse_pan is False

    layer.mode = 'paint'
    assert layer.mode == 'paint'
    assert layer.mouse_pan is False

    layer.mode = 'pick'
    assert layer.mode == 'pick'
    assert layer.mouse_pan is False

    layer.mode = 'polygon'
    assert layer.mode == 'polygon'
    assert layer.mouse_pan is False

    layer.mode = 'pan_zoom'
    assert layer.mode == 'pan_zoom'
    assert layer.mouse_pan is True

    layer.mode = 'paint'
    assert layer.mode == 'paint'
    layer.editable = False
    assert layer.mode == 'pan_zoom'
    assert layer.editable is False


def test_name():
    """Test setting layer name."""
    np.random.seed(0)
    data = np.random.randint(20, size=(10, 15))
    layer = Labels(data)
    assert layer.name == 'Labels'

    layer = Labels(data, name='random')
    assert layer.name == 'random'

    layer.name = 'lbls'
    assert layer.name == 'lbls'


def test_visiblity():
    """Test setting layer visibility."""
    np.random.seed(0)
    data = np.random.randint(20, size=(10, 15))
    layer = Labels(data)
    assert layer.visible is True

    layer.visible = False
    assert layer.visible is False

    layer = Labels(data, visible=False)
    assert layer.visible is False

    layer.visible = True
    assert layer.visible is True


def test_opacity():
    """Test setting layer opacity."""
    np.random.seed(0)
    data = np.random.randint(20, size=(10, 15))
    layer = Labels(data)
    assert layer.opacity == 0.7

    layer.opacity = 0.5
    assert layer.opacity == 0.5

    layer = Labels(data, opacity=0.6)
    assert layer.opacity == 0.6

    layer.opacity = 0.3
    assert layer.opacity == 0.3


def test_blending():
    """Test setting layer blending."""
    np.random.seed(0)
    data = np.random.randint(20, size=(10, 15))
    layer = Labels(data)
    assert layer.blending == 'translucent'

    layer.blending = 'additive'
    assert layer.blending == 'additive'

    layer = Labels(data, blending='additive')
    assert layer.blending == 'additive'

    layer.blending = 'opaque'
    assert layer.blending == 'opaque'


@pytest.mark.filterwarnings("ignore:.*seed is deprecated.*")
def test_seed():
    """Test setting seed."""
    np.random.seed(0)
    data = np.random.randint(20, size=(10, 15))
    layer = Labels(data)
    assert layer.seed == 0.5

    layer.seed = 0.9
    assert layer.seed == 0.9

    layer = Labels(data, seed=0.7)
    assert layer.seed == 0.7

    # ensure setting seed updates the random colormap
    mapped_07 = layer.colormap.map(layer.data)
    layer.seed = 0.4
    mapped_04 = layer.colormap.map(layer.data)
    assert_raises(
        AssertionError, assert_array_almost_equal, mapped_07, mapped_04
    )


def test_num_colors():
    """Test setting number of colors in colormap."""
    with pytest.warns(FutureWarning, match='num_colors is deprecated'):
        np.random.seed(0)
        data = np.random.randint(20, size=(10, 15))
        layer = Labels(data)
        assert layer.num_colors == 50

        layer.num_colors = 80
        assert layer.num_colors == 80

        layer = Labels(data, num_colors=60)
        assert layer.num_colors == 60

        with pytest.raises(
            ValueError, match=r".*Only up to 2\*\*16=65535 colors"
        ):
            layer.num_colors = 2**17

    with pytest.raises(
        ValueError, match=r".*Only up to 2\*\*16=65535 colors are supported"
    ):
        with pytest.warns(FutureWarning, match='Setting Labels.num_colors'):
            Labels(data, num_colors=2**17)


def test_properties():
    """Test adding labels with properties."""
    np.random.seed(0)
    data = np.random.randint(20, size=(10, 15))

    layer = Labels(data)
    assert isinstance(layer.properties, dict)
    assert len(layer.properties) == 0

    properties = {
        'class': np.array(['Background'] + [f'Class {i}' for i in range(20)])
    }
    label_index = {i: i for i in range(len(properties['class']))}
    layer = Labels(data, properties=properties)
    assert isinstance(layer.properties, dict)
    np.testing.assert_equal(layer.properties, properties)
    assert layer._label_index == label_index
    layer = Labels(data)
    layer.properties = properties
    assert isinstance(layer.properties, dict)
    np.testing.assert_equal(layer.properties, properties)
    assert layer._label_index == label_index

    current_label = layer.get_value((0, 0))
    layer_message = layer.get_status((0, 0))
    assert layer_message['coordinates'].endswith(f'Class {current_label - 1}')

    properties = {'class': ['Background']}
    layer = Labels(data, properties=properties)
    layer_message = layer.get_status((0, 0))
    assert layer_message['coordinates'].endswith("[No Properties]")

    properties = {'class': ['Background', 'Class 12'], 'index': [0, 12]}
    label_index = {0: 0, 12: 1}
    layer = Labels(data, properties=properties)
    layer_message = layer.get_status((0, 0))
    assert layer._label_index == label_index
    assert layer_message['coordinates'].endswith('Class 12')

    layer = Labels(data)
    layer.properties = properties
    layer_message = layer.get_status((0, 0))
    assert layer._label_index == label_index
    assert layer_message['coordinates'].endswith('Class 12')

    layer = Labels(data)
    layer.properties = pd.DataFrame(properties)
    layer_message = layer.get_status((0, 0))
    assert layer._label_index == label_index
    assert layer_message['coordinates'].endswith('Class 12')


def test_default_properties_assignment():
    """Test that the default properties value can be assigned to properties
    see https://github.com/napari/napari/issues/2477
    """
    np.random.seed(0)
    data = np.random.randint(20, size=(10, 15))

    layer = Labels(data)
    layer.properties = {}
    assert layer.properties == {}


def test_multiscale_properties():
    """Test adding labels with multiscale properties."""
    np.random.seed(0)
    data0 = np.random.randint(20, size=(10, 15))
    data1 = data0[::2, ::2]
    data = [data0, data1]

    layer = Labels(data)
    assert isinstance(layer.properties, dict)
    assert len(layer.properties) == 0

    properties = {
        'class': np.array(['Background'] + [f'Class {i}' for i in range(20)])
    }
    label_index = {i: i for i in range(len(properties['class']))}
    layer = Labels(data, properties=properties)
    assert isinstance(layer.properties, dict)
    np.testing.assert_equal(layer.properties, properties)
    assert layer._label_index == label_index

    current_label = layer.get_value((0, 0))[1]
    layer_message = layer.get_status((0, 0))
    assert layer_message['coordinates'].endswith(f'Class {current_label - 1}')

    properties = {'class': ['Background']}
    layer = Labels(data, properties=properties)
    layer_message = layer.get_status((0, 0))
    assert layer_message['coordinates'].endswith("[No Properties]")

    properties = {'class': ['Background', 'Class 12'], 'index': [0, 12]}
    label_index = {0: 0, 12: 1}
    layer = Labels(data, properties=properties)
    layer_message = layer.get_status((0, 0))
    assert layer._label_index == label_index
    assert layer_message['coordinates'].endswith('Class 12')


def test_colormap():
    """Test colormap."""
    np.random.seed(0)
    data = np.random.randint(20, size=(10, 15))
    layer = Labels(data)
    assert isinstance(layer.colormap, Colormap)
    assert layer.colormap.name == 'label_colormap'

    layer.new_colormap()
    assert isinstance(layer.colormap, Colormap)
    assert layer.colormap.name == 'label_colormap'


def test_label_colormap():
    """Test a label colormap."""
    colormap = label_colormap(num_colors=4)

    # Make sure color 0 is transparent
    assert not np.any(colormap.map([0.0]))

    # test that all four colors are represented in a large set of random
    # labels.
    # we choose non-zero labels, and then there should not be any transparent
    # values.
    labels = np.random.randint(1, 2**23, size=(100, 100)).astype(np.float32)
    colormapped = colormap.map(labels)
    linear = np.reshape(colormapped, (-1, 4))
    unique = np.unique(linear, axis=0)
    assert len(unique) == 4


def test_custom_color_dict():
    """Test custom color dict."""
    np.random.seed(0)
    data = np.random.randint(20, size=(10, 15))
    with pytest.warns(FutureWarning, match='Labels.color is deprecated'):
        layer = Labels(
            data,
            color={2: 'white', 4: 'red', 8: 'blue', 16: 'red', 32: 'blue'},
        )

    # test with custom color dict
    assert isinstance(layer.get_color(2), np.ndarray)
    assert isinstance(layer.get_color(1), np.ndarray)
    assert (layer.get_color(2) == np.array([1.0, 1.0, 1.0, 1.0])).all()
    assert (layer.get_color(4) == layer.get_color(16)).all()
    assert (layer.get_color(8) == layer.get_color(32)).all()

    # test disable custom color dict
    # should not initialize as white since we are using random.seed
    with pytest.warns(FutureWarning, match='Labels.color_mode is deprecated'):
        layer.color_mode = 'auto'
    assert not (layer.get_color(1) == np.array([1.0, 1.0, 1.0, 1.0])).all()


def test_metadata():
    """Test setting labels metadata."""
    np.random.seed(0)
    data = np.random.randint(20, size=(10, 15))
    layer = Labels(data)
    assert layer.metadata == {}

    layer = Labels(data, metadata={'unit': 'cm'})
    assert layer.metadata == {'unit': 'cm'}


def test_brush_size():
    """Test changing brush size."""
    np.random.seed(0)
    data = np.random.randint(20, size=(10, 15))
    layer = Labels(data)
    assert layer.brush_size == 10

    layer.brush_size = 20
    assert layer.brush_size == 20


def test_contiguous():
    """Test changing contiguous."""
    np.random.seed(0)
    data = np.random.randint(20, size=(10, 15))
    layer = Labels(data)
    assert layer.contiguous is True

    layer.contiguous = False
    assert layer.contiguous is False


def test_n_edit_dimensions():
    """Test changing the number of editable dimensions."""
    np.random.seed(0)
    data = np.random.randint(20, size=(5, 10, 15))
    layer = Labels(data)
    layer.n_edit_dimensions = 2
    layer.n_edit_dimensions = 3


@pytest.mark.parametrize(
    "input_data, expected_data_view",
    [
        (
            np.array(
                [
                    [0, 0, 0, 0, 0, 0, 0, 0, 0, 0],
                    [0, 0, 0, 0, 0, 0, 0, 0, 0, 0],
                    [0, 0, 0, 0, 0, 5, 5, 5, 0, 0],
                    [0, 0, 1, 1, 1, 5, 5, 5, 0, 0],
                    [0, 0, 1, 1, 1, 5, 5, 5, 0, 0],
                    [0, 0, 1, 1, 1, 5, 5, 5, 0, 0],
                    [0, 0, 0, 0, 0, 5, 5, 5, 0, 0],
                    [0, 0, 0, 0, 0, 0, 0, 0, 0, 0],
                    [0, 0, 0, 0, 0, 0, 0, 0, 0, 0],
                ],
                dtype=np.int_,
            ),
            np.array(
                [
                    [0, 0, 0, 0, 0, 0, 0, 0, 0, 0],
                    [0, 0, 0, 0, 0, 0, 0, 0, 0, 0],
                    [0, 0, 0, 0, 0, 5, 5, 5, 0, 0],
                    [0, 0, 1, 1, 1, 5, 0, 5, 0, 0],
                    [0, 0, 1, 0, 1, 5, 0, 5, 0, 0],
                    [0, 0, 1, 1, 1, 5, 0, 5, 0, 0],
                    [0, 0, 0, 0, 0, 5, 5, 5, 0, 0],
                    [0, 0, 0, 0, 0, 0, 0, 0, 0, 0],
                    [0, 0, 0, 0, 0, 0, 0, 0, 0, 0],
                ],
                dtype=np.int_,
            ),
        ),
        (
            np.array(
                [
                    [1, 1, 0, 0, 0, 0, 0, 2, 2, 2],
                    [1, 1, 0, 0, 0, 0, 0, 2, 2, 2],
                    [0, 0, 0, 0, 0, 0, 0, 0, 0, 0],
                    [0, 0, 0, 0, 0, 0, 0, 0, 0, 0],
                    [0, 0, 0, 0, 0, 0, 0, 0, 0, 0],
                    [0, 0, 0, 0, 0, 0, 4, 4, 4, 4],
                    [3, 3, 3, 0, 0, 0, 4, 4, 4, 4],
                    [3, 3, 3, 0, 0, 0, 4, 4, 4, 4],
                    [3, 3, 3, 0, 0, 0, 4, 4, 4, 4],
                ],
                dtype=np.int_,
            ),
            np.array(
                [
                    [0, 1, 0, 0, 0, 0, 0, 2, 0, 0],
                    [1, 1, 0, 0, 0, 0, 0, 2, 2, 2],
                    [0, 0, 0, 0, 0, 0, 0, 0, 0, 0],
                    [0, 0, 0, 0, 0, 0, 0, 0, 0, 0],
                    [0, 0, 0, 0, 0, 0, 0, 0, 0, 0],
                    [0, 0, 0, 0, 0, 0, 4, 4, 4, 4],
                    [3, 3, 3, 0, 0, 0, 4, 0, 0, 0],
                    [0, 0, 3, 0, 0, 0, 4, 0, 0, 0],
                    [0, 0, 3, 0, 0, 0, 4, 0, 0, 0],
                ],
                dtype=np.int_,
            ),
        ),
        (
            5 * np.ones((9, 10), dtype=np.uint32),
            np.zeros((9, 10), dtype=np.uint32),
        ),
    ],
    ids=['touching objects', 'touching border', 'full array'],
)
def test_contour(input_data, expected_data_view):
    """Test changing contour."""
    layer = Labels(input_data)
    assert layer.contour == 0
    np.testing.assert_array_equal(layer.data, input_data)

    np.testing.assert_array_equal(
        layer._raw_to_displayed(input_data.astype(np.float32)),
        layer._data_view,
    )
    data_view_before_contour = layer._data_view.copy()

    layer.contour = 1
    assert layer.contour == 1

    # Check `layer.data` didn't change
    np.testing.assert_array_equal(layer.data, input_data)

    # Check what is returned in the view of the data
    np.testing.assert_array_equal(
        layer._data_view,
        np.where(
            expected_data_view > 0,
            expected_data_view,
            0,
        ),
    )

    # Check the view of the data changed after setting the contour
    with np.testing.assert_raises(AssertionError):
        np.testing.assert_array_equal(
            data_view_before_contour, layer._data_view
        )

    layer.contour = 0
    assert layer.contour == 0

    # Check it's in the same state as before setting the contour
    np.testing.assert_array_equal(
        layer._raw_to_displayed(input_data), layer._data_view
    )

    with pytest.raises(ValueError, match='contour value must be >= 0'):
        layer.contour = -1


@pytest.mark.parametrize("background_num", [0, 1, 2, -1])
def test_background_label(background_num):
    data = np.zeros((10, 10), dtype=np.int32)
    data[1:-1, 1:-1] = 1
    data[2:-2, 2:-2] = 2
    data[4:-4, 4:-4] = -1

    layer = Labels(data)
    layer.colormap = label_colormap(49, background_value=background_num)
    np.testing.assert_array_equal(
        layer._data_view == 0, data == background_num
    )
    np.testing.assert_array_equal(
        layer._data_view != 0, data != background_num
    )


def test_contour_large_new_labels():
    """Check that new labels larger than the lookup table work in contour mode.

    References
    ----------
    [1]: https://forum.image.sc/t/data-specific-reason-for-indexerror-in-raw-to-displayed/60808
    [2]: https://github.com/napari/napari/pull/3697
    """
    viewer = ViewerModel()

    labels = np.zeros((5, 10, 10), dtype=int)
    labels[0, 4:6, 4:6] = 1
    labels[4, 4:6, 4:6] = 1000
    labels_layer = viewer.add_labels(labels)
    labels_layer.contour = 1
    # This used to fail with IndexError
    viewer.dims.set_point(axis=0, value=4)


def test_contour_local_updates():
    """Checks if contours are rendered correctly with local updates"""
    data = np.zeros((7, 7), dtype=np.int32)

    layer = Labels(data)
    layer.contour = 1
    assert np.allclose(
        layer._raw_to_displayed(layer._slice.image.raw),
        np.zeros((7, 7), dtype=np.float32),
    )

    painting_mask = np.array(
        [
            [0, 0, 0, 0, 0, 0, 0],
            [0, 0, 0, 0, 0, 0, 0],
            [0, 0, 1, 1, 1, 0, 0],
            [0, 0, 1, 1, 1, 0, 0],
            [0, 0, 1, 1, 1, 0, 0],
            [0, 0, 0, 0, 0, 0, 0],
            [0, 0, 0, 0, 0, 0, 0],
        ],
        dtype=np.int32,
    )

    layer.data_setitem(np.nonzero(painting_mask), 1, refresh=True)

    assert np.array_equiv(
        (layer._slice.image.view > 0), get_contours(painting_mask, 1, 0)
    )


def test_selecting_label():
    """Test selecting label."""
    np.random.seed(0)
    data = np.random.randint(20, size=(10, 15))
    layer = Labels(data)
    assert layer.selected_label == 1
    assert (layer._selected_color == layer.get_color(1)).all

    layer.selected_label = 1
    assert layer.selected_label == 1
    assert len(layer._selected_color) == 4


def test_label_color():
    """Test getting label color."""
    np.random.seed(0)
    data = np.random.randint(20, size=(10, 15))
    layer = Labels(data)
    col = layer.get_color(0)
    assert col is None

    col = layer.get_color(1)
    assert len(col) == 4


def test_show_selected_label():
    """Test color of labels when filtering to selected labels"""
    np.random.seed(0)
    data = np.random.randint(20, size=(10, 15))
    layer = Labels(data)
    original_color = layer.get_color(1)

    layer.show_selected_label = True
    original_background_color = layer.get_color(
        layer.colormap.background_value
    )
    none_color = layer.get_color(None)
    layer.selected_label = 1

    # color of selected label has not changed
    assert np.allclose(layer.get_color(layer.selected_label), original_color)

    current_background_color = layer.get_color(layer.colormap.background_value)
    # color of background is background color
    assert current_background_color == original_background_color

    # color of all others is none color
    other_labels = np.unique(layer.data)[2:]
    other_colors = np.array([layer.get_color(x) for x in other_labels])
    assert np.allclose(other_colors, none_color)


def test_paint():
    """Test painting labels with different circle brush sizes."""
    np.random.seed(0)
    data = np.random.randint(20, size=(10, 15))
    data[:10, :10] = 1
    layer = Labels(data)

    assert np.unique(layer.data[:5, :5]) == 1
    assert np.unique(layer.data[5:10, 5:10]) == 1

    layer.brush_size = 9
    layer.paint([0, 0], 2)
    assert np.unique(layer.data[:4, :4]) == 2
    assert np.unique(layer.data[5:10, 5:10]) == 1

    layer.brush_size = 10
    layer.paint([0, 0], 2)
    assert np.unique(layer.data[0:6, 0:3]) == 2
    assert np.unique(layer.data[0:3, 0:6]) == 2
    assert np.unique(layer.data[6:10, 6:10]) == 1

    layer.brush_size = 19
    layer.paint([0, 0], 2)
    assert np.unique(layer.data[0:4, 0:10]) == 2
    assert np.unique(layer.data[0:10, 0:4]) == 2
    assert np.unique(layer.data[3:7, 3:7]) == 2
    assert np.unique(layer.data[7:10, 7:10]) == 1


def test_paint_with_preserve_labels():
    """Test painting labels with square brush while preserving existing labels."""
    data = np.zeros((15, 10), dtype=np.uint32)
    data[:3, :3] = 1
    layer = Labels(data)

    layer.preserve_labels = True
    assert np.unique(layer.data[:3, :3]) == 1

    layer.brush_size = 9
    layer.paint([0, 0], 2)

    assert np.unique(layer.data[3:5, 0:3]) == 2
    assert np.unique(layer.data[0:3, 3:5]) == 2
    assert np.unique(layer.data[:3, :3]) == 1


def test_paint_2d():
    """Test painting labels with circle brush."""
    data = np.zeros((40, 40), dtype=np.uint32)
    layer = Labels(data)
    layer.brush_size = 12
    layer.mode = 'paint'
    layer.paint((0, 0), 3)

    layer.brush_size = 12
    layer.paint((15, 8), 4)

    layer.brush_size = 13
    layer.paint((30.2, 7.8), 5)

    layer.brush_size = 12
    layer.paint((39, 39), 6)

    layer.brush_size = 20
    layer.paint((15, 27), 7)

    assert np.sum(layer.data[:8, :8] == 3) == 41
    assert np.sum(layer.data[9:22, 2:15] == 4) == 137
    assert np.sum(layer.data[24:37, 2:15] == 5) == 137
    assert np.sum(layer.data[33:, 33:] == 6) == 41
    assert np.sum(layer.data[5:26, 17:38] == 7) == 349


def test_paint_2d_xarray():
    """Test the memory usage of painting an xarray indirectly via timeout."""
    now = time.monotonic()
    data = xr.DataArray(np.zeros((3, 3, 1024, 1024), dtype=np.uint32))

    layer = Labels(data)
    layer.brush_size = 12
    layer.mode = 'paint'
    layer.paint((1, 1, 512, 512), 3)
    assert isinstance(layer.data, xr.DataArray)
    assert layer.data.sum() == 411
    elapsed = time.monotonic() - now
    assert elapsed < 1, "test was too slow, computation was likely not lazy"


def test_paint_3d():
    """Test painting labels with circle brush on 3D image."""
    data = np.zeros((30, 40, 40), dtype=np.uint32)
    layer = Labels(data)
    layer.brush_size = 12
    layer.mode = 'paint'

    # Paint in 2D
    layer.paint((10, 10, 10), 3)

    # Paint in 3D
    layer.n_edit_dimensions = 3
    layer.paint((10, 25, 10), 4)

    # Paint in 3D, preserve labels
    layer.n_edit_dimensions = 3
    layer.preserve_labels = True
    layer.paint((10, 15, 15), 5)

    assert np.sum(layer.data[4:17, 4:17, 4:17] == 3) == 137
    assert np.sum(layer.data[4:17, 19:32, 4:17] == 4) == 1189
    assert np.sum(layer.data[4:17, 9:32, 9:32] == 5) == 1103


def test_paint_polygon():
    """Test painting labels with polygons."""
    data = np.zeros((10, 15), dtype=int)
    data[:10, :10] = 1
    layer = Labels(data)

    layer.paint_polygon([[0, 0], [0, 5], [5, 5], [5, 0]], 2)
    assert np.array_equiv(layer.data[:5, :5], 2)
    assert np.array_equiv(layer.data[:10, 6:10], 1)
    assert np.array_equiv(layer.data[6:10, :10], 1)

    layer.paint_polygon([[7, 7], [7, 7], [7, 7]], 3)
    assert layer.data[7, 7] == 3
    assert np.array_equiv(
        layer.data[[6, 7, 8, 7, 8, 6], [7, 6, 7, 8, 8, 6]], 1
    )

    data[:10, :10] = 0
    gt_pattern = np.array(
        [
            [0, 0, 0, 0, 0, 0, 0, 0],
            [0, 1, 1, 1, 1, 1, 1, 0],
            [0, 1, 1, 1, 1, 1, 1, 0],
            [0, 1, 1, 0, 0, 1, 1, 0],
            [0, 1, 1, 0, 0, 1, 1, 0],
            [0, 1, 1, 0, 0, 1, 1, 0],
            [0, 0, 0, 0, 0, 0, 0, 0],
        ]
    )
    polygon_points = [
        [1, 1],
        [1, 6],
        [5, 6],
        [5, 5],
        [2, 5],
        [2, 2],
        [5, 2],
        [5, 1],
    ]
    layer.paint_polygon(polygon_points, 1)
    assert np.allclose(layer.data[:7, :8], gt_pattern)

    data[:10, :10] = 0
    layer.paint_polygon(polygon_points[::-1], 1)
    assert np.allclose(layer.data[:7, :8], gt_pattern)


def test_paint_polygon_2d_in_3d():
    """Test painting labels with polygons in a 3D array"""
    data = np.zeros((3, 10, 10), dtype=int)
    layer = Labels(data)

    assert layer.n_edit_dimensions == 2

    layer.paint_polygon([[1, 0, 0], [1, 0, 9], [1, 9, 9], [1, 9, 0]], 1)

    assert np.array_equiv(data[1, :], 1)
    assert np.array_equiv(data[[0, 2], :], 0)


def test_fill():
    """Test filling labels with different brush sizes."""
    np.random.seed(0)
    data = np.random.randint(20, size=(10, 15))
    data[:10, :10] = 2
    data[:5, :5] = 1
    layer = Labels(data)
    assert np.unique(layer.data[:5, :5]) == 1
    assert np.unique(layer.data[5:10, 5:10]) == 2

    layer.fill([0, 0], 3)
    assert np.unique(layer.data[:5, :5]) == 3
    assert np.unique(layer.data[5:10, 5:10]) == 2


def test_value():
    """Test getting the value of the data at the current coordinates."""
    np.random.seed(0)
    data = np.random.randint(20, size=(10, 15))
    layer = Labels(data)
    value = layer.get_value((0, 0))
    assert value == data[0, 0]


@pytest.mark.parametrize(
    'position,view_direction,dims_displayed,world',
    [
        ([10, 5, 5], [1, 0, 0], [0, 1, 2], False),
        ([10, 5, 5], [1, 0, 0], [0, 1, 2], True),
        ([0, 10, 5, 5], [0, 1, 0, 0], [1, 2, 3], True),
    ],
)
def test_value_3d(position, view_direction, dims_displayed, world):
    """get_value should return label value in 3D"""
    data = np.zeros((20, 20, 20), dtype=int)
    data[0:10, 0:10, 0:10] = 1
    layer = Labels(data)
    layer._slice_dims(Dims(ndim=3, ndisplay=3))
    value = layer.get_value(
        position,
        view_direction=view_direction,
        dims_displayed=dims_displayed,
        world=world,
    )
    assert value == 1


def test_message():
    """Test converting value and coords to message."""
    np.random.seed(0)
    data = np.random.randint(20, size=(10, 15))
    layer = Labels(data)
    msg = layer.get_status((0, 0))
    assert isinstance(msg, dict)


def test_thumbnail():
    """Test the image thumbnail for square data."""
    np.random.seed(0)
    data = np.random.randint(20, size=(30, 30))
    layer = Labels(data)
    layer._update_thumbnail()
    assert layer.thumbnail.shape == layer._thumbnail_shape


@pytest.mark.parametrize("value", [1, 10, 50, -2, -10])
@pytest.mark.parametrize("dtype", [np.int8, np.int32])
def test_thumbnail_single_color(value, dtype):
    labels = Labels(np.full((10, 10), value, dtype=dtype), opacity=1)
    labels._update_thumbnail()
    mid_point = tuple(np.array(labels.thumbnail.shape[:2]) // 2)
    npt.assert_array_equal(
        labels.thumbnail[mid_point], labels.get_color(value) * 255
    )


def test_world_data_extent():
    """Test extent after applying transforms."""
    np.random.seed(0)
    shape = (6, 10, 15)
    data = np.random.randint(20, size=shape)
    layer = Labels(data)
    extent = np.array(((0,) * 3, [s - 1 for s in shape]))
    check_layer_world_data_extent(layer, extent, (3, 1, 1), (10, 20, 5))


@pytest.mark.parametrize(
    'brush_size, mode, selected_label, preserve_labels, n_dimensional',
    list(
        itertools.product(
            list(range(1, 22, 5)),
            ['fill', 'erase', 'paint'],
            [1, 20, 100],
            [True, False],
            [True, False],
        )
    ),
)
def test_undo_redo(
    brush_size,
    mode,
    selected_label,
    preserve_labels,
    n_dimensional,
):
    blobs = sk_data.binary_blobs(length=64, volume_fraction=0.3, n_dim=3)
    layer = Labels(blobs)
    data_history = [blobs.copy()]
    layer.brush_size = brush_size
    layer.mode = mode
    layer.selected_label = selected_label
    layer.preserve_labels = preserve_labels
    layer.n_edit_dimensions = 3 if n_dimensional else 2
    coord = np.random.random((3,)) * (np.array(blobs.shape) - 1)
    while layer.data[tuple(coord.astype(int))] == 0 and np.any(layer.data):
        coord = np.random.random((3,)) * (np.array(blobs.shape) - 1)
    if layer.mode == 'fill':
        layer.fill(coord, layer.selected_label)
    if layer.mode == 'erase':
        layer.paint(coord, 0)
    if layer.mode == 'paint':
        layer.paint(coord, layer.selected_label)
    data_history.append(np.copy(layer.data))
    layer.undo()
    np.testing.assert_array_equal(layer.data, data_history[0])
    layer.redo()
    np.testing.assert_array_equal(layer.data, data_history[1])


def test_ndim_fill():
    test_array = np.zeros((5, 5, 5, 5), dtype=int)

    test_array[:, 1:3, 1:3, 1:3] = 1

    layer = Labels(test_array)
    layer.n_edit_dimensions = 3

    layer.fill((0, 1, 1, 1), 2)

    np.testing.assert_equal(layer.data[0, 1:3, 1:3, 1:3], 2)
    np.testing.assert_equal(layer.data[1, 1:3, 1:3, 1:3], 1)

    layer.n_edit_dimensions = 4

    layer.fill((1, 1, 1, 1), 3)

    np.testing.assert_equal(layer.data[0, 1:3, 1:3, 1:3], 2)
    np.testing.assert_equal(layer.data[1:, 1:3, 1:3, 1:3], 3)


def test_ndim_paint():
    test_array = np.zeros((5, 6, 7, 8), dtype=int)
    layer = Labels(test_array)
    layer.n_edit_dimensions = 3
    layer.brush_size = 2  # equivalent to 18-connected 3D neighborhood
    layer.paint((1, 1, 1, 1), 1)

    assert np.sum(layer.data) == 19  # 18 + center
    assert not np.any(layer.data[0]) and not np.any(layer.data[2:])

    layer.n_edit_dimensions = 2  # 3x3 square
    layer._slice_dims(Dims(ndim=4, order=(1, 2, 0, 3)))
    layer.paint((4, 5, 6, 7), 8)
    assert len(np.flatnonzero(layer.data == 8)) == 4  # 2D square is in corner
    np.testing.assert_array_equal(
        test_array[:, 5, 6, :],
        np.array(
            [
                [0, 0, 0, 0, 0, 0, 0, 0],
                [0, 0, 0, 0, 0, 0, 0, 0],
                [0, 0, 0, 0, 0, 0, 0, 0],
                [0, 0, 0, 0, 0, 0, 8, 8],
                [0, 0, 0, 0, 0, 0, 8, 8],
            ]
        ),
    )


def test_cursor_size_with_negative_scale():
    layer = Labels(np.zeros((5, 5), dtype=int), scale=[-1, -1])
    layer.mode = 'paint'
    assert layer.cursor_size > 0


@pytest.mark.xfail(
    reason="labels are converted to float32 before being mapped"
)
def test_large_label_values():
    label_array = 2**23 + np.arange(4, dtype=np.uint64).reshape((2, 2))
    layer = Labels(label_array)
    mapped = layer._random_colormap.map(layer.data)

    assert len(np.unique(mapped.reshape((-1, 4)), axis=0)) == 4


def test_fill_tensorstore():
    ts = pytest.importorskip('tensorstore')

    labels = np.zeros((5, 7, 8, 9), dtype=int)
    labels[1, 2:4, 4:6, 4:6] = 1
    labels[1, 3:5, 5:7, 6:8] = 2
    labels[2, 3:5, 5:7, 6:8] = 3
    with TemporaryDirectory(suffix='.zarr') as fout:
        labels_temp = zarr.open(
            fout,
            mode='w',
            shape=labels.shape,
            dtype=np.uint32,
            chunks=(1, 1, 8, 9),
        )
        labels_temp[:] = labels
        labels_ts_spec = {
            'driver': 'zarr',
            'kvstore': {'driver': 'file', 'path': fout},
            'path': '',
            'metadata': {
                'dtype': labels_temp.dtype.str,
                'order': labels_temp.order,
                'shape': labels.shape,
            },
        }
        data = ts.open(labels_ts_spec, create=False, open=True).result()
        layer = Labels(data)
        layer.n_edit_dimensions = 3
        layer.fill((1, 4, 6, 7), 4)
        modified_labels = np.where(labels == 2, 4, labels)
        np.testing.assert_array_equal(modified_labels, np.asarray(data))


def test_fill_with_xarray():
    """See https://github.com/napari/napari/issues/2374"""
    data = xr.DataArray(np.zeros((5, 4, 4), dtype=int))
    layer = Labels(data)

    layer.fill((0, 2, 2), 1)

    np.testing.assert_array_equal(layer.data[0, :, :], np.ones((4, 4)))
    np.testing.assert_array_equal(layer.data[1:, :, :], np.zeros((4, 4, 4)))
    # In the associated issue, using xarray.DataArray caused memory allocation
    # problems due to different read indexing rules, so check that the data
    # saved for undo has the expected vectorized shape and values.
    undo_data = layer._undo_history[0][0][1]
    np.testing.assert_array_equal(undo_data, np.zeros((16,)))


@pytest.mark.parametrize(
    'scale', list(itertools.product([-2, 2], [-0.5, 0.5], [-0.5, 0.5]))
)
def test_paint_3d_negative_scale(scale):
    labels = np.zeros((3, 5, 11, 11), dtype=int)
    labels_layer = Labels(
        labels, scale=(1, *scale), translate=(-200, 100, 100)
    )
    labels_layer.n_edit_dimensions = 3
    labels_layer.brush_size = 8
    labels_layer.paint((1, 2, 5, 5), 1)
    np.testing.assert_array_equal(
        np.sum(labels_layer.data, axis=(1, 2, 3)), [0, 95, 0]
    )


def test_rendering_init():
    shape = (6, 10, 15)
    np.random.seed(0)
    data = np.random.randint(20, size=shape)
    layer = Labels(data, rendering='iso_categorical')

    assert layer.rendering == LabelsRendering.ISO_CATEGORICAL.value


def test_3d_video_and_3d_scale_translate_then_scale_translate_padded():
    # See the GitHub issue for more details:
    # https://github.com/napari/napari/issues/2967
    data = np.zeros((3, 5, 11, 11), dtype=int)
    labels = Labels(data, scale=(2, 1, 1), translate=(5, 5, 5))

    np.testing.assert_array_equal(labels.scale, (1, 2, 1, 1))
    np.testing.assert_array_equal(labels.translate, (0, 5, 5, 5))


@dataclass
class MouseEvent:
    # mock mouse event class
    pos: List[int]
    position: List[int]
    dims_point: List[int]
    dims_displayed: List[int]
    view_direction: List[int]


def test_get_value_ray_3d():
    """Test using _get_value_ray to interrogate labels in 3D"""
    # make a mock mouse event
    mouse_event = MouseEvent(
        pos=[25, 25],
        position=[10, 5, 5],
        dims_point=[1, 0, 0, 0],
        dims_displayed=[1, 2, 3],
        view_direction=[1, 0, 0],
    )
    data = np.zeros((5, 20, 20, 20), dtype=int)
    data[1, 0:10, 0:10, 0:10] = 1
    labels = Labels(data, scale=(1, 2, 1, 1), translate=(5, 5, 5))

    # set the dims to the slice with labels
    labels._slice_dims(Dims(ndim=4, ndisplay=3, point=(1, 0, 0, 0)))

    value = labels._get_value_ray(
        start_point=np.array([1, 0, 5, 5]),
        end_point=np.array([1, 20, 5, 5]),
        dims_displayed=mouse_event.dims_displayed,
    )
    assert value == 1

    # check with a ray that only goes through background
    value = labels._get_value_ray(
        start_point=np.array([1, 0, 15, 15]),
        end_point=np.array([1, 20, 15, 15]),
        dims_displayed=mouse_event.dims_displayed,
    )
    assert value is None

    # set the dims to a slice without labels
    labels._slice_dims(Dims(ndim=4, ndisplay=3, point=(0, 0, 0, 0)))

    value = labels._get_value_ray(
        start_point=np.array([0, 0, 5, 5]),
        end_point=np.array([0, 20, 5, 5]),
        dims_displayed=mouse_event.dims_displayed,
    )
    assert value is None


def test_get_value_ray_3d_rolled():
    """Test using _get_value_ray to interrogate labels in 3D
    with the dimensions rolled.
    """
    # make a mock mouse event
    mouse_event = MouseEvent(
        pos=[25, 25],
        position=[10, 5, 5, 1],
        dims_point=[0, 0, 0, 1],
        dims_displayed=[0, 1, 2],
        view_direction=[1, 0, 0, 0],
    )
    data = np.zeros((20, 20, 20, 5), dtype=int)
    data[0:10, 0:10, 0:10, 1] = 1
    labels = Labels(data, scale=(1, 2, 1, 1), translate=(5, 5, 5, 0))

    # set the dims to the slice with labels
    labels._slice_dims(
        Dims(ndim=4, ndisplay=3, order=(3, 0, 1, 2), point=(0, 0, 0, 1))
    )
    labels.set_view_slice()

    value = labels._get_value_ray(
        start_point=np.array([0, 5, 5, 1]),
        end_point=np.array([20, 5, 5, 1]),
        dims_displayed=mouse_event.dims_displayed,
    )
    assert value == 1


def test_get_value_ray_3d_transposed():
    """Test using _get_value_ray to interrogate labels in 3D
    with the dimensions transposed.
    """
    # make a mock mouse event
    mouse_event = MouseEvent(
        pos=[25, 25],
        position=[10, 5, 5, 1],
        dims_point=[0, 0, 0, 1],
        dims_displayed=[1, 3, 2],
        view_direction=[1, 0, 0, 0],
    )
    data = np.zeros((5, 20, 20, 20), dtype=int)
    data[1, 0:10, 0:10, 0:10] = 1
    labels = Labels(data, scale=(1, 2, 1, 1), translate=(0, 5, 5, 5))

    # set the dims to the slice with labels
    labels._slice_dims(
        Dims(ndim=4, ndisplay=3, order=(0, 1, 3, 2), point=(1, 0, 0, 0))
    )
    labels.set_view_slice()

    value = labels._get_value_ray(
        start_point=np.array([1, 0, 5, 5]),
        end_point=np.array([1, 20, 5, 5]),
        dims_displayed=mouse_event.dims_displayed,
    )
    assert value == 1


def test_get_value_ray_2d():
    """_get_value_ray currently only returns None in 2D
    (i.e., it shouldn't be used for 2D).
    """
    # make a mock mouse event
    mouse_event = MouseEvent(
        pos=[25, 25],
        position=[5, 5],
        dims_point=[1, 10, 0, 0],
        dims_displayed=[2, 3],
        view_direction=[1, 0, 0],
    )
    data = np.zeros((5, 20, 20, 20), dtype=int)
    data[1, 0:10, 0:10, 0:10] = 1
    labels = Labels(data, scale=(1, 2, 1, 1), translate=(5, 5, 5))

    # set the dims to the slice with labels, but 2D
    labels._slice_dims(Dims(ndim=4, ndisplay=2, point=(1, 10, 0, 0)))

    value = labels._get_value_ray(
        start_point=np.empty([]),
        end_point=np.empty([]),
        dims_displayed=mouse_event.dims_displayed,
    )
    assert value is None


def test_cursor_ray_3d():
    # make a mock mouse event
    mouse_event_1 = MouseEvent(
        pos=[25, 25],
        position=[1, 10, 27, 10],
        dims_point=[1, 0, 0, 0],
        dims_displayed=[1, 2, 3],
        view_direction=[0, 1, 0, 0],
    )
    data = np.zeros((5, 20, 20, 20), dtype=int)
    data[1, 0:10, 0:10, 0:10] = 1
    labels = Labels(data, scale=(1, 1, 2, 1), translate=(5, 5, 5))

    # set the slice to one with data and the view to 3D
    labels._slice_dims(Dims(ndim=4, ndisplay=3, point=(1, 0, 0, 0)))

    # axis 0 : [0, 20], bounding box extents along view axis, [1, 0, 0]
    # click is transformed: (value - translation) / scale
    # axis 1: click at 27 in world coords -> (27 - 5) / 2 = 11
    # axis 2: click at 10 in world coords -> (10 - 5) / 1 = 5
    start_point, end_point = labels.get_ray_intersections(
        mouse_event_1.position,
        mouse_event_1.view_direction,
        mouse_event_1.dims_displayed,
    )
    np.testing.assert_allclose(start_point, [1, 0, 11, 5])
    np.testing.assert_allclose(end_point, [1, 20, 11, 5])

    # click in the background
    mouse_event_2 = MouseEvent(
        pos=[25, 25],
        position=[1, 10, 65, 10],
        dims_point=[1, 0, 0, 0],
        dims_displayed=[1, 2, 3],
        view_direction=[0, 1, 0, 0],
    )
    start_point, end_point = labels.get_ray_intersections(
        mouse_event_2.position,
        mouse_event_2.view_direction,
        mouse_event_2.dims_displayed,
    )
    assert start_point is None
    assert end_point is None

    # click in a slice with no labels
    mouse_event_3 = MouseEvent(
        pos=[25, 25],
        position=[0, 10, 27, 10],
        dims_point=[0, 0, 0, 0],
        dims_displayed=[1, 2, 3],
        view_direction=[0, 1, 0, 0],
    )
    labels._slice_dims(Dims(ndim=4, ndisplay=3))
    start_point, end_point = labels.get_ray_intersections(
        mouse_event_3.position,
        mouse_event_3.view_direction,
        mouse_event_3.dims_displayed,
    )
    np.testing.assert_allclose(start_point, [0, 0, 11, 5])
    np.testing.assert_allclose(end_point, [0, 20, 11, 5])


def test_cursor_ray_3d_rolled():
    """Test that the cursor works when the displayed
    viewer axes have been rolled
    """
    # make a mock mouse event
    mouse_event_1 = MouseEvent(
        pos=[25, 25],
        position=[10, 27, 10, 1],
        dims_point=[0, 0, 0, 1],
        dims_displayed=[0, 1, 2],
        view_direction=[1, 0, 0, 0],
    )
    data = np.zeros((20, 20, 20, 5), dtype=int)
    data[0:10, 0:10, 0:10, 1] = 1
    labels = Labels(data, scale=(1, 2, 1, 1), translate=(5, 5, 5, 0))

    # set the slice to one with data and the view to 3D
    labels._slice_dims(Dims(ndim=4, ndisplay=3, point=(0, 0, 0, 1)))

    start_point, end_point = labels.get_ray_intersections(
        mouse_event_1.position,
        mouse_event_1.view_direction,
        mouse_event_1.dims_displayed,
    )
    np.testing.assert_allclose(start_point, [0, 11, 5, 1])
    np.testing.assert_allclose(end_point, [20, 11, 5, 1])


def test_cursor_ray_3d_transposed():
    """Test that the cursor works when the displayed
    viewer axes have been transposed
    """
    # make a mock mouse event
    mouse_event_1 = MouseEvent(
        pos=[25, 25],
        position=[10, 27, 10, 1],
        dims_point=[0, 0, 0, 1],
        dims_displayed=[0, 2, 1],
        view_direction=[1, 0, 0, 0],
    )
    data = np.zeros((20, 20, 20, 5), dtype=int)
    data[0:10, 0:10, 0:10, 1] = 1
    labels = Labels(data, scale=(1, 2, 1, 1), translate=(5, 5, 5, 0))

    # set the slice to one with data and the view to 3D
    labels._slice_dims(Dims(ndim=4, ndisplay=3, point=(0, 0, 0, 1)))

    start_point, end_point = labels.get_ray_intersections(
        mouse_event_1.position,
        mouse_event_1.view_direction,
        mouse_event_1.dims_displayed,
    )
    np.testing.assert_allclose(start_point, [0, 11, 5, 1])
    np.testing.assert_allclose(end_point, [20, 11, 5, 1])


def test_labels_state_update():
    """Test that a labels layer can be updated from the output of its
    _get_state() method
    """
    data = np.random.randint(20, size=(10, 15))
    layer = Labels(data)
    state = layer._get_state()
    for k, v in state.items():
        setattr(layer, k, v)


def test_is_default_color():
    """Test labels layer default color for None and background

    Previously, setting color to just default values would
    change color mode to DIRECT and display a black layer.
    This test ensures `is_default_color` is
    correctly checking against layer defaults, and `color_mode`
    is only changed when appropriate.

    See
        - https://github.com/napari/napari/issues/2479
        - https://github.com/napari/napari/issues/2953
    """
    data = np.random.randint(20, size=(10, 15))
    layer = Labels(data)

    # layer gets instantiated with defaults
    current_color = layer._direct_colormap.color_dict
    assert layer._is_default_colors(current_color)

    # setting color to default colors doesn't update color mode
    layer.colormap = DirectLabelColormap(color_dict=current_color)
    assert isinstance(layer.colormap, LabelColormap)
    with pytest.warns(FutureWarning, match='Labels.color_mode is deprecated'):
        assert layer.color_mode == 'auto'

    # new colors are not default
    new_color = {0: 'white', 1: 'red', 3: 'green', None: 'blue'}
    assert not layer._is_default_colors(new_color)
    # setting the color with non-default colors updates color mode
    layer.colormap = DirectLabelColormap(color_dict=new_color)
    assert isinstance(layer.colormap, DirectLabelColormap)
    with pytest.warns(FutureWarning, match='Labels.color_mode is deprecated'):
        assert layer.color_mode == 'direct'


def test_large_labels_direct_color():
    """Make sure direct color works with large label ranges"""
    pytest.importorskip('numba')
    data = np.array([[0, 1], [2**16, 2**20]], dtype=np.uint32)
    colors = {1: 'white', 2**16: 'green', 2**20: 'magenta'}
    layer = Labels(data)
    with pytest.warns(FutureWarning, match='Labels.color is deprecated'):
        layer.color = colors

    with pytest.warns(FutureWarning, match='Labels.color_mode is deprecated'):
        assert layer.color_mode == 'direct'
    np.testing.assert_allclose(layer.get_color(2**20), [1.0, 0.0, 1.0, 1.0])


def test_invalidate_cache_when_change_color_mode(
    direct_colormap, random_colormap
):
    """Checks if the cache is invalidated when color mode is changed."""
    data = np.zeros((4, 10), dtype=np.int32)
    data[1, :] = np.arange(0, 10)

    layer = Labels(data)
    layer.selected_label = 0
    gt_auto = layer._raw_to_displayed(layer._slice.image.raw)
    assert gt_auto.dtype == np.uint8

    layer.colormap = direct_colormap
    layer._cached_labels = None
    assert layer._raw_to_displayed(layer._slice.image.raw).dtype == np.uint8

    layer.colormap = random_colormap
    # If the cache is not invalidated, it returns colors for
    # the direct color mode instead of the color for the auto mode
    assert np.allclose(
        layer._raw_to_displayed(layer._slice.image.raw), gt_auto
    )


@pytest.mark.parametrize("dtype", np.sctypes['int'] + np.sctypes['uint'])
@pytest.mark.parametrize("mode", ["auto", "direct"])
def test_cache_for_dtypes(dtype, mode, random_colormap, direct_colormap):
    data = np.zeros((10, 10), dtype=dtype)
    labels = Labels(data)
    labels.colormap = random_colormap if mode == "auto" else direct_colormap
    assert labels._cached_labels is None
    labels._raw_to_displayed(
        labels._slice.image.raw, (slice(None), slice(None))
    )
    assert labels._cached_labels is not None
    assert labels._cached_mapped_labels.dtype == labels._slice.image.view.dtype


def test_color_mapping_when_color_is_changed():
    """Checks if the color mapping is computed correctly when the color palette is changed."""

    data = np.zeros((4, 5), dtype=np.int32)
    data[1, :] = np.arange(0, 5)
    layer = Labels(
        data,
        colormap=DirectLabelColormap(
            color_dict={1: 'green', 2: 'red', 3: 'white', None: 'black'}
        ),
    )
    gt_direct_3colors = layer._raw_to_displayed(layer._slice.image.raw)

    layer = Labels(
        data,
        colormap=DirectLabelColormap(
            color_dict={1: 'green', 2: 'red', None: 'black'}
        ),
    )
    assert layer._raw_to_displayed(layer._slice.image.raw).dtype == np.uint8
    layer.colormap = DirectLabelColormap(
        color_dict={1: 'green', 2: 'red', 3: 'white', None: 'black'}
    )

    assert np.allclose(
        layer._raw_to_displayed(layer._slice.image.raw), gt_direct_3colors
    )


def test_color_mapping_with_show_selected_label():
    """Checks if the color mapping is computed correctly when show_selected_label is activated."""

    data = np.arange(5, dtype=np.int32)[:, np.newaxis].repeat(5, axis=1)
    layer = Labels(data)
    mapped_colors_all = layer.colormap.map(data)

    layer.show_selected_label = True

    for selected_label in range(5):
        layer.selected_label = selected_label
        label_mask = data == selected_label
        mapped_colors = layer.colormap.map(data)

        npt.assert_allclose(
            mapped_colors[label_mask], mapped_colors_all[label_mask]
        )
        npt.assert_allclose(mapped_colors[np.logical_not(label_mask)], 0)

    layer.show_selected_label = False
    assert np.allclose(layer.colormap.map(data), mapped_colors_all)


def test_color_mapping_when_seed_is_changed():
    """Checks if the color mapping is updated when the color palette seed is changed."""
    np.random.seed(0)
    layer = Labels(np.random.randint(50, size=(10, 10)))
    mapped_colors1 = layer.colormap.map(
        layer._to_vispy_texture_dtype(layer._slice.image.raw)
    )

    layer.new_colormap()
    mapped_colors2 = layer.colormap.map(
        layer._to_vispy_texture_dtype(layer._slice.image.raw)
    )

    assert not np.allclose(mapped_colors1, mapped_colors2)


@pytest.mark.parametrize('num_colors', [49, 50, 254, 255, 60000, 65534])
def test_color_shuffling_above_num_colors(num_colors):
    r"""Check that the color shuffle does not result in the same collisions.

    See https://github.com/napari/napari/issues/6448.

    Note that we don't support more than 2\ :sup:`16` colors, and behavior
    with more colors is undefined, so we don't test it here.
    """
    labels = np.arange(1, 1 + 2 * (num_colors - 1)).reshape((2, -1))
    layer = Labels(labels, colormap=label_colormap(num_colors - 1))
    colors0 = layer.colormap.map(labels)
    assert np.all(colors0[0] == colors0[1])
    layer.new_colormap()
    colors1 = layer.colormap.map(labels)
    assert not np.all(colors1[0] == colors1[1])


def test_negative_label():
    """Test negative label values are supported."""
    data = np.random.randint(low=-1, high=20, size=(10, 10))
    original_data = np.copy(data)
    layer = Labels(data)
    layer.selected_label = -1
    layer.brush_size = 3
    layer.paint((5, 5), -1)
    assert np.count_nonzero(layer.data == -1) > np.count_nonzero(
        original_data == -1
    )


def test_negative_label_slicing():
    """Test negative label color doesn't change during slicing."""
    data = np.array([[[0, 1], [-1, -1]], [[100, 100], [-1, -2]]])
    layer = Labels(data)
    assert tuple(layer.get_color(1)) != tuple(layer.get_color(-1))
    layer._slice_dims(Dims(ndim=3, point=(1, 0, 0)))
    assert tuple(layer.get_color(-1)) != tuple(layer.get_color(100))
    assert tuple(layer.get_color(-2)) != tuple(layer.get_color(100))


def test_negative_label_doesnt_flicker():
    data = np.array(
        [
            [[0, 5], [0, 5]],
            [[-1, 5], [-1, 5]],
            [[-1, 6], [-1, 6]],
        ]
    )
    layer = Labels(data)
    layer._slice_dims(Dims(ndim=3, point=(1, 0, 0)))
    # This used to fail when negative values were used to index into _all_vals.
    assert tuple(layer.get_color(-1)) != tuple(layer.get_color(5))
    minus_one_color_original = tuple(layer.get_color(-1))
    layer.dims_point = (2, 0, 0)
    layer._set_view_slice()

    assert tuple(layer.get_color(-1)) == minus_one_color_original


def test_get_status_with_custom_index():
    """See https://github.com/napari/napari/issues/3811"""
    data = np.zeros((10, 10), dtype=np.uint8)
    data[2:5, 2:-2] = 1
    data[5:-2, 2:-2] = 2
    layer = Labels(data)
    df = pd.DataFrame(
        {'text1': [1, 3], 'text2': [7, -2], 'index': [1, 2]}, index=[1, 2]
    )
    layer.properties = df
    assert (
        layer.get_status((0, 0))['coordinates'] == ' [0 0]: 0; [No Properties]'
    )
    assert (
        layer.get_status((3, 3))['coordinates']
        == ' [3 3]: 1; text1: 1, text2: 7'
    )
    assert (
        layer.get_status((6, 6))['coordinates']
        == ' [6 6]: 2; text1: 3, text2: -2'
    )


def test_labels_features_event():
    event_emitted = False

    def on_event():
        nonlocal event_emitted
        event_emitted = True

    layer = Labels(np.zeros((4, 5), dtype=np.uint8))
    layer.events.features.connect(on_event)

    layer.features = {'some_feature': []}

    assert event_emitted


def test_invalidate_cache_when_change_slice():
    layer = Labels(np.zeros((2, 4, 5), dtype=np.uint8))
    assert layer._cached_labels is None
    layer._setup_cache(layer._slice.image.raw)
    assert layer._cached_labels is not None
    layer._set_view_slice()
    assert layer._cached_labels is None


def test_copy():
    l1 = Labels(np.zeros((2, 4, 5), dtype=np.uint8))
    l2 = copy.copy(l1)
    l3 = Labels.create(*l1.as_layer_data_tuple())
    assert l1.data is not l2.data
    assert l1.data is l3.data


@pytest.mark.parametrize(
    "colormap,expected",
    [
        (label_colormap(49, 0.5), [0, 1]),
        (
            DirectLabelColormap(
                color_dict={
                    0: np.array([0, 0, 0, 0]),
                    1: np.array([1, 0, 0, 1]),
                    None: np.array([1, 1, 0, 1]),
                }
            ),
            [1, 2],
        ),
    ],
    ids=["auto", "direct"],
)
def test_draw(colormap, expected):
    labels = Labels(np.zeros((30, 30), dtype=np.uint32))
    labels.mode = "paint"
    labels.colormap = colormap
    labels.selected_label = 1
    npt.assert_array_equal(np.unique(labels._slice.image.raw), [0])
    npt.assert_array_equal(np.unique(labels._slice.image.view), expected[:1])
    labels._draw(1, (15, 15), (15, 15))
    npt.assert_array_equal(np.unique(labels._slice.image.raw), [0, 1])
    npt.assert_array_equal(np.unique(labels._slice.image.view), expected)


class TestLabels:
    @staticmethod
    def get_objects():
        return [(Labels(np.zeros((10, 10), dtype=np.uint8)))]

    def test_events_defined(self, event_define_check, obj):
        event_define_check(
            obj,
            {"seed", "num_colors", "color", "seed_rng"},
        )<|MERGE_RESOLUTION|>--- conflicted
+++ resolved
@@ -22,7 +22,6 @@
 from napari.layers.labels._labels_constants import LabelsRendering
 from napari.layers.labels._labels_utils import get_contours
 from napari.utils import Colormap
-<<<<<<< HEAD
 from napari.utils.colormaps import (
     DirectLabelColormap,
     LabelColormap,
@@ -47,10 +46,6 @@
 def random_colormap():
     """Return a LabelColormap."""
     return label_colormap(50)
-=======
-from napari.utils.colormaps import label_colormap
-from napari.utils.colormaps.colormap import DirectLabelColormap
->>>>>>> 4a1b0b54
 
 
 def test_random_labels():
