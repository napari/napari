import itertools
import time
from dataclasses import dataclass
from tempfile import TemporaryDirectory
from typing import List

import numpy as np
import pandas as pd
import pytest
import xarray as xr
import zarr
from numpy.core.numerictypes import issubdtype
from numpy.testing import assert_array_almost_equal, assert_raises
from skimage import data

from napari._tests.utils import check_layer_world_data_extent
from napari.components import ViewerModel
from napari.layers import Labels
from napari.layers.labels._labels_constants import LabelsRendering
from napari.utils import Colormap
from napari.utils.colormaps import label_colormap


def test_random_labels():
    """Test instantiating Labels layer with random 2D data."""
    shape = (10, 15)
    np.random.seed(0)
    data = np.random.randint(20, size=shape)
    layer = Labels(data)
    assert np.all(layer.data == data)
    assert layer.ndim == len(shape)
    np.testing.assert_array_equal(layer.extent.data[1], shape)
    assert layer._data_view.shape == shape[-2:]
    assert layer.editable is True


def test_all_zeros_labels():
    """Test instantiating Labels layer with all zeros data."""
    shape = (10, 15)
    data = np.zeros(shape, dtype=int)
    layer = Labels(data)
    assert np.all(layer.data == data)
    assert layer.ndim == len(shape)
    np.testing.assert_array_equal(layer.extent.data[1], shape)
    assert layer._data_view.shape == shape[-2:]


def test_3D_labels():
    """Test instantiating Labels layer with random 3D data."""
    shape = (6, 10, 15)
    np.random.seed(0)
    data = np.random.randint(20, size=shape)
    layer = Labels(data)
    assert np.all(layer.data == data)
    assert layer.ndim == len(shape)
    np.testing.assert_array_equal(layer.extent.data[1], shape)
    assert layer._data_view.shape == shape[-2:]
    assert layer.editable is True

    layer._slice_dims(ndisplay=3)
    assert layer._slice_input.ndisplay == 3
    assert layer.editable is True
    assert layer.mode == 'pan_zoom'


def test_float_labels():
    """Test instantiating labels layer with floats"""
    np.random.seed(0)
    data = np.random.uniform(0, 20, size=(10, 10))
    with pytest.raises(TypeError):
        Labels(data)

    data0 = np.random.uniform(20, size=(20, 20))
    data1 = data0[::2, ::2].astype(np.int32)
    data = [data0, data1]
    with pytest.raises(TypeError):
        Labels(data)


def test_bool_labels():
    """Test instantiating labels layer with bools"""
    data = np.zeros((10, 10), dtype=bool)
    layer = Labels(data)
    assert issubdtype(layer.data.dtype, np.integer)

    data0 = np.zeros((20, 20), dtype=bool)
    data1 = data0[::2, ::2].astype(np.int32)
    data = [data0, data1]
    layer = Labels(data)
    assert all(issubdtype(d.dtype, np.integer) for d in layer.data)


def test_changing_labels():
    """Test changing Labels data."""
    shape_a = (10, 15)
    shape_b = (20, 12)
    shape_c = (10, 10)
    np.random.seed(0)
    data_a = np.random.randint(20, size=shape_a)
    data_b = np.random.randint(20, size=shape_b)
    layer = Labels(data_a)
    layer.data = data_b
    assert np.all(layer.data == data_b)
    assert layer.ndim == len(shape_b)
    np.testing.assert_array_equal(layer.extent.data[1], shape_b)
    assert layer._data_view.shape == shape_b[-2:]

    data_c = np.zeros(shape_c, dtype=bool)
    layer.data = data_c
    assert np.issubdtype(layer.data.dtype, np.integer)

    data_c = data_c.astype(np.float32)
    with pytest.raises(TypeError):
        layer.data = data_c


def test_changing_labels_dims():
    """Test changing Labels data including dimensionality."""
    shape_a = (10, 15)
    shape_b = (20, 12, 6)
    np.random.seed(0)
    data_a = np.random.randint(20, size=shape_a)
    data_b = np.random.randint(20, size=shape_b)
    layer = Labels(data_a)

    layer.data = data_b
    assert np.all(layer.data == data_b)
    assert layer.ndim == len(shape_b)
    np.testing.assert_array_equal(layer.extent.data[1], shape_b)
    assert layer._data_view.shape == shape_b[-2:]


def test_changing_modes():
    """Test changing modes."""
    np.random.seed(0)
    data = np.random.randint(20, size=(10, 15))
    layer = Labels(data)
    assert layer.mode == 'pan_zoom'
    assert layer.mouse_pan is True

    layer.mode = 'fill'
    assert layer.mode == 'fill'
    assert layer.mouse_pan is False

    layer.mode = 'paint'
    assert layer.mode == 'paint'
    assert layer.mouse_pan is False

    layer.mode = 'pick'
    assert layer.mode == 'pick'
    assert layer.mouse_pan is False

    layer.mode = 'pan_zoom'
    assert layer.mode == 'pan_zoom'
    assert layer.mouse_pan is True

    layer.mode = 'paint'
    assert layer.mode == 'paint'
    layer.editable = False
    assert layer.mode == 'pan_zoom'
    assert layer.editable is False


def test_name():
    """Test setting layer name."""
    np.random.seed(0)
    data = np.random.randint(20, size=(10, 15))
    layer = Labels(data)
    assert layer.name == 'Labels'

    layer = Labels(data, name='random')
    assert layer.name == 'random'

    layer.name = 'lbls'
    assert layer.name == 'lbls'


def test_visiblity():
    """Test setting layer visibility."""
    np.random.seed(0)
    data = np.random.randint(20, size=(10, 15))
    layer = Labels(data)
    assert layer.visible is True

    layer.visible = False
    assert layer.visible is False

    layer = Labels(data, visible=False)
    assert layer.visible is False

    layer.visible = True
    assert layer.visible is True


def test_opacity():
    """Test setting layer opacity."""
    np.random.seed(0)
    data = np.random.randint(20, size=(10, 15))
    layer = Labels(data)
    assert layer.opacity == 0.7

    layer.opacity = 0.5
    assert layer.opacity == 0.5

    layer = Labels(data, opacity=0.6)
    assert layer.opacity == 0.6

    layer.opacity = 0.3
    assert layer.opacity == 0.3


def test_blending():
    """Test setting layer blending."""
    np.random.seed(0)
    data = np.random.randint(20, size=(10, 15))
    layer = Labels(data)
    assert layer.blending == 'translucent'

    layer.blending = 'additive'
    assert layer.blending == 'additive'

    layer = Labels(data, blending='additive')
    assert layer.blending == 'additive'

    layer.blending = 'opaque'
    assert layer.blending == 'opaque'


def test_seed():
    """Test setting seed."""
    np.random.seed(0)
    data = np.random.randint(20, size=(10, 15))
    layer = Labels(data)
    assert layer.seed == 0.5

    layer.seed = 0.9
    assert layer.seed == 0.9

    layer = Labels(data, seed=0.7)
    assert layer.seed == 0.7

    # ensure setting seed updates the random colormap
    mapped_07 = layer._random_colormap.map(layer.data)
    layer.seed = 0.4
    mapped_04 = layer._random_colormap.map(layer.data)
    assert_raises(
        AssertionError, assert_array_almost_equal, mapped_07, mapped_04
    )


def test_num_colors():
    """Test setting number of colors in colormap."""
    np.random.seed(0)
    data = np.random.randint(20, size=(10, 15))
    layer = Labels(data)
    assert layer.num_colors == 50

    layer.num_colors = 80
    assert layer.num_colors == 80

    layer = Labels(data, num_colors=60)
    assert layer.num_colors == 60


def test_properties():
    """Test adding labels with properties."""
    np.random.seed(0)
    data = np.random.randint(20, size=(10, 15))

    layer = Labels(data)
    assert isinstance(layer.properties, dict)
    assert len(layer.properties) == 0

    properties = {
        'class': np.array(['Background'] + [f'Class {i}' for i in range(20)])
    }
    label_index = {i: i for i in range(len(properties['class']))}
    layer = Labels(data, properties=properties)
    assert isinstance(layer.properties, dict)
    np.testing.assert_equal(layer.properties, properties)
    assert layer._label_index == label_index
    layer = Labels(data)
    layer.properties = properties
    assert isinstance(layer.properties, dict)
    np.testing.assert_equal(layer.properties, properties)
    assert layer._label_index == label_index

    current_label = layer.get_value((0, 0))
    layer_message = layer.get_status((0, 0))
    assert layer_message['coordinates'].endswith(f'Class {current_label - 1}')

    properties = {'class': ['Background']}
    layer = Labels(data, properties=properties)
    layer_message = layer.get_status((0, 0))
    assert layer_message['coordinates'].endswith("[No Properties]")

    properties = {'class': ['Background', 'Class 12'], 'index': [0, 12]}
    label_index = {0: 0, 12: 1}
    layer = Labels(data, properties=properties)
    layer_message = layer.get_status((0, 0))
    assert layer._label_index == label_index
    assert layer_message['coordinates'].endswith('Class 12')

    layer = Labels(data)
    layer.properties = properties
    layer_message = layer.get_status((0, 0))
    assert layer._label_index == label_index
    assert layer_message['coordinates'].endswith('Class 12')

    layer = Labels(data)
    layer.properties = pd.DataFrame(properties)
    layer_message = layer.get_status((0, 0))
    assert layer._label_index == label_index
    assert layer_message['coordinates'].endswith('Class 12')


def test_default_properties_assignment():
    """Test that the default properties value can be assigned to properties
    see https://github.com/napari/napari/issues/2477
    """
    np.random.seed(0)
    data = np.random.randint(20, size=(10, 15))

    layer = Labels(data)
    layer.properties = {}
    assert layer.properties == {}


def test_multiscale_properties():
    """Test adding labels with multiscale properties."""
    np.random.seed(0)
    data0 = np.random.randint(20, size=(10, 15))
    data1 = data0[::2, ::2]
    data = [data0, data1]

    layer = Labels(data)
    assert isinstance(layer.properties, dict)
    assert len(layer.properties) == 0

    properties = {
        'class': np.array(['Background'] + [f'Class {i}' for i in range(20)])
    }
    label_index = {i: i for i in range(len(properties['class']))}
    layer = Labels(data, properties=properties)
    assert isinstance(layer.properties, dict)
    np.testing.assert_equal(layer.properties, properties)
    assert layer._label_index == label_index

    current_label = layer.get_value((0, 0))[1]
    layer_message = layer.get_status((0, 0))
    assert layer_message['coordinates'].endswith(f'Class {current_label - 1}')

    properties = {'class': ['Background']}
    layer = Labels(data, properties=properties)
    layer_message = layer.get_status((0, 0))
    assert layer_message['coordinates'].endswith("[No Properties]")

    properties = {'class': ['Background', 'Class 12'], 'index': [0, 12]}
    label_index = {0: 0, 12: 1}
    layer = Labels(data, properties=properties)
    layer_message = layer.get_status((0, 0))
    assert layer._label_index == label_index
    assert layer_message['coordinates'].endswith('Class 12')


def test_colormap():
    """Test colormap."""
    np.random.seed(0)
    data = np.random.randint(20, size=(10, 15))
    layer = Labels(data)
    assert isinstance(layer.colormap, Colormap)
    assert layer.colormap.name == 'label_colormap'

    layer.new_colormap()
    assert isinstance(layer.colormap, Colormap)
    assert layer.colormap.name == 'label_colormap'


def test_label_colormap():
    """Test a label colormap."""
    colormap = label_colormap(num_colors=4)

    # Make sure color 0 is transparent
    assert not np.any(colormap.map([0.0]))

    # test that all four colors are represented in a large set of random
    # labels.
    # we choose non-zero labels, and then there should not be any transparent
    # values.
    labels = np.random.randint(1, 2**23, size=(100, 100)).astype(np.float32)
    colormapped = colormap.map(labels)
    linear = np.reshape(colormapped, (-1, 4))
    unique = np.unique(linear, axis=0)
    assert len(unique) == 4


def test_custom_color_dict():
    """Test custom color dict."""
    np.random.seed(0)
    data = np.random.randint(20, size=(10, 15))
    layer = Labels(
        data, color={2: 'white', 4: 'red', 8: 'blue', 16: 'red', 32: 'blue'}
    )

    # test with custom color dict
    assert type(layer.get_color(2)) == np.ndarray
    assert type(layer.get_color(1)) == np.ndarray
    assert (layer.get_color(2) == np.array([1.0, 1.0, 1.0, 1.0])).all()
    assert (layer.get_color(4) == layer.get_color(16)).all()
    assert (layer.get_color(8) == layer.get_color(32)).all()

<<<<<<< HEAD
=======
    # Test to see if our label mapped control points map to those in the colormap
    # with an extra half step.
    local_controls = np.array(
        sorted(np.unique([*layer._label_color_index.values(), 1.0]))
    )
    colormap_controls = np.array(layer._colormap.controls)
    assert np.max(np.abs(local_controls - colormap_controls)) == pytest.approx(
        0.5 / (len(colormap_controls) - 1)
    )

>>>>>>> d475d84c
    # test disable custom color dict
    # should not initialize as white since we are using random.seed
    layer.color_mode = 'auto'
    assert not (layer.get_color(1) == np.array([1.0, 1.0, 1.0, 1.0])).all()


def test_metadata():
    """Test setting labels metadata."""
    np.random.seed(0)
    data = np.random.randint(20, size=(10, 15))
    layer = Labels(data)
    assert layer.metadata == {}

    layer = Labels(data, metadata={'unit': 'cm'})
    assert layer.metadata == {'unit': 'cm'}


def test_brush_size():
    """Test changing brush size."""
    np.random.seed(0)
    data = np.random.randint(20, size=(10, 15))
    layer = Labels(data)
    assert layer.brush_size == 10

    layer.brush_size = 20
    assert layer.brush_size == 20


def test_contiguous():
    """Test changing contiguous."""
    np.random.seed(0)
    data = np.random.randint(20, size=(10, 15))
    layer = Labels(data)
    assert layer.contiguous is True

    layer.contiguous = False
    assert layer.contiguous is False


def test_n_edit_dimensions():
    """Test changing the number of editable dimensions."""
    np.random.seed(0)
    data = np.random.randint(20, size=(5, 10, 15))
    layer = Labels(data)
    layer.n_edit_dimensions = 2
    layer.n_edit_dimensions = 3


@pytest.mark.parametrize(
    "input_data, expected_data_view",
    [
        (
            np.array(
                [
                    [0, 0, 0, 0, 0, 0, 0, 0, 0, 0],
                    [0, 0, 0, 0, 0, 0, 0, 0, 0, 0],
                    [0, 0, 0, 0, 0, 5, 5, 5, 0, 0],
                    [0, 0, 1, 1, 1, 5, 5, 5, 0, 0],
                    [0, 0, 1, 1, 1, 5, 5, 5, 0, 0],
                    [0, 0, 1, 1, 1, 5, 5, 5, 0, 0],
                    [0, 0, 0, 0, 0, 5, 5, 5, 0, 0],
                    [0, 0, 0, 0, 0, 0, 0, 0, 0, 0],
                    [0, 0, 0, 0, 0, 0, 0, 0, 0, 0],
                ],
                dtype=np.int_,
            ),
            np.array(
                [
                    [0, 0, 0, 0, 0, 0, 0, 0, 0, 0],
                    [0, 0, 0, 0, 0, 0, 0, 0, 0, 0],
                    [0, 0, 0, 0, 0, 5, 5, 5, 0, 0],
                    [0, 0, 1, 1, 1, 5, 0, 5, 0, 0],
                    [0, 0, 1, 0, 1, 5, 0, 5, 0, 0],
                    [0, 0, 1, 1, 1, 5, 0, 5, 0, 0],
                    [0, 0, 0, 0, 0, 5, 5, 5, 0, 0],
                    [0, 0, 0, 0, 0, 0, 0, 0, 0, 0],
                    [0, 0, 0, 0, 0, 0, 0, 0, 0, 0],
                ],
                dtype=np.int_,
            ),
        ),
        (
            np.array(
                [
                    [1, 1, 0, 0, 0, 0, 0, 2, 2, 2],
                    [1, 1, 0, 0, 0, 0, 0, 2, 2, 2],
                    [0, 0, 0, 0, 0, 0, 0, 0, 0, 0],
                    [0, 0, 0, 0, 0, 0, 0, 0, 0, 0],
                    [0, 0, 0, 0, 0, 0, 0, 0, 0, 0],
                    [0, 0, 0, 0, 0, 0, 4, 4, 4, 4],
                    [3, 3, 3, 0, 0, 0, 4, 4, 4, 4],
                    [3, 3, 3, 0, 0, 0, 4, 4, 4, 4],
                    [3, 3, 3, 0, 0, 0, 4, 4, 4, 4],
                ],
                dtype=np.int_,
            ),
            np.array(
                [
                    [0, 1, 0, 0, 0, 0, 0, 2, 0, 0],
                    [1, 1, 0, 0, 0, 0, 0, 2, 2, 2],
                    [0, 0, 0, 0, 0, 0, 0, 0, 0, 0],
                    [0, 0, 0, 0, 0, 0, 0, 0, 0, 0],
                    [0, 0, 0, 0, 0, 0, 0, 0, 0, 0],
                    [0, 0, 0, 0, 0, 0, 4, 4, 4, 4],
                    [3, 3, 3, 0, 0, 0, 4, 0, 0, 0],
                    [0, 0, 3, 0, 0, 0, 4, 0, 0, 0],
                    [0, 0, 3, 0, 0, 0, 4, 0, 0, 0],
                ],
                dtype=np.int_,
            ),
        ),
        (
            5 * np.ones((9, 10), dtype=np.uint32),
            np.zeros((9, 10), dtype=np.uint32),
        ),
    ],
)
def test_contour(input_data, expected_data_view):
    """Test changing contour."""
    layer = Labels(input_data)
    assert layer.contour == 0
    np.testing.assert_array_equal(layer.data, input_data)

    np.testing.assert_array_equal(
        layer._raw_to_displayed(input_data.astype(np.float32)),
        layer._data_view,
    )
    data_view_before_contour = layer._data_view.copy()

    layer.contour = 1
    assert layer.contour == 1

    # Check `layer.data` didn't change
    np.testing.assert_array_equal(layer.data, input_data)

    # Check what is returned in the view of the data
    np.testing.assert_array_equal(
        layer._data_view,
        np.where(
            expected_data_view > 0,
            expected_data_view,
            0,
        ),
    )

    # Check the view of the data changed after setting the contour
    with np.testing.assert_raises(AssertionError):
        np.testing.assert_array_equal(
            data_view_before_contour, layer._data_view
        )

    layer.contour = 0
    assert layer.contour == 0

    # Check it's in the same state as before setting the contour
    np.testing.assert_array_equal(
        layer._raw_to_displayed(input_data), layer._data_view
    )


def test_contour_large_new_labels():
    """Check that new labels larger than the lookup table work in contour mode.

    References
    ----------
    [1]: https://forum.image.sc/t/data-specific-reason-for-indexerror-in-raw-to-displayed/60808
    [2]: https://github.com/napari/napari/pull/3697
    """
    viewer = ViewerModel()

    labels = np.zeros((5, 10, 10), dtype=int)
    labels[0, 4:6, 4:6] = 1
    labels[4, 4:6, 4:6] = 1000
    labels_layer = viewer.add_labels(labels)
    labels_layer.contour = 1
    # This used to fail with IndexError
    viewer.dims.set_point(axis=0, value=4)


def test_selecting_label():
    """Test selecting label."""
    np.random.seed(0)
    data = np.random.randint(20, size=(10, 15))
    layer = Labels(data)
    assert layer.selected_label == 1
    assert (layer._selected_color == layer.get_color(1)).all

    layer.selected_label = 1
    assert layer.selected_label == 1
    assert len(layer._selected_color) == 4


def test_label_color():
    """Test getting label color."""
    np.random.seed(0)
    data = np.random.randint(20, size=(10, 15))
    layer = Labels(data)
    col = layer.get_color(0)
    assert col is None

    col = layer.get_color(1)
    assert len(col) == 4


def test_show_selected_label():
    """Test color of labels when filtering to selected labels"""
    np.random.seed(0)
    data = np.random.randint(20, size=(10, 15))
    layer = Labels(data)
    original_color = layer.get_color(1)

    layer.show_selected_label = True
    original_background_color = layer.get_color(layer._background_label)
    none_color = layer.get_color(None)
    layer.selected_label = 1

    # color of selected label has not changed
    assert np.allclose(layer.get_color(layer.selected_label), original_color)

    current_background_color = layer.get_color(layer._background_label)
    # color of background is background color
    assert current_background_color == original_background_color

    # color of all others is none color
    other_labels = np.unique(layer.data)[2:]
    other_colors = np.array([layer.get_color(x) for x in other_labels])
    assert np.allclose(other_colors, none_color)


def test_paint():
    """Test painting labels with different circle brush sizes."""
    np.random.seed(0)
    data = np.random.randint(20, size=(10, 15))
    data[:10, :10] = 1
    layer = Labels(data)

    assert np.unique(layer.data[:5, :5]) == 1
    assert np.unique(layer.data[5:10, 5:10]) == 1

    layer.brush_size = 9
    layer.paint([0, 0], 2)
    assert np.unique(layer.data[:4, :4]) == 2
    assert np.unique(layer.data[5:10, 5:10]) == 1

    layer.brush_size = 10
    layer.paint([0, 0], 2)
    assert np.unique(layer.data[0:6, 0:3]) == 2
    assert np.unique(layer.data[0:3, 0:6]) == 2
    assert np.unique(layer.data[6:10, 6:10]) == 1

    layer.brush_size = 19
    layer.paint([0, 0], 2)
    assert np.unique(layer.data[0:4, 0:10]) == 2
    assert np.unique(layer.data[0:10, 0:4]) == 2
    assert np.unique(layer.data[3:7, 3:7]) == 2
    assert np.unique(layer.data[7:10, 7:10]) == 1


def test_paint_with_preserve_labels():
    """Test painting labels with square brush while preserving existing labels."""
    data = np.zeros((15, 10), dtype=np.uint32)
    data[:3, :3] = 1
    layer = Labels(data)

    layer.preserve_labels = True
    assert np.unique(layer.data[:3, :3]) == 1

    layer.brush_size = 9
    layer.paint([0, 0], 2)

    assert np.unique(layer.data[3:5, 0:3]) == 2
    assert np.unique(layer.data[0:3, 3:5]) == 2
    assert np.unique(layer.data[:3, :3]) == 1


def test_paint_2d():
    """Test painting labels with circle brush."""
    data = np.zeros((40, 40), dtype=np.uint32)
    layer = Labels(data)
    layer.brush_size = 12
    layer.mode = 'paint'
    layer.paint((0, 0), 3)

    layer.brush_size = 12
    layer.paint((15, 8), 4)

    layer.brush_size = 13
    layer.paint((30.2, 7.8), 5)

    layer.brush_size = 12
    layer.paint((39, 39), 6)

    layer.brush_size = 20
    layer.paint((15, 27), 7)

    assert np.sum(layer.data[:8, :8] == 3) == 41
    assert np.sum(layer.data[9:22, 2:15] == 4) == 137
    assert np.sum(layer.data[24:37, 2:15] == 5) == 137
    assert np.sum(layer.data[33:, 33:] == 6) == 41
    assert np.sum(layer.data[5:26, 17:38] == 7) == 349


def test_paint_2d_xarray():
    """Test the memory usage of painting an xarray indirectly via timeout."""
    now = time.monotonic()
    data = xr.DataArray(np.zeros((3, 3, 1024, 1024), dtype=np.uint32))

    layer = Labels(data)
    layer.brush_size = 12
    layer.mode = 'paint'
    layer.paint((1, 1, 512, 512), 3)
    assert isinstance(layer.data, xr.DataArray)
    assert layer.data.sum() == 411
    elapsed = time.monotonic() - now
    assert elapsed < 1, "test was too slow, computation was likely not lazy"


def test_paint_3d():
    """Test painting labels with circle brush on 3D image."""
    data = np.zeros((30, 40, 40), dtype=np.uint32)
    layer = Labels(data)
    layer.brush_size = 12
    layer.mode = 'paint'

    # Paint in 2D
    layer.paint((10, 10, 10), 3)

    # Paint in 3D
    layer.n_edit_dimensions = 3
    layer.paint((10, 25, 10), 4)

    # Paint in 3D, preserve labels
    layer.n_edit_dimensions = 3
    layer.preserve_labels = True
    layer.paint((10, 15, 15), 5)

    assert np.sum(layer.data[4:17, 4:17, 4:17] == 3) == 137
    assert np.sum(layer.data[4:17, 19:32, 4:17] == 4) == 1189
    assert np.sum(layer.data[4:17, 9:32, 9:32] == 5) == 1103


def test_fill():
    """Test filling labels with different brush sizes."""
    np.random.seed(0)
    data = np.random.randint(20, size=(10, 15))
    data[:10, :10] = 2
    data[:5, :5] = 1
    layer = Labels(data)
    assert np.unique(layer.data[:5, :5]) == 1
    assert np.unique(layer.data[5:10, 5:10]) == 2

    layer.fill([0, 0], 3)
    assert np.unique(layer.data[:5, :5]) == 3
    assert np.unique(layer.data[5:10, 5:10]) == 2


def test_value():
    """Test getting the value of the data at the current coordinates."""
    np.random.seed(0)
    data = np.random.randint(20, size=(10, 15))
    layer = Labels(data)
    value = layer.get_value((0, 0))
    assert value == data[0, 0]


@pytest.mark.parametrize(
    'position,view_direction,dims_displayed,world',
    [
        ([10, 5, 5], [1, 0, 0], [0, 1, 2], False),
        ([10, 5, 5], [1, 0, 0], [0, 1, 2], True),
        ([0, 10, 5, 5], [0, 1, 0, 0], [1, 2, 3], True),
    ],
)
def test_value_3d(position, view_direction, dims_displayed, world):
    """get_value should return label value in 3D"""
    data = np.zeros((20, 20, 20), dtype=int)
    data[0:10, 0:10, 0:10] = 1
    layer = Labels(data)
    layer._slice_dims([0, 0, 0], ndisplay=3)
    value = layer.get_value(
        position,
        view_direction=view_direction,
        dims_displayed=dims_displayed,
        world=world,
    )
    assert value == 1


def test_message():
    """Test converting value and coords to message."""
    np.random.seed(0)
    data = np.random.randint(20, size=(10, 15))
    layer = Labels(data)
    msg = layer.get_status((0, 0))
    assert type(msg) == dict


def test_thumbnail():
    """Test the image thumbnail for square data."""
    np.random.seed(0)
    data = np.random.randint(20, size=(30, 30))
    layer = Labels(data)
    layer._update_thumbnail()
    assert layer.thumbnail.shape == layer._thumbnail_shape


def test_world_data_extent():
    """Test extent after applying transforms."""
    np.random.seed(0)
    shape = (6, 10, 15)
    data = np.random.randint(20, size=(shape))
    layer = Labels(data)
    extent = np.array(((0,) * 3, shape))
    check_layer_world_data_extent(layer, extent, (3, 1, 1), (10, 20, 5), True)


@pytest.mark.parametrize(
    'brush_size, mode, selected_label, preserve_labels, n_dimensional',
    list(
        itertools.product(
            list(range(1, 22, 5)),
            ['fill', 'erase', 'paint'],
            [1, 20, 100],
            [True, False],
            [True, False],
        )
    ),
)
def test_undo_redo(
    brush_size,
    mode,
    selected_label,
    preserve_labels,
    n_dimensional,
):
    blobs = data.binary_blobs(length=64, volume_fraction=0.3, n_dim=3)
    layer = Labels(blobs)
    data_history = [blobs.copy()]
    layer.brush_size = brush_size
    layer.mode = mode
    layer.selected_label = selected_label
    layer.preserve_labels = preserve_labels
    layer.n_edit_dimensions = 3 if n_dimensional else 2
    coord = np.random.random((3,)) * (np.array(blobs.shape) - 1)
    while layer.data[tuple(coord.astype(int))] == 0 and np.any(layer.data):
        coord = np.random.random((3,)) * (np.array(blobs.shape) - 1)
    if layer.mode == 'fill':
        layer.fill(coord, layer.selected_label)
    if layer.mode == 'erase':
        layer.paint(coord, 0)
    if layer.mode == 'paint':
        layer.paint(coord, layer.selected_label)
    data_history.append(np.copy(layer.data))
    layer.undo()
    np.testing.assert_array_equal(layer.data, data_history[0])
    layer.redo()
    np.testing.assert_array_equal(layer.data, data_history[1])


def test_ndim_fill():
    test_array = np.zeros((5, 5, 5, 5), dtype=int)

    test_array[:, 1:3, 1:3, 1:3] = 1

    layer = Labels(test_array)
    layer.n_edit_dimensions = 3

    layer.fill((0, 1, 1, 1), 2)

    np.testing.assert_equal(layer.data[0, 1:3, 1:3, 1:3], 2)
    np.testing.assert_equal(layer.data[1, 1:3, 1:3, 1:3], 1)

    layer.n_edit_dimensions = 4

    layer.fill((1, 1, 1, 1), 3)

    np.testing.assert_equal(layer.data[0, 1:3, 1:3, 1:3], 2)
    np.testing.assert_equal(layer.data[1:, 1:3, 1:3, 1:3], 3)


def test_ndim_paint():
    test_array = np.zeros((5, 6, 7, 8), dtype=int)
    layer = Labels(test_array)
    layer.n_edit_dimensions = 3
    layer.brush_size = 2  # equivalent to 18-connected 3D neighborhood
    layer.paint((1, 1, 1, 1), 1)

    assert np.sum(layer.data) == 19  # 18 + center
    assert not np.any(layer.data[0]) and not np.any(layer.data[2:])

    layer.n_edit_dimensions = 2  # 3x3 square
    layer._slice_dims(order=[1, 2, 0, 3])
    layer.paint((4, 5, 6, 7), 8)
    assert len(np.flatnonzero(layer.data == 8)) == 4  # 2D square is in corner
    np.testing.assert_array_equal(
        test_array[:, 5, 6, :],
        np.array(
            [
                [0, 0, 0, 0, 0, 0, 0, 0],
                [0, 0, 0, 0, 0, 0, 0, 0],
                [0, 0, 0, 0, 0, 0, 0, 0],
                [0, 0, 0, 0, 0, 0, 8, 8],
                [0, 0, 0, 0, 0, 0, 8, 8],
            ]
        ),
    )


def test_cursor_size_with_negative_scale():
    layer = Labels(np.zeros((5, 5), dtype=int), scale=[-1, -1])
    layer.mode = 'paint'
    assert layer.cursor_size > 0


@pytest.mark.xfail(
    reason="labels are converted to float32 before being mapped"
)
def test_large_label_values():
    label_array = 2**23 + np.arange(4, dtype=np.uint64).reshape((2, 2))
    layer = Labels(label_array)
    mapped = layer._random_colormap.map(layer.data)

    assert len(np.unique(mapped.reshape((-1, 4)), axis=0)) == 4


def test_fill_tensorstore():
    ts = pytest.importorskip('tensorstore')

    labels = np.zeros((5, 7, 8, 9), dtype=int)
    labels[1, 2:4, 4:6, 4:6] = 1
    labels[1, 3:5, 5:7, 6:8] = 2
    labels[2, 3:5, 5:7, 6:8] = 3
    with TemporaryDirectory(suffix='.zarr') as fout:
        labels_temp = zarr.open(
            fout,
            mode='w',
            shape=labels.shape,
            dtype=np.uint32,
            chunks=(1, 1, 8, 9),
        )
        labels_temp[:] = labels
        labels_ts_spec = {
            'driver': 'zarr',
            'kvstore': {'driver': 'file', 'path': fout},
            'path': '',
            'metadata': {
                'dtype': labels_temp.dtype.str,
                'order': labels_temp.order,
                'shape': labels.shape,
            },
        }
        data = ts.open(labels_ts_spec, create=False, open=True).result()
        layer = Labels(data)
        layer.n_edit_dimensions = 3
        layer.fill((1, 4, 6, 7), 4)
        modified_labels = np.where(labels == 2, 4, labels)
        np.testing.assert_array_equal(modified_labels, np.asarray(data))


def test_fill_with_xarray():
    """See https://github.com/napari/napari/issues/2374"""
    data = xr.DataArray(np.zeros((5, 4, 4), dtype=int))
    layer = Labels(data)

    layer.fill((0, 2, 2), 1)

    np.testing.assert_array_equal(layer.data[0, :, :], np.ones((4, 4)))
    np.testing.assert_array_equal(layer.data[1:, :, :], np.zeros((4, 4, 4)))
    # In the associated issue, using xarray.DataArray caused memory allocation
    # problems due to different read indexing rules, so check that the data
    # saved for undo has the expected vectorized shape and values.
    undo_data = layer._undo_history[0][0][1]
    np.testing.assert_array_equal(undo_data, np.zeros((16,)))


@pytest.mark.parametrize(
    'scale', list(itertools.product([-2, 2], [-0.5, 0.5], [-0.5, 0.5]))
)
def test_paint_3d_negative_scale(scale):
    labels = np.zeros((3, 5, 11, 11), dtype=int)
    labels_layer = Labels(
        labels, scale=(1, *scale), translate=(-200, 100, 100)
    )
    labels_layer.n_edit_dimensions = 3
    labels_layer.brush_size = 8
    labels_layer.paint((1, 2, 5, 5), 1)
    np.testing.assert_array_equal(
        np.sum(labels_layer.data, axis=(1, 2, 3)), [0, 95, 0]
    )


def test_rendering_init():
    shape = (6, 10, 15)
    np.random.seed(0)
    data = np.random.randint(20, size=shape)
    layer = Labels(data, rendering='iso_categorical')

    assert layer.rendering == LabelsRendering.ISO_CATEGORICAL.value


def test_3d_video_and_3d_scale_translate_then_scale_translate_padded():
    # See the GitHub issue for more details:
    # https://github.com/napari/napari/issues/2967
    data = np.zeros((3, 5, 11, 11), dtype=int)
    labels = Labels(data, scale=(2, 1, 1), translate=(5, 5, 5))

    np.testing.assert_array_equal(labels.scale, (1, 2, 1, 1))
    np.testing.assert_array_equal(labels.translate, (0, 5, 5, 5))


@dataclass
class MouseEvent:
    # mock mouse event class
    pos: List[int]
    position: List[int]
    dims_point: List[int]
    dims_displayed: List[int]
    view_direction: List[int]


def test_get_value_ray_3d():
    """Test using _get_value_ray to interrogate labels in 3D"""
    # make a mock mouse event
    mouse_event = MouseEvent(
        pos=[25, 25],
        position=[10, 5, 5],
        dims_point=[1, 0, 0, 0],
        dims_displayed=[1, 2, 3],
        view_direction=[1, 0, 0],
    )
    data = np.zeros((5, 20, 20, 20), dtype=int)
    data[1, 0:10, 0:10, 0:10] = 1
    labels = Labels(data, scale=(1, 2, 1, 1), translate=(5, 5, 5))

    # set the dims to the slice with labels
    labels._slice_dims([1, 0, 0, 0], ndisplay=3)

    value = labels._get_value_ray(
        start_point=np.array([1, 0, 5, 5]),
        end_point=np.array([1, 20, 5, 5]),
        dims_displayed=mouse_event.dims_displayed,
    )
    assert value == 1

    # check with a ray that only goes through background
    value = labels._get_value_ray(
        start_point=np.array([1, 0, 15, 15]),
        end_point=np.array([1, 20, 15, 15]),
        dims_displayed=mouse_event.dims_displayed,
    )
    assert value is None

    # set the dims to a slice without labels
    labels._slice_dims([0, 0, 0, 0], ndisplay=3)

    value = labels._get_value_ray(
        start_point=np.array([0, 0, 5, 5]),
        end_point=np.array([0, 20, 5, 5]),
        dims_displayed=mouse_event.dims_displayed,
    )
    assert value is None


def test_get_value_ray_3d_rolled():
    """Test using _get_value_ray to interrogate labels in 3D
    with the dimensions rolled.
    """
    # make a mock mouse event
    mouse_event = MouseEvent(
        pos=[25, 25],
        position=[10, 5, 5, 1],
        dims_point=[0, 0, 0, 1],
        dims_displayed=[0, 1, 2],
        view_direction=[1, 0, 0, 0],
    )
    data = np.zeros((20, 20, 20, 5), dtype=int)
    data[0:10, 0:10, 0:10, 1] = 1
    labels = Labels(data, scale=(1, 2, 1, 1), translate=(5, 5, 5, 0))

    # set the dims to the slice with labels
    labels._slice_dims((0, 0, 0, 1), ndisplay=3, order=(3, 0, 1, 2))
    labels.set_view_slice()

    value = labels._get_value_ray(
        start_point=np.array([0, 5, 5, 1]),
        end_point=np.array([20, 5, 5, 1]),
        dims_displayed=mouse_event.dims_displayed,
    )
    assert value == 1


def test_get_value_ray_3d_transposed():
    """Test using _get_value_ray to interrogate labels in 3D
    with the dimensions transposed.
    """
    # make a mock mouse event
    mouse_event = MouseEvent(
        pos=[25, 25],
        position=[10, 5, 5, 1],
        dims_point=[0, 0, 0, 1],
        dims_displayed=[1, 3, 2],
        view_direction=[1, 0, 0, 0],
    )
    data = np.zeros((5, 20, 20, 20), dtype=int)
    data[1, 0:10, 0:10, 0:10] = 1
    labels = Labels(data, scale=(1, 2, 1, 1), translate=(0, 5, 5, 5))

    # set the dims to the slice with labels
    labels._slice_dims((1, 0, 0, 0), ndisplay=3, order=(0, 1, 3, 2))
    labels.set_view_slice()

    value = labels._get_value_ray(
        start_point=np.array([1, 0, 5, 5]),
        end_point=np.array([1, 20, 5, 5]),
        dims_displayed=mouse_event.dims_displayed,
    )
    assert value == 1


def test_get_value_ray_2d():
    """_get_value_ray currently only returns None in 2D
    (i.e., it shouldn't be used for 2D).
    """
    # make a mock mouse event
    mouse_event = MouseEvent(
        pos=[25, 25],
        position=[5, 5],
        dims_point=[1, 10, 0, 0],
        dims_displayed=[2, 3],
        view_direction=[1, 0, 0],
    )
    data = np.zeros((5, 20, 20, 20), dtype=int)
    data[1, 0:10, 0:10, 0:10] = 1
    labels = Labels(data, scale=(1, 2, 1, 1), translate=(5, 5, 5))

    # set the dims to the slice with labels, but 2D
    labels._slice_dims([1, 10, 0, 0], ndisplay=2)

    value = labels._get_value_ray(
        start_point=np.empty([]),
        end_point=np.empty([]),
        dims_displayed=mouse_event.dims_displayed,
    )
    assert value is None


def test_cursor_ray_3d():
    # make a mock mouse event
    mouse_event_1 = MouseEvent(
        pos=[25, 25],
        position=[1, 10, 27, 10],
        dims_point=[1, 0, 0, 0],
        dims_displayed=[1, 2, 3],
        view_direction=[0, 1, 0, 0],
    )
    data = np.zeros((5, 20, 20, 20), dtype=int)
    data[1, 0:10, 0:10, 0:10] = 1
    labels = Labels(data, scale=(1, 1, 2, 1), translate=(5, 5, 5))

    # set the slice to one with data and the view to 3D
    labels._slice_dims([1, 0, 0, 0], ndisplay=3)

    # axis 0 : [0, 20], bounding box extents along view axis, [1, 0, 0]
    # click is transformed: (value - translation) / scale
    # axis 1: click at 27 in world coords -> (27 - 5) / 2 = 11
    # axis 2: click at 10 in world coords -> (10 - 5) / 1 = 5
    start_point, end_point = labels.get_ray_intersections(
        mouse_event_1.position,
        mouse_event_1.view_direction,
        mouse_event_1.dims_displayed,
    )
    np.testing.assert_allclose(start_point, [1, 0, 11, 5])
    np.testing.assert_allclose(end_point, [1, 20, 11, 5])

    # click in the background
    mouse_event_2 = MouseEvent(
        pos=[25, 25],
        position=[1, 10, 65, 10],
        dims_point=[1, 0, 0, 0],
        dims_displayed=[1, 2, 3],
        view_direction=[0, 1, 0, 0],
    )
    start_point, end_point = labels.get_ray_intersections(
        mouse_event_2.position,
        mouse_event_2.view_direction,
        mouse_event_2.dims_displayed,
    )
    assert start_point is None
    assert end_point is None

    # click in a slice with no labels
    mouse_event_3 = MouseEvent(
        pos=[25, 25],
        position=[0, 10, 27, 10],
        dims_point=[0, 0, 0, 0],
        dims_displayed=[1, 2, 3],
        view_direction=[0, 1, 0, 0],
    )
    labels._slice_dims([0, 0, 0, 0], ndisplay=3)
    start_point, end_point = labels.get_ray_intersections(
        mouse_event_3.position,
        mouse_event_3.view_direction,
        mouse_event_3.dims_displayed,
    )
    np.testing.assert_allclose(start_point, [0, 0, 11, 5])
    np.testing.assert_allclose(end_point, [0, 20, 11, 5])


def test_cursor_ray_3d_rolled():
    """Test that the cursor works when the displayed
    viewer axes have been rolled
    """
    # make a mock mouse event
    mouse_event_1 = MouseEvent(
        pos=[25, 25],
        position=[10, 27, 10, 1],
        dims_point=[0, 0, 0, 1],
        dims_displayed=[0, 1, 2],
        view_direction=[1, 0, 0, 0],
    )
    data = np.zeros((20, 20, 20, 5), dtype=int)
    data[0:10, 0:10, 0:10, 1] = 1
    labels = Labels(data, scale=(1, 2, 1, 1), translate=(5, 5, 5, 0))

    # set the slice to one with data and the view to 3D
    labels._slice_dims([0, 0, 0, 1], ndisplay=3)

    start_point, end_point = labels.get_ray_intersections(
        mouse_event_1.position,
        mouse_event_1.view_direction,
        mouse_event_1.dims_displayed,
    )
    np.testing.assert_allclose(start_point, [0, 11, 5, 1])
    np.testing.assert_allclose(end_point, [20, 11, 5, 1])


def test_cursor_ray_3d_transposed():
    """Test that the cursor works when the displayed
    viewer axes have been transposed
    """
    # make a mock mouse event
    mouse_event_1 = MouseEvent(
        pos=[25, 25],
        position=[10, 27, 10, 1],
        dims_point=[0, 0, 0, 1],
        dims_displayed=[0, 2, 1],
        view_direction=[1, 0, 0, 0],
    )
    data = np.zeros((20, 20, 20, 5), dtype=int)
    data[0:10, 0:10, 0:10, 1] = 1
    labels = Labels(data, scale=(1, 2, 1, 1), translate=(5, 5, 5, 0))

    # set the slice to one with data and the view to 3D
    labels._slice_dims([0, 0, 0, 1], ndisplay=3)

    start_point, end_point = labels.get_ray_intersections(
        mouse_event_1.position,
        mouse_event_1.view_direction,
        mouse_event_1.dims_displayed,
    )
    np.testing.assert_allclose(start_point, [0, 11, 5, 1])
    np.testing.assert_allclose(end_point, [20, 11, 5, 1])


def test_labels_state_update():
    """Test that a labels layer can be updated from the output of its
    _get_state() method
    """
    data = np.random.randint(20, size=(10, 15))
    layer = Labels(data)
    state = layer._get_state()
    for k, v in state.items():
        setattr(layer, k, v)


def test_is_default_color():
    """Test labels layer default color for None and background

    Previously, setting color to just default values would
    change color mode to DIRECT and display a black layer.
    This test ensures `is_default_color` is
    correctly checking against layer defaults, and `color_mode`
    is only changed when appropriate.

    See
        - https://github.com/napari/napari/issues/2479
        - https://github.com/napari/napari/issues/2953
    """
    data = np.random.randint(20, size=(10, 15))
    layer = Labels(data)

    # layer gets instantiated with defaults
    current_color = layer.color
    assert layer._is_default_colors(current_color)

    # setting color to default colors doesn't update color mode
    layer.color = current_color
    assert layer.color_mode == 'auto'

    # new colors are not default
    new_color = {0: 'white', 1: 'red', 3: 'green'}
    assert not layer._is_default_colors(new_color)
    # setting the color with non-default colors updates color mode
    layer.color = new_color
    assert layer.color_mode == 'direct'


def test_negative_label():
    """Test negative label values are supported."""
    data = np.random.randint(low=-1, high=20, size=(10, 10))
    original_data = np.copy(data)
    layer = Labels(data)
    layer.selected_label = -1
    layer.brush_size = 3
    layer.paint((5, 5), -1)
    assert np.count_nonzero(layer.data == -1) > np.count_nonzero(
        original_data == -1
    )


def test_negative_label_slicing():
    """Test negative label color doesn't change during slicing."""
    data = np.array([[[0, 1], [-1, -1]], [[100, 100], [-1, -2]]])
    layer = Labels(data)
    assert tuple(layer.get_color(1)) != tuple(layer.get_color(-1))
    layer._slice_dims(point=(1, 0, 0))
    assert tuple(layer.get_color(-1)) != tuple(layer.get_color(100))
    assert tuple(layer.get_color(-2)) != tuple(layer.get_color(100))


def test_negative_label_doesnt_flicker():
    data = np.array(
        [
            [[0, 5], [0, 5]],
            [[-1, 5], [-1, 5]],
            [[-1, 6], [-1, 6]],
        ]
    )
    layer = Labels(data)
    layer._slice_dims(point=(1, 0, 0))
    # This used to fail when negative values were used to index into _all_vals.
    assert tuple(layer.get_color(-1)) != tuple(layer.get_color(5))
    minus_one_color_original = tuple(layer.get_color(-1))
    layer.dims_point = (2, 0, 0)
    layer._set_view_slice()

    assert tuple(layer.get_color(-1)) == minus_one_color_original


def test_get_status_with_custom_index():
    """See https://github.com/napari/napari/issues/3811"""
    data = np.zeros((10, 10), dtype=np.uint8)
    data[2:5, 2:-2] = 1
    data[5:-2, 2:-2] = 2
    layer = Labels(data)
    df = pd.DataFrame(
        {'text1': [1, 3], 'text2': [7, -2], 'index': [1, 2]}, index=[1, 2]
    )
    layer.properties = df
    assert (
        layer.get_status((0, 0))['coordinates'] == ' [0 0]: 0; [No Properties]'
    )
    assert (
        layer.get_status((3, 3))['coordinates']
        == ' [3 3]: 1; text1: 1, text2: 7'
    )
    assert (
        layer.get_status((6, 6))['coordinates']
        == ' [6 6]: 2; text1: 3, text2: -2'
    )


def test_labels_features_event():
    event_emitted = False

    def on_event():
        nonlocal event_emitted
        event_emitted = True

    layer = Labels(np.zeros((4, 5), dtype=np.uint8))
    layer.events.features.connect(on_event)

    layer.features = {'some_feature': []}

    assert event_emitted


class TestLabels:
    @staticmethod
    def get_objects():
        return [(Labels(np.zeros((10, 10), dtype=np.uint8)))]

    def test_events_defined(self, event_define_check, obj):
        event_define_check(
            obj,
            {"seed", "num_colors", "show_selected_label", "color"},
        )<|MERGE_RESOLUTION|>--- conflicted
+++ resolved
@@ -409,8 +409,6 @@
     assert (layer.get_color(4) == layer.get_color(16)).all()
     assert (layer.get_color(8) == layer.get_color(32)).all()
 
-<<<<<<< HEAD
-=======
     # Test to see if our label mapped control points map to those in the colormap
     # with an extra half step.
     local_controls = np.array(
@@ -421,7 +419,6 @@
         0.5 / (len(colormap_controls) - 1)
     )
 
->>>>>>> d475d84c
     # test disable custom color dict
     # should not initialize as white since we are using random.seed
     layer.color_mode = 'auto'
