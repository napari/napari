--- conflicted
+++ resolved
@@ -29,12 +29,8 @@
         Cursor event.
     """
     # on press
-<<<<<<< HEAD
     last_cursor_coord = cursor_event.data_position
-    layer._save_history()
-    layer._block_saving = True
-=======
->>>>>>> 0b4231c6
+
     if layer._mode == Mode.ERASE:
         new_label = layer._background_label
     else:
