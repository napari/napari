--- conflicted
+++ resolved
@@ -338,17 +338,9 @@
     def _calculate_cursor_size(self):
         # Convert from brush size in data coordinates to
         # cursor size in world coordinates
-<<<<<<< HEAD
-        data2world_scale = np.mean(
-            [self.data2world_transform.scale[d] for d in self._dims_displayed]
-        )
-        self.cursor_size = abs(self.brush_size * data2world_scale)
-        self.events.brush_size()
-=======
         scale = self._data_to_world.scale
         min_scale = np.min([abs(scale[d]) for d in self._dims_displayed])
         return abs(self.brush_size * min_scale)
->>>>>>> c2090598
 
     @property
     def seed(self):
@@ -645,19 +637,7 @@
             self.mouse_drag_callbacks.append(pick)
         elif mode == Mode.PAINT:
             self.cursor = str(self._brush_shape)
-<<<<<<< HEAD
-            # Convert from brush size in data coordinates to
-            # cursor size in world coordinates
-            data2world_scale = np.mean(
-                [
-                    self.data2world_transform.scale[d]
-                    for d in self._dims_displayed
-                ]
-            )
-            self.cursor_size = abs(self.brush_size * data2world_scale)
-=======
             self.cursor_size = self._calculate_cursor_size()
->>>>>>> c2090598
             self.interactive = False
             self.help = trans._(
                 'hold <space> to pan/zoom, hold <shift> to toggle preserve_labels, hold <control> to fill, hold <alt> to erase, drag to paint a label'
@@ -672,19 +652,7 @@
             self.mouse_drag_callbacks.append(draw)
         elif mode == Mode.ERASE:
             self.cursor = str(self._brush_shape)
-<<<<<<< HEAD
-            # Convert from brush size in data coordinates to
-            # cursor size in world coordinates
-            data2world_scale = np.mean(
-                [
-                    self.data2world_transform.scale[d]
-                    for d in self._dims_displayed
-                ]
-            )
-            self.cursor_size = abs(self.brush_size * data2world_scale)
-=======
             self.cursor_size = self._calculate_cursor_size()
->>>>>>> c2090598
             self.interactive = False
             self.help = trans._(
                 'hold <space> to pan/zoom, drag to erase a label'
