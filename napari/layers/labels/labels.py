--- conflicted
+++ resolved
@@ -689,14 +689,9 @@
         return self._show_selected_label
 
     @show_selected_label.setter
-<<<<<<< HEAD
-    def show_selected_label(self, filter):
-        self._show_selected_label = filter
-        self.events.show_selected_label()
-=======
     def show_selected_label(self, filter_val):
         self._show_selected_label = filter_val
->>>>>>> bed44b9b
+        self.events.show_selected_label()
         self.refresh()
 
     @Layer.mode.getter
