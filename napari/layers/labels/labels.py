import warnings
from collections import deque
from collections.abc import Sequence
from contextlib import contextmanager
from typing import (
    Any,
    Callable,
    ClassVar,
    Optional,
    Union,
)

import numpy as np
import numpy.typing as npt
import pandas as pd
from scipy import ndimage as ndi
from skimage.draw import polygon2mask

from napari.layers._data_protocols import LayerDataProtocol
from napari.layers._multiscale_data import MultiScaleData
from napari.layers._scalar_field.scalar_field import ScalarFieldBase
from napari.layers.base import Layer, no_op
from napari.layers.base._base_mouse_bindings import (
    highlight_box_handles,
    transform_with_box,
)
from napari.layers.image._image_utils import guess_multiscale
from napari.layers.image._slice import _ImageSliceResponse
from napari.layers.labels._labels_constants import (
    IsoCategoricalGradientMode,
    LabelColorMode,
    LabelsRendering,
    Mode,
)
from napari.layers.labels._labels_mouse_bindings import (
    BrushSizeOnMouseMove,
    draw,
    pick,
)
from napari.layers.labels._labels_utils import (
    expand_slice,
    get_contours,
    indices_in_shape,
    interpolate_coordinates,
    sphere_indices,
)
from napari.layers.utils.layer_utils import _FeatureTable
from napari.utils._dtype import normalize_dtype, vispy_texture_dtype
from napari.utils._indexing import elements_in_slice, index_in_slice
from napari.utils.colormaps import (
    direct_colormap,
    label_colormap,
)
from napari.utils.colormaps.colormap import (
    CyclicLabelColormap,
    LabelColormapBase,
    _normalize_label_colormap,
)
from napari.utils.colormaps.colormap_utils import shuffle_and_extend_colormap
from napari.utils.events import EmitterGroup, Event
from napari.utils.events.custom_types import Array
from napari.utils.misc import StringEnum, _is_array_type
from napari.utils.naming import magic_name
from napari.utils.status_messages import generate_layer_coords_status
from napari.utils.translations import trans

__all__ = ('Labels',)


class Labels(ScalarFieldBase):
    """Labels (or segmentation) layer.

    An image-like layer where every pixel contains an integer ID
    corresponding to the region it belongs to.

    Parameters
    ----------
    data : array or list of array
        Labels data as an array or multiscale. Must be integer type or bools.
        Please note multiscale rendering is only supported in 2D. In 3D, only
        the lowest resolution scale is displayed.
    affine : n-D array or napari.utils.transforms.Affine
        (N+1, N+1) affine transformation matrix in homogeneous coordinates.
        The first (N, N) entries correspond to a linear transform and
        the final column is a length N translation vector and a 1 or a napari
        `Affine` transform object. Applied as an extra transform on top of the
        provided scale, rotate, and shear values.
    axis_labels : tuple of str, optional
        Dimension names of the layer data.
        If not provided, axis_labels will be set to (..., 'axis -2', 'axis -1').
    blending : str
        One of a list of preset blending modes that determines how RGB and
        alpha values of the layer visual get mixed. Allowed values are
        {'opaque', 'translucent', and 'additive'}.
    cache : bool
        Whether slices of out-of-core datasets should be cached upon retrieval.
        Currently, this only applies to dask arrays.
    colormap : CyclicLabelColormap or DirectLabelColormap or None
        Colormap to use for the labels. If None, a random colormap will be
        used.
    depiction : str
        3D Depiction mode. Must be one of {'volume', 'plane'}.
        The default value is 'volume'.
    experimental_clipping_planes : list of dicts, list of ClippingPlane, or ClippingPlaneList
        Each dict defines a clipping plane in 3D in data coordinates.
        Valid dictionary keys are {'position', 'normal', and 'enabled'}.
        Values on the negative side of the normal are discarded if the plane is enabled.
    features : dict[str, array-like] or DataFrame
        Features table where each row corresponds to a label and each column
        is a feature. The first row corresponds to the background label.
    iso_gradient_mode : str
        Method for calulating the gradient (used to get the surface normal) in the
        'iso_categorical' rendering mode. Must be one of {'fast', 'smooth'}.
        'fast' uses a simple finite difference gradient in x, y, and z. 'smooth' uses an
        isotropic Sobel gradient, which is smoother but more computationally expensive.
        The default value is 'fast'.
    metadata : dict
        Layer metadata.
    multiscale : bool
        Whether the data is a multiscale image or not. Multiscale data is
        represented by a list of array like image data. If not specified by
        the user and if the data is a list of arrays that decrease in shape
        then it will be taken to be multiscale. The first image in the list
        should be the largest. Please note multiscale rendering is only
        supported in 2D. In 3D, only the lowest resolution scale is
        displayed.
    name : str
        Name of the layer.
    opacity : float
        Opacity of the layer visual, between 0.0 and 1.0.
    plane : dict or SlicingPlane
        Properties defining plane rendering in 3D. Properties are defined in
        data coordinates. Valid dictionary keys are
        {'position', 'normal', 'thickness', and 'enabled'}.
    projection_mode : str
        How data outside the viewed dimensions but inside the thick Dims slice will
        be projected onto the viewed dimensions
    properties : dict {str: array (N,)} or DataFrame
        Properties for each label. Each property should be an array of length
        N, where N is the number of labels, and the first property corresponds
        to background.
    rendering : str
        3D Rendering mode used by vispy. Must be one {'translucent', 'iso_categorical'}.
        'translucent' renders without lighting. 'iso_categorical' uses isosurface
        rendering to calculate lighting effects on labeled surfaces.
        The default value is 'iso_categorical'.
    rotate : float, 3-tuple of float, or n-D array.
        If a float convert into a 2D rotation matrix using that value as an
        angle. If 3-tuple convert into a 3D rotation matrix, using a yaw,
        pitch, roll convention. Otherwise assume an nD rotation. Angles are
        assumed to be in degrees. They can be converted from radians with
        np.degrees if needed.
    scale : tuple of float
        Scale factors for the layer.
    shear : 1-D array or n-D array
        Either a vector of upper triangular values, or an nD shear matrix with
        ones along the main diagonal.
    translate : tuple of float
        Translation values for the layer.
    units : tuple of str or pint.Unit, optional
        Units of the layer data in world coordinates.
        If not provided, the default units are assumed to be pixels.
    visible : bool
        Whether the layer visual is currently being displayed.

    Attributes
    ----------
    data : array or list of array
        Integer label data as an array or multiscale. Can be N dimensional.
        Every pixel contains an integer ID corresponding to the region it
        belongs to. The label 0 is rendered as transparent. Please note
        multiscale rendering is only supported in 2D. In 3D, only
        the lowest resolution scale is displayed.
    axis_labels : tuple of str
        Dimension names of the layer data.
    multiscale : bool
        Whether the data is a multiscale image or not. Multiscale data is
        represented by a list of array like image data. The first image in the
        list should be the largest. Please note multiscale rendering is only
        supported in 2D. In 3D, only the lowest resolution scale is
        displayed.
    metadata : dict
        Labels metadata.
    num_colors : int
        Number of unique colors to use in colormap. DEPRECATED: set
        ``colormap`` directly, using `napari.utils.colormaps.label_colormap`.
    features : Dataframe-like
        Features table where each row corresponds to a label and each column
        is a feature. The first row corresponds to the background label.
    properties : dict {str: array (N,)}, DataFrame
        Properties for each label. Each property should be an array of length
        N, where N is the number of labels, and the first property corresponds
        to background.
    color : dict of int to str or array
        Custom label to color mapping. Values must be valid color names or RGBA
        arrays. While there is no limit to the number of custom labels, the
        the layer will render incorrectly if they map to more than 1024 distinct
        colors. DEPRECATED: set ``colormap`` directly, using
        `napari.utils.colormaps.DirectLabelColormap`.
    seed : float
        Seed for colormap random generator. DEPRECATED: set ``colormap``
        directly, using `napari.utils.colormaps.label_colormap`.
    opacity : float
        Opacity of the labels, must be between 0 and 1.
    contiguous : bool
        If `True`, the fill bucket changes only connected pixels of same label.
    n_edit_dimensions : int
        The number of dimensions across which labels will be edited.
    contour : int
        If greater than 0, displays contours of labels instead of shaded regions
        with a thickness equal to its value. Must be >= 0.
    brush_size : float
        Size of the paint brush in data coordinates.
    selected_label : int
        Index of selected label. Can be greater than the current maximum label.
    mode : str
        Interactive mode. The normal, default mode is PAN_ZOOM, which
        allows for normal interactivity with the canvas.

        In PICK mode the cursor functions like a color picker, setting the
        clicked on label to be the current label. If the background is picked it
        will select the background label `0`.

        In PAINT mode the cursor functions like a paint brush changing any
        pixels it brushes over to the current label. If the background label
        `0` is selected than any pixels will be changed to background and this
        tool functions like an eraser. The size and shape of the cursor can be
        adjusted in the properties widget.

        In FILL mode the cursor functions like a fill bucket replacing pixels
        of the label clicked on with the current label. It can either replace
        all pixels of that label or just those that are contiguous with the
        clicked on pixel. If the background label `0` is selected than any
        pixels will be changed to background and this tool functions like an
        eraser.

        In ERASE mode the cursor functions similarly to PAINT mode, but to
        paint with background label, which effectively removes the label.
    plane : SlicingPlane
        Properties defining plane rendering in 3D.
    experimental_clipping_planes : ClippingPlaneList
        Clipping planes defined in data coordinates, used to clip the volume.
    units: tuple of pint.Unit
        Units of the layer data in world coordinates.

    Notes
    -----
    _selected_color : 4-tuple or None
        RGBA tuple of the color of the selected label, or None if the
        background label `0` is selected.
    """

    events: EmitterGroup
    _colormap: LabelColormapBase

    _modeclass = Mode

    _drag_modes: ClassVar[dict[Mode, Callable[['Labels', Event], None]]] = {  # type: ignore[assignment]
        Mode.PAN_ZOOM: no_op,
        Mode.TRANSFORM: transform_with_box,
        Mode.PICK: pick,
        Mode.PAINT: draw,
        Mode.FILL: draw,
        Mode.ERASE: draw,
        Mode.POLYGON: no_op,  # the overlay handles mouse events in this mode
    }

    brush_size_on_mouse_move = BrushSizeOnMouseMove(min_brush_size=1)

    _move_modes: ClassVar[
        dict[StringEnum, Callable[['Labels', Event], None]]
    ] = {  # type: ignore[assignment]
        Mode.PAN_ZOOM: no_op,
        Mode.TRANSFORM: highlight_box_handles,
        Mode.PICK: no_op,
        Mode.PAINT: brush_size_on_mouse_move,
        Mode.FILL: no_op,
        Mode.ERASE: brush_size_on_mouse_move,
        Mode.POLYGON: no_op,  # the overlay handles mouse events in this mode
    }

    _cursor_modes: ClassVar[dict[Mode, str]] = {  # type: ignore[assignment]
        Mode.PAN_ZOOM: 'standard',
        Mode.TRANSFORM: 'standard',
        Mode.PICK: 'cross',
        Mode.PAINT: 'circle',
        Mode.FILL: 'cross',
        Mode.ERASE: 'circle',
        Mode.POLYGON: 'cross',
    }

    _history_limit = 100

    def __init__(
        self,
        data,
        *,
        affine=None,
        axis_labels=None,
        blending='translucent',
        cache=True,
        colormap=None,
        depiction='volume',
        experimental_clipping_planes=None,
        features=None,
        iso_gradient_mode=IsoCategoricalGradientMode.FAST.value,
        metadata=None,
        multiscale=None,
        name=None,
        opacity=0.7,
        plane=None,
        projection_mode='none',
        properties=None,
        rendering='iso_categorical',
        rotate=None,
        scale=None,
        shear=None,
        translate=None,
        units=None,
        visible=True,
    ) -> None:
        if name is None and data is not None:
            name = magic_name(data)

        self._seed = 0.5
        # We use 50 colors (49 + transparency) by default for historical
        # consistency. This may change in future versions.
        self._random_colormap = label_colormap(
            49, self._seed, background_value=0
        )
        self._original_random_colormap = self._random_colormap
        self._direct_colormap = direct_colormap(
            {0: 'transparent', None: 'black'}
        )
        self._colormap = self._random_colormap
        self._color_mode = LabelColorMode.AUTO
        self._show_selected_label = False
        self._contour = 0

        data = self._ensure_int_labels(data)

        super().__init__(
            data,
            affine=affine,
            axis_labels=axis_labels,
            blending=blending,
            cache=cache,
            depiction=depiction,
            experimental_clipping_planes=experimental_clipping_planes,
            rendering=rendering,
            metadata=metadata,
            multiscale=multiscale,
            name=name,
            scale=scale,
            shear=shear,
            plane=plane,
            opacity=opacity,
            projection_mode=projection_mode,
            rotate=rotate,
            translate=translate,
            units=units,
            visible=visible,
        )

        self.events.add(
            brush_shape=Event,
            brush_size=Event,
            colormap=Event,
            contiguous=Event,
            contour=Event,
            features=Event,
            iso_gradient_mode=Event,
            labels_update=Event,
            n_edit_dimensions=Event,
            paint=Event,
            preserve_labels=Event,
            properties=Event,
            selected_label=Event,
            show_selected_label=Event,
        )

        from napari.components.overlays.labels_polygon import (
            LabelsPolygonOverlay,
        )

        self._overlays.update({'polygon': LabelsPolygonOverlay()})

        self._feature_table = _FeatureTable.from_layer(
            features=features, properties=properties
        )
        self._label_index = self._make_label_index()

        self._n_edit_dimensions = 2
        self._contiguous = True
        self._brush_size = 10

        self._iso_gradient_mode = IsoCategoricalGradientMode.FAST

        self._selected_label = 1
        self.colormap.selection = self._selected_label
        self.colormap.use_selection = self._show_selected_label
        self._prev_selected_label = None
        self._selected_color = self.get_color(self._selected_label)
        self._updated_slice = None
        if colormap is not None:
            self._set_colormap(colormap)

        self._status = self.mode
        self._preserve_labels = False

    def _post_init(self):
        self._reset_history()
        # Trigger generation of view slice and thumbnail
        self.refresh()
        self._reset_editable()

    @property
    def rendering(self):
        """Return current rendering mode.

        Selects a preset rendering mode in vispy that determines how
        lablels are displayed.  Options include:

        * ``translucent``: voxel colors are blended along the view ray until
          the result is opaque.
        * ``iso_categorical``: isosurface for categorical data.
          Cast a ray until a non-background value is encountered. At that
          location, lighning calculations are performed to give the visual
          appearance of a surface.

        Returns
        -------
        str
            The current rendering mode
        """
        return str(self._rendering)

    @rendering.setter
    def rendering(self, rendering):
        self._rendering = LabelsRendering(rendering)
        self.events.rendering()

    @property
    def iso_gradient_mode(self):
        """Return current gradient mode for isosurface rendering.

        Selects the finite-difference gradient method for the isosurface shader. Options include:
            * ``fast``: use a simple finite difference gradient along each axis
            * ``smooth``: use an isotropic Sobel gradient, smoother but more
              computationally expensive

        Returns
        -------
        str
            The current gradient mode
        """
        return str(self._iso_gradient_mode)

    @iso_gradient_mode.setter
    def iso_gradient_mode(self, value):
        self._iso_gradient_mode = IsoCategoricalGradientMode(value)
        self.events.iso_gradient_mode()

    @property
    def contiguous(self):
        """bool: fill bucket changes only connected pixels of same label."""
        return self._contiguous

    @contiguous.setter
    def contiguous(self, contiguous):
        self._contiguous = contiguous
        self.events.contiguous()

    @property
    def n_edit_dimensions(self):
        return self._n_edit_dimensions

    @n_edit_dimensions.setter
    def n_edit_dimensions(self, n_edit_dimensions):
        self._n_edit_dimensions = n_edit_dimensions
        self.events.n_edit_dimensions()

    @property
    def contour(self) -> int:
        """int: displays contours of labels instead of shaded regions."""
        return self._contour

    @contour.setter
    def contour(self, contour: int) -> None:
        if contour < 0:
            raise ValueError('contour value must be >= 0')
        self._contour = int(contour)
        self.events.contour()
        self.refresh(extent=False)

    @property
    def brush_size(self):
        """float: Size of the paint in world coordinates."""
        return self._brush_size

    @brush_size.setter
    def brush_size(self, brush_size):
        self._brush_size = int(brush_size)
        self.cursor_size = self._calculate_cursor_size()
        self.events.brush_size()

    def _calculate_cursor_size(self):
        # Convert from brush size in data coordinates to
        # cursor size in world coordinates
        scale = self._data_to_world.scale
        min_scale = np.min(
            [abs(scale[d]) for d in self._slice_input.displayed]
        )
        return abs(self.brush_size * min_scale)

    def new_colormap(self, seed: Optional[int] = None):
        if seed is None:
            seed = np.random.default_rng().integers(2**32 - 1)

        orig = self._original_random_colormap
        self.colormap = shuffle_and_extend_colormap(
            self._original_random_colormap, seed
        )
        self._original_random_colormap = orig

    @property
    def colormap(self) -> LabelColormapBase:
        return self._colormap

    @colormap.setter
    def colormap(self, colormap: LabelColormapBase):
        self._set_colormap(colormap)

    def _set_colormap(self, colormap):
        colormap = _normalize_label_colormap(colormap)
        if isinstance(colormap, CyclicLabelColormap):
            self._random_colormap = colormap
            self._original_random_colormap = colormap
            self._colormap = self._random_colormap
            color_mode = LabelColorMode.AUTO
        else:
            self._direct_colormap = colormap
            # `self._direct_colormap.color_dict` may contain just the default None and background label
            # colors, in which case we need to be in AUTO color mode. Otherwise,
            # `self._direct_colormap.color_dict` contains colors for all labels, and we should be in DIRECT
            # mode.

            # For more information
            # - https://github.com/napari/napari/issues/2479
            # - https://github.com/napari/napari/issues/2953
            if self._is_default_colors(self._direct_colormap.color_dict):
                color_mode = LabelColorMode.AUTO
                self._colormap = self._random_colormap
            else:
                color_mode = LabelColorMode.DIRECT
                self._colormap = self._direct_colormap
        self._cached_labels = None  # invalidate the cached color mapping
        self._selected_color = self.get_color(self.selected_label)
        self._color_mode = color_mode
        self.events.colormap()  # Will update the LabelVispyColormap shader
        self.events.selected_label()
        self.refresh(extent=False)

    @property
    def data(self) -> Union[LayerDataProtocol, MultiScaleData]:
        """array: Image data."""
        return self._data

    @data.setter
    def data(self, data: Union[LayerDataProtocol, MultiScaleData]):
        data = self._ensure_int_labels(data)
        self._data = data
        self._ndim = len(self._data.shape)
        self._update_dims()
        self.events.data(value=self.data)
        self._reset_editable()

    @property
    def features(self):
        """Dataframe-like features table.

        It is an implementation detail that this is a `pandas.DataFrame`. In the future,
        we will target the currently-in-development Data API dataframe protocol [1]_.
        This will enable us to use alternate libraries such as xarray or cuDF for
        additional features without breaking existing usage of this.

        If you need to specifically rely on the pandas API, please coerce this to a
        `pandas.DataFrame` using `features_to_pandas_dataframe`.

        References
        ----------
        .. [1] https://data-apis.org/dataframe-protocol/latest/API.html
        """
        return self._feature_table.values

    @features.setter
    def features(
        self,
        features: Union[dict[str, np.ndarray], pd.DataFrame],
    ) -> None:
        self._feature_table.set_values(features)
        self._label_index = self._make_label_index()
        self.events.properties()
        self.events.features()

    @property
    def properties(self) -> dict[str, np.ndarray]:
        """dict {str: array (N,)}, DataFrame: Properties for each label."""
        return self._feature_table.properties()

    @properties.setter
    def properties(self, properties: dict[str, Array]):
        self.features = properties

    def _make_label_index(self) -> dict[int, int]:
        features = self._feature_table.values
        label_index = {}
        if 'index' in features:
            label_index = {i: k for k, i in enumerate(features['index'])}
        elif features.shape[1] > 0:
            label_index = {i: i for i in range(features.shape[0])}
        return label_index

    def _is_default_colors(self, color):
        """Returns True if color contains only default colors, otherwise False.

        Default colors are black for `None` and transparent for
        `self.colormap.background_value`.

        Parameters
        ----------
        color : Dict
            Dictionary of label value to color array

        Returns
        -------
        bool
            True if color contains only default colors, otherwise False.
        """
        return (
            {None, self.colormap.background_value} == set(color.keys())
            and np.allclose(color[None], [0, 0, 0, 1])
            and np.allclose(
                color[self.colormap.background_value], [0, 0, 0, 0]
            )
        )

    def _ensure_int_labels(self, data):
        """Ensure data is integer by converting from bool if required, raising an error otherwise."""
        looks_multiscale, data = guess_multiscale(data)
        if not looks_multiscale:
            data = [data]
        int_data = []
        for data_level in data:
            # normalize_dtype turns e.g. tensorstore or torch dtypes into
            # numpy dtypes
            if np.issubdtype(normalize_dtype(data_level.dtype), np.floating):
                raise TypeError(
                    trans._(
                        'Only integer types are supported for Labels layers, but data contains {data_level_type}.',
                        data_level_type=data_level.dtype,
                    )
                )
            if data_level.dtype == bool:
                int_data.append(data_level.astype(np.int8))
            else:
                int_data.append(data_level)
        data = int_data
        if not looks_multiscale:
            data = data[0]
        return data

    def _get_state(self) -> dict[str, Any]:
        """Get dictionary of layer state.

        Returns
        -------
        state : dict of str to Any
            Dictionary of layer state.
        """
        state = self._get_base_state()
        state.update(
            {
                'multiscale': self.multiscale,
                'properties': self.properties,
                'rendering': self.rendering,
                'iso_gradient_mode': self.iso_gradient_mode,
                'depiction': self.depiction,
                'plane': self.plane.dict(),
                'experimental_clipping_planes': [
                    plane.dict() for plane in self.experimental_clipping_planes
                ],
                'data': self.data,
                'features': self.features,
                'colormap': self.colormap,
            }
        )
        return state

    @property
    def selected_label(self):
        """int: Index of selected label."""
        return self._selected_label

    @selected_label.setter
    def selected_label(self, selected_label):
        if selected_label == self.selected_label:
            return

        self._prev_selected_label = self.selected_label
        self.colormap.selection = selected_label
        self._selected_label = selected_label
        self._selected_color = self.get_color(selected_label)

        self.events.selected_label()

        if self.show_selected_label:
            self.refresh(extent=False)

    def swap_selected_and_background_labels(self):
        """Swap between the selected label and the background label."""
        if self.selected_label != self.colormap.background_value:
            self.selected_label = self.colormap.background_value
        else:
            self.selected_label = self._prev_selected_label

    @property
    def show_selected_label(self):
        """Whether to filter displayed labels to only the selected label or not"""
        return self._show_selected_label

    @show_selected_label.setter
    def show_selected_label(self, show_selected):
        self._show_selected_label = show_selected
        self.colormap.use_selection = show_selected
        self.colormap.selection = self.selected_label
        self.events.show_selected_label(show_selected_label=show_selected)
        self.refresh(extent=False)

    # Only overriding to change the docstring
    @property
    def mode(self):
        """MODE: Interactive mode. The normal, default mode is PAN_ZOOM, which
        allows for normal interactivity with the canvas.

        In PICK mode the cursor functions like a color picker, setting the
        clicked on label to be the current label. If the background is picked it
        will select the background label `0`.

        In PAINT mode the cursor functions like a paint brush changing any
        pixels it brushes over to the current label. If the background label
        `0` is selected than any pixels will be changed to background and this
        tool functions like an eraser. The size and shape of the cursor can be
        adjusted in the properties widget.

        In FILL mode the cursor functions like a fill bucket replacing pixels
        of the label clicked on with the current label. It can either replace
        all pixels of that label or just those that are contiguous with the
        clicked on pixel. If the background label `0` is selected than any
        pixels will be changed to background and this tool functions like an
        eraser.

        In ERASE mode the cursor functions similarly to PAINT mode, but to
        paint with background label, which effectively removes the label.
        """
        return Layer.mode.fget(self)

    # Only overriding to change the docstring of the setter above
    @mode.setter
    def mode(self, mode):
        Layer.mode.fset(self, mode)

    def _mode_setter_helper(self, mode):
        mode = super()._mode_setter_helper(mode)
        if mode == self._mode:
            return mode

        self._overlays['polygon'].enabled = mode == Mode.POLYGON
        if mode in {Mode.PAINT, Mode.ERASE}:
            self.cursor_size = self._calculate_cursor_size()

        return mode

    @property
    def preserve_labels(self):
        """Defines if painting should preserve existing labels.

        Default to false to allow paint on existing labels. When
        set to true, existing labels will be preserved during painting.
        """
        return self._preserve_labels

    @preserve_labels.setter
    def preserve_labels(self, preserve_labels: bool):
        self._preserve_labels = preserve_labels
        self.events.preserve_labels(preserve_labels=preserve_labels)

    def _reset_editable(self) -> None:
        self.editable = not self.multiscale

    def _on_editable_changed(self) -> None:
        if not self.editable:
            self.mode = Mode.PAN_ZOOM
            self._reset_history()

    @staticmethod
    def _to_vispy_texture_dtype(data):
        """Convert data to a dtype that can be used as a VisPy texture.

        Labels layers allow all integer dtypes for data, but only a subset
        are supported by VisPy textures. For now, we convert all data to
        float32 as it can represent all input values (though not losslessly,
        see https://github.com/napari/napari/issues/6084).
        """
        return vispy_texture_dtype(data)

    def _update_slice_response(self, response: _ImageSliceResponse) -> None:
        """Override to convert raw slice data to displayed label colors."""
        response = response.to_displayed(self._raw_to_displayed)
        super()._update_slice_response(response)

    def _partial_labels_refresh(self):
        """Prepares and displays only an updated part of the labels."""

        if self._updated_slice is None or not self.loaded:
            return

        dims_displayed = self._slice_input.displayed
        raw_displayed = self._slice.image.raw

        # Keep only the dimensions that correspond to the current view
        updated_slice = tuple(
            self._updated_slice[index] for index in dims_displayed
        )

        offset = [axis_slice.start for axis_slice in updated_slice]

        if self.contour > 0:
            colors_sliced = self._raw_to_displayed(
                raw_displayed, data_slice=updated_slice
            )
        else:
            colors_sliced = self._slice.image.view[updated_slice]
        # The next line is needed to make the following tests pass in
        # napari/_vispy/_tests/:
        # - test_vispy_labels_layer.py::test_labels_painting
        # - test_vispy_labels_layer.py::test_labels_fill_slice
        # See https://github.com/napari/napari/pull/6112/files#r1291613760
        # and https://github.com/napari/napari/issues/6185
        self._slice.image.view[updated_slice] = colors_sliced

        self.events.labels_update(data=colors_sliced, offset=offset)
        self._updated_slice = None

    def _calculate_contour(
        self, labels: np.ndarray, data_slice: tuple[slice, ...]
    ) -> Optional[np.ndarray]:
        """Calculate the contour of a given label array within the specified data slice.

        Parameters
        ----------
        labels : np.ndarray
            The label array.
        data_slice : Tuple[slice, ...]
            The slice of the label array on which to calculate the contour.

        Returns
        -------
        Optional[np.ndarray]
            The calculated contour as a boolean mask array.
            Returns None if the contour parameter is less than 1,
            or if the label array has more than 2 dimensions.
        """
        if self.contour < 1:
            return None
        if labels.ndim > 2:
            warnings.warn(
                trans._(
                    'Contours are not displayed during 3D rendering',
                    deferred=True,
                )
            )
            return None

        expanded_slice = expand_slice(data_slice, labels.shape, 1)
        sliced_labels = get_contours(
            labels[expanded_slice],
            self.contour,
            self.colormap.background_value,
        )

        # Remove the latest one-pixel border from the result
        delta_slice = tuple(
            slice(s1.start - s2.start, s1.stop - s2.start)
            for s1, s2 in zip(data_slice, expanded_slice)
        )
        return sliced_labels[delta_slice]

    def _raw_to_displayed(
        self, raw, data_slice: Optional[tuple[slice, ...]] = None
    ) -> np.ndarray:
        """Determine displayed image from a saved raw image and a saved seed.

        This function ensures that the 0 label gets mapped to the 0 displayed
        pixel.

        Parameters
        ----------
        raw : array or int
            Raw integer input image.

        data_slice : numpy array slice
            Slice that specifies the portion of the input image that
            should be computed and displayed.
            If None, the whole input image will be processed.

        Returns
        -------
        mapped_labels : array
            Encoded colors mapped between 0 and 1 to be displayed.
        """

        if data_slice is None:
            data_slice = tuple(slice(0, size) for size in raw.shape)

        labels = raw  # for readability

        sliced_labels = self._calculate_contour(labels, data_slice)

        # lookup function -> self._as_type

        if sliced_labels is None:
            sliced_labels = labels[data_slice]

        return self.colormap._data_to_texture(sliced_labels)

    def _update_thumbnail(self):
        """Update the thumbnail with current data and colormap.

        This is overridden from _ImageBase because we don't need to do things
        like adjusting gamma or changing the data based on the contrast
        limits.
        """
        if not self.loaded:
            # ASYNC_TODO: Do not compute the thumbnail until we are loaded.
            # Is there a nicer way to prevent this from getting called?
            return

        image = self._slice.thumbnail.raw
        if self._slice_input.ndisplay == 3 and self.ndim > 2:
            # we are only using the current slice so `image` will never be
            # bigger than 3. If we are in this clause, it is exactly 3, so we
            # use max projection. For labels, ideally we would use "first
            # nonzero projection", but we leave that for a future PR. (TODO)
            image = np.max(image, axis=0)
        imshape = np.array(image.shape[:2])
        thumbshape = np.array(self._thumbnail_shape[:2])

        raw_zoom_factor = np.min(thumbshape / imshape)
        new_shape = np.clip(
            raw_zoom_factor * imshape, a_min=1, a_max=thumbshape
        )
        zoom_factor = tuple(new_shape / imshape)

        downsampled = ndi.zoom(image, zoom_factor, prefilter=False, order=0)
        color_array = self.colormap.map(downsampled)
        color_array[..., 3] *= self.opacity

        self.thumbnail = color_array

    def get_color(self, label):
        """Return the color corresponding to a specific label."""
        if label == self.colormap.background_value:
            col = None
        elif label is None or (
            self.show_selected_label and label != self.selected_label
        ):
            col = self.colormap.map(self.colormap.background_value)
        else:
            col = self.colormap.map(label)
        return col

<<<<<<< HEAD
=======
    def _get_value_ray(
        self,
        start_point: Optional[np.ndarray],
        end_point: Optional[np.ndarray],
        dims_displayed: list[int],
    ) -> Optional[int]:
        """Get the first non-background value encountered along a ray.

        Parameters
        ----------
        start_point : np.ndarray
            (n,) array containing the start point of the ray in data coordinates.
        end_point : np.ndarray
            (n,) array containing the end point of the ray in data coordinates.
        dims_displayed : List[int]
            The indices of the dimensions currently displayed in the viewer.

        Returns
        -------
        value : Optional[int]
            The first non-zero value encountered along the ray. If none
            was encountered or the viewer is in 2D mode, None is returned.
        """
        if start_point is None or end_point is None:
            return None
        if len(dims_displayed) == 3:
            # only use get_value_ray on 3D for now
            # we use dims_displayed because the image slice
            # has its dimensions  in th same order as the vispy
            # Volume
            # Account for downsampling in the case of multiscale
            # -1 means lowest resolution here.
            start_point = (
                start_point[dims_displayed]
                / self.downsample_factors[-1][dims_displayed]
            )
            end_point = (
                end_point[dims_displayed]
                / self.downsample_factors[-1][dims_displayed]
            )
            start_point = cast(np.ndarray, start_point)
            end_point = cast(np.ndarray, end_point)
            sample_ray = end_point - start_point
            length_sample_vector = np.linalg.norm(sample_ray)
            n_points = int(2 * length_sample_vector)
            sample_points = np.linspace(
                start_point, end_point, n_points, endpoint=True
            )
            im_slice = self._slice.image.raw
            # ensure the bounding box is for the proper multiscale level
            bounding_box = self._display_bounding_box_at_level(
                dims_displayed, self.data_level
            )
            # the display bounding box is returned as a closed interval
            # (i.e. the endpoint is included) by the method, but we need
            # open intervals in the code that follows, so we add 1.
            bounding_box[:, 1] += 1

            clamped = clamp_point_to_bounding_box(
                sample_points,
                bounding_box,
            ).astype(int)
            values = im_slice[tuple(clamped.T)]
            nonzero_indices = np.flatnonzero(values)
            if len(nonzero_indices > 0):
                # if a nonzero value was found, return the first one
                return values[nonzero_indices[0]]

        return None

    def _get_value_3d(
        self,
        start_point: Optional[np.ndarray],
        end_point: Optional[np.ndarray],
        dims_displayed: list[int],
    ) -> Optional[int]:
        """Get the first non-background value encountered along a ray.

        Parameters
        ----------
        start_point : np.ndarray
            (n,) array containing the start point of the ray in data coordinates.
        end_point : np.ndarray
            (n,) array containing the end point of the ray in data coordinates.
        dims_displayed : List[int]
            The indices of the dimensions currently displayed in the viewer.

        Returns
        -------
        value : int
            The first non-zero value encountered along the ray. If a
            non-zero value is not encountered, returns 0 (the background value).
        """
        return (
            self._get_value_ray(
                start_point=start_point,
                end_point=end_point,
                dims_displayed=dims_displayed,
            )
            or 0
        )

>>>>>>> e1be2a72
    def _reset_history(self, event=None):
        self._undo_history = deque(maxlen=self._history_limit)
        self._redo_history = deque(maxlen=self._history_limit)
        self._staged_history = []
        self._block_history = False

    @contextmanager
    def block_history(self):
        """Context manager to group history-editing operations together.

        While in the context, history atoms are grouped together into a
        "staged" history. When exiting the context, that staged history is
        committed to the undo history queue, and an event is emitted
        containing the change.
        """
        prev = self._block_history
        self._block_history = True
        try:
            yield
            self._commit_staged_history()
        finally:
            self._block_history = prev

    def _commit_staged_history(self):
        """Save staged history to undo history and clear it."""
        if self._staged_history:
            self._append_to_undo_history(self._staged_history)
            self._staged_history = []

    def _append_to_undo_history(self, item):
        """Append item to history and emit paint event.

        Parameters
        ----------
        item : List[Tuple[ndarray, ndarray, int]]
            list of history atoms to append to undo history.
        """
        self._undo_history.append(item)
        self.events.paint(value=item)

    def _save_history(self, value):
        """Save a history "atom" to the undo history.

        A history "atom" is a single change operation to the array. A history
        *item* is a collection of atoms that were applied together to make a
        single change. For example, when dragging and painting, at each mouse
        callback we create a history "atom", but we save all those atoms in
        a single history item, since we would want to undo one drag in one
        undo operation.

        Parameters
        ----------
        value : 3-tuple of arrays
            The value is a 3-tuple containing:

            - a numpy multi-index, pointing to the array elements that were
              changed
            - the values corresponding to those elements before the change
            - the value(s) after the change
        """
        self._redo_history.clear()
        if self._block_history:
            self._staged_history.append(value)
        else:
            self._append_to_undo_history([value])

    def _load_history(self, before, after, undoing=True):
        """Load a history item and apply it to the array.

        Parameters
        ----------
        before : list of history items
            The list of elements from which we want to load.
        after : list of history items
            The list of element to which to append the loaded element. In the
            case of an undo operation, this is the redo queue, and vice versa.
        undoing : bool
            Whether we are undoing (default) or redoing. In the case of
            redoing, we apply the "after change" element of a history element
            (the third element of the history "atom").

        See Also
        --------
        Labels._save_history
        """
        if len(before) == 0:
            return

        history_item = before.pop()
        after.append(list(reversed(history_item)))
        for prev_indices, prev_values, next_values in reversed(history_item):
            values = prev_values if undoing else next_values
            self.data[prev_indices] = values

        self.refresh()

    def undo(self):
        self._load_history(
            self._undo_history, self._redo_history, undoing=True
        )

    def redo(self):
        self._load_history(
            self._redo_history, self._undo_history, undoing=False
        )

    def fill(self, coord, new_label, refresh=True):
        """Replace an existing label with a new label, either just at the
        connected component if the `contiguous` flag is `True` or everywhere
        if it is `False`, working in the number of dimensions specified by
        the `n_edit_dimensions` flag.

        Parameters
        ----------
        coord : sequence of float
            Position of mouse cursor in image coordinates.
        new_label : int
            Value of the new label to be filled in.
        refresh : bool
            Whether to refresh view slice or not. Set to False to batch paint
            calls.
        """
        int_coord = tuple(np.round(coord).astype(int))
        # If requested fill location is outside data shape then return
        if np.any(np.less(int_coord, 0)) or np.any(
            np.greater_equal(int_coord, self.data.shape)
        ):
            return

        # If requested new label doesn't change old label then return
        old_label = np.asarray(self.data[int_coord]).item()
        if old_label == new_label or (
            self.preserve_labels
            and old_label != self.colormap.background_value
        ):
            return

        dims_to_fill = sorted(
            self._slice_input.order[-self.n_edit_dimensions :]
        )
        data_slice_list = list(int_coord)
        for dim in dims_to_fill:
            data_slice_list[dim] = slice(None)
        data_slice = tuple(data_slice_list)
        labels = np.asarray(self.data[data_slice])
        slice_coord = tuple(int_coord[d] for d in dims_to_fill)

        matches = labels == old_label
        if self.contiguous:
            # if contiguous replace only selected connected component
            labeled_matches, num_features = ndi.label(matches)
            if num_features != 1:
                match_label = labeled_matches[slice_coord]
                matches = np.logical_and(
                    matches, labeled_matches == match_label
                )

        match_indices_local = np.nonzero(matches)
        if self.ndim not in {2, self.n_edit_dimensions}:
            n_idx = len(match_indices_local[0])
            match_indices = []
            j = 0
            for d in data_slice:
                if isinstance(d, slice):
                    match_indices.append(match_indices_local[j])
                    j += 1
                else:
                    match_indices.append(np.full(n_idx, d, dtype=np.intp))
        else:
            match_indices = match_indices_local

        match_indices = _coerce_indices_for_vectorization(
            self.data, match_indices
        )

        self.data_setitem(match_indices, new_label, refresh)

    def _draw(self, new_label, last_cursor_coord, coordinates):
        """Paint into coordinates, accounting for mode and cursor movement.

        The draw operation depends on the current mode of the layer.

        Parameters
        ----------
        new_label : int
            value of label to paint
        last_cursor_coord : sequence
            last painted cursor coordinates
        coordinates : sequence
            new cursor coordinates
        """
        if coordinates is None:
            return
        interp_coord = interpolate_coordinates(
            last_cursor_coord, coordinates, self.brush_size
        )
        for c in interp_coord:
            if (
                self._slice_input.ndisplay == 3
                and self.data[tuple(np.round(c).astype(int))] == 0
            ):
                continue
            if self._mode in [Mode.PAINT, Mode.ERASE]:
                self.paint(c, new_label, refresh=False)
            elif self._mode == Mode.FILL:
                self.fill(c, new_label, refresh=False)
        self._partial_labels_refresh()

    def paint(self, coord, new_label, refresh=True):
        """Paint over existing labels with a new label, using the selected
        brush shape and size, either only on the visible slice or in all
        n dimensions.

        Parameters
        ----------
        coord : sequence of int
            Position of mouse cursor in image coordinates.
        new_label : int
            Value of the new label to be filled in.
        refresh : bool
            Whether to refresh view slice or not. Set to False to batch paint
            calls.
        """
        shape, dims_to_paint = self._get_shape_and_dims_to_paint()
        paint_scale = np.array(
            [self.scale[i] for i in dims_to_paint], dtype=float
        )

        slice_coord = [int(np.round(c)) for c in coord]
        if self.n_edit_dimensions < self.ndim:
            coord_paint = [coord[i] for i in dims_to_paint]
        else:
            coord_paint = coord

        # Ensure circle doesn't have spurious point
        # on edge by keeping radius as ##.5
        radius = np.floor(self.brush_size / 2) + 0.5
        mask_indices = sphere_indices(radius, tuple(paint_scale))

        mask_indices = mask_indices + np.round(np.array(coord_paint)).astype(
            int
        )

        self._paint_indices(
            mask_indices, new_label, shape, dims_to_paint, slice_coord, refresh
        )

    def paint_polygon(self, points, new_label):
        """Paint a polygon over existing labels with a new label.

        Parameters
        ----------
        points : list of coordinates
            List of coordinates of the vertices of a polygon.
        new_label : int
            Value of the new label to be filled in.
        """
        shape, dims_to_paint = self._get_shape_and_dims_to_paint()

        if len(dims_to_paint) != 2:
            raise NotImplementedError(
                'Polygon painting is implemented only in 2D.'
            )

        points = np.array(points, dtype=int)
        slice_coord = points[0].tolist()
        points2d = points[:, dims_to_paint]

        polygon_mask = polygon2mask(shape, points2d)
        mask_indices = np.argwhere(polygon_mask)
        self._paint_indices(
            mask_indices,
            new_label,
            shape,
            dims_to_paint,
            slice_coord,
            refresh=True,
        )

    def _paint_indices(
        self,
        mask_indices,
        new_label,
        shape,
        dims_to_paint,
        slice_coord=None,
        refresh=True,
    ):
        """Paint over existing labels with a new label, using the selected
        mask indices, either only on the visible slice or in all n dimensions.

        Parameters
        ----------
        mask_indices : numpy array of integer coordinates
            Mask to paint represented by an array of its coordinates.
        new_label : int
            Value of the new label to be filled in.
        shape : list
            The label data shape upon which painting is performed.
        dims_to_paint : list
            List of dimensions of the label data that are used for painting.
        refresh : bool
            Whether to refresh view slice or not. Set to False to batch paint
            calls.
        """
        dims_not_painted = sorted(
            self._slice_input.order[: -self.n_edit_dimensions]
        )
        # discard candidate coordinates that are out of bounds
        mask_indices = indices_in_shape(mask_indices, shape)

        # Transfer valid coordinates to slice_coord,
        # or expand coordinate if 3rd dim in 2D image
        slice_coord_temp = list(mask_indices.T)
        if self.n_edit_dimensions < self.ndim:
            for j, i in enumerate(dims_to_paint):
                slice_coord[i] = slice_coord_temp[j]
            for i in dims_not_painted:
                slice_coord[i] = slice_coord[i] * np.ones(
                    mask_indices.shape[0], dtype=int
                )
        else:
            slice_coord = slice_coord_temp

        slice_coord = _coerce_indices_for_vectorization(self.data, slice_coord)

        # slice coord is a tuple of coordinate arrays per dimension
        # subset it if we want to only paint into background/only erase
        # current label
        if self.preserve_labels:
            if new_label == self.colormap.background_value:
                keep_coords = self.data[slice_coord] == self.selected_label
            else:
                keep_coords = (
                    self.data[slice_coord] == self.colormap.background_value
                )
            slice_coord = tuple(sc[keep_coords] for sc in slice_coord)

        self.data_setitem(slice_coord, new_label, refresh)

    def _get_shape_and_dims_to_paint(self) -> tuple[list, list]:
        dims_to_paint = sorted(self._get_dims_to_paint())
        shape = list(self.data.shape)

        if self.n_edit_dimensions < self.ndim:
            shape = [shape[i] for i in dims_to_paint]

        return shape, dims_to_paint

    def _get_dims_to_paint(self) -> list:
        return list(self._slice_input.order[-self.n_edit_dimensions :])

    def _get_pt_not_disp(self) -> dict[int, int]:
        """
        Get indices of current visible slice.
        """
        slice_input = self._slice.slice_input
        point = np.round(
            self.world_to_data(slice_input.world_slice.point)
        ).astype(int)
        return {dim: point[dim] for dim in slice_input.not_displayed}

    def data_setitem(self, indices, value, refresh=True):
        """Set `indices` in `data` to `value`, while writing to edit history.

        Parameters
        ----------
        indices : tuple of arrays of int
            Indices in data to overwrite. Must be a tuple of arrays of length
            equal to the number of data dimensions. (Fancy indexing in [2]_).
        value : int or array of int
            New label value(s). If more than one value, must match or
            broadcast with the given indices.
        refresh : bool, default True
            whether to refresh the view, by default True

        References
        ----------
        .. [2] https://numpy.org/doc/stable/user/basics.indexing.html
        """
        changed_indices = self.data[indices] != value
        indices = tuple(x[changed_indices] for x in indices)

        if isinstance(value, Sequence):
            value = np.asarray(value, dtype=self._slice.image.raw.dtype)
        else:
            value = self._slice.image.raw.dtype.type(value)

        # Resize value array to remove unchanged elements
        if isinstance(value, np.ndarray):
            value = value[changed_indices]

        if not indices or indices[0].size == 0:
            return

        self._save_history(
            (
                indices,
                np.array(self.data[indices], copy=True),
                value,
            )
        )

        # update the labels image
        self.data[indices] = value

        pt_not_disp = self._get_pt_not_disp()
        displayed_indices = index_in_slice(
            indices, pt_not_disp, self._slice.slice_input.order
        )
        if isinstance(value, np.ndarray):
            visible_values = value[elements_in_slice(indices, pt_not_disp)]
        else:
            visible_values = value

        if not (  # if not a numpy array or numpy-backed xarray
            isinstance(self.data, np.ndarray)
            or isinstance(getattr(self.data, 'data', None), np.ndarray)
        ):
            # In the absence of slicing, the current slice becomes
            # invalidated by data_setitem; only in the special case of a NumPy
            # array, or a NumPy-array-backed Xarray, is the slice a view and
            # therefore updated automatically.
            # For other types, we update it manually here.
            self._slice.image.raw[displayed_indices] = visible_values

        # tensorstore and xarray do not return their indices in
        # np.ndarray format, so they need to be converted explicitly
        if not isinstance(self.data, np.ndarray):
            indices = [np.array(x).flatten() for x in indices]

        updated_slice = tuple(
            [
                slice(min(axis_indices), max(axis_indices) + 1)
                for axis_indices in indices
            ]
        )

        if self.contour > 0:
            # Expand the slice by 1 pixel as the changes can go beyond
            # the original slice because of the morphological dilation
            # (1 pixel because get_contours always applies 1 pixel dilation)
            updated_slice = expand_slice(updated_slice, self.data.shape, 1)
        else:
            # update data view
            self._slice.image.view[displayed_indices] = (
                self.colormap._data_to_texture(visible_values)
            )

        if self._updated_slice is None:
            self._updated_slice = updated_slice
        else:
            self._updated_slice = tuple(
                [
                    slice(min(s1.start, s2.start), max(s1.stop, s2.stop))
                    for s1, s2 in zip(updated_slice, self._updated_slice)
                ]
            )

        if refresh is True:
            self._partial_labels_refresh()

    def _calculate_value_from_ray(self, values):
        non_bg = values != self.colormap.background_value
        if not np.any(non_bg):
            return None
        return values[np.argmax(np.ravel(non_bg))]

    def get_status(
        self,
        position: Optional[npt.ArrayLike] = None,
        *,
        view_direction: Optional[npt.ArrayLike] = None,
        dims_displayed: Optional[list[int]] = None,
        world: bool = False,
    ) -> dict:
        """Status message information of the data at a coordinate position.

        Parameters
        ----------
        position : tuple
            Position in either data or world coordinates.
        view_direction : Optional[np.ndarray]
            A unit vector giving the direction of the ray in nD world coordinates.
            The default value is None.
        dims_displayed : Optional[List[int]]
            A list of the dimensions currently being displayed in the viewer.
            The default value is None.
        world : bool
            If True the position is taken to be in world coordinates
            and converted into data coordinates. False by default.

        Returns
        -------
        source_info : dict
            Dict containing a information that can be used in a status update.
        """
        if position is not None:
            value = self.get_value(
                position,
                view_direction=view_direction,
                dims_displayed=dims_displayed,
                world=world,
            )
        else:
            value = None

        source_info = self._get_source_info()

        pos = position
        if pos is not None:
            pos = np.asarray(pos)[-self.ndim :]
        source_info['coordinates'] = generate_layer_coords_status(pos, value)

        # if this labels layer has properties
        properties = self._get_properties(
            position,
            view_direction=np.asarray(view_direction),
            dims_displayed=dims_displayed,
            world=world,
        )
        if properties:
            source_info['coordinates'] += '; ' + ', '.join(properties)

        return source_info

    def _get_tooltip_text(
        self,
        position,
        *,
        view_direction: Optional[np.ndarray] = None,
        dims_displayed: Optional[list[int]] = None,
        world: bool = False,
    ):
        """
        tooltip message of the data at a coordinate position.

        Parameters
        ----------
        position : tuple
            Position in either data or world coordinates.
        view_direction : Optional[np.ndarray]
            A unit vector giving the direction of the ray in nD world coordinates.
            The default value is None.
        dims_displayed : Optional[List[int]]
            A list of the dimensions currently being displayed in the viewer.
            The default value is None.
        world : bool
            If True the position is taken to be in world coordinates
            and converted into data coordinates. False by default.

        Returns
        -------
        msg : string
            String containing a message that can be used as a tooltip.
        """
        return '\n'.join(
            self._get_properties(
                position,
                view_direction=view_direction,
                dims_displayed=dims_displayed,
                world=world,
            )
        )

    def _get_properties(
        self,
        position,
        *,
        view_direction: Optional[np.ndarray] = None,
        dims_displayed: Optional[list[int]] = None,
        world: bool = False,
    ) -> list:
        if len(self._label_index) == 0 or self.features.shape[1] == 0:
            return []

        value = self.get_value(
            position,
            view_direction=view_direction,
            dims_displayed=dims_displayed,
            world=world,
        )
        # if the cursor is not outside the image or on the background
        if value is None:
            return []

        label_value = value[1] if self.multiscale else value
        if label_value not in self._label_index:
            return [trans._('[No Properties]')]

        idx = self._label_index[label_value]
        return [
            f'{k}: {v[idx]}'
            for k, v in self.features.items()
            if k != 'index'
            and len(v) > idx
            and v[idx] is not None
            and not (isinstance(v[idx], float) and np.isnan(v[idx]))
        ]


def _coerce_indices_for_vectorization(array, indices: list) -> tuple:
    """Coerces indices so that they can be used for vectorized indexing in the given data array."""
    if _is_array_type(array, 'xarray.DataArray'):
        # Fix indexing for xarray if necessary
        # See http://xarray.pydata.org/en/stable/indexing.html#vectorized-indexing
        # for difference from indexing numpy
        try:
            import xarray as xr
        except ModuleNotFoundError:
            pass
        else:
            return tuple(xr.DataArray(i) for i in indices)
    return tuple(indices)<|MERGE_RESOLUTION|>--- conflicted
+++ resolved
@@ -980,111 +980,6 @@
             col = self.colormap.map(label)
         return col
 
-<<<<<<< HEAD
-=======
-    def _get_value_ray(
-        self,
-        start_point: Optional[np.ndarray],
-        end_point: Optional[np.ndarray],
-        dims_displayed: list[int],
-    ) -> Optional[int]:
-        """Get the first non-background value encountered along a ray.
-
-        Parameters
-        ----------
-        start_point : np.ndarray
-            (n,) array containing the start point of the ray in data coordinates.
-        end_point : np.ndarray
-            (n,) array containing the end point of the ray in data coordinates.
-        dims_displayed : List[int]
-            The indices of the dimensions currently displayed in the viewer.
-
-        Returns
-        -------
-        value : Optional[int]
-            The first non-zero value encountered along the ray. If none
-            was encountered or the viewer is in 2D mode, None is returned.
-        """
-        if start_point is None or end_point is None:
-            return None
-        if len(dims_displayed) == 3:
-            # only use get_value_ray on 3D for now
-            # we use dims_displayed because the image slice
-            # has its dimensions  in th same order as the vispy
-            # Volume
-            # Account for downsampling in the case of multiscale
-            # -1 means lowest resolution here.
-            start_point = (
-                start_point[dims_displayed]
-                / self.downsample_factors[-1][dims_displayed]
-            )
-            end_point = (
-                end_point[dims_displayed]
-                / self.downsample_factors[-1][dims_displayed]
-            )
-            start_point = cast(np.ndarray, start_point)
-            end_point = cast(np.ndarray, end_point)
-            sample_ray = end_point - start_point
-            length_sample_vector = np.linalg.norm(sample_ray)
-            n_points = int(2 * length_sample_vector)
-            sample_points = np.linspace(
-                start_point, end_point, n_points, endpoint=True
-            )
-            im_slice = self._slice.image.raw
-            # ensure the bounding box is for the proper multiscale level
-            bounding_box = self._display_bounding_box_at_level(
-                dims_displayed, self.data_level
-            )
-            # the display bounding box is returned as a closed interval
-            # (i.e. the endpoint is included) by the method, but we need
-            # open intervals in the code that follows, so we add 1.
-            bounding_box[:, 1] += 1
-
-            clamped = clamp_point_to_bounding_box(
-                sample_points,
-                bounding_box,
-            ).astype(int)
-            values = im_slice[tuple(clamped.T)]
-            nonzero_indices = np.flatnonzero(values)
-            if len(nonzero_indices > 0):
-                # if a nonzero value was found, return the first one
-                return values[nonzero_indices[0]]
-
-        return None
-
-    def _get_value_3d(
-        self,
-        start_point: Optional[np.ndarray],
-        end_point: Optional[np.ndarray],
-        dims_displayed: list[int],
-    ) -> Optional[int]:
-        """Get the first non-background value encountered along a ray.
-
-        Parameters
-        ----------
-        start_point : np.ndarray
-            (n,) array containing the start point of the ray in data coordinates.
-        end_point : np.ndarray
-            (n,) array containing the end point of the ray in data coordinates.
-        dims_displayed : List[int]
-            The indices of the dimensions currently displayed in the viewer.
-
-        Returns
-        -------
-        value : int
-            The first non-zero value encountered along the ray. If a
-            non-zero value is not encountered, returns 0 (the background value).
-        """
-        return (
-            self._get_value_ray(
-                start_point=start_point,
-                end_point=end_point,
-                dims_displayed=dims_displayed,
-            )
-            or 0
-        )
-
->>>>>>> e1be2a72
     def _reset_history(self, event=None):
         self._undo_history = deque(maxlen=self._history_limit)
         self._redo_history = deque(maxlen=self._history_limit)
