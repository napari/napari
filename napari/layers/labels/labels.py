--- conflicted
+++ resolved
@@ -1009,48 +1009,7 @@
         if sliced_labels is None:
             sliced_labels = labels[data_slice]
 
-<<<<<<< HEAD
-        return self.colormap._data_to_texture_dtype(sliced_labels)
-=======
-        if sliced_labels.dtype.itemsize <= 2:
-            return self.colormap._data_to_texture(sliced_labels)
-
-        if setup_cache:
-            self._setup_cache(raw)
-        else:
-            self._cached_labels = None
-
-        # cache the labels and keep track of when values are changed
-        update_mask = None
-        if (
-            self._cached_labels is not None
-            and self._cached_mapped_labels is not None
-            and self._cached_labels.shape == labels.shape
-        ):
-            update_mask = self._cached_labels[data_slice] != sliced_labels
-            # Select only a subset with changes for further computations
-            labels_to_map = sliced_labels[update_mask]
-            # Update the cache
-            self._cached_labels[data_slice][update_mask] = labels_to_map
-        else:
-            labels_to_map = sliced_labels
-
-        # If there are no changes, just return the cached image
-        if labels_to_map.size == 0:
-            return self._cached_mapped_labels[data_slice]
-
-        mapped_labels = self.colormap._data_to_texture(labels_to_map)
-
-        if self._cached_labels is not None:
-            if update_mask is not None:
-                self._cached_mapped_labels[data_slice][
-                    update_mask
-                ] = mapped_labels
-            else:
-                self._cached_mapped_labels[data_slice] = mapped_labels
-            return self._cached_mapped_labels[data_slice]
-        return mapped_labels
->>>>>>> b2ab1395
+        return self.colormap._data_to_texture(sliced_labels)
 
     def _update_thumbnail(self):
         """Update the thumbnail with current data and colormap.
