import warnings
from collections import deque
from contextlib import contextmanager
from typing import (
    Callable,
    ClassVar,
    Dict,
    List,
    Optional,
    Sequence,
    Tuple,
    Union,
    cast,
)

import numpy as np
import numpy.typing as npt
import pandas as pd
from scipy import ndimage as ndi
from skimage.draw import polygon2mask

from napari.layers._data_protocols import LayerDataProtocol
from napari.layers._multiscale_data import MultiScaleData
from napari.layers.base import Layer, no_op
from napari.layers.base._base_mouse_bindings import (
    highlight_box_handles,
    transform_with_box,
)
from napari.layers.image._image_utils import guess_multiscale
from napari.layers.image._slice import _ImageSliceResponse
from napari.layers.image.image import _ImageBase
from napari.layers.labels._labels_constants import (
    LabelColorMode,
    LabelsRendering,
    Mode,
)
from napari.layers.labels._labels_mouse_bindings import (
    BrushSizeOnMouseMove,
    draw,
    pick,
)
from napari.layers.labels._labels_utils import (
    expand_slice,
    get_contours,
    indices_in_shape,
    interpolate_coordinates,
    sphere_indices,
)
from napari.layers.utils.layer_utils import _FeatureTable
from napari.utils._dtype import normalize_dtype, vispy_texture_dtype
from napari.utils._indexing import elements_in_slice, index_in_slice
from napari.utils.colormaps import (
    direct_colormap,
    label_colormap,
)
from napari.utils.colormaps.colormap import (
    CyclicLabelColormap,
    LabelColormapBase,
)
from napari.utils.colormaps.colormap_utils import shuffle_and_extend_colormap
from napari.utils.events import EmitterGroup, Event
from napari.utils.events.custom_types import Array
from napari.utils.geometry import clamp_point_to_bounding_box
from napari.utils.misc import StringEnum, _is_array_type
from napari.utils.naming import magic_name
from napari.utils.status_messages import generate_layer_coords_status
from napari.utils.translations import trans


class Labels(_ImageBase):
    """Labels (or segmentation) layer.

    An image-like layer where every pixel contains an integer ID
    corresponding to the region it belongs to.

    Parameters
    ----------
    data : array or list of array
        Labels data as an array or multiscale. Must be integer type or bools.
        Please note multiscale rendering is only supported in 2D. In 3D, only
        the lowest resolution scale is displayed.
    affine : n-D array or napari.utils.transforms.Affine
        (N+1, N+1) affine transformation matrix in homogeneous coordinates.
        The first (N, N) entries correspond to a linear transform and
        the final column is a length N translation vector and a 1 or a napari
        `Affine` transform object. Applied as an extra transform on top of the
        provided scale, rotate, and shear values.
    blending : str
        One of a list of preset blending modes that determines how RGB and
        alpha values of the layer visual get mixed. Allowed values are
        {'opaque', 'translucent', and 'additive'}.
    cache : bool
        Whether slices of out-of-core datasets should be cached upon retrieval.
        Currently, this only applies to dask arrays.
    colormap : CyclicLabelColormap or DirectLabelColormap or None
        Colormap to use for the labels. If None, a random colormap will be
        used.
    depiction : str
        3D Depiction mode. Must be one of {'volume', 'plane'}.
        The default value is 'volume'.
    experimental_clipping_planes : list of dicts, list of ClippingPlane, or ClippingPlaneList
        Each dict defines a clipping plane in 3D in data coordinates.
        Valid dictionary keys are {'position', 'normal', and 'enabled'}.
        Values on the negative side of the normal are discarded if the plane is enabled.
    features : dict[str, array-like] or DataFrame
        Features table where each row corresponds to a label and each column
        is a feature. The first row corresponds to the background label.
    metadata : dict
        Layer metadata.
    multiscale : bool
        Whether the data is a multiscale image or not. Multiscale data is
        represented by a list of array like image data. If not specified by
        the user and if the data is a list of arrays that decrease in shape
        then it will be taken to be multiscale. The first image in the list
        should be the largest. Please note multiscale rendering is only
        supported in 2D. In 3D, only the lowest resolution scale is
        displayed.
    name : str
        Name of the layer.
    opacity : float
        Opacity of the layer visual, between 0.0 and 1.0.
    plane : dict or SlicingPlane
        Properties defining plane rendering in 3D. Properties are defined in
        data coordinates. Valid dictionary keys are
        {'position', 'normal', 'thickness', and 'enabled'}.
    properties : dict {str: array (N,)} or DataFrame
        Properties for each label. Each property should be an array of length
        N, where N is the number of labels, and the first property corresponds
        to background.
    projection_mode : str
        How data outside the viewed dimensions but inside the thick Dims slice will
        be projected onto the viewed dimensions
    rendering : str
        3D Rendering mode used by vispy. Must be one {'translucent', 'iso_categorical'}.
        'translucent' renders without lighting. 'iso_categorical' uses isosurface
        rendering to calculate lighting effects on labeled surfaces.
        The default value is 'iso_categorical'.
    rotate : float, 3-tuple of float, or n-D array.
        If a float convert into a 2D rotation matrix using that value as an
        angle. If 3-tuple convert into a 3D rotation matrix, using a yaw,
        pitch, roll convention. Otherwise assume an nD rotation. Angles are
        assumed to be in degrees. They can be converted from radians with
        np.degrees if needed.
    scale : tuple of float
        Scale factors for the layer.
    shear : 1-D array or n-D array
        Either a vector of upper triangular values, or an nD shear matrix with
        ones along the main diagonal.
    translate : tuple of float
        Translation values for the layer.
    visible : bool
        Whether the layer visual is currently being displayed.

    Attributes
    ----------
    data : array or list of array
        Integer label data as an array or multiscale. Can be N dimensional.
        Every pixel contains an integer ID corresponding to the region it
        belongs to. The label 0 is rendered as transparent. Please note
        multiscale rendering is only supported in 2D. In 3D, only
        the lowest resolution scale is displayed.
    multiscale : bool
        Whether the data is a multiscale image or not. Multiscale data is
        represented by a list of array like image data. The first image in the
        list should be the largest. Please note multiscale rendering is only
        supported in 2D. In 3D, only the lowest resolution scale is
        displayed.
    metadata : dict
        Labels metadata.
    num_colors : int
        Number of unique colors to use in colormap. DEPRECATED: set
        ``colormap`` directly, using `napari.utils.colormaps.label_colormap`.
    features : Dataframe-like
        Features table where each row corresponds to a label and each column
        is a feature. The first row corresponds to the background label.
    properties : dict {str: array (N,)}, DataFrame
        Properties for each label. Each property should be an array of length
        N, where N is the number of labels, and the first property corresponds
        to background.
    color : dict of int to str or array
        Custom label to color mapping. Values must be valid color names or RGBA
        arrays. While there is no limit to the number of custom labels, the
        the layer will render incorrectly if they map to more than 1024 distinct
        colors. DEPRECATED: set ``colormap`` directly, using
        `napari.utils.colormaps.DirectLabelColormap`.
    seed : float
        Seed for colormap random generator. DEPRECATED: set ``colormap``
        directly, using `napari.utils.colormaps.label_colormap`.
    opacity : float
        Opacity of the labels, must be between 0 and 1.
    contiguous : bool
        If `True`, the fill bucket changes only connected pixels of same label.
    n_edit_dimensions : int
        The number of dimensions across which labels will be edited.
    contour : int
        If greater than 0, displays contours of labels instead of shaded regions
        with a thickness equal to its value. Must be >= 0.
    brush_size : float
        Size of the paint brush in data coordinates.
    selected_label : int
        Index of selected label. Can be greater than the current maximum label.
    mode : str
        Interactive mode. The normal, default mode is PAN_ZOOM, which
        allows for normal interactivity with the canvas.

        In PICK mode the cursor functions like a color picker, setting the
        clicked on label to be the current label. If the background is picked it
        will select the background label `0`.

        In PAINT mode the cursor functions like a paint brush changing any
        pixels it brushes over to the current label. If the background label
        `0` is selected than any pixels will be changed to background and this
        tool functions like an eraser. The size and shape of the cursor can be
        adjusted in the properties widget.

        In FILL mode the cursor functions like a fill bucket replacing pixels
        of the label clicked on with the current label. It can either replace
        all pixels of that label or just those that are contiguous with the
        clicked on pixel. If the background label `0` is selected than any
        pixels will be changed to background and this tool functions like an
        eraser.

        In ERASE mode the cursor functions similarly to PAINT mode, but to
        paint with background label, which effectively removes the label.
    plane : SlicingPlane
        Properties defining plane rendering in 3D.
    experimental_clipping_planes : ClippingPlaneList
        Clipping planes defined in data coordinates, used to clip the volume.

    Notes
    -----
    _selected_color : 4-tuple or None
        RGBA tuple of the color of the selected label, or None if the
        background label `0` is selected.
    """

    events: EmitterGroup
    _colormap: LabelColormapBase

    _modeclass = Mode

    _drag_modes: ClassVar[Dict[Mode, Callable[['Labels', Event], None]]] = {  # type: ignore[assignment]
        Mode.PAN_ZOOM: no_op,
        Mode.TRANSFORM: transform_with_box,
        Mode.PICK: pick,
        Mode.PAINT: draw,
        Mode.FILL: draw,
        Mode.ERASE: draw,
        Mode.POLYGON: no_op,  # the overlay handles mouse events in this mode
    }

    brush_size_on_mouse_move = BrushSizeOnMouseMove(min_brush_size=1)

    _move_modes: ClassVar[Dict[StringEnum, Callable[['Labels', Event], None]]] = {  # type: ignore[assignment]
        Mode.PAN_ZOOM: no_op,
        Mode.TRANSFORM: highlight_box_handles,
        Mode.PICK: no_op,
        Mode.PAINT: brush_size_on_mouse_move,
        Mode.FILL: no_op,
        Mode.ERASE: brush_size_on_mouse_move,
        Mode.POLYGON: no_op,  # the overlay handles mouse events in this mode
    }

    _cursor_modes: ClassVar[Dict[Mode, str]] = {  # type: ignore[assignment]
        Mode.PAN_ZOOM: 'standard',
        Mode.TRANSFORM: 'standard',
        Mode.PICK: 'cross',
        Mode.PAINT: 'circle',
        Mode.FILL: 'cross',
        Mode.ERASE: 'circle',
        Mode.POLYGON: 'cross',
    }

    _history_limit = 100

<<<<<<< HEAD
=======
    @deprecated_constructor_arg_by_attr('color')
    @deprecated_constructor_arg_by_attr('num_colors')
    @deprecated_constructor_arg_by_attr('seed')
>>>>>>> 62861b84
    def __init__(
        self,
        data,
        *,
        affine=None,
        blending='translucent',
        cache=True,
        colormap=None,
        depiction='volume',
        experimental_clipping_planes=None,
        features=None,
        metadata=None,
        multiscale=None,
        name=None,
        opacity=0.7,
        plane=None,
        properties=None,
        projection_mode='none',
        rendering='iso_categorical',
        rotate=None,
        scale=None,
        shear=None,
        translate=None,
        visible=True,
    ) -> None:
        if name is None and data is not None:
            name = magic_name(data)

        self._seed = 0.5
        # We use 50 colors (49 + transparency) by default for historical
        # consistency. This may change in future versions.
        self._random_colormap = label_colormap(
            49, self._seed, background_value=0
        )
        self._original_random_colormap = self._random_colormap
        self._direct_colormap = direct_colormap(
            {0: 'transparent', None: 'black'}
        )
        self._colormap = self._random_colormap
        self._color_mode = LabelColorMode.AUTO
        self._show_selected_label = False
        self._contour = 0

        data = self._ensure_int_labels(data)

        super().__init__(
            data,
            rendering=rendering,
            depiction=depiction,
            name=name,
            metadata=metadata,
            scale=scale,
            translate=translate,
            rotate=rotate,
            shear=shear,
            affine=affine,
            opacity=opacity,
            blending=blending,
            visible=visible,
            multiscale=multiscale,
            cache=cache,
            plane=plane,
            experimental_clipping_planes=experimental_clipping_planes,
            projection_mode=projection_mode,
        )

        self.events.add(
            brush_shape=Event,
            brush_size=Event,
            colormap=Event,
            contiguous=Event,
            contour=Event,
            features=Event,
            labels_update=Event,
            n_edit_dimensions=Event,
            paint=Event,
            preserve_labels=Event,
            properties=Event,
            selected_label=Event,
            show_selected_label=Event,
        )

        from napari.components.overlays.labels_polygon import (
            LabelsPolygonOverlay,
        )

        self._overlays.update({'polygon': LabelsPolygonOverlay()})

        self._feature_table = _FeatureTable.from_layer(
            features=features, properties=properties
        )
        self._label_index = self._make_label_index()

        self._n_edit_dimensions = 2
        self._contiguous = True
        self._brush_size = 10

        self._selected_label = 1
        self.colormap.selection = self._selected_label
        self.colormap.use_selection = self._show_selected_label
        self._prev_selected_label = None
        self._selected_color = self.get_color(self._selected_label)
        self._updated_slice = None
        if colormap is not None:
            self._set_colormap(colormap)

        self._status = self.mode
        self._preserve_labels = False

    def _post_init(self):
        self._reset_history()
        # Trigger generation of view slice and thumbnail
        self.refresh()
        self._reset_editable()

    @property
    def rendering(self):
        """Return current rendering mode.

        Selects a preset rendering mode in vispy that determines how
        lablels are displayed.  Options include:

        * ``translucent``: voxel colors are blended along the view ray until
          the result is opaque.
        * ``iso_categorical``: isosurface for categorical data.
          Cast a ray until a non-background value is encountered. At that
          location, lighning calculations are performed to give the visual
          appearance of a surface.

        Returns
        -------
        str
            The current rendering mode
        """
        return str(self._rendering)

    @rendering.setter
    def rendering(self, rendering):
        self._rendering = LabelsRendering(rendering)
        self.events.rendering()

    @property
    def contiguous(self):
        """bool: fill bucket changes only connected pixels of same label."""
        return self._contiguous

    @contiguous.setter
    def contiguous(self, contiguous):
        self._contiguous = contiguous
        self.events.contiguous()

    @property
    def n_edit_dimensions(self):
        return self._n_edit_dimensions

    @n_edit_dimensions.setter
    def n_edit_dimensions(self, n_edit_dimensions):
        self._n_edit_dimensions = n_edit_dimensions
        self.events.n_edit_dimensions()

    @property
    def contour(self) -> int:
        """int: displays contours of labels instead of shaded regions."""
        return self._contour

    @contour.setter
    def contour(self, contour: int) -> None:
        if contour < 0:
            raise ValueError('contour value must be >= 0')
        self._contour = int(contour)
        self.events.contour()
        self.refresh()

    @property
    def brush_size(self):
        """float: Size of the paint in world coordinates."""
        return self._brush_size

    @brush_size.setter
    def brush_size(self, brush_size):
        self._brush_size = int(brush_size)
        self.cursor_size = self._calculate_cursor_size()
        self.events.brush_size()

    def _calculate_cursor_size(self):
        # Convert from brush size in data coordinates to
        # cursor size in world coordinates
        scale = self._data_to_world.scale
        min_scale = np.min(
            [abs(scale[d]) for d in self._slice_input.displayed]
        )
        return abs(self.brush_size * min_scale)

<<<<<<< HEAD
=======
    @property
    def seed(self):
        """float: Seed for colormap random generator."""
        warnings.warn(
            'seed is deprecated since 0.4.19 and will be removed in 0.5.0, '
            'please check Labels.colormap directly.',
            FutureWarning,
            stacklevel=2,
        )
        return self._random_colormap.seed

    @seed.setter
    def seed(self, seed):
        warnings.warn(
            'seed is deprecated since 0.4.19 and will be removed in 0.5.0, '
            'please use the new_colormap method instead, or set the colormap '
            'directly.',
            FutureWarning,
            stacklevel=2,
        )

        self.colormap = label_colormap(
            len(self.colormap) - 1,
            seed=seed,
            background_value=self.colormap.background_value,
        )

>>>>>>> 62861b84
    def new_colormap(self, seed: Optional[int] = None):
        if seed is None:
            seed = np.random.default_rng().integers(2**32 - 1)

        orig = self._original_random_colormap
        self.colormap = shuffle_and_extend_colormap(
            self._original_random_colormap, seed
        )
        self._original_random_colormap = orig

    @property
    def colormap(self) -> LabelColormapBase:
        return self._colormap

    @colormap.setter
    def colormap(self, colormap: LabelColormapBase):
        self._set_colormap(colormap)

    def _set_colormap(self, colormap):
        if isinstance(colormap, CyclicLabelColormap):
            self._random_colormap = colormap
            self._original_random_colormap = colormap
            self._colormap = self._random_colormap
            color_mode = LabelColorMode.AUTO
        else:
            self._direct_colormap = colormap
            # `self._direct_colormap.color_dict` may contain just the default None and background label
            # colors, in which case we need to be in AUTO color mode. Otherwise,
            # `self._direct_colormap.color_dict` contains colors for all labels, and we should be in DIRECT
            # mode.

            # For more information
            # - https://github.com/napari/napari/issues/2479
            # - https://github.com/napari/napari/issues/2953
            if self._is_default_colors(self._direct_colormap.color_dict):
                color_mode = LabelColorMode.AUTO
                self._colormap = self._random_colormap
            else:
                color_mode = LabelColorMode.DIRECT
                self._colormap = self._direct_colormap
        self._cached_labels = None  # invalidate the cached color mapping
        self._selected_color = self.get_color(self.selected_label)
        self._color_mode = color_mode
        self.events.colormap()  # Will update the LabelVispyColormap shader
        self.events.selected_label()
        self.refresh()

    @property
    def data(self) -> LayerDataProtocol:
        """array: Image data."""
        return self._data

    @data.setter
    def data(self, data: Union[LayerDataProtocol, MultiScaleData]):
        data = self._ensure_int_labels(data)
        self._data = data
        self._ndim = len(self._data.shape)
        self._update_dims()
        self.events.data(value=self.data)
        self._reset_editable()

    @property
    def features(self):
        """Dataframe-like features table.

        It is an implementation detail that this is a `pandas.DataFrame`. In the future,
        we will target the currently-in-development Data API dataframe protocol [1].
        This will enable us to use alternate libraries such as xarray or cuDF for
        additional features without breaking existing usage of this.

        If you need to specifically rely on the pandas API, please coerce this to a
        `pandas.DataFrame` using `features_to_pandas_dataframe`.

        References
        ----------
        .. [1]: https://data-apis.org/dataframe-protocol/latest/API.html
        """
        return self._feature_table.values

    @features.setter
    def features(
        self,
        features: Union[Dict[str, np.ndarray], pd.DataFrame],
    ) -> None:
        self._feature_table.set_values(features)
        self._label_index = self._make_label_index()
        self.events.properties()
        self.events.features()

    @property
    def properties(self) -> Dict[str, np.ndarray]:
        """dict {str: array (N,)}, DataFrame: Properties for each label."""
        return self._feature_table.properties()

    @properties.setter
    def properties(self, properties: Dict[str, Array]):
        self.features = properties

    def _make_label_index(self) -> Dict[int, int]:
        features = self._feature_table.values
        label_index = {}
        if 'index' in features:
            label_index = {i: k for k, i in enumerate(features['index'])}
        elif features.shape[1] > 0:
            label_index = {i: i for i in range(features.shape[0])}
        return label_index

<<<<<<< HEAD
=======
    @property
    def color(self) -> dict:
        """dict: custom color dict for label coloring"""
        warnings.warn(
            'Labels.color is deprecated since 0.4.19 and will be removed in '
            '0.5.0, please use Labels.colormap.color_dict instead. Note: this'
            'will only work when the colormap is a DirectLabelsColormap.',
            FutureWarning,
            stacklevel=2,
        )
        return {**self._direct_colormap.color_dict}

    @color.setter
    def color(self, color: Dict[Optional[int], Union[str, np.ndarray]]):
        warnings.warn(
            'Labels.color is deprecated since 0.4.19 and will be removed in '
            '0.5.0, please set Labels.colormap directly with an instance '
            'of napari.utils.colormaps.DirectLabelColormap instead.',
            FutureWarning,
            stacklevel=2,
        )
        color = dict(color) if color else {}

        color[self.colormap.background_value] = color.get(
            self.colormap.background_value, 'transparent'
        )
        color[None] = color.get(None, 'black')
        self.colormap = DirectLabelColormap(color_dict=color)

>>>>>>> 62861b84
    def _is_default_colors(self, color):
        """Returns True if color contains only default colors, otherwise False.

        Default colors are black for `None` and transparent for
        `self.colormap.background_value`.

        Parameters
        ----------
        color : Dict
            Dictionary of label value to color array

        Returns
        -------
        bool
            True if color contains only default colors, otherwise False.
        """
        if {None, self.colormap.background_value} != set(color.keys()):
            return False

        if not np.allclose(color[None], [0, 0, 0, 1]):
            return False
        if not np.allclose(
            color[self.colormap.background_value], [0, 0, 0, 0]
        ):
            return False

        return True

    def _ensure_int_labels(self, data):
        """Ensure data is integer by converting from bool if required, raising an error otherwise."""
        looks_multiscale, data = guess_multiscale(data)
        if not looks_multiscale:
            data = [data]
        int_data = []
        for data_level in data:
            # normalize_dtype turns e.g. tensorstore or torch dtypes into
            # numpy dtypes
            if np.issubdtype(normalize_dtype(data_level.dtype), np.floating):
                raise TypeError(
                    trans._(
                        'Only integer types are supported for Labels layers, but data contains {data_level_type}.',
                        data_level_type=data_level.dtype,
                    )
                )
            if data_level.dtype == bool:
                int_data.append(data_level.astype(np.int8))
            else:
                int_data.append(data_level)
        data = int_data
        if not looks_multiscale:
            data = data[0]
        return data

    def _get_state(self):
        """Get dictionary of layer state.

        Returns
        -------
        state : dict
            Dictionary of layer state.
        """
        state = self._get_base_state()
        state.update(
            {
                'multiscale': self.multiscale,
                'properties': self.properties,
                'rendering': self.rendering,
                'depiction': self.depiction,
                'plane': self.plane.dict(),
                'experimental_clipping_planes': [
                    plane.dict() for plane in self.experimental_clipping_planes
                ],
                'data': self.data,
                'features': self.features,
                'colormap': self.colormap,
            }
        )
        return state

    @property
    def selected_label(self):
        """int: Index of selected label."""
        return self._selected_label

    @selected_label.setter
    def selected_label(self, selected_label):
        if selected_label == self.selected_label:
            return

        self._prev_selected_label = self.selected_label
        self.colormap.selection = selected_label
        self._selected_label = selected_label
        self._selected_color = self.get_color(selected_label)

        self.events.selected_label()

        if self.show_selected_label:
            self.refresh()

    def swap_selected_and_background_labels(self):
        """Swap between the selected label and the background label."""
        if self.selected_label != self.colormap.background_value:
            self.selected_label = self.colormap.background_value
        else:
            self.selected_label = self._prev_selected_label

    @property
    def show_selected_label(self):
        """Whether to filter displayed labels to only the selected label or not"""
        return self._show_selected_label

    @show_selected_label.setter
    def show_selected_label(self, show_selected):
        self._show_selected_label = show_selected
        self.colormap.use_selection = show_selected
        self.colormap.selection = self.selected_label
        self.events.show_selected_label(show_selected_label=show_selected)
        self.refresh()

    # Only overriding to change the docstring
    @property
    def mode(self):
        """MODE: Interactive mode. The normal, default mode is PAN_ZOOM, which
        allows for normal interactivity with the canvas.

        In PICK mode the cursor functions like a color picker, setting the
        clicked on label to be the current label. If the background is picked it
        will select the background label `0`.

        In PAINT mode the cursor functions like a paint brush changing any
        pixels it brushes over to the current label. If the background label
        `0` is selected than any pixels will be changed to background and this
        tool functions like an eraser. The size and shape of the cursor can be
        adjusted in the properties widget.

        In FILL mode the cursor functions like a fill bucket replacing pixels
        of the label clicked on with the current label. It can either replace
        all pixels of that label or just those that are contiguous with the
        clicked on pixel. If the background label `0` is selected than any
        pixels will be changed to background and this tool functions like an
        eraser.

        In ERASE mode the cursor functions similarly to PAINT mode, but to
        paint with background label, which effectively removes the label.
        """
        return Layer.mode.fget(self)

    # Only overriding to change the docstring of the setter above
    @mode.setter
    def mode(self, mode):
        Layer.mode.fset(self, mode)

    def _mode_setter_helper(self, mode):
        mode = super()._mode_setter_helper(mode)
        if mode == self._mode:
            return mode

        self._overlays['polygon'].enabled = mode == Mode.POLYGON
        if mode in {Mode.PAINT, Mode.ERASE}:
            self.cursor_size = self._calculate_cursor_size()

        return mode

    @property
    def preserve_labels(self):
        """Defines if painting should preserve existing labels.

        Default to false to allow paint on existing labels. When
        set to true, existing labels will be preserved during painting.
        """
        return self._preserve_labels

    @preserve_labels.setter
    def preserve_labels(self, preserve_labels: bool):
        self._preserve_labels = preserve_labels
        self.events.preserve_labels(preserve_labels=preserve_labels)

    def _reset_editable(self) -> None:
        self.editable = not self.multiscale

    def _on_editable_changed(self) -> None:
        if not self.editable:
            self.mode = Mode.PAN_ZOOM
            self._reset_history()

    @staticmethod
    def _to_vispy_texture_dtype(data):
        """Convert data to a dtype that can be used as a VisPy texture.

        Labels layers allow all integer dtypes for data, but only a subset
        are supported by VisPy textures. For now, we convert all data to
        float32 as it can represent all input values (though not losslessly,
        see https://github.com/napari/napari/issues/6084).
        """
        return vispy_texture_dtype(data)

    def _update_slice_response(self, response: _ImageSliceResponse) -> None:
        """Override to convert raw slice data to displayed label colors."""
        response = response.to_displayed(self._raw_to_displayed)
        super()._update_slice_response(response)

    def _partial_labels_refresh(self):
        """Prepares and displays only an updated part of the labels."""

        if self._updated_slice is None or not self.loaded:
            return

        dims_displayed = self._slice_input.displayed
        raw_displayed = self._slice.image.raw

        # Keep only the dimensions that correspond to the current view
        updated_slice = tuple(
            self._updated_slice[index] for index in dims_displayed
        )

        offset = [axis_slice.start for axis_slice in updated_slice]

        if self.contour > 0:
            colors_sliced = self._raw_to_displayed(
                raw_displayed, data_slice=updated_slice
            )
        else:
            colors_sliced = self._slice.image.view[updated_slice]
        # The next line is needed to make the following tests pass in
        # napari/_vispy/_tests/:
        # - test_vispy_labels_layer.py::test_labels_painting
        # - test_vispy_labels_layer.py::test_labels_fill_slice
        # See https://github.com/napari/napari/pull/6112/files#r1291613760
        # and https://github.com/napari/napari/issues/6185
        self._slice.image.view[updated_slice] = colors_sliced

        self.events.labels_update(data=colors_sliced, offset=offset)
        self._updated_slice = None

    def _calculate_contour(
        self, labels: np.ndarray, data_slice: Tuple[slice, ...]
    ) -> Optional[np.ndarray]:
        """Calculate the contour of a given label array within the specified data slice.

        Parameters
        ----------
        labels : np.ndarray
            The label array.
        data_slice : Tuple[slice, ...]
            The slice of the label array on which to calculate the contour.

        Returns
        -------
        Optional[np.ndarray]
            The calculated contour as a boolean mask array.
            Returns None if the contour parameter is less than 1,
            or if the label array has more than 2 dimensions.
        """
        if self.contour < 1:
            return None
        if labels.ndim > 2:
            warnings.warn(
                trans._(
                    'Contours are not displayed during 3D rendering',
                    deferred=True,
                )
            )
            return None

        expanded_slice = expand_slice(data_slice, labels.shape, 1)
        sliced_labels = get_contours(
            labels[expanded_slice],
            self.contour,
            self.colormap.background_value,
        )

        # Remove the latest one-pixel border from the result
        delta_slice = tuple(
            slice(s1.start - s2.start, s1.stop - s2.start)
            for s1, s2 in zip(data_slice, expanded_slice)
        )
        return sliced_labels[delta_slice]

    def _raw_to_displayed(
        self, raw, data_slice: Optional[Tuple[slice, ...]] = None
    ) -> np.ndarray:
        """Determine displayed image from a saved raw image and a saved seed.

        This function ensures that the 0 label gets mapped to the 0 displayed
        pixel.

        Parameters
        ----------
        raw : array or int
            Raw integer input image.

        data_slice : numpy array slice
            Slice that specifies the portion of the input image that
            should be computed and displayed.
            If None, the whole input image will be processed.

        Returns
        -------
        mapped_labels : array
            Encoded colors mapped between 0 and 1 to be displayed.
        """

        if data_slice is None:
            data_slice = tuple(slice(0, size) for size in raw.shape)

        labels = raw  # for readability

        sliced_labels = self._calculate_contour(labels, data_slice)

        # lookup function -> self._as_type

        if sliced_labels is None:
            sliced_labels = labels[data_slice]

        return self.colormap._data_to_texture(sliced_labels)

    def _update_thumbnail(self):
        """Update the thumbnail with current data and colormap.

        This is overridden from _ImageBase because we don't need to do things
        like adjusting gamma or changing the data based on the contrast
        limits.
        """
        if not self.loaded:
            # ASYNC_TODO: Do not compute the thumbnail until we are loaded.
            # Is there a nicer way to prevent this from getting called?
            return

        image = self._slice.thumbnail.raw
        if self._slice_input.ndisplay == 3 and self.ndim > 2:
            # we are only using the current slice so `image` will never be
            # bigger than 3. If we are in this clause, it is exactly 3, so we
            # use max projection. For labels, ideally we would use "first
            # nonzero projection", but we leave that for a future PR. (TODO)
            image = np.max(image, axis=0)
        imshape = np.array(image.shape[:2])
        thumbshape = np.array(self._thumbnail_shape[:2])

        raw_zoom_factor = np.min(thumbshape / imshape)
        new_shape = np.clip(
            raw_zoom_factor * imshape, a_min=1, a_max=thumbshape
        )
        zoom_factor = tuple(new_shape / imshape)

        downsampled = ndi.zoom(image, zoom_factor, prefilter=False, order=0)
        color_array = self.colormap.map(downsampled)
        color_array[..., 3] *= self.opacity

        self.thumbnail = color_array

    def get_color(self, label):
        """Return the color corresponding to a specific label."""
        if label == self.colormap.background_value:
            col = None
        elif label is None or (
            self.show_selected_label and label != self.selected_label
        ):
            col = self.colormap.map(self.colormap.background_value)
        else:
            col = self.colormap.map(label)
        return col

    def _get_value_ray(
        self,
        start_point: Optional[np.ndarray],
        end_point: Optional[np.ndarray],
        dims_displayed: List[int],
    ) -> Optional[int]:
        """Get the first non-background value encountered along a ray.

        Parameters
        ----------
        start_point : np.ndarray
            (n,) array containing the start point of the ray in data coordinates.
        end_point : np.ndarray
            (n,) array containing the end point of the ray in data coordinates.
        dims_displayed : List[int]
            The indices of the dimensions currently displayed in the viewer.

        Returns
        -------
        value : Optional[int]
            The first non-zero value encountered along the ray. If none
            was encountered or the viewer is in 2D mode, None is returned.
        """
        if start_point is None or end_point is None:
            return None
        if len(dims_displayed) == 3:
            # only use get_value_ray on 3D for now
            # we use dims_displayed because the image slice
            # has its dimensions  in th same order as the vispy
            # Volume
            # Account for downsampling in the case of multiscale
            # -1 means lowest resolution here.
            start_point = (
                start_point[dims_displayed]
                / self.downsample_factors[-1][dims_displayed]
            )
            end_point = (
                end_point[dims_displayed]
                / self.downsample_factors[-1][dims_displayed]
            )
            start_point = cast(np.ndarray, start_point)
            end_point = cast(np.ndarray, end_point)
            sample_ray = end_point - start_point
            length_sample_vector = np.linalg.norm(sample_ray)
            n_points = int(2 * length_sample_vector)
            sample_points = np.linspace(
                start_point, end_point, n_points, endpoint=True
            )
            im_slice = self._slice.image.raw
            # ensure the bounding box is for the proper multiscale level
            bounding_box = self._display_bounding_box_at_level(
                dims_displayed, self.data_level
            )
            # the display bounding box is returned as a closed interval
            # (i.e. the endpoint is included) by the method, but we need
            # open intervals in the code that follows, so we add 1.
            bounding_box[:, 1] += 1

            clamped = clamp_point_to_bounding_box(
                sample_points,
                bounding_box,
            ).astype(int)
            values = im_slice[tuple(clamped.T)]
            nonzero_indices = np.flatnonzero(values)
            if len(nonzero_indices > 0):
                # if a nonzer0 value was found, return the first one
                return values[nonzero_indices[0]]

        return None

    def _get_value_3d(
        self,
        start_point: Optional[np.ndarray],
        end_point: Optional[np.ndarray],
        dims_displayed: List[int],
    ) -> Optional[int]:
        """Get the first non-background value encountered along a ray.

        Parameters
        ----------
        start_point : np.ndarray
            (n,) array containing the start point of the ray in data coordinates.
        end_point : np.ndarray
            (n,) array containing the end point of the ray in data coordinates.
        dims_displayed : List[int]
            The indices of the dimensions currently displayed in the viewer.

        Returns
        -------
        value : int
            The first non-zero value encountered along the ray. If a
            non-zero value is not encountered, returns 0 (the background value).
        """
        return (
            self._get_value_ray(
                start_point=start_point,
                end_point=end_point,
                dims_displayed=dims_displayed,
            )
            or 0
        )

    def _reset_history(self, event=None):
        self._undo_history = deque(maxlen=self._history_limit)
        self._redo_history = deque(maxlen=self._history_limit)
        self._staged_history = []
        self._block_history = False

    @contextmanager
    def block_history(self):
        """Context manager to group history-editing operations together.

        While in the context, history atoms are grouped together into a
        "staged" history. When exiting the context, that staged history is
        committed to the undo history queue, and an event is emitted
        containing the change.
        """
        prev = self._block_history
        self._block_history = True
        try:
            yield
            self._commit_staged_history()
        finally:
            self._block_history = prev

    def _commit_staged_history(self):
        """Save staged history to undo history and clear it."""
        if self._staged_history:
            self._append_to_undo_history(self._staged_history)
            self._staged_history = []

    def _append_to_undo_history(self, item):
        """Append item to history and emit paint event.

        Parameters
        ----------
        item : List[Tuple[ndarray, ndarray, int]]
            list of history atoms to append to undo history.
        """
        self._undo_history.append(item)
        self.events.paint(value=item)

    def _save_history(self, value):
        """Save a history "atom" to the undo history.

        A history "atom" is a single change operation to the array. A history
        *item* is a collection of atoms that were applied together to make a
        single change. For example, when dragging and painting, at each mouse
        callback we create a history "atom", but we save all those atoms in
        a single history item, since we would want to undo one drag in one
        undo operation.

        Parameters
        ----------
        value : 3-tuple of arrays
            The value is a 3-tuple containing:

            - a numpy multi-index, pointing to the array elements that were
              changed
            - the values corresponding to those elements before the change
            - the value(s) after the change
        """
        self._redo_history.clear()
        if self._block_history:
            self._staged_history.append(value)
        else:
            self._append_to_undo_history([value])

    def _load_history(self, before, after, undoing=True):
        """Load a history item and apply it to the array.

        Parameters
        ----------
        before : list of history items
            The list of elements from which we want to load.
        after : list of history items
            The list of element to which to append the loaded element. In the
            case of an undo operation, this is the redo queue, and vice versa.
        undoing : bool
            Whether we are undoing (default) or redoing. In the case of
            redoing, we apply the "after change" element of a history element
            (the third element of the history "atom").

        See Also
        --------
        Labels._save_history
        """
        if len(before) == 0:
            return

        history_item = before.pop()
        after.append(list(reversed(history_item)))
        for prev_indices, prev_values, next_values in reversed(history_item):
            values = prev_values if undoing else next_values
            self.data[prev_indices] = values

        self.refresh()

    def undo(self):
        self._load_history(
            self._undo_history, self._redo_history, undoing=True
        )

    def redo(self):
        self._load_history(
            self._redo_history, self._undo_history, undoing=False
        )

    def fill(self, coord, new_label, refresh=True):
        """Replace an existing label with a new label, either just at the
        connected component if the `contiguous` flag is `True` or everywhere
        if it is `False`, working in the number of dimensions specified by
        the `n_edit_dimensions` flag.

        Parameters
        ----------
        coord : sequence of float
            Position of mouse cursor in image coordinates.
        new_label : int
            Value of the new label to be filled in.
        refresh : bool
            Whether to refresh view slice or not. Set to False to batch paint
            calls.
        """
        int_coord = tuple(np.round(coord).astype(int))
        # If requested fill location is outside data shape then return
        if np.any(np.less(int_coord, 0)) or np.any(
            np.greater_equal(int_coord, self.data.shape)
        ):
            return

        # If requested new label doesn't change old label then return
        old_label = np.asarray(self.data[int_coord]).item()
        if old_label == new_label or (
            self.preserve_labels
            and old_label != self.colormap.background_value
        ):
            return

        dims_to_fill = sorted(
            self._slice_input.order[-self.n_edit_dimensions :]
        )
        data_slice_list = list(int_coord)
        for dim in dims_to_fill:
            data_slice_list[dim] = slice(None)
        data_slice = tuple(data_slice_list)
        labels = np.asarray(self.data[data_slice])
        slice_coord = tuple(int_coord[d] for d in dims_to_fill)

        matches = labels == old_label
        if self.contiguous:
            # if contiguous replace only selected connected component
            labeled_matches, num_features = ndi.label(matches)
            if num_features != 1:
                match_label = labeled_matches[slice_coord]
                matches = np.logical_and(
                    matches, labeled_matches == match_label
                )

        match_indices_local = np.nonzero(matches)
        if self.ndim not in {2, self.n_edit_dimensions}:
            n_idx = len(match_indices_local[0])
            match_indices = []
            j = 0
            for d in data_slice:
                if isinstance(d, slice):
                    match_indices.append(match_indices_local[j])
                    j += 1
                else:
                    match_indices.append(np.full(n_idx, d, dtype=np.intp))
        else:
            match_indices = match_indices_local

        match_indices = _coerce_indices_for_vectorization(
            self.data, match_indices
        )

        self.data_setitem(match_indices, new_label, refresh)

    def _draw(self, new_label, last_cursor_coord, coordinates):
        """Paint into coordinates, accounting for mode and cursor movement.

        The draw operation depends on the current mode of the layer.

        Parameters
        ----------
        new_label : int
            value of label to paint
        last_cursor_coord : sequence
            last painted cursor coordinates
        coordinates : sequence
            new cursor coordinates
        """
        if coordinates is None:
            return
        interp_coord = interpolate_coordinates(
            last_cursor_coord, coordinates, self.brush_size
        )
        for c in interp_coord:
            if (
                self._slice_input.ndisplay == 3
                and self.data[tuple(np.round(c).astype(int))] == 0
            ):
                continue
            if self._mode in [Mode.PAINT, Mode.ERASE]:
                self.paint(c, new_label, refresh=False)
            elif self._mode == Mode.FILL:
                self.fill(c, new_label, refresh=False)
        self._partial_labels_refresh()

    def paint(self, coord, new_label, refresh=True):
        """Paint over existing labels with a new label, using the selected
        brush shape and size, either only on the visible slice or in all
        n dimensions.

        Parameters
        ----------
        coord : sequence of int
            Position of mouse cursor in image coordinates.
        new_label : int
            Value of the new label to be filled in.
        refresh : bool
            Whether to refresh view slice or not. Set to False to batch paint
            calls.
        """
        shape, dims_to_paint = self._get_shape_and_dims_to_paint()
        paint_scale = np.array(
            [self.scale[i] for i in dims_to_paint], dtype=float
        )

        slice_coord = [int(np.round(c)) for c in coord]
        if self.n_edit_dimensions < self.ndim:
            coord_paint = [coord[i] for i in dims_to_paint]
        else:
            coord_paint = coord

        # Ensure circle doesn't have spurious point
        # on edge by keeping radius as ##.5
        radius = np.floor(self.brush_size / 2) + 0.5
        mask_indices = sphere_indices(radius, tuple(paint_scale))

        mask_indices = mask_indices + np.round(np.array(coord_paint)).astype(
            int
        )

        self._paint_indices(
            mask_indices, new_label, shape, dims_to_paint, slice_coord, refresh
        )

    def paint_polygon(self, points, new_label):
        """Paint a polygon over existing labels with a new label.

        Parameters
        ----------
        points : list of coordinates
            List of coordinates of the vertices of a polygon.
        new_label : int
            Value of the new label to be filled in.
        """
        shape, dims_to_paint = self._get_shape_and_dims_to_paint()

        if len(dims_to_paint) != 2:
            raise NotImplementedError(
                'Polygon painting is implemented only in 2D.'
            )

        points = np.array(points, dtype=int)
        slice_coord = points[0].tolist()
        points2d = points[:, dims_to_paint]

        polygon_mask = polygon2mask(shape, points2d)
        mask_indices = np.argwhere(polygon_mask)
        self._paint_indices(
            mask_indices,
            new_label,
            shape,
            dims_to_paint,
            slice_coord,
            refresh=True,
        )

    def _paint_indices(
        self,
        mask_indices,
        new_label,
        shape,
        dims_to_paint,
        slice_coord=None,
        refresh=True,
    ):
        """Paint over existing labels with a new label, using the selected
        mask indices, either only on the visible slice or in all n dimensions.

        Parameters
        ----------
        mask_indices : numpy array of integer coordinates
            Mask to paint represented by an array of its coordinates.
        new_label : int
            Value of the new label to be filled in.
        shape : list
            The label data shape upon which painting is performed.
        dims_to_paint : list
            List of dimensions of the label data that are used for painting.
        refresh : bool
            Whether to refresh view slice or not. Set to False to batch paint
            calls.
        """
        dims_not_painted = sorted(
            self._slice_input.order[: -self.n_edit_dimensions]
        )
        # discard candidate coordinates that are out of bounds
        mask_indices = indices_in_shape(mask_indices, shape)

        # Transfer valid coordinates to slice_coord,
        # or expand coordinate if 3rd dim in 2D image
        slice_coord_temp = list(mask_indices.T)
        if self.n_edit_dimensions < self.ndim:
            for j, i in enumerate(dims_to_paint):
                slice_coord[i] = slice_coord_temp[j]
            for i in dims_not_painted:
                slice_coord[i] = slice_coord[i] * np.ones(
                    mask_indices.shape[0], dtype=int
                )
        else:
            slice_coord = slice_coord_temp

        slice_coord = _coerce_indices_for_vectorization(self.data, slice_coord)

        # slice coord is a tuple of coordinate arrays per dimension
        # subset it if we want to only paint into background/only erase
        # current label
        if self.preserve_labels:
            if new_label == self.colormap.background_value:
                keep_coords = self.data[slice_coord] == self.selected_label
            else:
                keep_coords = (
                    self.data[slice_coord] == self.colormap.background_value
                )
            slice_coord = tuple(sc[keep_coords] for sc in slice_coord)

        self.data_setitem(slice_coord, new_label, refresh)

    def _get_shape_and_dims_to_paint(self) -> Tuple[list, list]:
        dims_to_paint = sorted(self._get_dims_to_paint())
        shape = list(self.data.shape)

        if self.n_edit_dimensions < self.ndim:
            shape = [shape[i] for i in dims_to_paint]

        return shape, dims_to_paint

    def _get_dims_to_paint(self) -> list:
        return list(self._slice_input.order[-self.n_edit_dimensions :])

    def _get_pt_not_disp(self) -> Dict[int, int]:
        """
        Get indices of current visible slice.
        """
        slice_input = self._slice.slice_input
        point = np.round(
            self.world_to_data(slice_input.world_slice.point)
        ).astype(int)
        return {dim: point[dim] for dim in slice_input.not_displayed}

    def data_setitem(self, indices, value, refresh=True):
        """Set `indices` in `data` to `value`, while writing to edit history.

        Parameters
        ----------
        indices : tuple of arrays of int
            Indices in data to overwrite. Must be a tuple of arrays of length
            equal to the number of data dimensions. (Fancy indexing in [1]_).
        value : int or array of int
            New label value(s). If more than one value, must match or
            broadcast with the given indices.
        refresh : bool, default True
            whether to refresh the view, by default True

        References
        ----------
        ..[1] https://numpy.org/doc/stable/user/basics.indexing.html
        """
        changed_indices = self.data[indices] != value
        indices = tuple(x[changed_indices] for x in indices)

        if isinstance(value, Sequence):
            value = np.asarray(value, dtype=self._slice.image.raw.dtype)
        else:
            value = self._slice.image.raw.dtype.type(value)

        # Resize value array to remove unchanged elements
        if isinstance(value, np.ndarray):
            value = value[changed_indices]

        if not indices or indices[0].size == 0:
            return

        self._save_history(
            (
                indices,
                np.array(self.data[indices], copy=True),
                value,
            )
        )

        # update the labels image
        self.data[indices] = value

        pt_not_disp = self._get_pt_not_disp()
        displayed_indices = index_in_slice(
            indices, pt_not_disp, self._slice.slice_input.order
        )
        if isinstance(value, np.ndarray):
            visible_values = value[elements_in_slice(indices, pt_not_disp)]
        else:
            visible_values = value

        if not (  # if not a numpy array or numpy-backed xarray
            isinstance(self.data, np.ndarray)
            or isinstance(getattr(self.data, 'data', None), np.ndarray)
        ):
            # In the absence of slicing, the current slice becomes
            # invalidated by data_setitem; only in the special case of a NumPy
            # array, or a NumPy-array-backed Xarray, is the slice a view and
            # therefore updated automatically.
            # For other types, we update it manually here.
            self._slice.image.raw[displayed_indices] = visible_values

        # tensorstore and xarray do not return their indices in
        # np.ndarray format, so they need to be converted explicitly
        if not isinstance(self.data, np.ndarray):
            indices = [np.array(x).flatten() for x in indices]

        updated_slice = tuple(
            [
                slice(min(axis_indices), max(axis_indices) + 1)
                for axis_indices in indices
            ]
        )

        if self.contour > 0:
            # Expand the slice by 1 pixel as the changes can go beyond
            # the original slice because of the morphological dilation
            # (1 pixel because get_countours always applies 1 pixel dilation)
            updated_slice = expand_slice(updated_slice, self.data.shape, 1)
        else:
            # update data view
            self._slice.image.view[displayed_indices] = (
                self.colormap._data_to_texture(visible_values)
            )

        if self._updated_slice is None:
            self._updated_slice = updated_slice
        else:
            self._updated_slice = tuple(
                [
                    slice(min(s1.start, s2.start), max(s1.stop, s2.stop))
                    for s1, s2 in zip(updated_slice, self._updated_slice)
                ]
            )

        if refresh is True:
            self._partial_labels_refresh()

    def get_status(
        self,
        position: Optional[npt.ArrayLike] = None,
        *,
        view_direction: Optional[npt.ArrayLike] = None,
        dims_displayed: Optional[List[int]] = None,
        world: bool = False,
    ) -> dict:
        """Status message information of the data at a coordinate position.

        Parameters
        ----------
        position : tuple
            Position in either data or world coordinates.
        view_direction : Optional[np.ndarray]
            A unit vector giving the direction of the ray in nD world coordinates.
            The default value is None.
        dims_displayed : Optional[List[int]]
            A list of the dimensions currently being displayed in the viewer.
            The default value is None.
        world : bool
            If True the position is taken to be in world coordinates
            and converted into data coordinates. False by default.

        Returns
        -------
        source_info : dict
            Dict containing a information that can be used in a status update.
        """
        if position is not None:
            value = self.get_value(
                position,
                view_direction=view_direction,
                dims_displayed=dims_displayed,
                world=world,
            )
        else:
            value = None

        source_info = self._get_source_info()

        pos = position
        if pos is not None:
            pos = np.asarray(pos)[-self.ndim :]
        source_info['coordinates'] = generate_layer_coords_status(pos, value)

        # if this labels layer has properties
        properties = self._get_properties(
            position,
            view_direction=np.asarray(view_direction),
            dims_displayed=dims_displayed,
            world=world,
        )
        if properties:
            source_info['coordinates'] += '; ' + ', '.join(properties)

        return source_info

    def _get_tooltip_text(
        self,
        position,
        *,
        view_direction: Optional[np.ndarray] = None,
        dims_displayed: Optional[List[int]] = None,
        world: bool = False,
    ):
        """
        tooltip message of the data at a coordinate position.

        Parameters
        ----------
        position : tuple
            Position in either data or world coordinates.
        view_direction : Optional[np.ndarray]
            A unit vector giving the direction of the ray in nD world coordinates.
            The default value is None.
        dims_displayed : Optional[List[int]]
            A list of the dimensions currently being displayed in the viewer.
            The default value is None.
        world : bool
            If True the position is taken to be in world coordinates
            and converted into data coordinates. False by default.

        Returns
        -------
        msg : string
            String containing a message that can be used as a tooltip.
        """
        return '\n'.join(
            self._get_properties(
                position,
                view_direction=view_direction,
                dims_displayed=dims_displayed,
                world=world,
            )
        )

    def _get_properties(
        self,
        position,
        *,
        view_direction: Optional[np.ndarray] = None,
        dims_displayed: Optional[List[int]] = None,
        world: bool = False,
    ) -> list:
        if len(self._label_index) == 0 or self.features.shape[1] == 0:
            return []

        value = self.get_value(
            position,
            view_direction=view_direction,
            dims_displayed=dims_displayed,
            world=world,
        )
        # if the cursor is not outside the image or on the background
        if value is None:
            return []

        label_value = value[1] if self.multiscale else value
        if label_value not in self._label_index:
            return [trans._('[No Properties]')]

        idx = self._label_index[label_value]
        return [
            f'{k}: {v[idx]}'
            for k, v in self.features.items()
            if k != 'index'
            and len(v) > idx
            and v[idx] is not None
            and not (isinstance(v[idx], float) and np.isnan(v[idx]))
        ]


def _coerce_indices_for_vectorization(array, indices: list) -> tuple:
    """Coerces indices so that they can be used for vectorized indexing in the given data array."""
    if _is_array_type(array, 'xarray.DataArray'):
        # Fix indexing for xarray if necessary
        # See http://xarray.pydata.org/en/stable/indexing.html#vectorized-indexing
        # for difference from indexing numpy
        try:
            import xarray as xr
        except ModuleNotFoundError:
            pass
        else:
            return tuple(xr.DataArray(i) for i in indices)
    return tuple(indices)<|MERGE_RESOLUTION|>--- conflicted
+++ resolved
@@ -273,12 +273,6 @@
 
     _history_limit = 100
 
-<<<<<<< HEAD
-=======
-    @deprecated_constructor_arg_by_attr('color')
-    @deprecated_constructor_arg_by_attr('num_colors')
-    @deprecated_constructor_arg_by_attr('seed')
->>>>>>> 62861b84
     def __init__(
         self,
         data,
@@ -472,36 +466,6 @@
         )
         return abs(self.brush_size * min_scale)
 
-<<<<<<< HEAD
-=======
-    @property
-    def seed(self):
-        """float: Seed for colormap random generator."""
-        warnings.warn(
-            'seed is deprecated since 0.4.19 and will be removed in 0.5.0, '
-            'please check Labels.colormap directly.',
-            FutureWarning,
-            stacklevel=2,
-        )
-        return self._random_colormap.seed
-
-    @seed.setter
-    def seed(self, seed):
-        warnings.warn(
-            'seed is deprecated since 0.4.19 and will be removed in 0.5.0, '
-            'please use the new_colormap method instead, or set the colormap '
-            'directly.',
-            FutureWarning,
-            stacklevel=2,
-        )
-
-        self.colormap = label_colormap(
-            len(self.colormap) - 1,
-            seed=seed,
-            background_value=self.colormap.background_value,
-        )
-
->>>>>>> 62861b84
     def new_colormap(self, seed: Optional[int] = None):
         if seed is None:
             seed = np.random.default_rng().integers(2**32 - 1)
@@ -609,38 +573,6 @@
             label_index = {i: i for i in range(features.shape[0])}
         return label_index
 
-<<<<<<< HEAD
-=======
-    @property
-    def color(self) -> dict:
-        """dict: custom color dict for label coloring"""
-        warnings.warn(
-            'Labels.color is deprecated since 0.4.19 and will be removed in '
-            '0.5.0, please use Labels.colormap.color_dict instead. Note: this'
-            'will only work when the colormap is a DirectLabelsColormap.',
-            FutureWarning,
-            stacklevel=2,
-        )
-        return {**self._direct_colormap.color_dict}
-
-    @color.setter
-    def color(self, color: Dict[Optional[int], Union[str, np.ndarray]]):
-        warnings.warn(
-            'Labels.color is deprecated since 0.4.19 and will be removed in '
-            '0.5.0, please set Labels.colormap directly with an instance '
-            'of napari.utils.colormaps.DirectLabelColormap instead.',
-            FutureWarning,
-            stacklevel=2,
-        )
-        color = dict(color) if color else {}
-
-        color[self.colormap.background_value] = color.get(
-            self.colormap.background_value, 'transparent'
-        )
-        color[None] = color.get(None, 'black')
-        self.colormap = DirectLabelColormap(color_dict=color)
-
->>>>>>> 62861b84
     def _is_default_colors(self, color):
         """Returns True if color contains only default colors, otherwise False.
 
