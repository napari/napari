import warnings
from collections import deque
from contextlib import contextmanager
from typing import Dict, List, Optional, Tuple, Union

import numpy as np
import pandas as pd
from scipy import ndimage as ndi

from napari.layers.base import Layer, no_op
from napari.layers.base._base_mouse_bindings import (
    highlight_box_handles,
    transform_with_box,
)
from napari.layers.image._image_utils import guess_multiscale
from napari.layers.image.image import _ImageBase
from napari.layers.labels._labels_constants import (
    LabelColorMode,
    LabelsRendering,
    Mode,
)
from napari.layers.labels._labels_mouse_bindings import draw, pick
from napari.layers.labels._labels_utils import (
    indices_in_shape,
    interpolate_coordinates,
    sphere_indices,
)
from napari.layers.utils.color_transformations import transform_color
from napari.layers.utils.layer_utils import _FeatureTable
from napari.utils import config
from napari.utils._dtype import normalize_dtype
from napari.utils.colormaps import label_colormap, low_discrepancy_image
from napari.utils.events import Event
from napari.utils.events.custom_types import Array
from napari.utils.geometry import clamp_point_to_bounding_box
from napari.utils.misc import _is_array_type
from napari.utils.naming import magic_name
from napari.utils.status_messages import generate_layer_coords_status
from napari.utils.translations import trans


class Labels(_ImageBase):
    """Labels (or segmentation) layer.

    An image-like layer where every pixel contains an integer ID
    corresponding to the region it belongs to.

    Parameters
    ----------
    data : array or list of array
        Labels data as an array or multiscale. Must be integer type or bools.
        Please note multiscale rendering is only supported in 2D. In 3D, only
        the lowest resolution scale is displayed.
    num_colors : int
        Number of unique colors to use in colormap.
    features : dict[str, array-like] or DataFrame
        Features table where each row corresponds to a label and each column
        is a feature. The first row corresponds to the background label.
    properties : dict {str: array (N,)} or DataFrame
        Properties for each label. Each property should be an array of length
        N, where N is the number of labels, and the first property corresponds
        to background.
    color : dict of int to str or array
        Custom label to color mapping. Values must be valid color names or RGBA
        arrays.
    seed : float
        Seed for colormap random generator.
    name : str
        Name of the layer.
    metadata : dict
        Layer metadata.
    scale : tuple of float
        Scale factors for the layer.
    translate : tuple of float
        Translation values for the layer.
    rotate : float, 3-tuple of float, or n-D array.
        If a float convert into a 2D rotation matrix using that value as an
        angle. If 3-tuple convert into a 3D rotation matrix, using a yaw,
        pitch, roll convention. Otherwise assume an nD rotation. Angles are
        assumed to be in degrees. They can be converted from radians with
        np.degrees if needed.
    shear : 1-D array or n-D array
        Either a vector of upper triangular values, or an nD shear matrix with
        ones along the main diagonal.
    affine : n-D array or napari.utils.transforms.Affine
        (N+1, N+1) affine transformation matrix in homogeneous coordinates.
        The first (N, N) entries correspond to a linear transform and
        the final column is a length N translation vector and a 1 or a napari
        `Affine` transform object. Applied as an extra transform on top of the
        provided scale, rotate, and shear values.
    opacity : float
        Opacity of the layer visual, between 0.0 and 1.0.
    blending : str
        One of a list of preset blending modes that determines how RGB and
        alpha values of the layer visual get mixed. Allowed values are
        {'opaque', 'translucent', and 'additive'}.
    rendering : str
        3D Rendering mode used by vispy. Must be one {'translucent', 'iso_categorical'}.
        'translucent' renders without lighting. 'iso_categorical' uses isosurface
        rendering to calculate lighting effects on labeled surfaces.
        The default value is 'iso_categorical'.
    depiction : str
        3D Depiction mode. Must be one of {'volume', 'plane'}.
        The default value is 'volume'.
    visible : bool
        Whether the layer visual is currently being displayed.
    multiscale : bool
        Whether the data is a multiscale image or not. Multiscale data is
        represented by a list of array like image data. If not specified by
        the user and if the data is a list of arrays that decrease in shape
        then it will be taken to be multiscale. The first image in the list
        should be the largest. Please note multiscale rendering is only
        supported in 2D. In 3D, only the lowest resolution scale is
        displayed.
    cache : bool
        Whether slices of out-of-core datasets should be cached upon retrieval.
        Currently, this only applies to dask arrays.
    plane : dict or SlicingPlane
        Properties defining plane rendering in 3D. Properties are defined in
        data coordinates. Valid dictionary keys are
        {'position', 'normal', 'thickness', and 'enabled'}.
    experimental_clipping_planes : list of dicts, list of ClippingPlane, or ClippingPlaneList
        Each dict defines a clipping plane in 3D in data coordinates.
        Valid dictionary keys are {'position', 'normal', and 'enabled'}.
        Values on the negative side of the normal are discarded if the plane is enabled.

    Attributes
    ----------
    data : array or list of array
        Integer label data as an array or multiscale. Can be N dimensional.
        Every pixel contains an integer ID corresponding to the region it
        belongs to. The label 0 is rendered as transparent. Please note
        multiscale rendering is only supported in 2D. In 3D, only
        the lowest resolution scale is displayed.
    multiscale : bool
        Whether the data is a multiscale image or not. Multiscale data is
        represented by a list of array like image data. The first image in the
        list should be the largest. Please note multiscale rendering is only
        supported in 2D. In 3D, only the lowest resolution scale is
        displayed.
    metadata : dict
        Labels metadata.
    num_colors : int
        Number of unique colors to use in colormap.
    features : Dataframe-like
        Features table where each row corresponds to a label and each column
        is a feature. The first row corresponds to the background label.
    properties : dict {str: array (N,)}, DataFrame
        Properties for each label. Each property should be an array of length
        N, where N is the number of labels, and the first property corresponds
        to background.
    color : dict of int to str or array
        Custom label to color mapping. Values must be valid color names or RGBA
        arrays. While there is no limit to the number of custom labels, the
        the layer will render incorrectly if they map to more than 1024 distinct
        colors.
    seed : float
        Seed for colormap random generator.
    opacity : float
        Opacity of the labels, must be between 0 and 1.
    contiguous : bool
        If `True`, the fill bucket changes only connected pixels of same label.
    n_edit_dimensions : int
        The number of dimensions across which labels will be edited.
    contour : int
        If greater than 0, displays contours of labels instead of shaded regions
        with a thickness equal to its value.
    brush_size : float
        Size of the paint brush in data coordinates.
    selected_label : int
        Index of selected label. Can be greater than the current maximum label.
    mode : str
        Interactive mode. The normal, default mode is PAN_ZOOM, which
        allows for normal interactivity with the canvas.

        In PICK mode the cursor functions like a color picker, setting the
        clicked on label to be the current label. If the background is picked it
        will select the background label `0`.

        In PAINT mode the cursor functions like a paint brush changing any
        pixels it brushes over to the current label. If the background label
        `0` is selected than any pixels will be changed to background and this
        tool functions like an eraser. The size and shape of the cursor can be
        adjusted in the properties widget.

        In FILL mode the cursor functions like a fill bucket replacing pixels
        of the label clicked on with the current label. It can either replace
        all pixels of that label or just those that are contiguous with the
        clicked on pixel. If the background label `0` is selected than any
        pixels will be changed to background and this tool functions like an
        eraser.

        In ERASE mode the cursor functions similarly to PAINT mode, but to
        paint with background label, which effectively removes the label.
    plane : SlicingPlane
        Properties defining plane rendering in 3D.
    experimental_clipping_planes : ClippingPlaneList
        Clipping planes defined in data coordinates, used to clip the volume.

    Notes
    -----
    _selected_color : 4-tuple or None
        RGBA tuple of the color of the selected label, or None if the
        background label `0` is selected.
    """

    _modeclass = Mode

    _drag_modes = {
        Mode.PAN_ZOOM: no_op,
        Mode.TRANSFORM: transform_with_box,
        Mode.PICK: pick,
        Mode.PAINT: draw,
        Mode.FILL: draw,
        Mode.ERASE: draw,
    }

    _move_modes = {
        Mode.PAN_ZOOM: no_op,
        Mode.TRANSFORM: highlight_box_handles,
        Mode.PICK: no_op,
        Mode.PAINT: no_op,
        Mode.FILL: no_op,
        Mode.ERASE: no_op,
    }
    _cursor_modes = {
        Mode.PAN_ZOOM: 'standard',
        Mode.TRANSFORM: 'standard',
        Mode.PICK: 'cross',
        Mode.PAINT: 'circle',
        Mode.FILL: 'cross',
        Mode.ERASE: 'circle',
    }

    _history_limit = 100

    def __init__(
        self,
        data,
        *,
        num_colors=50,
        features=None,
        properties=None,
        color=None,
        seed=0.5,
        name=None,
        metadata=None,
        scale=None,
        translate=None,
        rotate=None,
        shear=None,
        affine=None,
        opacity=0.7,
        blending='translucent',
        rendering='iso_categorical',
        depiction='volume',
        visible=True,
        multiscale=None,
        cache=True,
        plane=None,
        experimental_clipping_planes=None,
    ) -> None:
        if name is None and data is not None:
            name = magic_name(data)

        self._seed = seed
        self._background_label = 0
        self._num_colors = num_colors
        self._random_colormap = label_colormap(self.num_colors, seed)
        self._color_mode = LabelColorMode.AUTO
        self._show_selected_label = False
        self._contour = 0

        data = self._ensure_int_labels(data)

        super().__init__(
            data,
            rgb=False,
            colormap=self._random_colormap,
            contrast_limits=[0.0, 2**23 - 1.0],
            interpolation2d='nearest',
            interpolation3d='nearest',
            rendering=rendering,
            depiction=depiction,
            iso_threshold=0,
            name=name,
            metadata=metadata,
            scale=scale,
            translate=translate,
            rotate=rotate,
            shear=shear,
            affine=affine,
            opacity=opacity,
            blending=blending,
            visible=visible,
            multiscale=multiscale,
            cache=cache,
            plane=plane,
            experimental_clipping_planes=experimental_clipping_planes,
        )

        self.events.add(
            preserve_labels=Event,
            properties=Event,
            n_edit_dimensions=Event,
            contiguous=Event,
            brush_size=Event,
            selected_label=Event,
            color_mode=Event,
            brush_shape=Event,
            contour=Event,
            features=Event,
            paint=Event,
        )

        self._feature_table = _FeatureTable.from_layer(
            features=features, properties=properties
        )
        self._label_index = self._make_label_index()

        self._n_edit_dimensions = 2
        self._contiguous = True
        self._brush_size = 10

        self._selected_label = 1
        self._selected_color = self.get_color(self._selected_label)
        self.color = color

        self._status = self.mode
        self._preserve_labels = False

        self._reset_history()

        # Trigger generation of view slice and thumbnail
        self.refresh()
        self._reset_editable()

    @property
    def rendering(self):
        """Return current rendering mode.

        Selects a preset rendering mode in vispy that determines how
        lablels are displayed.  Options include:

        * ``translucent``: voxel colors are blended along the view ray until
          the result is opaque.
        * ``iso_categorical``: isosurface for categorical data.
          Cast a ray until a non-background value is encountered. At that
          location, lighning calculations are performed to give the visual
          appearance of a surface.

        Returns
        -------
        str
            The current rendering mode
        """
        return str(self._rendering)

    @rendering.setter
    def rendering(self, rendering):
        self._rendering = LabelsRendering(rendering)
        self.events.rendering()

    @property
    def contiguous(self):
        """bool: fill bucket changes only connected pixels of same label."""
        return self._contiguous

    @contiguous.setter
    def contiguous(self, contiguous):
        self._contiguous = contiguous
        self.events.contiguous()

    @property
    def n_edit_dimensions(self):
        return self._n_edit_dimensions

    @n_edit_dimensions.setter
    def n_edit_dimensions(self, n_edit_dimensions):
        self._n_edit_dimensions = n_edit_dimensions
        self.events.n_edit_dimensions()

    @property
    def contour(self):
        """int: displays contours of labels instead of shaded regions."""
        return self._contour

    @contour.setter
    def contour(self, contour):
        self._contour = contour
        self.events.contour()
        self.refresh()

    @property
    def brush_size(self):
        """float: Size of the paint in world coordinates."""
        return self._brush_size

    @brush_size.setter
    def brush_size(self, brush_size):
        self._brush_size = int(brush_size)
        self.cursor_size = self._calculate_cursor_size()
        self.events.brush_size()

    def _calculate_cursor_size(self):
        # Convert from brush size in data coordinates to
        # cursor size in world coordinates
        scale = self._data_to_world.scale
        min_scale = np.min(
            [abs(scale[d]) for d in self._slice_input.displayed]
        )
        return abs(self.brush_size * min_scale)

    @property
    def seed(self):
        """float: Seed for colormap random generator."""
        return self._seed

    @seed.setter
    def seed(self, seed):
        self._seed = seed
        self.colormap.seed = seed
        self._selected_color = self.get_color(self.selected_label)
        self.events.colormap()  # Will update the LabelVispyColormap shader
        self.refresh()
        self.events.selected_label()

    @_ImageBase.colormap.setter
    def colormap(self, colormap):
        super()._set_colormap(colormap)
        self._selected_color = self.get_color(self.selected_label)

    @property
    def num_colors(self):
        """int: Number of unique colors to use in colormap."""
        return self._num_colors

    @num_colors.setter
    def num_colors(self, num_colors):
        self._num_colors = num_colors
        self.colormap = label_colormap(num_colors)
        self.refresh()
        self._selected_color = self.get_color(self.selected_label)
        self.events.selected_label()

    @property
    def data(self):
        """array: Image data."""
        return self._data

    @data.setter
    def data(self, data):
        data = self._ensure_int_labels(data)
        self._data = data
        self._update_dims()
        self.events.data(value=self.data)
        self._reset_editable()

    @property
    def features(self):
        """Dataframe-like features table.

        It is an implementation detail that this is a `pandas.DataFrame`. In the future,
        we will target the currently-in-development Data API dataframe protocol [1].
        This will enable us to use alternate libraries such as xarray or cuDF for
        additional features without breaking existing usage of this.

        If you need to specifically rely on the pandas API, please coerce this to a
        `pandas.DataFrame` using `features_to_pandas_dataframe`.

        References
        ----------
        .. [1]: https://data-apis.org/dataframe-protocol/latest/API.html
        """
        return self._feature_table.values

    @features.setter
    def features(
        self,
        features: Union[Dict[str, np.ndarray], pd.DataFrame],
    ) -> None:
        self._feature_table.set_values(features)
        self._label_index = self._make_label_index()
        self.events.properties()
        self.events.features()

    @property
    def properties(self) -> Dict[str, np.ndarray]:
        """dict {str: array (N,)}, DataFrame: Properties for each label."""
        return self._feature_table.properties()

    @properties.setter
    def properties(self, properties: Dict[str, Array]):
        self.features = properties

    def _make_label_index(self) -> Dict[int, int]:
        features = self._feature_table.values
        label_index = {}
        if 'index' in features:
            label_index = {i: k for k, i in enumerate(features['index'])}
        elif features.shape[1] > 0:
            label_index = {i: i for i in range(features.shape[0])}
        return label_index

    @property
    def color(self):
        """dict: custom color dict for label coloring"""
        return self._color

    @color.setter
    def color(self, color):
        if not color:
            color = {}

        if self._background_label not in color:
            color[self._background_label] = 'transparent'
        if None not in color:
            color[None] = 'black'

        colors = {
            label: transform_color(color_str)[0]
            for label, color_str in color.items()
        }
        self._color = colors

        # `colors` may contain just the default None and background label
        # colors, in which case we need to be in AUTO color mode. Otherwise,
        # `colors` contains colors for all labels, and we should be in DIRECT
        # mode.

        # For more information
        # - https://github.com/napari/napari/issues/2479
        # - https://github.com/napari/napari/issues/2953
        if self._is_default_colors(colors):
            color_mode = LabelColorMode.AUTO
        else:
            color_mode = LabelColorMode.DIRECT

        self.color_mode = color_mode

    def _is_default_colors(self, color):
        """Returns True if color contains only default colors, otherwise False.

        Default colors are black for `None` and transparent for
        `self._background_label`.

        Parameters
        ----------
        color : Dict
            Dictionary of label value to color array

        Returns
        -------
        bool
            True if color contains only default colors, otherwise False.
        """
        if len(color) != 2:
            return False

        if not hasattr(self, '_color'):
            return False

        default_keys = [None, self._background_label]
        if set(default_keys) != set(color.keys()):
            return False

        for key in default_keys:
            if not np.allclose(self._color[key], color[key]):
                return False

        return True

    def _ensure_int_labels(self, data):
        """Ensure data is integer by converting from bool if required, raising an error otherwise."""
        looks_multiscale, data = guess_multiscale(data)
        if not looks_multiscale:
            data = [data]
        int_data = []
        for data_level in data:
            # normalize_dtype turns e.g. tensorstore or torch dtypes into
            # numpy dtypes
            if np.issubdtype(normalize_dtype(data_level.dtype), np.floating):
                raise TypeError(
                    trans._(
                        "Only integer types are supported for Labels layers, but data contains {data_level_type}.",
                        data_level_type=data_level.dtype,
                    )
                )
            if data_level.dtype == bool:
                int_data.append(data_level.astype(np.int8))
            else:
                int_data.append(data_level)
        data = int_data
        if not looks_multiscale:
            data = data[0]
        return data

    def _get_state(self):
        """Get dictionary of layer state.

        Returns
        -------
        state : dict
            Dictionary of layer state.
        """
        state = self._get_base_state()
        state.update(
            {
                'multiscale': self.multiscale,
                'num_colors': self.num_colors,
                'properties': self.properties,
                'rendering': self.rendering,
                'depiction': self.depiction,
                'plane': self.plane.dict(),
                'experimental_clipping_planes': [
                    plane.dict() for plane in self.experimental_clipping_planes
                ],
                'seed': self.seed,
                'data': self.data,
                'color': self.color,
                'features': self.features,
            }
        )
        return state

    @property
    def selected_label(self):
        """int: Index of selected label."""
        return self._selected_label

    @selected_label.setter
    def selected_label(self, selected_label):
        if selected_label == self.selected_label:
            return

        self._selected_label = selected_label
        self._selected_color = self.get_color(selected_label)
        self.events.selected_label()

        if self._color_mode == LabelColorMode.AUTO:
            self.colormap.selection = self._selected_label

            if self.show_selected_label:
                self.refresh()

    @property
    def color_mode(self):
        """Color mode to change how color is represented.

        AUTO (default) allows color to be set via a hash function with a seed.

        DIRECT allows color of each label to be set directly by a color dict.
        """
        return str(self._color_mode)

    @color_mode.setter
    def color_mode(self, color_mode: Union[str, LabelColorMode]):
        color_mode = LabelColorMode(color_mode)
        if color_mode == LabelColorMode.DIRECT:
            # we remove the none color to avoid issues when converting keys to
            # float; will add back at the end of this sequence
            none_color = self.color.pop(None, [0.0, 0.0, 0.0, 0.0])
            # np.fromiter is >2x faster than np.array(list(iter))...
            dict_values = np.fromiter(
                self.color.keys(), dtype=np.float32, count=len(self.color)
            )
            # ... but np.fromiter only works for 1D arrays
            dict_colors = np.array(list(self.color.values()))
            img_values = np.unique(self._data_view)  # use only current slice
            missing_values = np.setdiff1d(
                img_values, dict_values, assume_unique=True
            )
            values = np.concatenate([dict_values, missing_values])
            colors = np.concatenate(
                [
                    dict_colors,
                    np.repeat([none_color], len(missing_values), axis=0),
                ],
                axis=0,
            )
            float_values = low_discrepancy_image(values, seed=self.seed)
            in_order_indices = np.argsort(float_values)
            sorted_float_values = float_values[in_order_indices]
            sorted_colors = colors[in_order_indices]
            self._saved_colors = self.colormap.colors
            self._saved_controls = self.colormap.controls
            self.colormap.colors = sorted_colors
            self.colormap.controls = np.concatenate(
                [
                    [sorted_float_values[0] / 2],
                    (sorted_float_values[1:] + sorted_float_values[:-1]) / 2,
                    [1],
                ]
            )
            # re-add none color:
            self.color[None] = none_color
        elif color_mode == LabelColorMode.AUTO:
            if hasattr(self, '_saved_colors'):
                self.colormap.colors = self._saved_colors
                self.colormap.controls = self._saved_controls
            super()._set_colormap(self._random_colormap)

        else:
            raise ValueError(trans._("Unsupported Color Mode"))

        self._color_mode = color_mode
        self._selected_color = self.get_color(self.selected_label)
        self.events.color_mode()
        self.events.colormap()
        self.events.selected_label()
        self.refresh()

    @property
    def show_selected_label(self):
        """Whether to filter displayed labels to only the selected label or not"""
        return self._show_selected_label

    @show_selected_label.setter
<<<<<<< HEAD
    def show_selected_label(self, filter):
        self._show_selected_label = filter
        if self._color_mode == LabelColorMode.AUTO:
            self.colormap.use_selection = self._show_selected_label
            self.colormap.selection = self._selected_label
=======
    def show_selected_label(self, filter_val):
        self._show_selected_label = filter_val
>>>>>>> 04e05252
        self.refresh()

    @Layer.mode.getter
    def mode(self):
        """MODE: Interactive mode. The normal, default mode is PAN_ZOOM, which
        allows for normal interactivity with the canvas.

        In PICK mode the cursor functions like a color picker, setting the
        clicked on label to be the current label. If the background is picked it
        will select the background label `0`.

        In PAINT mode the cursor functions like a paint brush changing any
        pixels it brushes over to the current label. If the background label
        `0` is selected than any pixels will be changed to background and this
        tool functions like an eraser. The size and shape of the cursor can be
        adjusted in the properties widget.

        In FILL mode the cursor functions like a fill bucket replacing pixels
        of the label clicked on with the current label. It can either replace
        all pixels of that label or just those that are contiguous with the
        clicked on pixel. If the background label `0` is selected than any
        pixels will be changed to background and this tool functions like an
        eraser.

        In ERASE mode the cursor functions similarly to PAINT mode, but to
        paint with background label, which effectively removes the label.
        """
        return str(self._mode)

    def _mode_setter_helper(self, mode):
        mode = super()._mode_setter_helper(mode)
        if mode == self._mode:
            return mode

        if mode in {Mode.PAINT, Mode.ERASE}:
            self.cursor_size = self._calculate_cursor_size()

        return mode

    @property
    def preserve_labels(self):
        """Defines if painting should preserve existing labels.

        Default to false to allow paint on existing labels. When
        set to true, existing labels will be preserved during painting.
        """
        return self._preserve_labels

    @preserve_labels.setter
    def preserve_labels(self, preserve_labels: bool):
        self._preserve_labels = preserve_labels
        self.events.preserve_labels(preserve_labels=preserve_labels)

<<<<<<< HEAD
    def _set_editable(self, editable=None):
        """Set editable mode based on layer properties."""
        if editable is None:
            self.editable = not self.multiscale
=======
    @property
    def contrast_limits(self):
        return self._contrast_limits

    @contrast_limits.setter
    def contrast_limits(self, value):
        # Setting contrast_limits of labels layers leads to wrong visualization of the layer
        if tuple(value) != (0, 1):
            raise AttributeError(
                trans._(
                    "Setting contrast_limits on labels layers is not allowed.",
                    deferred=True,
                )
            )
        self._contrast_limits = (0, 1)

    def _reset_editable(self) -> None:
        self.editable = not self.multiscale
>>>>>>> 04e05252

    def _on_editable_changed(self) -> None:
        if not self.editable:
            self.mode = Mode.PAN_ZOOM
            self._reset_history()

    def _lookup_with_low_discrepancy_image(self, im, selected_label=None):
        """Returns display version of im using low_discrepancy_image.

        Passes the image through low_discrepancy_image, only coloring
        selected_label if it's not None.

        Parameters
        ----------
        im : array or int
            Raw integer input image.
        selected_label : int, optional
            Value of selected label to color, by default None
        """
        if selected_label:
            image = np.where(
                im == selected_label,
                low_discrepancy_image(selected_label, self._seed),
                0,
            )
        else:
            image = np.where(im != 0, low_discrepancy_image(im, self._seed), 0)
        return image

    def _as_type(self, data, selected_label=None):
        return data.astype(np.float32)

    def _raw_to_displayed(self, raw):
        """Determine displayed image from a saved raw image and a saved seed.

        This function ensures that the 0 label gets mapped to the 0 displayed
        pixel.

        Parameters
        ----------
        raw : array or int
            Raw integer input image.

        Returns
        -------
        image : array
            Image mapped between 0 and 1 to be displayed.
        """

        # lookup function -> self._as_type

        raw_modified = raw
        if self.contour > 0:
            if raw.ndim == 2:
                raw_modified = np.zeros_like(raw)
                struct_elem = ndi.generate_binary_structure(raw.ndim, 1)
                thickness = self.contour
                thick_struct_elem = ndi.iterate_structure(
                    struct_elem, thickness
                ).astype(bool)
                boundaries = ndi.grey_dilation(
                    raw, footprint=struct_elem
                ) != ndi.grey_erosion(raw, footprint=thick_struct_elem)
                raw_modified[boundaries] = raw[boundaries]
            elif raw.ndim > 2:
                warnings.warn(
                    trans._(
                        "Contours are not displayed during 3D rendering",
                        deferred=True,
                    )
                )
        if (
            not self.show_selected_label
            and self._color_mode == LabelColorMode.DIRECT
        ):
            image = self._as_type(raw_modified)
        elif self._color_mode == LabelColorMode.AUTO:
            # TODO: Trigger _selected_label mode in shader
            # TODO: Check not self.show_selected_label?
            image = self._as_type(raw_modified)
        elif (
            self.show_selected_label
            and self._color_mode == LabelColorMode.DIRECT
        ):
            selected = self._selected_label
            if selected not in self._label_color_index:
                selected = None
            index = self._label_color_index
            image = np.where(
                raw_modified == selected,
                index[selected],
                np.where(
                    raw_modified != self._background_label,
                    index[None],
                    index[self._background_label],
                ),
            )
        else:
            raise ValueError("Unsupported Color Mode")
        return image

    def _update_thumbnail(self):
        """Update the thumbnail with current data and colormap.

        This is overridden from _ImageBase because we don't need to do things
        like adjusting gamma or changing the data based on the contrast
        limits.
        """
        if not self.loaded:
            # ASYNC_TODO: Do not compute the thumbnail until we are loaded.
            # Is there a nicer way to prevent this from getting called?
            return

        image = self._slice.thumbnail.view
        if self._slice_input.ndisplay == 3 and self.ndim > 2:
            # we are only using the current slice so `image` will never be
            # bigger than 3. If we are in this clause, it is exactly 3, so we
            # use max projection. For labels, ideally we would use "first
            # nonzero projection", but we leave that for a future PR. (TODO)
            image = np.max(image, axis=0)
        imshape = np.array(image.shape[:2])
        thumbshape = np.array(self._thumbnail_shape[:2])

        raw_zoom_factor = np.min(thumbshape / imshape)
        new_shape = np.clip(
            raw_zoom_factor * imshape, a_min=1, a_max=thumbshape
        )
        zoom_factor = tuple(new_shape / imshape)

        # warning filter can be removed with SciPy 1.4
        with warnings.catch_warnings():
            warnings.simplefilter("ignore")
            downsampled = ndi.zoom(
                image, zoom_factor, prefilter=False, order=0
            )
        color_array = self.colormap.map(downsampled.ravel())
        colormapped = color_array.reshape(downsampled.shape + (4,))
        colormapped[..., 3] *= self.opacity
        self.thumbnail = colormapped

    def new_colormap(self):
        self.seed = np.random.rand()

    def get_color(self, label):
        """Return the color corresponding to a specific label."""
        if label == 0:
            col = None
        elif label is None:
            col = self.colormap.map([0, 0, 0, 0])[0]
        else:
            val = self._raw_to_displayed(np.array([label]))
            col = self.colormap.map(val)[0]
        return col

    def _get_value_ray(
        self,
        start_point: np.ndarray,
        end_point: np.ndarray,
        dims_displayed: List[int],
    ) -> Optional[int]:
        """Get the first non-background value encountered along a ray.

        Parameters
        ----------
        start_point : np.ndarray
            (n,) array containing the start point of the ray in data coordinates.
        end_point : np.ndarray
            (n,) array containing the end point of the ray in data coordinates.
        dims_displayed : List[int]
            The indices of the dimensions currently displayed in the viewer.

        Returns
        -------
        value : Optional[int]
            The first non-zero value encountered along the ray. If none
            was encountered or the viewer is in 2D mode, None is returned.
        """
        if start_point is None or end_point is None:
            return None
        if len(dims_displayed) == 3:
            # only use get_value_ray on 3D for now
            # we use dims_displayed because the image slice
            # has its dimensions  in th same order as the vispy
            # Volume
            start_point = start_point[dims_displayed]
            end_point = end_point[dims_displayed]
            sample_ray = end_point - start_point
            length_sample_vector = np.linalg.norm(sample_ray)
            n_points = int(2 * length_sample_vector)
            sample_points = np.linspace(
                start_point, end_point, n_points, endpoint=True
            )
            im_slice = self._slice.image.raw
            clamped = clamp_point_to_bounding_box(
                sample_points, self._display_bounding_box(dims_displayed)
            ).astype(int)
            values = im_slice[tuple(clamped.T)]
            nonzero_indices = np.flatnonzero(values)
            if len(nonzero_indices > 0):
                # if a nonzer0 value was found, return the first one
                return values[nonzero_indices[0]]

        return None

    def _get_value_3d(
        self,
        start_point: np.ndarray,
        end_point: np.ndarray,
        dims_displayed: List[int],
    ) -> Optional[int]:
        """Get the first non-background value encountered along a ray.

        Parameters
        ----------
        start_point : np.ndarray
            (n,) array containing the start point of the ray in data coordinates.
        end_point : np.ndarray
            (n,) array containing the end point of the ray in data coordinates.
        dims_displayed : List[int]
            The indices of the dimensions currently displayed in the viewer.

        Returns
        -------
        value : int
            The first non-zero value encountered along the ray. If a
            non-zero value is not encountered, returns 0 (the background value).
        """
        return (
            self._get_value_ray(
                start_point=start_point,
                end_point=end_point,
                dims_displayed=dims_displayed,
            )
            or 0
        )

    def _reset_history(self, event=None):
        self._undo_history = deque(maxlen=self._history_limit)
        self._redo_history = deque(maxlen=self._history_limit)
        self._staged_history = []
        self._block_history = False

    @contextmanager
    def block_history(self):
        """Context manager to group history-editing operations together.

        While in the context, history atoms are grouped together into a
        "staged" history. When exiting the context, that staged history is
        committed to the undo history queue, and an event is emitted
        containing the change.
        """
        prev = self._block_history
        self._block_history = True
        try:
            yield
            self._commit_staged_history()
        finally:
            self._block_history = prev

    def _commit_staged_history(self):
        """Save staged history to undo history and clear it."""
        if self._staged_history:
            self._append_to_undo_history(self._staged_history)
            self._staged_history = []

    def _append_to_undo_history(self, item):
        """Append item to history and emit paint event.

        Parameters
        ----------
        item : List[Tuple[ndarray, ndarray, int]]
            list of history atoms to append to undo history.
        """
        self._undo_history.append(item)
        self.events.paint(value=item)

    def _save_history(self, value):
        """Save a history "atom" to the undo history.

        A history "atom" is a single change operation to the array. A history
        *item* is a collection of atoms that were applied together to make a
        single change. For example, when dragging and painting, at each mouse
        callback we create a history "atom", but we save all those atoms in
        a single history item, since we would want to undo one drag in one
        undo operation.

        Parameters
        ----------
        value : 3-tuple of arrays
            The value is a 3-tuple containing:

            - a numpy multi-index, pointing to the array elements that were
              changed
            - the values corresponding to those elements before the change
            - the value(s) after the change
        """
        self._redo_history.clear()
        if self._block_history:
            self._staged_history.append(value)
        else:
            self._append_to_undo_history([value])

    def _load_history(self, before, after, undoing=True):
        """Load a history item and apply it to the array.

        Parameters
        ----------
        before : list of history items
            The list of elements from which we want to load.
        after : list of history items
            The list of element to which to append the loaded element. In the
            case of an undo operation, this is the redo queue, and vice versa.
        undoing : bool
            Whether we are undoing (default) or redoing. In the case of
            redoing, we apply the "after change" element of a history element
            (the third element of the history "atom").

        See Also
        --------
        Labels._save_history
        """
        if len(before) == 0:
            return

        history_item = before.pop()
        after.append(list(reversed(history_item)))
        for prev_indices, prev_values, next_values in reversed(history_item):
            values = prev_values if undoing else next_values
            self.data[prev_indices] = values

        self.refresh()

    def undo(self):
        self._load_history(
            self._undo_history, self._redo_history, undoing=True
        )

    def redo(self):
        self._load_history(
            self._redo_history, self._undo_history, undoing=False
        )

    def fill(self, coord, new_label, refresh=True):
        """Replace an existing label with a new label, either just at the
        connected component if the `contiguous` flag is `True` or everywhere
        if it is `False`, working in the number of dimensions specified by
        the `n_edit_dimensions` flag.

        Parameters
        ----------
        coord : sequence of float
            Position of mouse cursor in image coordinates.
        new_label : int
            Value of the new label to be filled in.
        refresh : bool
            Whether to refresh view slice or not. Set to False to batch paint
            calls.
        """
        int_coord = tuple(np.round(coord).astype(int))
        # If requested fill location is outside data shape then return
        if np.any(np.less(int_coord, 0)) or np.any(
            np.greater_equal(int_coord, self.data.shape)
        ):
            return

        # If requested new label doesn't change old label then return
        old_label = np.asarray(self.data[int_coord]).item()
        if old_label == new_label or (
            self.preserve_labels and old_label != self._background_label
        ):
            return

        dims_to_fill = sorted(
            self._slice_input.order[-self.n_edit_dimensions :]
        )
        data_slice_list = list(int_coord)
        for dim in dims_to_fill:
            data_slice_list[dim] = slice(None)
        data_slice = tuple(data_slice_list)
        labels = np.asarray(self.data[data_slice])
        slice_coord = tuple(int_coord[d] for d in dims_to_fill)

        matches = labels == old_label
        if self.contiguous:
            # if contiguous replace only selected connected component
            labeled_matches, num_features = ndi.label(matches)
            if num_features != 1:
                match_label = labeled_matches[slice_coord]
                matches = np.logical_and(
                    matches, labeled_matches == match_label
                )

        match_indices_local = np.nonzero(matches)
        if self.ndim not in {2, self.n_edit_dimensions}:
            n_idx = len(match_indices_local[0])
            match_indices = []
            j = 0
            for d in data_slice:
                if isinstance(d, slice):
                    match_indices.append(match_indices_local[j])
                    j += 1
                else:
                    match_indices.append(np.full(n_idx, d, dtype=np.intp))
        else:
            match_indices = match_indices_local

        match_indices = _coerce_indices_for_vectorization(
            self.data, match_indices
        )

        self.data_setitem(match_indices, new_label, refresh)

    def _draw(self, new_label, last_cursor_coord, coordinates):
        """Paint into coordinates, accounting for mode and cursor movement.

        The draw operation depends on the current mode of the layer.

        Parameters
        ----------
        new_label : int
            value of label to paint
        last_cursor_coord : sequence
            last painted cursor coordinates
        coordinates : sequence
            new cursor coordinates
        """
        if coordinates is None:
            return
        interp_coord = interpolate_coordinates(
            last_cursor_coord, coordinates, self.brush_size
        )
        for c in interp_coord:
            if (
                self._slice_input.ndisplay == 3
                and self.data[tuple(np.round(c).astype(int))] == 0
            ):
                continue
            if self._mode in [Mode.PAINT, Mode.ERASE]:
                self.paint(c, new_label, refresh=False)
            elif self._mode == Mode.FILL:
                self.fill(c, new_label, refresh=False)
        self.refresh()

    def paint(self, coord, new_label, refresh=True):
        """Paint over existing labels with a new label, using the selected
        brush shape and size, either only on the visible slice or in all
        n dimensions.

        Parameters
        ----------
        coord : sequence of int
            Position of mouse cursor in image coordinates.
        new_label : int
            Value of the new label to be filled in.
        refresh : bool
            Whether to refresh view slice or not. Set to False to batch paint
            calls.
        """
        shape = self.data.shape
        dims_to_paint = sorted(
            self._slice_input.order[-self.n_edit_dimensions :]
        )
        dims_not_painted = sorted(
            self._slice_input.order[: -self.n_edit_dimensions]
        )
        paint_scale = np.array(
            [self.scale[i] for i in dims_to_paint], dtype=float
        )

        slice_coord = [int(np.round(c)) for c in coord]
        if self.n_edit_dimensions < self.ndim:
            coord_paint = [coord[i] for i in dims_to_paint]
            shape = [shape[i] for i in dims_to_paint]
        else:
            coord_paint = coord

        # Ensure circle doesn't have spurious point
        # on edge by keeping radius as ##.5
        radius = np.floor(self.brush_size / 2) + 0.5
        mask_indices = sphere_indices(radius, tuple(paint_scale))

        mask_indices = mask_indices + np.round(np.array(coord_paint)).astype(
            int
        )

        # discard candidate coordinates that are out of bounds
        mask_indices = indices_in_shape(mask_indices, shape)

        # Transfer valid coordinates to slice_coord,
        # or expand coordinate if 3rd dim in 2D image
        slice_coord_temp = list(mask_indices.T)
        if self.n_edit_dimensions < self.ndim:
            for j, i in enumerate(dims_to_paint):
                slice_coord[i] = slice_coord_temp[j]
            for i in dims_not_painted:
                slice_coord[i] = slice_coord[i] * np.ones(
                    mask_indices.shape[0], dtype=int
                )
        else:
            slice_coord = slice_coord_temp

        slice_coord = _coerce_indices_for_vectorization(self.data, slice_coord)

        # slice coord is a tuple of coordinate arrays per dimension
        # subset it if we want to only paint into background/only erase
        # current label
        if self.preserve_labels:
            if new_label == self._background_label:
                keep_coords = self.data[slice_coord] == self.selected_label
            else:
                keep_coords = self.data[slice_coord] == self._background_label
            slice_coord = tuple(sc[keep_coords] for sc in slice_coord)

        self.data_setitem(slice_coord, new_label, refresh)

    def data_setitem(self, indices, value, refresh=True):
        """Set `indices` in `data` to `value`, while writing to edit history.

        Parameters
        ----------
        indices : tuple of int, slice, or sequence of int
            Indices in data to overwrite. Can be any valid NumPy indexing
            expression [1]_.
        value : int or array of int
            New label value(s). If more than one value, must match or
            broadcast with the given indices.
        refresh : bool, default True
            whether to refresh the view, by default True

        References
        ----------
        ..[1] https://numpy.org/doc/stable/user/basics.indexing.html
        """
        self._save_history(
            (
                indices,
                np.array(self.data[indices], copy=True),
                value,
            )
        )

        # update the labels image
        self.data[indices] = value
        if refresh is True:
            self.refresh()

    def get_status(
        self,
        position: Optional[Tuple] = None,
        *,
        view_direction: Optional[np.ndarray] = None,
        dims_displayed: Optional[List[int]] = None,
        world: bool = False,
    ) -> dict:
        """Status message information of the data at a coordinate position.

        Parameters
        ----------
        position : tuple
            Position in either data or world coordinates.
        view_direction : Optional[np.ndarray]
            A unit vector giving the direction of the ray in nD world coordinates.
            The default value is None.
        dims_displayed : Optional[List[int]]
            A list of the dimensions currently being displayed in the viewer.
            The default value is None.
        world : bool
            If True the position is taken to be in world coordinates
            and converted into data coordinates. False by default.

        Returns
        -------
        source_info : dict
            Dict containing a information that can be used in a status update.
        """
        if position is not None:
            value = self.get_value(
                position,
                view_direction=view_direction,
                dims_displayed=dims_displayed,
                world=world,
            )
        else:
            value = None

        source_info = self._get_source_info()
        source_info['coordinates'] = generate_layer_coords_status(
            position[-self.ndim :], value
        )

        # if this labels layer has properties
        properties = self._get_properties(
            position,
            view_direction=view_direction,
            dims_displayed=dims_displayed,
            world=world,
        )
        if properties:
            source_info['coordinates'] += "; " + ", ".join(properties)

        return source_info

    def _get_tooltip_text(
        self,
        position,
        *,
        view_direction: Optional[np.ndarray] = None,
        dims_displayed: Optional[List[int]] = None,
        world: bool = False,
    ):
        """
        tooltip message of the data at a coordinate position.

        Parameters
        ----------
        position : tuple
            Position in either data or world coordinates.
        view_direction : Optional[np.ndarray]
            A unit vector giving the direction of the ray in nD world coordinates.
            The default value is None.
        dims_displayed : Optional[List[int]]
            A list of the dimensions currently being displayed in the viewer.
            The default value is None.
        world : bool
            If True the position is taken to be in world coordinates
            and converted into data coordinates. False by default.

        Returns
        -------
        msg : string
            String containing a message that can be used as a tooltip.
        """
        return "\n".join(
            self._get_properties(
                position,
                view_direction=view_direction,
                dims_displayed=dims_displayed,
                world=world,
            )
        )

    def _get_properties(
        self,
        position,
        *,
        view_direction: Optional[np.ndarray] = None,
        dims_displayed: Optional[List[int]] = None,
        world: bool = False,
    ) -> list:
        if len(self._label_index) == 0 or self.features.shape[1] == 0:
            return []

        value = self.get_value(
            position,
            view_direction=view_direction,
            dims_displayed=dims_displayed,
            world=world,
        )
        # if the cursor is not outside the image or on the background
        if value is None:
            return []

        label_value = value[1] if self.multiscale else value
        if label_value not in self._label_index:
            return [trans._('[No Properties]')]

        idx = self._label_index[label_value]
        return [
            f'{k}: {v[idx]}'
            for k, v in self.features.items()
            if k != 'index'
            and len(v) > idx
            and v[idx] is not None
            and not (isinstance(v[idx], float) and np.isnan(v[idx]))
        ]


if config.async_octree:
    from napari.layers.image.experimental.octree_image import _OctreeImageBase

    class Labels(Labels, _OctreeImageBase):
        pass


def _coerce_indices_for_vectorization(array, indices: list) -> tuple:
    """Coerces indices so that they can be used for vectorized indexing in the given data array."""
    if _is_array_type(array, 'xarray.DataArray'):
        # Fix indexing for xarray if necessary
        # See http://xarray.pydata.org/en/stable/indexing.html#vectorized-indexing
        # for difference from indexing numpy
        try:
            import xarray as xr

            return tuple(xr.DataArray(i) for i in indices)
        except ModuleNotFoundError:
            pass
    return tuple(indices)<|MERGE_RESOLUTION|>--- conflicted
+++ resolved
@@ -716,16 +716,11 @@
         return self._show_selected_label
 
     @show_selected_label.setter
-<<<<<<< HEAD
-    def show_selected_label(self, filter):
-        self._show_selected_label = filter
+    def show_selected_label(self, filter_val):
+        self._show_selected_label = filter_val
         if self._color_mode == LabelColorMode.AUTO:
             self.colormap.use_selection = self._show_selected_label
             self.colormap.selection = self._selected_label
-=======
-    def show_selected_label(self, filter_val):
-        self._show_selected_label = filter_val
->>>>>>> 04e05252
         self.refresh()
 
     @Layer.mode.getter
@@ -779,12 +774,6 @@
         self._preserve_labels = preserve_labels
         self.events.preserve_labels(preserve_labels=preserve_labels)
 
-<<<<<<< HEAD
-    def _set_editable(self, editable=None):
-        """Set editable mode based on layer properties."""
-        if editable is None:
-            self.editable = not self.multiscale
-=======
     @property
     def contrast_limits(self):
         return self._contrast_limits
@@ -803,7 +792,6 @@
 
     def _reset_editable(self) -> None:
         self.editable = not self.multiscale
->>>>>>> 04e05252
 
     def _on_editable_changed(self) -> None:
         if not self.editable:
@@ -878,9 +866,7 @@
         if (
             not self.show_selected_label
             and self._color_mode == LabelColorMode.DIRECT
-        ):
-            image = self._as_type(raw_modified)
-        elif self._color_mode == LabelColorMode.AUTO:
+        ) or self._color_mode == LabelColorMode.AUTO:
             # TODO: Trigger _selected_label mode in shader
             # TODO: Check not self.show_selected_label?
             image = self._as_type(raw_modified)
