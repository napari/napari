--- conflicted
+++ resolved
@@ -718,11 +718,8 @@
     @show_selected_label.setter
     def show_selected_label(self, filter_val):
         self._show_selected_label = filter_val
-<<<<<<< HEAD
         self.events.show_selected_label(show_selected_label=filter_val)
-=======
         self._cached_labels = None
->>>>>>> 5264df91
         self.refresh()
 
     @Layer.mode.getter
