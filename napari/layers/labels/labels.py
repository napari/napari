--- conflicted
+++ resolved
@@ -1220,27 +1220,10 @@
         msg = super().get_status(position, world=world)
 
         # if this labels layer has properties
-<<<<<<< HEAD
         properties = self._get_properties(position, world)
         if properties:
             msg += "; " + ", ".join(properties)
-=======
-        if self._label_index and self._properties:
-            value = self.get_value(position, world=world)
-            # if the cursor is not outside the image or on the background
-            if value is not None and value != 0:
-                label_value = value[1] if self.multiscale else value
-                if label_value in self._label_index:
-                    idx = self._label_index[label_value]
-                    for k, v in self._properties.items():
-                        if k != 'index':
-                            try:
-                                msg += f', {k}: {v[idx]}'
-                            except IndexError:
-                                pass
-                else:
-                    msg += ' ' + trans._('[No Properties]')
->>>>>>> 0198904b
+
         return msg
 
     def get_tooltip_text(self, position, *, world=False):
@@ -1280,6 +1263,7 @@
             f'{k}: {v[idx]}'
             for k, v in self._properties.items()
             if k != 'index'
+            and len(v) > idx
             and v[idx] is not None
             and not (isinstance(v[idx], float) and np.isnan(v[idx]))
         ]
