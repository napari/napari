import warnings
from copy import deepcopy
from typing import Dict, Optional, Tuple, Union

import numpy as np
from pydantic import root_validator, validator

from ...utils.colormaps import Colormap
from ...utils.colormaps.categorical_colormap import CategoricalColormap
from ...utils.colormaps.colormap_utils import ensure_colormap
from ...utils.events import EventedModel
from ...utils.events.custom_types import Array
from ...utils.translations import trans
from ._color_manager_constants import ColorMode
from .color_manager_utils import (
    _validate_colormap_mode,
    _validate_cycle_mode,
    guess_continuous,
    is_color_mapped,
)
from .color_transformations import (
    ColorType,
    normalize_and_broadcast_colors,
    transform_color,
    transform_color_with_defaults,
)
from .property_table import PropertyColumn, PropertyTable


class ColorManager(EventedModel):
    """A class for controlling the display colors for annotations in napari.

    Attributes
    ----------
    current_color : Optional[np.ndarray]
        A (4,) color array for the color of the next items to be added.
    mode : ColorMode
        The mode for setting colors.

        ColorMode.DIRECT: colors are set by passing color values to ColorManager.colors
        ColorMode.COLORMAP: colors are set via the continuous_colormap applied to the
                            color_properties
        ColorMode.CYCLE: colors are set vie the categorical_colormap appied to the
                         color_properties. This should be used for categorical
                         properties only.
     color_properties : Optional[PropertyColumn]
        The property values that are used for setting colors in ColorMode.COLORMAP
        and ColorMode.CYCLE. The Property dataclass has 3 fields: name,
        values, and current_value. name (str) is the name of the property being used.
        values (np.ndarray) is an array containing the property values.
        current_value contains the value for the next item to be added. color_properties
        can be set as either a ColorProperties object or a dictionary where the keys are
        the field values and the values are the field values (i.e., a dictionary that would
        be valid in ColorProperties(**input_dictionary) ).
    continuous_colormap : Colormap
        The napari colormap object used in ColorMode.COLORMAP mode. This can also be set
        using the name of a known colormap as a string.
    contrast_limits : Tuple[float, float]
        The min and max value for the colormap being applied to the color_properties
        in ColorMonde.COLORMAP mode. Set as a tuple (min, max).
    categorical_colormap : CategoricalColormap
        The napari CategoricalColormap object used in ColorMode.CYCLE mode.
        To set a direct mapping between color_property values and colors,
        pass a dictionary where the keys are the property values and the
        values are colors (either string names or (4,) color arrays).
        To use a color cycle, pass a list or array of colors. You can also
        pass the CategoricalColormap keyword arguments as a dictionary.
    colors : np.ndarray
        The colors in a Nx4 color array, where N is the number of colors.
    """

    current_color: Optional[Array[float, (4,)]] = None
    color_mode: ColorMode = ColorMode.DIRECT
    color_properties: Optional[PropertyColumn] = None
    continuous_colormap: Colormap = 'viridis'
    contrast_limits: Optional[Tuple[float, float]] = None
    categorical_colormap: CategoricalColormap = [0, 0, 0, 1]
    colors: Array[float, (-1, 4)] = []

    @validator('continuous_colormap', pre=True)
    def _ensure_continuous_colormap(cls, v):
        coerced_colormap = ensure_colormap(v)
        return coerced_colormap

    @validator('colors', pre=True)
    def _ensure_color_array(cls, v, values):
        if len(v) > 0:
            return transform_color(v)
        else:
            return np.empty((0, 4))

    @validator('current_color', pre=True)
    def _coerce_current_color(cls, v):
        if v is None:
            return v
        elif len(v) == 0:
            return None
        else:
            return transform_color(v)[0]

    @validator('color_properties', pre=True, always=True)
    def _coerce_color_properties(cls, v):
        if v is None or (isinstance(v, dict) and len(v) == 0):
            return None
        return v

    @root_validator()
    def _validate_colors(cls, values):
        color_mode = values['color_mode']
        if color_mode == ColorMode.CYCLE:
            colors, values = _validate_cycle_mode(values)
        elif color_mode == ColorMode.COLORMAP:
            colors, values = _validate_colormap_mode(values)
        elif color_mode == ColorMode.DIRECT:
            colors = values['colors']

        # FIXME Local variable 'colors' might be referenced before assignment

        if values['current_color'] is None and len(colors) > 0:
            values['current_color'] = colors[-1]

        values['colors'] = colors
        return values

    def _set_color(
        self,
        color: ColorType,
        n_colors: int,
        properties: PropertyTable,
    ):
        """Set a color property. This is convenience function

        Parameters
        ----------
        color : (N, 4) array or str
            The value for setting edge or face_color
        n_colors : int
            The number of colors that needs to be set. Typically len(data).
        properties : PropertyTable
            The layer property values
        """
        # if the provided color is a string, first check if it is a key in the properties.
        # otherwise, assume it is the name of a color
        if is_color_mapped(color, properties):
<<<<<<< HEAD
            self.color_properties = properties[color]
            if guess_continuous(self.color_properties.values):
=======
            # note that we set ColorProperties.current_value by indexing rather than
            # np.squeeze since the current_property values have shape (1,) and
            # np.squeeze would return an array with shape ().
            # see https://github.com/napari/napari/pull/3110#discussion_r680680779
            self.color_properties = ColorProperties(
                name=color,
                values=properties[color],
                current_value=current_properties[color][0],
            )
            if guess_continuous(properties[color]):
>>>>>>> 2bd924fe
                self.color_mode = ColorMode.COLORMAP
            else:
                self.color_mode = ColorMode.CYCLE
        else:
            transformed_color = transform_color_with_defaults(
                num_entries=n_colors,
                colors=color,
                elem_name="color",
                default="white",
            )
            colors = normalize_and_broadcast_colors(
                n_colors, transformed_color
            )
            self.color_mode = ColorMode.DIRECT
            self.colors = colors

    def _refresh_colors(
        self,
        properties: PropertyTable,
        update_color_mapping: bool = False,
    ):
        """Calculate and update colors if using a cycle or color map
        Parameters
        ----------
        properties : Dict[str, np.ndarray]
           The layer properties to use to update the colors.
        update_color_mapping : bool
           If set to True, the function will recalculate the color cycle map
           or colormap (whichever is being used). If set to False, the function
           will use the current color cycle map or color map. For example, if you
           are adding/modifying points and want them to be colored with the same
           mapping as the other points (i.e., the new points shouldn't affect
           the color cycle map or colormap), set update_color_mapping=False.
           Default value is False.
        """
        if self.color_mode in [ColorMode.CYCLE, ColorMode.COLORMAP]:
            self.color_properties = properties[self.color_properties.name]
            if update_color_mapping is True:
                self.contrast_limits = None
            self.events.color_properties()

    def _add(
        self,
        color: Optional[ColorType] = None,
        n_colors: int = 1,
        update_clims: bool = False,
    ):
        """Add colors
        Parameters
        ----------
        color : Optional[ColorType]
            The color to add. If set to None, the value of self.current_color will be used.
            The default value is None.
        n_colors : int
            The number of colors to add. The default value is 1.
        update_clims : bool
            If in colormap mode, update the contrast limits when adding the new values
            (i.e., reset the range to 0-new_max_value).
        """
        if self.color_mode == ColorMode.DIRECT:
            if color is None:
                new_color = self.current_color
            else:
                new_color = color
            transformed_color = transform_color_with_defaults(
                num_entries=n_colors,
                colors=new_color,
                elem_name="color",
                default="white",
            )
            broadcasted_colors = normalize_and_broadcast_colors(
                n_colors, transformed_color
            )
            self.colors = np.concatenate((self.colors, broadcasted_colors))
        else:
            # add the new value color_properties
            color_property_name = self.color_properties.name
            if color is None:
                color = self.color_properties.default_value
            new_color_property_values = np.concatenate(
                (self.color_properties.values, np.repeat(color, n_colors)),
                axis=0,
            )
            self.color_properties = PropertyColumn.from_values(
                color_property_name, new_color_property_values
            )

            if update_clims and self.color_mode == ColorMode.COLORMAP:
                self.contrast_limits = None

    def _remove(self, indices_to_remove: Union[set, list, np.ndarray]):
        """Remove the indicated color elements
        Parameters
        ----------
        indices_to_remove : set, list, np.ndarray
            The indices of the text elements to remove.
        """
        selected_indices = list(indices_to_remove)
        if len(selected_indices) > 0:
            if self.color_mode == ColorMode.DIRECT:
                self.colors = np.delete(self.colors, selected_indices, axis=0)
            else:
                self.color_properties = PropertyColumn.from_values(
                    self.color_properties.name,
                    np.delete(self.color_properties.values, selected_indices),
                )

    def _paste(self, colors: np.ndarray, properties: Dict[str, np.ndarray]):
        """Append colors to the ColorManager. Uses the color values if
        in direct mode and the properties in colormap or cycle mode.

        This method is for compatibility with the paste functionality
        in the layers.

        Parameters
        ----------
        colors : np.ndarray
            The (Nx4) color array of color values to add. These values are
            only used if the color mode is direct.
        properties : Dict[str, np.ndarray]
            The property values to add. These are used if the color mode
            is colormap or cycle.
        """
        if self.color_mode == ColorMode.DIRECT:
            self.colors = np.concatenate(
                (self.colors, transform_color(colors))
            )
        else:
            old_properties = self.color_properties.values
            new_properties = properties[self.color_properties.name]
            self.color_properties = PropertyColumn.from_values(
                self.color_properties.name,
                np.concatenate((old_properties, new_properties), axis=0),
            )

    def _update_properties(self, properties, name):
        if self.color_properties is not None:
            color_name = self.color_properties.name
            if color_name not in properties:
                self.color_mode = ColorMode.DIRECT
                self.color_properties = None
                warnings.warn(
                    trans._(
                        'property used for {name} dropped',
                        deferred=True,
                        name=name,
                    ),
                    RuntimeWarning,
                )
            else:
                # TODO: ideally this would not be necessary.
                self.color_properties = properties[color_name]

    def _update_current_properties(
        self, current_properties: Dict[str, np.ndarray]
    ):
        """This is updates the current_value of the color_properties when the
        layer current_properties is updated.

        This is a convenience method that is generally only called by the layer.

        Parameters
        ----------
        current_properties : Dict[str, np.ndarray]
            The new current property values
        """
        if self.color_properties is not None:
<<<<<<< HEAD
            property_name = self.color_properties.name
            if property_name in current_properties:
                new_current_value = np.squeeze(
                    current_properties[property_name]
                )
                self.color_properties.default_value = new_current_value
=======
            current_property_name = self.color_properties.name
            current_property_values = self.color_properties.values
            if current_property_name in current_properties:
                # note that we set ColorProperties.current_value by indexing rather than
                # np.squeeze since the current_property values have shape (1,) and
                # np.squeeze would return an array with shape ().
                # see https://github.com/napari/napari/pull/3110#discussion_r680680779
                new_current_value = current_properties[current_property_name][
                    0
                ]

                if new_current_value != self.color_properties.current_value:
                    self.color_properties = ColorProperties(
                        name=current_property_name,
                        values=current_property_values,
                        current_value=new_current_value,
                    )
>>>>>>> 2bd924fe

    def _update_current_color(
        self, current_color: np.ndarray, update_indices: Optional[list] = None
    ):
        """Update the current color and update the colors if requested.

        This is a convenience method and is generally called by the layer.

        Parameters
        ----------
        current_color : np.ndarray
            The new current color value.
        update_indices : list
            The indices of the color elements to update.
            If the list has length 0, no colors are updated.
            If the ColorManager is not in DIRECT mode, updating the values
            will change the mode to DIRECT.
        """
        if update_indices is None:
            update_indices = []
        self.current_color = transform_color(current_color)[0]
        if len(update_indices) > 0:
            self.color_mode = ColorMode.DIRECT
            cur_colors = self.colors.copy()
            cur_colors[update_indices] = self.current_color
            self.colors = cur_colors

    def _set_color_mode(
        self,
        property_table: PropertyTable,
        color_mode: Union[ColorMode, str],
        attribute: str,
    ):
        color_mode = ColorMode(color_mode)

        if color_mode == ColorMode.DIRECT:
            self.color_mode = color_mode
        elif color_mode in (ColorMode.CYCLE, ColorMode.COLORMAP):
            properties = property_table.all_values
            if self.color_properties is not None:
                color_property = self.color_properties.name
            else:
                color_property = ''
            if color_property == '':
                if properties:
                    new_color_property = next(iter(properties))
                    self.color_properties = property_table[new_color_property]
                    warnings.warn(
                        trans._(
                            '_{attribute}_color_property was not set, setting to: {new_color_property}',
                            deferred=True,
                            attribute=attribute,
                            new_color_property=new_color_property,
                        )
                    )
                else:
                    raise ValueError(
                        trans._(
                            'There must be a valid property to use {color_mode}',
                            deferred=True,
                            color_mode=color_mode,
                        )
                    )

            # ColorMode.COLORMAP can only be applied to numeric properties
            color_property = self.color_properties.name
            if (color_mode == ColorMode.COLORMAP) and not issubclass(
                properties[color_property].dtype.type, np.number
            ):
                raise TypeError(
                    trans._(
                        'selected property must be numeric to use ColorMode.COLORMAP',
                        deferred=True,
                    )
                )
            self.color_mode = color_mode

    @classmethod
    def _from_layer_kwargs(
        cls,
        colors: Union[dict, str, np.ndarray],
        properties: PropertyTable,
        n_colors: Optional[int] = None,
        continuous_colormap: Optional[Union[str, Colormap]] = None,
        contrast_limits: Optional[Tuple[float, float]] = None,
        categorical_colormap: Optional[
            Union[CategoricalColormap, list, np.ndarray]
        ] = None,
        color_mode: Optional[Union[ColorMode, str]] = None,
        current_color: Optional[np.ndarray] = None,
        default_color_cycle: np.ndarray = np.array([1, 1, 1, 1]),
    ):
        """Initialize a ColorManager object from layer kwargs. This is a convenience
        function to coerce possible inputs into ColorManager kwargs

        """
        color_values = colors
        color_properties = None

        if isinstance(colors, dict):
            # if the kwargs are passed as a dictionary, unpack them
            color_values = colors.get('colors', None)
            current_color = colors.get('current_color', current_color)
            color_mode = colors.get('color_mode', color_mode)
            color_properties = colors.get('color_properties', None)
            continuous_colormap = colors.get(
                'continuous_colormap', continuous_colormap
            )
            contrast_limits = colors.get('contrast_limits', contrast_limits)
            categorical_colormap = colors.get(
                'categorical_colormap', categorical_colormap
            )

            if isinstance(color_properties, str):
                try:
                    color_properties = properties[color_properties]
                except KeyError:
                    raise KeyError(
                        trans._(
                            'if color_properties is a string, it should be a property name',
                            deferred=True,
                        )
                    )

        if categorical_colormap is None:
            categorical_colormap = deepcopy(default_color_cycle)

        color_kwargs = {
            'categorical_colormap': categorical_colormap,
            'continuous_colormap': continuous_colormap,
            'contrast_limits': contrast_limits,
            'current_color': current_color,
            'n_colors': n_colors,
        }

        if color_properties is None:
            if is_color_mapped(color_values, properties):
                color_properties = properties[color_values]
                if color_mode is None:
                    if guess_continuous(color_properties.values):
                        color_mode = ColorMode.COLORMAP
                    else:
                        color_mode = ColorMode.CYCLE

                color_kwargs.update(
                    {
                        'color_mode': color_mode,
                        'color_properties': color_properties,
                    }
                )

            else:
                # direct mode
                if n_colors == 0:
                    if current_color is None:
                        current_color = transform_color(color_values)[0]
                    color_kwargs.update(
                        {
                            'color_mode': ColorMode.DIRECT,
                            'current_color': current_color,
                        }
                    )
                else:
                    transformed_color = transform_color_with_defaults(
                        num_entries=n_colors,
                        colors=color_values,
                        elem_name="colors",
                        default="white",
                    )
                    colors = normalize_and_broadcast_colors(
                        n_colors, transformed_color
                    )
                    color_kwargs.update(
                        {'color_mode': ColorMode.DIRECT, 'colors': colors}
                    )
        else:
            color_kwargs.update(
                {
                    'color_mode': color_mode,
                    'color_properties': color_properties,
                }
            )

        return cls(**color_kwargs)<|MERGE_RESOLUTION|>--- conflicted
+++ resolved
@@ -142,21 +142,8 @@
         # if the provided color is a string, first check if it is a key in the properties.
         # otherwise, assume it is the name of a color
         if is_color_mapped(color, properties):
-<<<<<<< HEAD
             self.color_properties = properties[color]
             if guess_continuous(self.color_properties.values):
-=======
-            # note that we set ColorProperties.current_value by indexing rather than
-            # np.squeeze since the current_property values have shape (1,) and
-            # np.squeeze would return an array with shape ().
-            # see https://github.com/napari/napari/pull/3110#discussion_r680680779
-            self.color_properties = ColorProperties(
-                name=color,
-                values=properties[color],
-                current_value=current_properties[color][0],
-            )
-            if guess_continuous(properties[color]):
->>>>>>> 2bd924fe
                 self.color_mode = ColorMode.COLORMAP
             else:
                 self.color_mode = ColorMode.CYCLE
@@ -324,16 +311,7 @@
             The new current property values
         """
         if self.color_properties is not None:
-<<<<<<< HEAD
-            property_name = self.color_properties.name
-            if property_name in current_properties:
-                new_current_value = np.squeeze(
-                    current_properties[property_name]
-                )
-                self.color_properties.default_value = new_current_value
-=======
             current_property_name = self.color_properties.name
-            current_property_values = self.color_properties.values
             if current_property_name in current_properties:
                 # note that we set ColorProperties.current_value by indexing rather than
                 # np.squeeze since the current_property values have shape (1,) and
@@ -342,14 +320,8 @@
                 new_current_value = current_properties[current_property_name][
                     0
                 ]
-
-                if new_current_value != self.color_properties.current_value:
-                    self.color_properties = ColorProperties(
-                        name=current_property_name,
-                        values=current_property_values,
-                        current_value=new_current_value,
-                    )
->>>>>>> 2bd924fe
+                if new_current_value != self.color_properties.default_value:
+                    self.color_properties.default_value = new_current_value
 
     def _update_current_color(
         self, current_color: np.ndarray, update_indices: Optional[list] = None
