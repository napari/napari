import warnings
from copy import deepcopy
from typing import Any, Dict, Sequence, Tuple, Union

import numpy as np
import pandas as pd
from pydantic import PositiveInt, validator

from ...utils.colormaps.standardize_color import transform_color
from ...utils.events import EventedModel
from ...utils.events.custom_types import Array
from ...utils.translations import trans
from ..base._base_constants import Blending
from ._text_constants import Anchor
from ._text_utils import get_text_anchors
from .layer_utils import _validate_features
from .string_encoding import (
    ConstantStringEncoding,
    DirectStringEncoding,
    StringArray,
    StringEncoding,
    StringEncodingArgument,
    validate_string_encoding,
)


class TextManager(EventedModel):
    """Manages properties related to text displayed in conjunction with the layer.

    Parameters
    ----------
    text : str
        A a property name or a format string containing property names.
        This will be used to fill out string values n_text times using the
        data in properties.
    n_text : int
        The number of text elements to initially display, which should match
        the number of elements (e.g. points) in a layer.
    properties: dict
        Stores properties data that will be used to generate strings from the
        given text. Typically comes from a layer.

    Attributes
    ----------
    string : StringEncoding
        Defines the string for each text element.
    visible : bool
        True if the text should be displayed, false otherwise.
    size : float
        Font size of the text, which must be positive. Default value is 12.
    color : array
        Font color for the text as an [R, G, B, A] array. Can also be expressed
        as a string on construction or setting.
    blending : Blending
        The blending mode that determines how RGB and alpha values of the layer
        visual get mixed. Allowed values are 'translucent' and 'additive'.
        Note that 'opaque' blending is not allowed, as it colors the bounding box
        surrounding the text, and if given, 'translucent' will be used instead.
    anchor : Anchor
        The location of the text origin relative to the bounding box.
        Should be 'center', 'upper_left', 'upper_right', 'lower_left', or 'lower_right'.
    translation : np.ndarray
        Offset from the anchor point.
    rotation : float
        Angle of the text elements around the anchor point. Default value is 0.
    """

    string: StringEncoding = ConstantStringEncoding(constant='')
    visible: bool = True
    size: PositiveInt = 12
    color: Array[float, (4,)] = 'cyan'
    blending: Blending = Blending.TRANSLUCENT
    anchor: Anchor = Anchor.CENTER
    # Use a scalar default translation to broadcast to any dimensionality.
    translation: Array[float] = 0
    rotation: float = 0

    def __init__(
        self, text=None, properties=None, n_text=None, _features=None, **kwargs
    ):
        if n_text is not None:
            _warn_about_deprecated_n_text_parameter()
        if properties is not None:
            _warn_about_deprecated_properties_parameter()
            _features = _validate_features(properties, num_data=n_text)
        else:
            _features = _validate_features(_features)
        if 'values' in kwargs:
            _warn_about_deprecated_values_field()
            values = kwargs.pop('values')
            if 'string' not in kwargs:
                kwargs['string'] = values
        if text is not None:
            _warn_about_deprecated_text_parameter()
            if 'string' not in kwargs:
                if isinstance(text, str) and text in _features:
                    kwargs['string'] = DirectStringEncoding(feature=text)
                else:
                    kwargs['string'] = text
        super().__init__(**kwargs)
        self.update(_features)

    @property
    def values(self):
        _warn_about_deprecated_values_field()
        return self.string._values()

    def __setattr__(self, key, value):
        if key == 'values':
            _warn_about_deprecated_values_field()
            self.string = value
        else:
            super().__setattr__(key, value)

    def refresh(self, features: Any) -> None:
        self.string._clear()
        self.string._update(features)
        self.events.string()

    def refresh_text(self, properties: Dict[str, np.ndarray]):
        """Refresh all of the current text elements using updated properties values

        Parameters
        ----------
        properties : Dict[str, np.ndarray]
            The new properties from the layer
        """
        # warnings.warn(
        #     trans._(
        #         'TextManager.refresh_text is deprecated. '
        #         'Use TextManager.refresh instead.'
        #     ),
        #     DeprecationWarning,
        # )
        _features = _validate_features(properties)
        self.refresh(_features)

    def add(self, properties: dict, n_text: int):
        """Adds a number of a new text elements.

        Parameters
        ----------
        properties : dict
            The properties to draw the text from
        n_text : int
            The number of text elements to add
        """
        # warnings.warn(
        #     trans._('add is deprecated. Use update instead.'),
        #     DeprecationWarning,
        # )
        features = pd.DataFrame(
            {
                name: np.repeat(value, n_text, axis=0)
                for name, value in properties.items()
            }
        )
        values = self.string(features)
        self.string._append(values)

    def update(self, features: Any):
        """Updates any cached encoded values like strings."""
        self.string._update(features)

    def _paste(self, *, strings: StringArray):
        self.string._append(strings)

    def remove(self, indices_to_remove: Union[range, set, list, np.ndarray]):
        """Remove the indicated text elements

        Parameters
        ----------
        indices_to_remove : set, list, np.ndarray
            The indices of the text elements to remove.
        """
        if isinstance(indices_to_remove, set):
            indices_to_remove = list(indices_to_remove)
        self.string._delete(indices_to_remove)

    def compute_text_coords(
        self, view_data: np.ndarray, ndisplay: int
    ) -> Tuple[np.ndarray, str, str]:
        """Calculate the coordinates for each text element in view

        Parameters
        ----------
        view_data : np.ndarray
            The in view data from the layer
        ndisplay : int
            The number of dimensions being displayed in the viewer

        Returns
        -------
        text_coords : np.ndarray
            The coordinates of the text elements
        anchor_x : str
            The vispy text anchor for the x axis
        anchor_y : str
            The vispy text anchor for the y axis
        """
        anchor_coords, anchor_x, anchor_y = get_text_anchors(
            view_data, ndisplay, self.anchor
        )
        text_coords = anchor_coords + self.translation
        return text_coords, anchor_x, anchor_y

    def view_text(self, indices_view: np.ndarray) -> np.ndarray:
        """Get the values of the text elements in view

        Parameters
        ----------
        indices_view : (N x 1) np.ndarray
            Indices of the text elements in view

        Returns
        -------
        text : (N x 1) np.ndarray
            Array of text strings for the N text elements in view
        """
<<<<<<< HEAD
        values = self.values
        if values.shape == ():
            return np.broadcast_to(values, indices_view.shape[0])
        return values[indices_view]
=======
        if len(indices_view) > 0 and self._mode in [
            TextMode.FORMATTED,
            TextMode.PROPERTY,
        ]:
            return self.values[indices_view]
        return np.empty((0,), dtype=str)
>>>>>>> e6ebaaee

    @classmethod
    def _from_layer(
        cls,
        *,
        text: Union['TextManager', dict, str, Sequence[str], None],
        features: pd.DataFrame,
    ) -> 'TextManager':
        """Create a TextManager from a layer.

        Parameters
        ----------
        text : Union[TextManager, dict, str, Sequence[str], None]
            An instance of TextManager, a dict that contains some of its state,
            a string that may be a format string, a constant string, or sequence
            of strings specified manually.
        features : pd.DataFrame
            The features table of a layer.

        Returns
        -------
        TextManager
        """
        if isinstance(text, TextManager):
            kwargs = text.dict()
        elif isinstance(text, dict):
            kwargs = deepcopy(text)
        else:
            # TODO: add deprecation warning about this behavior.
            if isinstance(text, str) and text in features:
                kwargs = {'string': DirectStringEncoding(feature=text)}
            else:
                kwargs = {'string': text}
        kwargs['_features'] = features
        return cls(**kwargs)

    def _update_from_layer(
        self,
        *,
        text: Union['TextManager', dict, str, None],
        features: pd.DataFrame,
    ):
        """Updates this in-place from a layer.

        This will effectively overwrite all existing state, but in-place
        so that there is no need for any external components to reconnect
        to any useful events. For this reason, only fields that change in
        value will emit their corresponding events.

        Parameters
        ----------
        See :meth:`TextManager._from_layer`.
        """
        # Create a new instance from the input to populate all fields.
        new_manager = TextManager._from_layer(text=text, features=features)

        # Update a copy of this so that any associated errors are raised
        # before actually making the update. This does not need to be a
        # deep copy because update will only try to reassign fields and
        # should not mutate any existing fields in-place.
        # Avoid recursion because some fields are also models that may
        # not share field names/types (e.g. string).
        current_manager = self.copy()
        current_manager.update(new_manager, recurse=False)

        # If we got here, then there were no errors, so update for real.
        # Connected callbacks may raise errors, but those are bugs.
        self.update(new_manager, recurse=False)

        # In general we get a new instance of string, so update its cached
        # values for deprecated stateful behavior.
        self.string._update(features)

    @validator('string', pre=True, always=True)
    def _check_string(cls, string: StringEncodingArgument):
        return validate_string_encoding(string)

    @validator('color', pre=True, always=True)
    def _check_color(cls, color):
        return transform_color(color)[0]

    @validator('blending', pre=True, always=True)
    def _check_blending_mode(cls, blending):
        blending_mode = Blending(blending)

        # The opaque blending mode is not allowed for text.
        # See: https://github.com/napari/napari/pull/600#issuecomment-554142225
        if blending_mode == Blending.OPAQUE:
            blending_mode = Blending.TRANSLUCENT
            warnings.warn(
                trans._(
                    'opaque blending mode is not allowed for text. setting to translucent.',
                    deferred=True,
                ),
                category=RuntimeWarning,
            )

        return blending_mode


def _warn_about_deprecated_values_field():
    # warnings.warn(
    #    trans._(
    #        'TextManager.values is deprecated. '
    #        'Call TextManager.string instead.'
    #    ),
    #    DeprecationWarning,
    # )
    pass


def _warn_about_deprecated_text_parameter():
    # warnings.warn(
    #    trans._('text is a deprecated parameter. Use string instead.'),
    #    DeprecationWarning,
    # )
    pass


def _warn_about_deprecated_properties_parameter():
    # warnings.warn(
    #    trans._('properties is a deprecated parameter. Call string with features instead.'),
    #    DeprecationWarning,
    # )
    pass


def _warn_about_deprecated_n_text_parameter():
    # warnings.warn(
    #    trans._('n_text is a deprecated parameter. Call string with features instead.'),
    #    DeprecationWarning,
    # )
    pass<|MERGE_RESOLUTION|>--- conflicted
+++ resolved
@@ -98,7 +98,7 @@
                 else:
                     kwargs['string'] = text
         super().__init__(**kwargs)
-        self.update(_features)
+        self.string._update(_features)
 
     @property
     def values(self):
@@ -158,10 +158,6 @@
         values = self.string(features)
         self.string._append(values)
 
-    def update(self, features: Any):
-        """Updates any cached encoded values like strings."""
-        self.string._update(features)
-
     def _paste(self, *, strings: StringArray):
         self.string._append(strings)
 
@@ -217,19 +213,10 @@
         text : (N x 1) np.ndarray
             Array of text strings for the N text elements in view
         """
-<<<<<<< HEAD
         values = self.values
         if values.shape == ():
             return np.broadcast_to(values, indices_view.shape[0])
         return values[indices_view]
-=======
-        if len(indices_view) > 0 and self._mode in [
-            TextMode.FORMATTED,
-            TextMode.PROPERTY,
-        ]:
-            return self.values[indices_view]
-        return np.empty((0,), dtype=str)
->>>>>>> e6ebaaee
 
     @classmethod
     def _from_layer(
