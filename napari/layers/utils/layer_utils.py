--- conflicted
+++ resolved
@@ -229,7 +229,6 @@
     if data.dtype == np.uint8:
         return (0, 255)
 
-<<<<<<< HEAD
     if isinstance(data, np.ndarray) and data.ndim < 3:
         min_val = _nanmin(data)
         max_val = _nanmax(data)
@@ -238,12 +237,8 @@
             max_val = 1
         return float(min_val), float(max_val)
 
-    center: Union[int, List[int]]
-
-=======
     center: Union[int, list[int]]
     reduced_data: Union[list, LayerDataProtocol]
->>>>>>> c864d6e4
     if data.size > 1e7 and (data.ndim == 1 or (rgb and data.ndim == 2)):
         # If data is very large take the average of start, middle and end.
         center = int(data.shape[0] // 2)
