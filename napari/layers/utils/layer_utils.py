from __future__ import annotations

import functools
import inspect
<<<<<<< HEAD
from typing import Any, Dict, List, Optional, Sequence, Tuple, Union
=======
import warnings
from typing import Any, Dict, List, NamedTuple, Optional, Sequence, Union
>>>>>>> b9bd525a

import dask
import numpy as np
import pandas as pd

from napari.utils.action_manager import action_manager
from napari.utils.events.custom_types import Array
from napari.utils.transforms import Affine
from napari.utils.translations import trans


class Extent(NamedTuple):
    """Extent of coordinates in a local data space and world space.

    Each extent is a (2, D) array that stores the minimum and maximum coordinate
    values in each of D dimensions. Both the minimum and maximum coordinates are
    inclusive so form an axis-aligned, closed interval or a D-dimensional box
    around all the coordinates.

    Attributes
    ----------
    data : (2, D) array of floats
        The minimum and maximum raw data coordinates ignoring any transforms like
        translation or scale.
    world : (2, D) array of floats
        The minimum and maximum world coordinates after applying a transform to the
        raw data coordinates that brings them into a potentially shared world space.
    step : (D,) array of floats
        The step in each dimension that when taken from the minimum world coordinate,
        should form a regular grid that eventually hits the maximum world coordinate.
    """

    data: np.ndarray
    world: np.ndarray
    step: np.ndarray


def register_layer_action(
    keymapprovider,
    description: str,
    repeatable: bool = False,
    shortcuts: str = None,
):
    """
    Convenient decorator to register an action with the current Layers

    It will use the function name as the action name. We force the description
    to be given instead of function docstring for translation purpose.


    Parameters
    ----------
    keymapprovider : KeymapProvider
        class on which to register the keybindings - this will typically be
        the instance in focus that will handle the keyboard shortcut.
    description : str
        The description of the action, this will typically be translated and
        will be what will be used in tooltips.
    repeatable : bool
        A flag indicating whether the action autorepeats when key is held
    shortcuts : str | List[str]
        Shortcut to bind by default to the action we are registering.

    Returns
    -------
    function:
        Actual decorator to apply to a function. Given decorator returns the
        function unmodified to allow decorator stacking.

    """

    def _inner(func):
        nonlocal shortcuts
        name = 'napari:' + func.__name__

        action_manager.register_action(
            name=name,
            command=func,
            description=description,
            keymapprovider=keymapprovider,
            repeatable=repeatable,
        )
        if shortcuts:
            if isinstance(shortcuts, str):
                shortcuts = [shortcuts]

            for shortcut in shortcuts:
                action_manager.bind_shortcut(name, shortcut)
        return func

    return _inner


def register_layer_attr_action(
    keymapprovider,
    description: str,
    attribute_name: str,
    shortcuts=None,
):
    """
    Convenient decorator to register an action with the current Layers.
    This will get and restore attribute from function first argument.

    It will use the function name as the action name. We force the description
    to be given instead of function docstring for translation purpose.

    Parameters
    ----------
    keymapprovider : KeymapProvider
        class on which to register the keybindings - this will typically be
        the instance in focus that will handle the keyboard shortcut.
    description : str
        The description of the action, this will typically be translated and
        will be what will be used in tooltips.
    attribute_name : str
        The name of the attribute to be restored if key is hold over `get_settings().get_settings().application.hold_button_delay.
    shortcuts : str | List[str]
        Shortcut to bind by default to the action we are registering.

    Returns
    -------
    function:
        Actual decorator to apply to a function. Given decorator returns the
        function unmodified to allow decorator stacking.

    """

    def _handle(func):
        sig = inspect.signature(func)
        try:
            first_variable_name = next(iter(sig.parameters))
        except StopIteration as e:
            raise RuntimeError(
                trans._(
                    "If actions has no arguments there is no way to know what to set the attribute to.",
                    deferred=True,
                ),
            ) from e

        @functools.wraps(func)
        def _wrapper(*args, **kwargs):
            obj = args[0] if args else kwargs[first_variable_name]
            prev_mode = getattr(obj, attribute_name)
            func(*args, **kwargs)

            def _callback():
                setattr(obj, attribute_name, prev_mode)

            return _callback

        repeatable = False  # attribute actions are always non-repeatable
        register_layer_action(
            keymapprovider, description, repeatable, shortcuts
        )(_wrapper)
        return func

    return _handle


def _nanmin(array):
    """
    call np.min but fall back to avoid nan and inf if necessary
    """
    min_value = np.min(array)
    if not np.isfinite(min_value):
        masked = array[np.isfinite(array)]
        if masked.size == 0:
            return 0
        min_value = np.min(masked)
    return min_value


def _nanmax(array):
    """
    call np.max but fall back to avoid nan and inf if necessary
    """
    max_value = np.max(array)
    if not np.isfinite(max_value):
        masked = array[np.isfinite(array)]
        if masked.size == 0:
            return 1
        max_value = np.max(masked)
    return max_value


def calc_data_range(data, rgb=False) -> Tuple[float, float]:
    """Calculate range of data values. If all values are equal return [0, 1].

    Parameters
    ----------
    data : array
        Data to calculate range of values over.
    rgb : bool
        Flag if data is rgb.

    Returns
    -------
    values : list of float
        Range of values.

    Notes
    -----
    If the data type is uint8, no calculation is performed, and 0-255 is
    returned.
    """
    if data.dtype == np.uint8:
        return 0, 255

    if data.size > 1e7 and (data.ndim == 1 or (rgb and data.ndim == 2)):
        # If data is very large take the average of start, middle and end.
        center = int(data.shape[0] // 2)
        slices = [
            slice(0, 4096),
            slice(center - 2048, center + 2048),
            slice(-4096, None),
        ]
        reduced_data = [
            [_nanmax(data[sl]) for sl in slices],
            [_nanmin(data[sl]) for sl in slices],
        ]
    elif data.size > 1e7:
        # If data is very large take the average of the top, bottom, and
        # middle slices
        offset = 2 + int(rgb)
        bottom_plane_idx = (0,) * (data.ndim - offset)
        middle_plane_idx = tuple(s // 2 for s in data.shape[:-offset])
        top_plane_idx = tuple(s - 1 for s in data.shape[:-offset])
        idxs = [bottom_plane_idx, middle_plane_idx, top_plane_idx]
        # If each plane is also very large, look only at a subset of the image
        if (
            np.prod(data.shape[-offset:]) > 1e7
            and data.shape[-offset] > 64
            and data.shape[-offset + 1] > 64
        ):
            # Find a central patch of the image to take
            center = [int(s // 2) for s in data.shape[-offset:]]
            central_slice = tuple(slice(c - 31, c + 31) for c in center[:2])
            reduced_data = [
                [_nanmax(data[idx + central_slice]) for idx in idxs],
                [_nanmin(data[idx + central_slice]) for idx in idxs],
            ]
        else:
            reduced_data = [
                [_nanmax(data[idx]) for idx in idxs],
                [_nanmin(data[idx]) for idx in idxs],
            ]
        # compute everything in one go
        reduced_data = dask.compute(*reduced_data)
    else:
        reduced_data = data

    min_val = _nanmin(reduced_data)
    max_val = _nanmax(reduced_data)

    if min_val == max_val:
        min_val = 0
        max_val = 1
    return float(min_val), float(max_val)


def segment_normal(a, b, p=(0, 0, 1)) -> np.ndarray:
    """Determines the unit normal of the vector from a to b.

    Parameters
    ----------
    a : np.ndarray
        Length 2 array of first point or Nx2 array of points
    b : np.ndarray
        Length 2 array of second point or Nx2 array of points
    p : 3-tuple, optional
        orthogonal vector for segment calculation in 3D.

    Returns
    -------
    unit_norm : np.ndarray
        Length the unit normal of the vector from a to b. If a == b,
        then returns [0, 0] or Nx2 array of vectors
    """
    d = b - a

    if d.ndim == 1:
        normal = np.array([d[1], -d[0]]) if len(d) == 2 else np.cross(d, p)
        norm = np.linalg.norm(normal)
        if norm == 0:
            norm = 1
    else:
        if d.shape[1] == 2:
            normal = np.stack([d[:, 1], -d[:, 0]], axis=0).transpose(1, 0)
        else:
            normal = np.cross(d, p)

        norm = np.linalg.norm(normal, axis=1, keepdims=True)
        ind = norm == 0
        norm[ind] = 1
    return normal / norm


def convert_to_uint8(data: np.ndarray) -> np.ndarray:
    """
    Convert array content to uint8, always returning a copy.

    Based on skimage.util.dtype._convert but limited to an output type uint8,
    so should be equivalent to skimage.util.dtype.img_as_ubyte.

    If all negative, values are clipped to 0.

    If values are integers and below 256, this simply casts.
    Otherwise the maximum value for the input data type is determined and
    output values are proportionally scaled by this value.

    Binary images are converted so that False -> 0, True -> 255.

    Float images are multiplied by 255 and then cast to uint8.
    """
    out_dtype = np.dtype(np.uint8)
    out_max = np.iinfo(out_dtype).max
    if data.dtype == out_dtype:
        return data
    in_kind = data.dtype.kind
    if in_kind == "b":
        return data.astype(out_dtype) * 255
    if in_kind == "f":
        image_out = np.multiply(data, out_max, dtype=data.dtype)
        np.rint(image_out, out=image_out)
        np.clip(image_out, 0, out_max, out=image_out)
        image_out = np.nan_to_num(image_out, copy=False)
        return image_out.astype(out_dtype)

    if in_kind in "ui":
        if in_kind == "u":
            if data.max() < out_max:
                return data.astype(out_dtype)
            return np.right_shift(data, (data.dtype.itemsize - 1) * 8).astype(
                out_dtype
            )

        np.maximum(data, 0, out=data, dtype=data.dtype)
        if data.dtype == np.int8:
            return (data * 2).astype(np.uint8)
        if data.max() < out_max:
            return data.astype(out_dtype)
        return np.right_shift(data, (data.dtype.itemsize - 1) * 8 - 1).astype(
            out_dtype
        )
    raise NotImplementedError


def get_current_properties(
    properties: Dict[str, np.ndarray],
    choices: Dict[str, np.ndarray],
    num_data: int = 0,
) -> Dict[str, Any]:
    """Get the current property values from the properties or choices.

    Parameters
    ----------
    properties : dict[str, np.ndarray]
        The property values.
    choices : dict[str, np.ndarray]
        The property value choices.
    num_data : int
        The length of data that the properties represent (e.g. number of points).

    Returns
    -------
    dict[str, Any]
        A dictionary where the key is the property name and the value is the current
        value of that property.
    """
    current_properties = {}
    if num_data > 0:
        current_properties = {
            k: np.asarray([v[-1]]) for k, v in properties.items()
        }
    elif num_data == 0 and len(choices) > 0:
        current_properties = {
            k: np.asarray([v[0]]) for k, v in choices.items()
        }
    return current_properties


def dataframe_to_properties(
    dataframe: pd.DataFrame,
) -> Dict[str, np.ndarray]:
    """Convert a dataframe to a properties dictionary.
    Parameters
    ----------
    dataframe : DataFrame
        The dataframe object to be converted to a properties dictionary
    Returns
    -------
    dict[str, np.ndarray]
        A properties dictionary where the key is the property name and the value
        is an ndarray with the property value for each point.
    """
    return {col: np.asarray(dataframe[col]) for col in dataframe}


def validate_properties(
    properties: Optional[Union[Dict[str, Array], pd.DataFrame]],
    expected_len: Optional[int] = None,
) -> Dict[str, np.ndarray]:
    """Validate the type and size of properties and coerce values to numpy arrays.
    Parameters
    ----------
    properties : dict[str, Array] or DataFrame
        The property values.
    expected_len : int
        The expected length of each property value array.
    Returns
    -------
    Dict[str, np.ndarray]
        The property values.
    """
    if properties is None or len(properties) == 0:
        return {}

    if not isinstance(properties, dict):
        properties = dataframe_to_properties(properties)

    lens = [len(v) for v in properties.values()]
    if expected_len is None:
        expected_len = lens[0]
    if any(v != expected_len for v in lens):
        raise ValueError(
            trans._(
                "the number of items must be equal for all properties",
                deferred=True,
            )
        )

    return {k: np.asarray(v) for k, v in properties.items()}


def _validate_property_choices(property_choices):
    if property_choices is None:
        property_choices = {}
    return {k: np.unique(v) for k, v in property_choices.items()}


def _coerce_current_properties_value(
    value: Union[float, str, int, bool, list, tuple, np.ndarray]
) -> np.ndarray:
    """Coerce a value in a current_properties dictionary into the correct type.

    Parameters
    ----------
    value : Union[float, str, int, bool, list, tuple, np.ndarray]
        The value to be coerced.

    Returns
    -------
    coerced_value : np.ndarray
        The value in a 1D numpy array with length 1.
    """
    if isinstance(value, (np.ndarray, list, tuple)):
        if len(value) != 1:
            raise ValueError(
                trans._(
                    'current_properties values should have length 1.',
                    deferred=True,
                )
            )
        coerced_value = np.asarray(value)
    else:
        coerced_value = np.array([value])

    return coerced_value


def coerce_current_properties(
    current_properties: Dict[
        str, Union[float, str, int, bool, list, tuple, np.ndarray]
    ]
) -> Dict[str, np.ndarray]:
    """Coerce a current_properties dictionary into the correct type.


    Parameters
    ----------
    current_properties : Dict[str, Union[float, str, int, bool, list, tuple, np.ndarray]]
        The current_properties dictionary to be coerced.

    Returns
    -------
    coerced_current_properties : Dict[str, np.ndarray]
        The current_properties dictionary with string keys and 1D numpy array with length 1 values.
    """
    coerced_current_properties = {
        k: _coerce_current_properties_value(v)
        for k, v in current_properties.items()
    }

    return coerced_current_properties


def compute_multiscale_level(
    requested_shape, shape_threshold, downsample_factors
):
    """Computed desired level of the multiscale given requested field of view.

    The level of the multiscale should be the lowest resolution such that
    the requested shape is above the shape threshold. By passing a shape
    threshold corresponding to the shape of the canvas on the screen this
    ensures that we have at least one data pixel per screen pixel, but no
    more than we need.

    Parameters
    ----------
    requested_shape : tuple
        Requested shape of field of view in data coordinates
    shape_threshold : tuple
        Maximum size of a displayed tile in pixels.
    downsample_factors : list of tuple
        Downsampling factors for each level of the multiscale. Must be increasing
        for each level of the multiscale.

    Returns
    -------
    level : int
        Level of the multiscale to be viewing.
    """
    # Scale shape by downsample factors
    scaled_shape = requested_shape / downsample_factors

    # Find the highest level (lowest resolution) allowed
    locations = np.argwhere(np.all(scaled_shape > shape_threshold, axis=1))
    level = locations[-1][0] if len(locations) > 0 else 0
    return level


def compute_multiscale_level_and_corners(
    corner_pixels, shape_threshold, downsample_factors
):
    """Computed desired level and corners of a multiscale view.

    The level of the multiscale should be the lowest resolution such that
    the requested shape is above the shape threshold. By passing a shape
    threshold corresponding to the shape of the canvas on the screen this
    ensures that we have at least one data pixel per screen pixel, but no
    more than we need.

    Parameters
    ----------
    corner_pixels : array (2, D)
        Requested corner pixels at full resolution.
    shape_threshold : tuple
        Maximum size of a displayed tile in pixels.
    downsample_factors : list of tuple
        Downsampling factors for each level of the multiscale. Must be increasing
        for each level of the multiscale.

    Returns
    -------
    level : int
        Level of the multiscale to be viewing.
    corners : array (2, D)
        Needed corner pixels at target resolution.
    """
    requested_shape = corner_pixels[1] - corner_pixels[0]
    level = compute_multiscale_level(
        requested_shape, shape_threshold, downsample_factors
    )

    corners = corner_pixels / downsample_factors[level]
    corners = np.array([np.floor(corners[0]), np.ceil(corners[1])]).astype(int)

    return level, corners


def coerce_affine(affine, *, ndim, name=None):
    """Coerce a user input into an affine transform object.

    If the input is already an affine transform object, that same object is returned
    with a name change if the given name is not None. If the input is None, an identity
    affine transform object of the given dimensionality is returned.

    Parameters
    ----------
    affine : array-like or napari.utils.transforms.Affine
        An existing affine transform object or an array-like that is its transform matrix.
    ndim : int
        The desired dimensionality of the transform. Ignored is affine is an Affine transform object.
    name : str
        The desired name of the transform.

    Returns
    -------
    napari.utils.transforms.Affine
        The input coerced into an affine transform object.
    """
    if affine is None:
        affine = Affine(affine_matrix=np.eye(ndim + 1), ndim=ndim)
    elif isinstance(affine, np.ndarray):
        affine = Affine(affine_matrix=affine, ndim=ndim)
    elif isinstance(affine, list):
        affine = Affine(affine_matrix=np.array(affine), ndim=ndim)
    elif not isinstance(affine, Affine):
        raise TypeError(
            trans._(
                'affine input not recognized. must be either napari.utils.transforms.Affine or ndarray. Got {dtype}',
                deferred=True,
                dtype=type(affine),
            )
        )
    if name is not None:
        affine.name = name
    return affine


def dims_displayed_world_to_layer(
    dims_displayed_world: List[int],
    ndim_world: int,
    ndim_layer: int,
) -> List[int]:
    """Convert the dims_displayed from world dims to the layer dims.

    This accounts differences in the number of dimensions in the world
    dims versus the layer and for transpose and rolls.

    Parameters
    ----------
    dims_displayed_world : List[int]
        The dims_displayed in world coordinates (i.e., from viewer.dims.displayed).
    ndim_world : int
        The number of dimensions in the world coordinates (i.e., viewer.dims.ndim)
    ndim_layer : int
        The number of dimensions in layer the layer (i.e., layer.ndim).
    """
    if ndim_world > len(dims_displayed_world):
        all_dims = list(range(ndim_world))
        not_in_dims_displayed = [
            d for d in all_dims if d not in dims_displayed_world
        ]
        order = not_in_dims_displayed + dims_displayed_world
    else:
        order = dims_displayed_world
    offset = ndim_world - ndim_layer
    order = np.array(order)
    if offset <= 0:
        order = list(range(-offset)) + list(order - offset)
    else:
        order = list(order[order >= offset] - offset)
    n_display_world = len(dims_displayed_world)
    if n_display_world > ndim_layer:
        n_display_layer = ndim_layer
    else:
        n_display_layer = n_display_world
    dims_displayed = order[-n_display_layer:]

    return dims_displayed


def get_extent_world(data_extent, data_to_world, centered=None):
    """Range of layer in world coordinates base on provided data_extent

    Parameters
    ----------
    data_extent : array, shape (2, D)
        Extent of layer in data coordinates.
    data_to_world : napari.utils.transforms.Affine
        The transform from data to world coordinates.

    Returns
    -------
    extent_world : array, shape (2, D)
    """
    if centered is not None:
        warnings.warn(
            trans._(
                'The `centered` argument is deprecated. '
                'Extents are now always centered on data points.',
                deferred=True,
            ),
            stacklevel=2,
        )

    D = data_extent.shape[1]
    full_data_extent = np.array(np.meshgrid(*data_extent.T)).T.reshape(-1, D)
    full_world_extent = data_to_world(full_data_extent)
    world_extent = np.array(
        [
            np.min(full_world_extent, axis=0),
            np.max(full_world_extent, axis=0),
        ]
    )
    return world_extent


def features_to_pandas_dataframe(features: Any) -> pd.DataFrame:
    """Coerces a layer's features property to a pandas DataFrame.

    In general, this may copy the data from features into the returned
    DataFrame so there is no guarantee that changing element values in the
    returned DataFrame will also change values in the features property.

    Parameters
    ----------
    features
        The features property of a layer.

    Returns
    -------
    pd.DataFrame
        A pandas DataFrame that stores the given features.
    """
    return features


class _FeatureTable:
    """Stores feature values and their defaults.

    Parameters
    ----------
    values : Optional[Union[Dict[str, np.ndarray], pd.DataFrame]]
        The features values, which will be passed to the pandas DataFrame initializer.
        If this is a pandas DataFrame with a non-default index, that index
        (except its length) will be ignored.
    num_data : Optional[int]
        The number of the elements in the layer calling this, such as
        the number of points, which is used to check that the features
        table has the expected number of rows. If None, then the default
        DataFrame index is used.
    defaults: Optional[Union[Dict[str, Any], pd.DataFrame]]
        The default feature values, which if specified should have the same keys
        as the values provided. If None, will be inferred from the values.
    """

    def __init__(
        self,
        values: Optional[Union[Dict[str, np.ndarray], pd.DataFrame]] = None,
        *,
        num_data: Optional[int] = None,
        defaults: Optional[Union[Dict[str, Any], pd.DataFrame]] = None,
    ) -> None:
        self._values = _validate_features(values, num_data=num_data)
        self._defaults = _validate_feature_defaults(defaults, self._values)

    @property
    def values(self) -> pd.DataFrame:
        """The feature values table."""
        return self._values

    def set_values(self, values, *, num_data=None) -> None:
        """Sets the feature values table."""
        self._values = _validate_features(values, num_data=num_data)
        self._defaults = _validate_feature_defaults(None, self._values)

    @property
    def defaults(self) -> pd.DataFrame:
        """The default values one-row table."""
        return self._defaults

    def set_defaults(
        self, defaults: Union[Dict[str, Any], pd.DataFrame]
    ) -> None:
        """Sets the feature default values."""
        self._defaults = _validate_feature_defaults(defaults, self._values)

    def properties(self) -> Dict[str, np.ndarray]:
        """Converts this to a deprecated properties dictionary.

        This will reference the features data when possible, but in general the
        returned dictionary may contain copies of those data.

        Returns
        -------
        Dict[str, np.ndarray]
            The properties dictionary equivalent to the given features.
        """
        return _features_to_properties(self._values)

    def choices(self) -> Dict[str, np.ndarray]:
        """Converts this to a deprecated property choices dictionary.

        Only categorical features will have corresponding entries in the dictionary.

        Returns
        -------
        Dict[str, np.ndarray]
            The property choices dictionary equivalent to this.
        """
        return {
            name: series.dtype.categories.to_numpy()
            for name, series in self._values.items()
            if isinstance(series.dtype, pd.CategoricalDtype)
        }

    def currents(self) -> Dict[str, np.ndarray]:
        """Converts the defaults table to a deprecated current properties dictionary."""
        return _features_to_properties(self._defaults)

    def set_currents(
        self,
        currents: Dict[str, np.ndarray],
        *,
        update_indices: Optional[List[int]] = None,
    ) -> None:
        """Sets the default values using the deprecated current properties dictionary.

        May also update some of the feature values to be equal to the new default values.

        Parameters
        ----------
        currents : Dict[str, np.ndarray]
            The new current property values.
        update_indices : Optional[List[int]]
            If not None, the all features values at the given row indices will be set to
            the corresponding new current/default feature values.
        """
        currents = coerce_current_properties(currents)
        self._defaults = _validate_features(currents, num_data=1)
        if update_indices is not None:
            for k in self._defaults:
                self._values[k][update_indices] = self._defaults[k][0]

    def resize(
        self,
        size: int,
    ) -> None:
        """Resize this padding with default values if required.

        Parameters
        ----------
        size : int
            The new size (number of rows) of the features table.
        """
        current_size = self._values.shape[0]
        if size < current_size:
            self.remove(range(size, current_size))
        elif size > current_size:
            to_append = self._defaults.iloc[np.zeros(size - current_size)]
            self.append(to_append)

    def append(self, to_append: pd.DataFrame) -> None:
        """Append new feature rows to this.

        Parameters
        ----------
        to_append : pd.DataFrame
            The features to append.
        """
        self._values = pd.concat([self._values, to_append], ignore_index=True)

    def remove(self, indices: Any) -> None:
        """Remove rows from this by index.

        Parameters
        ----------
        indices : Any
            The indices of the rows to remove. Must be usable as the labels parameter
            to pandas.DataFrame.drop.
        """
        self._values = self._values.drop(labels=indices, axis=0).reset_index(
            drop=True
        )

    def reorder(self, order: Sequence[int]) -> None:
        """Reorders the rows of the feature values table."""
        self._values = self._values.iloc[order].reset_index(drop=True)

    @classmethod
    def from_layer(
        cls,
        *,
        features: Optional[Union[Dict[str, np.ndarray], pd.DataFrame]] = None,
        feature_defaults: Optional[Union[Dict[str, Any], pd.DataFrame]] = None,
        properties: Optional[
            Union[Dict[str, np.ndarray], pd.DataFrame]
        ] = None,
        property_choices: Optional[Dict[str, np.ndarray]] = None,
        num_data: Optional[int] = None,
    ) -> _FeatureTable:
        """Coerces a layer's keyword arguments to a feature manager.

        Parameters
        ----------
        features : Optional[Union[Dict[str, np.ndarray], pd.DataFrame]]
            The features input to a layer.
        properties : Optional[Union[Dict[str, np.ndarray], pd.DataFrame]]
            The properties input to a layer.
        property_choices : Optional[Dict[str, np.ndarray]]
            The property choices input to a layer.
        num_data : Optional[int]
            The number of the elements in the layer calling this, such as
            the number of points.

        Returns
        -------
        _FeatureTable
            The feature manager created from the given layer keyword arguments.

        Raises
        ------
        ValueError
            If the input property columns are not all the same length, or if
            that length is not equal to the given num_data.
        """
        if properties is not None or property_choices is not None:
            features = _features_from_properties(
                properties=properties,
                property_choices=property_choices,
                num_data=num_data,
            )
        return cls(features, defaults=feature_defaults, num_data=num_data)


def _get_default_column(column: pd.Series) -> pd.Series:
    """Get the default column of length 1 from a data column."""
    value = None
    if column.size > 0:
        value = column.iloc[-1]
    elif isinstance(column.dtype, pd.CategoricalDtype):
        choices = column.dtype.categories
        if choices.size > 0:
            value = choices[0]
    elif isinstance(column.dtype, np.dtype) and np.issubdtype(
        column.dtype, np.integer
    ):
        # For numpy backed columns that store integers there's no way to
        # store missing values, so passing None creates an np.float64 series
        # containing NaN. Therefore, use a default of 0 instead.
        value = 0
    return pd.Series(data=value, dtype=column.dtype, index=range(1))


def _validate_features(
    features: Optional[Union[Dict[str, np.ndarray], pd.DataFrame]],
    *,
    num_data: Optional[int] = None,
) -> pd.DataFrame:
    """Validates and coerces feature values into a pandas DataFrame.

    See Also
    --------
    :class:`_FeatureTable` : See initialization for parameter descriptions.
    """
    if isinstance(features, pd.DataFrame):
        features = features.reset_index(drop=True)
    elif isinstance(features, dict):
        # Convert all array-like objects into a numpy array.
        # This section was introduced due to an unexpected behavior when using
        # a pandas Series with mixed indices as input.
        # This way should handle all array-like objects correctly.
        # See https://github.com/napari/napari/pull/4755 for more details.
        features = {
            key: np.array(value, copy=False) for key, value in features.items()
        }
    index = None if num_data is None else range(num_data)
    return pd.DataFrame(data=features, index=index)


def _validate_feature_defaults(
    defaults: Optional[Union[Dict[str, Any], pd.DataFrame]],
    values: pd.DataFrame,
) -> pd.DataFrame:
    """Validates and coerces feature default values into a pandas DataFrame.

    See Also
    --------
    :class:`_FeatureTable` : See initialization for parameter descriptions.
    """
    if defaults is None:
        defaults = {c: _get_default_column(values[c]) for c in values.columns}
    else:
        default_columns = set(defaults.keys())
        value_columns = set(values.keys())
        extra_defaults = default_columns - value_columns
        if len(extra_defaults) > 0:
            raise ValueError(
                trans._(
                    'Feature defaults contain some extra columns not in feature values: {extra_defaults}',
                    deferred=True,
                    extra_defaults=extra_defaults,
                )
            )
        missing_defaults = value_columns - default_columns
        if len(missing_defaults) > 0:
            raise ValueError(
                trans._(
                    'Feature defaults is missing some columns in feature values: {missing_defaults}',
                    deferred=True,
                    missing_defaults=missing_defaults,
                )
            )
        # Convert to series first to capture the per-column dtype from values,
        # since the DataFrame initializer does not support passing multiple dtypes.
        defaults = {
            c: pd.Series(
                defaults[c],
                dtype=values.dtypes[c],
                index=range(1),
            )
            for c in defaults
        }

    return pd.DataFrame(defaults, index=range(1))


def _features_from_properties(
    *,
    properties: Optional[Union[Dict[str, np.ndarray], pd.DataFrame]] = None,
    property_choices: Optional[Dict[str, np.ndarray]] = None,
    num_data: Optional[int] = None,
) -> pd.DataFrame:
    """Validates and coerces deprecated properties input into a features DataFrame.

    See Also
    --------
    :meth:`_FeatureTable.from_layer`
    """
    # Create categorical series for any choices provided.
    if property_choices is not None:
        properties = pd.DataFrame(data=properties)
        for name, choices in property_choices.items():
            dtype = pd.CategoricalDtype(categories=choices)
            num_values = properties.shape[0] if num_data is None else num_data
            values = (
                properties[name] if name in properties else [None] * num_values
            )
            properties[name] = pd.Series(values, dtype=dtype)
    return _validate_features(properties, num_data=num_data)


def _features_to_properties(features: pd.DataFrame) -> Dict[str, np.ndarray]:
    """Converts a features DataFrame to a deprecated properties dictionary.

    See Also
    --------
    :meth:`_FeatureTable.properties`
    """
    return {name: series.to_numpy() for name, series in features.items()}


def _unique_element(array: Array) -> Optional[Any]:
    """
    Returns the unique element along the 0th axis, if it exists; otherwise, returns None.

    This is faster than np.unique, does not require extra tricks for nD arrays, and
    does not fail for non-sortable elements.
    """
    if len(array) == 0:
        return None
    el = array[0]
    if np.any(array[1:] != el):
        return None
    return el<|MERGE_RESOLUTION|>--- conflicted
+++ resolved
@@ -2,12 +2,9 @@
 
 import functools
 import inspect
-<<<<<<< HEAD
-from typing import Any, Dict, List, Optional, Sequence, Tuple, Union
-=======
 import warnings
-from typing import Any, Dict, List, NamedTuple, Optional, Sequence, Union
->>>>>>> b9bd525a
+from typing import Any, Dict, List, NamedTuple, Optional, Sequence, Tuple, Union
+
 
 import dask
 import numpy as np
