--- conflicted
+++ resolved
@@ -199,11 +199,7 @@
 
 
 def calc_data_range(data, rgb=False) -> Tuple[float, float]:
-<<<<<<< HEAD
-    """Calculate range of data values. If all values are equal return (0, 1).
-=======
     """Calculate range of data values. If all values are equal return [0, 1].
->>>>>>> 78b0f3f0
 
     Parameters
     ----------
