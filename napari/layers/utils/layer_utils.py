--- conflicted
+++ resolved
@@ -960,7 +960,6 @@
     return {name: series.to_numpy() for name, series in features.items()}
 
 
-<<<<<<< HEAD
 def combine_extents(extents):
     """Combine extents into a single extent that bounds all individual ones.
     Each extent can be cast to an ndim x 2 (min, max) array, but ndim
@@ -984,7 +983,8 @@
         axis=1,
     ).T
     return result
-=======
+
+
 def _unique_element(array: Array) -> Optional[Any]:
     """
     Returns the unique element along the 0th axis, if it exists; otherwise, returns None.
@@ -997,5 +997,4 @@
     el = array[0]
     if np.any(array[1:] != el):
         return None
-    return el
->>>>>>> 37adbce0
+    return el