--- conflicted
+++ resolved
@@ -5,39 +5,23 @@
 from ...utils.geometry import project_points_onto_plane
 
 
-<<<<<<< HEAD
-def click_plane_from_intersection_points(
-=======
 def displayed_plane_from_nd_line_segment(
->>>>>>> 76bafdae
     start_point: np.ndarray,
     end_point: np.ndarray,
     dims_displayed: Union[List[int], np.ndarray],
 ) -> Tuple[np.ndarray, np.ndarray]:
-<<<<<<< HEAD
-    """Get the plane that is at the near side of the data bounding box and is
-    normal to the click direction from the start_point and end_point of the
-    click ray that intersects the data bounding box.
-=======
     """Get the plane defined by start_point and the normal vector that goes
     from start_point to end_point.
 
     Note the start_point and end_point are nD and
     the returned plane is in the displayed dimensions (i.e., 3D).
->>>>>>> 76bafdae
 
     Parameters
     ----------
     start_point : np.ndarray
-<<<<<<< HEAD
-        The first intersection of the click ray with the data bounding box.
-    end_point : np.ndarray
-        The second intersection of the click ray with the data bounding box.
-=======
         The start point of the line segment in nD coordinates.
     end_point : np.ndarray
         The end point of the line segment in nD coordinates..
->>>>>>> 76bafdae
     dims_displayed : Union[List[int], np.ndarray]
         The dimensions of the data array currently in view.
 
