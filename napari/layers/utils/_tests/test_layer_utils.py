--- conflicted
+++ resolved
@@ -36,64 +36,40 @@
     # all zeros should return [0, 1] by default
     data = np.zeros((10, 10))
     clim = calc_data_range(data)
-<<<<<<< HEAD
-    assert clim == (0, 1)
-=======
     np.testing.assert_array_equal(clim, (0, 1))
->>>>>>> ef26ef34
 
     # all ones should return [0, 1] by default
     data = np.ones((10, 10))
     clim = calc_data_range(data)
-<<<<<<< HEAD
-    assert clim == (0, 1)
-=======
     np.testing.assert_array_equal(clim, (0, 1))
->>>>>>> ef26ef34
 
     # return min and max
     data = np.random.random((10, 15))
     data[0, 0] = 0
     data[0, 1] = 2
     clim = calc_data_range(data)
-<<<<<<< HEAD
-    assert clim == (0, 2)
-=======
     np.testing.assert_array_equal(clim, (0, 2))
->>>>>>> ef26ef34
 
     # return min and max
     data = np.random.random((6, 10, 15))
     data[0, 0, 0] = 0
     data[0, 0, 1] = 2
     clim = calc_data_range(data)
-<<<<<<< HEAD
-    assert clim == (0, 2)
-=======
     np.testing.assert_array_equal(clim, (0, 2))
->>>>>>> ef26ef34
 
     # Try large data
     data = np.zeros((1000, 2000))
     data[0, 0] = 0
     data[0, 1] = 2
     clim = calc_data_range(data)
-<<<<<<< HEAD
-    assert clim == (0, 2)
-=======
     np.testing.assert_array_equal(clim, (0, 2))
->>>>>>> ef26ef34
 
     # Try large data mutlidimensional
     data = np.zeros((3, 1000, 1000))
     data[0, 0, 0] = 0
     data[0, 0, 1] = 2
     clim = calc_data_range(data)
-<<<<<<< HEAD
-    assert clim == (0, 2)
-=======
     np.testing.assert_array_equal(clim, (0, 2))
->>>>>>> ef26ef34
 
 
 @pytest.mark.parametrize(
