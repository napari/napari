from __future__ import annotations

from contextlib import contextmanager
from functools import partial
from itertools import combinations, permutations, product
from typing import TYPE_CHECKING, Callable, DefaultDict, Iterable, Set, Tuple
from weakref import ReferenceType, ref

if TYPE_CHECKING:
    from collections import abc

    from napari.layers import Layer

from napari.utils.events.event import WarningEmitter
from napari.utils.translations import trans

#: Record of already linked layers... to avoid duplicating callbacks
#  in the form of {(id(layer1), id(layer2), attribute_name) -> callback}
LinkKey = Tuple['ReferenceType[Layer]', 'ReferenceType[Layer]', str]
Unlinker = Callable[[], None]
_UNLINKERS: dict[LinkKey, Unlinker] = {}
_LINKED_LAYERS: DefaultDict[
    ReferenceType[Layer], Set[ReferenceType[Layer]]
] = DefaultDict(set)


def layer_is_linked(layer: Layer) -> bool:
    """Return True if `layer` is linked to any other layers."""
    return ref(layer) in _LINKED_LAYERS


def get_linked_layers(*layers: Layer) -> Set[Layer]:
    """Return layers that are linked to any layer in `*layers`.

    Note, if multiple layers are provided, the returned set will represent any
    layer that is linked to any one of the input layers.  They may not all be
    directly linked to each other.  This is useful for context menu generation.
    """
    if not layers:
        return set()
    refs = set.union(*(_LINKED_LAYERS.get(ref(x), set()) for x in layers))
    linked_layers = {x() for x in refs}
    return {x for x in linked_layers if x is not None}


def link_layers(
    layers: Iterable[Layer], attributes: Iterable[str] = ()
) -> list[LinkKey]:
    """Link ``attributes`` between all layers in ``layers``.

    This essentially performs the following operation:

    .. code-block:: python

       for lay1, lay2 in permutations(layers, 2):
           for attr in attributes:
               lay1.events.<attr>.connect(_set_lay2_<attr>)

    Recursion is prevented by checking for value equality prior to setting.

    Parameters
    ----------
    layers : Iterable[napari.layers.Layer]
        The set of layers to link
    attributes : Iterable[str], optional
        The set of attributes to link.  If not provided (the default),
        *all*, event-providing attributes that are common to all ``layers``
        will be linked.

    Returns
    -------
    links: list of (int, int, str) keys
        The links created during execution of the function. The first two
        elements of each tuple are the ids of the two layers, and the last
        element is the linked attribute.

    Raises
    ------
    ValueError
        If any of the attributes provided are not valid "event-emitting"
        attributes, or are not shared by all of the layers provided.

    Examples
    --------
    >>> data = np.random.rand(3, 64, 64)
    >>> viewer = napari.view_image(data, channel_axis=0)
    >>> link_layers(viewer.layers)  # doctest: +SKIP
    """

    from napari.utils.misc import pick_equality_operator

    valid_attrs = _get_common_evented_attributes(layers)

    # now, ensure that the attributes requested are valid
    attr_set = set(attributes)
    if attributes:
        extra = attr_set - valid_attrs
        if extra:
            raise ValueError(
                trans._(
                    "Cannot link attributes that are not shared by all layers: {extra}. Allowable attrs include:\n{valid_attrs}",
                    deferred=True,
                    extra=extra,
                    valid_attrs=valid_attrs,
                )
            )
    else:
        # if no attributes are specified, ALL valid attributes are linked.
        attr_set = valid_attrs

    # now, connect requested attributes between all requested layers.
    links = []
    for (lay1, lay2), attribute in product(permutations(layers, 2), attr_set):
        key = _link_key(lay1, lay2, attribute)
        # if the layers and attribute are already linked then ignore
        if key in _UNLINKERS:
            continue

        def _make_l2_setter(l1=lay1, l2=lay2, attr=attribute):
            # get a suitable equality operator for this attribute type
            eq_op = pick_equality_operator(getattr(l1, attr))

            def setter(event=None):
                new_val = getattr(l1, attr)
                # this line is the important part for avoiding recursion
                if not eq_op(getattr(l2, attr), new_val):
                    setattr(l2, attr, new_val)

            setter.__doc__ = f"Set {attr!r} on {l1} to that of {l2}"
            setter.__qualname__ = f"set_{attr}_on_layer_{id(l2)}"
            return setter

        # actually make the connection
        callback = _make_l2_setter()
        emitter_group = getattr(lay1.events, attribute)
        emitter_group.connect(callback)

        # store the connection so that we don't make it again.
        # and save an "unlink" function for the key.
        _UNLINKERS[key] = partial(emitter_group.disconnect, callback)
        _LINKED_LAYERS[ref(lay1)].add(ref(lay2))
        links.append(key)

    return links


def unlink_layers(layers: Iterable[Layer], attributes: Iterable[str] = ()):
    """Unlink previously linked ``attributes`` between all layers in ``layers``.

    Parameters
    ----------
    layers : Iterable[napari.layers.Layer]
        The list of layers to unlink.  All combinations of layers provided will
        be unlinked.  If a single layer is provided, it will be unlinked from
        all other layers.
    attributes : Iterable[str], optional
        The set of attributes to unlink.  If not provided, all connections
        between the provided layers will be unlinked.
    """
    if not layers:
        raise ValueError(
            trans._("Must provide at least one layer to unlink", deferred=True)
        )
    layer_refs = [ref(layer) for layer in layers]
    if len(layer_refs) == 1:
        # If a single layer was provided, find all keys that include that layer
        # in either the first or second position
        keys = (k for k in list(_UNLINKERS) if layer_refs[0] in k[:2])
    else:
        # otherwise, first find all combinations of layers provided
        layer_combos = {frozenset(i) for i in combinations(layer_refs, 2)}
        # then find all keys that include that combination
        keys = (k for k in list(_UNLINKERS) if set(k[:2]) in layer_combos)
    if attributes:
        # if attributes were provided, further restrict the keys to those
        # that include that attribute
        keys = (k for k in keys if k[2] in attributes)
    _unlink_keys(keys)


@contextmanager
def layers_linked(layers: Iterable[Layer], attributes: Iterable[str] = ()):
    """Context manager that temporarily links ``attributes`` on ``layers``."""
    links = link_layers(layers, attributes)
    try:
        yield
    finally:
        _unlink_keys(links)


def _get_common_evented_attributes(
    layers: Iterable[Layer],
    exclude: abc.Set[str] = frozenset(
<<<<<<< HEAD
        ('thumbnail', 'status', 'name', 'data', 'extent', 'loaded')
=======
        (
            'thumbnail',
            'status',
            'name',
            'mode',
            'data',
            'features',
            'properties',
            'edge_width',
            'edge_color',
            'face_color',
            'extent',
            'loaded',
        )
>>>>>>> dd993831
    ),
    with_private=False,
) -> set[str]:
    """Get the set of common, non-private evented attributes in ``layers``.

    Not all layer events are attributes, and not all attributes have
    corresponding events.  Here we get the set of valid, non-private attributes
    that are both events and attributes for the provided layer set.

    Parameters
    ----------
    layers : iterable
        A set of layers to evaluate for attribute linking.
    exclude : set, optional
        Layer attributes that make no sense to link, or may error on changing.
        {'thumbnail', 'status', 'name', 'mode', 'data', 'features', 'properties', 'extent', 'loaded'}
    with_private : bool, optional
        include private attributes

    Returns
    -------
    names : set of str
        A set of attribute names that may be linked between ``layers``.
    """
    from inspect import ismethod

    try:
        first_layer = next(iter(layers))
    except StopIteration:
        raise ValueError(
            trans._(
                "``layers`` iterable must have at least one layer",
                deferred=True,
            )
        ) from None

    layer_events = [
        {
            e
            for e in lay.events
            if not isinstance(lay.events[e], WarningEmitter)
        }
        for lay in layers
    ]
    common_events = set.intersection(*layer_events)
    common_attrs = set.intersection(*(set(dir(lay)) for lay in layers))
    if not with_private:
        common_attrs = {x for x in common_attrs if not x.startswith("_")}
    common = common_events & common_attrs - exclude

    # lastly, discard any method-only events (we just want attrs)
    for attr in set(common_attrs):
        # properties do not count as methods and will not be excluded
        if ismethod(getattr(first_layer.__class__, attr, None)):
            common.discard(attr)

    return common


def _link_key(lay1: Layer, lay2: Layer, attr: str) -> LinkKey:
    """Generate a "link key" for these layers and attribute."""
    return (ref(lay1), ref(lay2), attr)


def _unlink_keys(keys: Iterable[LinkKey]):
    """Disconnect layer linkages by keys."""
    for key in keys:
        disconnecter = _UNLINKERS.pop(key, None)
        if disconnecter:
            disconnecter()
    global _LINKED_LAYERS
    _LINKED_LAYERS = _rebuild_link_index()


def _rebuild_link_index():
    links = DefaultDict(set)
    for l1, l2, _attr in _UNLINKERS:
        links[l1].add(l2)
    return links<|MERGE_RESOLUTION|>--- conflicted
+++ resolved
@@ -191,9 +191,6 @@
 def _get_common_evented_attributes(
     layers: Iterable[Layer],
     exclude: abc.Set[str] = frozenset(
-<<<<<<< HEAD
-        ('thumbnail', 'status', 'name', 'data', 'extent', 'loaded')
-=======
         (
             'thumbnail',
             'status',
@@ -208,7 +205,6 @@
             'extent',
             'loaded',
         )
->>>>>>> dd993831
     ),
     with_private=False,
 ) -> set[str]:
