--- conflicted
+++ resolved
@@ -564,31 +564,6 @@
         N, vertex_ndim = self.vertices.shape
         values_ndim = self.vertex_values.ndim - 1
 
-<<<<<<< HEAD
-        # Take vertex_values dimensionality into account if more than one value
-        # is provided per vertex.
-        if values_ndim > 0:
-            # Get indices for axes corresponding to values dimensions
-            values_indices = self._data_slice[:-vertex_ndim]
-            values = self.vertex_values[values_indices]
-            if values.ndim > 1:
-                warnings.warn(
-                    trans._(
-                        "Assigning multiple values per vertex after slicing is not allowed. All dimensions corresponding to vertex_values must be non-displayed dimensions. Data will not be visible.",
-                        deferred=True,
-                    )
-                )
-                self._data_view = np.zeros((0, self._slice_input.ndisplay))
-                self._view_faces = np.zeros((0, 3))
-                self._view_vertex_values = []
-                return
-
-            self._view_vertex_values = values
-            # Determine which axes of the vertices data are being displayed
-            # and not displayed, ignoring the additional dimensions
-            # corresponding to the vertex_values.
-            indices = np.array(self._data_slice[-vertex_ndim:])
-=======
         self._view_vertex_values = self._slice_associated_data(
             self.vertex_values,
             vertex_ndim,
@@ -606,8 +581,7 @@
             return
 
         if values_ndim > 0:
-            indices = np.array(self._slice_indices[-vertex_ndim:])
->>>>>>> 696ef42c
+            indices = np.array(self._data_slice[-vertex_ndim:])
             disp = [
                 d
                 for d in np.subtract(self._slice_input.displayed, values_ndim)
@@ -621,12 +595,7 @@
                 if d >= 0
             ]
         else:
-<<<<<<< HEAD
-            self._view_vertex_values = self.vertex_values
             indices = np.array(self._data_slice)
-=======
-            indices = np.array(self._slice_indices)
->>>>>>> 696ef42c
             not_disp = list(self._slice_input.not_displayed)
             disp = list(self._slice_input.displayed)
 
