"""guess_rgb, guess_multiscale, guess_labels.
"""

from collections.abc import Sequence
from typing import Any, Callable, Literal, Union

import numpy as np
import numpy.typing as npt

from napari.layers._data_protocols import LayerDataProtocol
from napari.layers._multiscale_data import MultiScaleData
from napari.layers.image._image_constants import ImageProjectionMode
from napari.utils.translations import trans


def guess_rgb(shape: tuple[int, ...]) -> bool:
    """Guess if the passed shape comes from rgb data.

    If last dim is 3 or 4 assume the data is rgb, including rgba.

    Parameters
    ----------
    shape : list of int
        Shape of the data that should be checked.

    Returns
    -------
    bool
        If data is rgb or not.
    """
    ndim = len(shape)
    last_dim = shape[-1]

    return ndim > 2 and last_dim in (3, 4)


def guess_multiscale(
    data: Union[MultiScaleData, list, tuple],
) -> tuple[bool, Union[LayerDataProtocol, Sequence[LayerDataProtocol]]]:
    """Guess whether the passed data is multiscale, process it accordingly.

    If shape of arrays along first axis is strictly decreasing, the data is
    multiscale. If it is the same shape everywhere, it is not. Various
    ambiguous conditions in between will result in a ValueError being raised,
    or in an "unwrapping" of data, if data contains only one element.

    Parameters
    ----------
    data : array or list of array
        Data that should be checked.

    Returns
    -------
    multiscale : bool
        True if the data is thought to be multiscale, False otherwise.
    data : list or array
        The input data, perhaps with the leading axis removed.
    """
    # If the data has ndim and is not one-dimensional then cannot be multiscale
    # If data is a zarr array, this check ensure that subsets of it are not
    # instantiated. (`for d in data` instantiates `d` as a NumPy array if
    # `data` is a zarr array.)
    if isinstance(data, MultiScaleData):
        return True, data

    if hasattr(data, 'ndim') and data.ndim > 1:
        return False, data

    if isinstance(data, (list, tuple)) and len(data) == 1:
        # pyramid with only one level, unwrap
        return False, data[0]

    sizes = [d.size for d in data]
    if len(sizes) <= 1:
        return False, data

    consistent = all(s1 > s2 for s1, s2 in zip(sizes[:-1], sizes[1:]))
    if all(s == sizes[0] for s in sizes):
        # note: the individual array case should be caught by the first
        # code line in this function, hasattr(ndim) and ndim > 1.
        raise ValueError(
            trans._(
                'Input data should be an array-like object, or a sequence of arrays of decreasing size. Got arrays of single size: {size}',
                deferred=True,
                size=sizes[0],
            )
        )
    if not consistent:
        raise ValueError(
            trans._(
                'Input data should be an array-like object, or a sequence of arrays of decreasing size. Got arrays in incorrect order, sizes: {sizes}',
                deferred=True,
                sizes=sizes,
            )
        )

    return True, MultiScaleData(data)


def guess_labels(data: Any) -> Literal['labels', 'image']:
    """Guess if array contains labels data."""

    if hasattr(data, 'dtype') and data.dtype in (
        np.int32,
        np.uint32,
        np.int64,
        np.uint64,
    ):
        return 'labels'

    return 'image'


def project_slice(
<<<<<<< HEAD
    data: npt.NDArray, axis: tuple[int, ...], mode: ImageProjectionMode
) -> float:
=======
    data: npt.NDArray, axis: Tuple[int, ...], mode: ImageProjectionMode
) -> npt.NDArray:
>>>>>>> 321d058f
    """Project a thick slice along axis based on mode."""
    func: Callable
    if mode == ImageProjectionMode.SUM:
        func = np.sum
    elif mode == ImageProjectionMode.MEAN:
        func = np.mean
    elif mode == ImageProjectionMode.MAX:
        func = np.max
    elif mode == ImageProjectionMode.MIN:
        func = np.min
    else:
        raise NotImplementedError(f'unimplemented projection: {mode}')
    return func(data, tuple(axis))<|MERGE_RESOLUTION|>--- conflicted
+++ resolved
@@ -112,13 +112,8 @@
 
 
 def project_slice(
-<<<<<<< HEAD
     data: npt.NDArray, axis: tuple[int, ...], mode: ImageProjectionMode
-) -> float:
-=======
-    data: npt.NDArray, axis: Tuple[int, ...], mode: ImageProjectionMode
 ) -> npt.NDArray:
->>>>>>> 321d058f
     """Project a thick slice along axis based on mode."""
     func: Callable
     if mode == ImageProjectionMode.SUM:
