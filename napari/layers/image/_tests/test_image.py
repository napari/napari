--- conflicted
+++ resolved
@@ -18,12 +18,7 @@
     assert layer.shape == shape
     assert layer.dims.range == [(0, m, 1) for m in shape]
     assert layer.rgb is False
-<<<<<<< HEAD
-    assert layer.is_pyramid is False
-    assert not layer._data_pyramid
-=======
     assert layer.multiscale is False
->>>>>>> f6b3273e
     assert layer._data_view.shape == shape[-2:]
 
 
