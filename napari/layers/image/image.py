--- conflicted
+++ resolved
@@ -178,36 +178,12 @@
         self,
         data,
         *,
-<<<<<<< HEAD
-        rgb=None,
-        colormap='gray',
-        contrast_limits=None,
-        gamma=1.0,
-        interpolation2d='nearest',
-        interpolation3d='linear',
-        rendering='mip',
-        iso_threshold=None,
-        attenuation=0.05,
-        name=None,
-        metadata=None,
-        scale=None,
-        translate=None,
-        rotate=None,
-        shear=None,
         affine=None,
-        opacity=1.0,
-=======
-        affine=None,
->>>>>>> dd993831
         blending='translucent',
         cache=True,
         custom_interpolation_kernel_2d=None,
         depiction='volume',
         experimental_clipping_planes=None,
-<<<<<<< HEAD
-        custom_interpolation_kernel_2d=None,
-        projection_mode='none',
-=======
         metadata=None,
         multiscale=None,
         name=None,
@@ -221,7 +197,6 @@
         shear=None,
         translate=None,
         visible=True,
->>>>>>> dd993831
     ) -> None:
         if name is None and data is not None:
             name = magic_name(data)
@@ -308,12 +283,8 @@
         )
 
         self._slice = _ImageSliceResponse.make_empty(
-<<<<<<< HEAD
-            slice_input=self._slice_input, rgb=self.rgb
-=======
             slice_input=self._slice_input,
             rgb=len(self.data.shape) != self.ndim,
->>>>>>> dd993831
         )
 
         self._plane = SlicingPlane(thickness=1)
@@ -324,15 +295,6 @@
         # _set_colormap method. This is important for Labels layers, because
         # we don't want to use get_color before set_view_slice has been
         # triggered (self.refresh(), below).
-<<<<<<< HEAD
-        self._colormap = ensure_colormap(colormap)
-        self.contrast_limits = self._contrast_limits
-        self._interpolation2d = Interpolation.NEAREST
-        self._interpolation3d = Interpolation.NEAREST
-        self.interpolation2d = interpolation2d
-        self.interpolation3d = interpolation3d
-=======
->>>>>>> dd993831
         self.rendering = rendering
         self.depiction = depiction
         if plane is not None:
@@ -360,25 +322,6 @@
         """Data, exactly as provided by the user."""
         return self._data_raw
 
-<<<<<<< HEAD
-    @property
-    def data(self) -> LayerDataProtocol:
-        """Data, possibly in multiscale wrapper. Obeys LayerDataProtocol."""
-        return self._data
-
-    @data.setter
-    def data(self, data: Union[LayerDataProtocol, MultiScaleData]):
-        self._data_raw = data
-        # note, we don't support changing multiscale in an Image instance
-        self._data = MultiScaleData(data) if self.multiscale else data  # type: ignore
-        self._update_dims()
-        self.events.data(value=self.data)
-        if self._keep_auto_contrast:
-            self.reset_contrast_limits()
-        self._reset_editable()
-
-=======
->>>>>>> dd993831
     def _get_ndim(self) -> int:
         """Determine number of dimensions of the layer."""
         return len(self.level_shapes[0])
@@ -402,33 +345,6 @@
     @property
     def _extent_level_data(self) -> np.ndarray:
         """Extent of layer, accounting for current multiscale level, in data coordinates.
-<<<<<<< HEAD
-
-        Returns
-        -------
-        extent_data : array, shape (2, D)
-        """
-        shape = self.level_shapes[self.data_level]
-        return np.vstack([np.zeros(len(shape)), shape - 1])
-
-    @property
-    def _extent_level_data_augmented(self) -> np.ndarray:
-        extent = self._extent_level_data
-        return extent + [[-0.5], [+0.5]]
-
-    @property
-    def data_level(self) -> int:
-        """int: Current level of multiscale, or 0 if image."""
-        return self._data_level
-
-    @data_level.setter
-    def data_level(self, level: int):
-        if self._data_level == level:
-            return
-        self._data_level = level
-        self.refresh()
-=======
->>>>>>> dd993831
 
         Returns
         -------
@@ -463,50 +379,6 @@
         return shapes
 
     @property
-<<<<<<< HEAD
-    def interpolation2d(self) -> InterpolationStr:
-        return cast(InterpolationStr, str(self._interpolation2d))
-
-    @interpolation2d.setter
-    def interpolation2d(self, value: Union[InterpolationStr, Interpolation]):
-        if value == 'bilinear':
-            raise ValueError(
-                trans._(
-                    "'bilinear' interpolation is not valid for interpolation2d. Did you mean 'linear' instead ?",
-                ),
-            )
-        if value == 'bicubic':
-            value = 'cubic'
-            warnings.warn(
-                trans._("'bicubic' is deprecated. Please use 'cubic' instead"),
-                category=DeprecationWarning,
-                stacklevel=2,
-            )
-        self._interpolation2d = Interpolation(value)
-        self.events.interpolation2d(value=self._interpolation2d)
-        self.events.interpolation(value=self._interpolation2d)
-
-    @property
-    def interpolation3d(self) -> InterpolationStr:
-        return cast(InterpolationStr, str(self._interpolation3d))
-
-    @interpolation3d.setter
-    def interpolation3d(self, value: Union[InterpolationStr, Interpolation]):
-        if value == 'custom':
-            raise NotImplementedError(
-                'custom interpolation is not implemented yet for 3D rendering'
-            )
-        if value == 'bicubic':
-            value = 'cubic'
-            warnings.warn(
-                trans._("'bicubic' is deprecated. Please use 'cubic' instead"),
-                category=DeprecationWarning,
-                stacklevel=2,
-            )
-        self._interpolation3d = Interpolation(value)
-        self.events.interpolation3d(value=self._interpolation3d)
-        self.events.interpolation(value=self._interpolation3d)
-=======
     def level_shapes(self) -> np.ndarray:
         """array: Shapes of each level of the multiscale or just of image."""
         return np.array(self._get_level_shapes())
@@ -515,7 +387,6 @@
     def downsample_factors(self) -> np.ndarray:
         """list: Downsample factors for each level of the multiscale."""
         return np.divide(self.level_shapes[0], self.level_shapes)
->>>>>>> dd993831
 
     @property
     def depiction(self):
@@ -735,45 +606,6 @@
         """An augmented, axis-aligned (ndisplay, 2) bounding box.
         If the layer is multiscale layer, then returns the
         bounding box of the data at the current level
-<<<<<<< HEAD
-        """
-        return self._extent_level_data_augmented[:, dims_displayed].T
-
-
-class Image(_ImageBase):
-    _projectionclass = ImageProjectionMode
-
-    @property
-    def rendering(self):
-        """Return current rendering mode.
-
-        Selects a preset rendering mode in vispy that determines how
-        volume is displayed.  Options include:
-
-        * ``translucent``: voxel colors are blended along the view ray until
-            the result is opaque.
-        * ``mip``: maximum intensity projection. Cast a ray and display the
-            maximum value that was encountered.
-        * ``minip``: minimum intensity projection. Cast a ray and display the
-            minimum value that was encountered.
-        * ``attenuated_mip``: attenuated maximum intensity projection. Cast a
-            ray and attenuate values based on integral of encountered values,
-            display the maximum value that was encountered after attenuation.
-            This will make nearer objects appear more prominent.
-        * ``additive``: voxel colors are added along the view ray until
-            the result is saturated.
-        * ``iso``: isosurface. Cast a ray until a certain threshold is
-            encountered. At that location, lighning calculations are
-            performed to give the visual appearance of a surface.
-        * ``average``: average intensity projection. Cast a ray and display the
-            average of values that were encountered.
-
-        Returns
-        -------
-        str
-            The current rendering mode
-=======
->>>>>>> dd993831
         """
         return self._extent_level_data_augmented[:, dims_displayed].T
 
