"""Image class.
"""
from __future__ import annotations

import types
import warnings
from contextlib import nullcontext
from typing import TYPE_CHECKING, List, Tuple, Union

import numpy as np
from scipy import ndimage as ndi

from napari.layers._data_protocols import LayerDataProtocol
from napari.layers._multiscale_data import MultiScaleData
from napari.layers.base import Layer
from napari.layers.image._image_constants import (
    ImageProjectionMode,
    ImageRendering,
    Interpolation,
    InterpolationStr,
    VolumeDepiction,
)
from napari.layers.image._image_mouse_bindings import (
    move_plane_along_normal as plane_drag_callback,
    set_plane_position as plane_double_click_callback,
)
from napari.layers.image._image_utils import guess_multiscale, guess_rgb
from napari.layers.image._slice import _ImageSliceRequest, _ImageSliceResponse
from napari.layers.intensity_mixin import IntensityVisualizationMixin
from napari.layers.utils._slice_input import _SliceInput, _ThickNDSlice
from napari.layers.utils.layer_utils import calc_data_range
from napari.layers.utils.plane import SlicingPlane
from napari.utils._dask_utils import DaskIndexer
from napari.utils._dtype import get_dtype_limits, normalize_dtype
from napari.utils.colormaps import AVAILABLE_COLORMAPS
from napari.utils.events import Event
from napari.utils.events.event import WarningEmitter
from napari.utils.events.event_utils import connect_no_arg
from napari.utils.migrations import rename_argument
from napari.utils.naming import magic_name
from napari.utils.translations import trans

if TYPE_CHECKING:
    import numpy.typing as npt

    from napari.components import Dims


# It is important to contain at least one abstractmethod to properly exclude this class
# in creating NAMES set inside of napari.layers.__init__
# Mixin must come before Layer
class _ImageBase(IntensityVisualizationMixin, Layer):
    """Image layer.

    Parameters
    ----------
    data : array or list of array
        Image data. Can be N >= 2 dimensional. If the last dimension has length
        3 or 4 can be interpreted as RGB or RGBA if rgb is `True`. If a
        list and arrays are decreasing in shape then the data is treated as
        a multiscale image. Please note multiscale rendering is only
        supported in 2D. In 3D, only the lowest resolution scale is
        displayed.
    rgb : bool
        Whether the image is rgb RGB or RGBA. If not specified by user and
        the last dimension of the data has length 3 or 4 it will be set as
        `True`. If `False` the image is interpreted as a luminance image.
    colormap : str, napari.utils.Colormap, tuple, dict
        Colormap to use for luminance images. If a string must be the name
        of a supported colormap from vispy or matplotlib. If a tuple the
        first value must be a string to assign as a name to a colormap and
        the second item must be a Colormap. If a dict the key must be a
        string to assign as a name to a colormap and the value must be a
        Colormap.
    contrast_limits : list (2,)
        Color limits to be used for determining the colormap bounds for
        luminance images. If not passed is calculated as the min and max of
        the image.
    gamma : float
        Gamma correction for determining colormap linearity. Defaults to 1.
    interpolation : str
        Interpolation mode used by vispy. Must be one of our supported modes.
        'custom' is a special mode for 2D interpolation in which a regular grid
        of samples are taken from the texture around a position using 'linear'
        interpolation before being multiplied with a custom interpolation kernel
        (provided with 'custom_interpolation_kernel_2d').
    rendering : str
        Rendering mode used by vispy. Must be one of our supported
        modes.
    depiction : str
        3D Depiction mode. Must be one of {'volume', 'plane'}.
        The default value is 'volume'.
    iso_threshold : float
        Threshold for isosurface.
    attenuation : float
        Attenuation rate for attenuated maximum intensity projection.
    name : str
        Name of the layer.
    metadata : dict
        Layer metadata.
    scale : tuple of float
        Scale factors for the layer.
    translate : tuple of float
        Translation values for the layer.
    rotate : float, 3-tuple of float, or n-D array.
        If a float convert into a 2D rotation matrix using that value as an
        angle. If 3-tuple convert into a 3D rotation matrix, using a yaw,
        pitch, roll convention. Otherwise assume an nD rotation. Angles are
        assumed to be in degrees. They can be converted from radians with
        np.degrees if needed.
    shear : 1-D array or n-D array
        Either a vector of upper triangular values, or an nD shear matrix with
        ones along the main diagonal.
    affine : n-D array or napari.utils.transforms.Affine
        (N+1, N+1) affine transformation matrix in homogeneous coordinates.
        The first (N, N) entries correspond to a linear transform and
        the final column is a length N translation vector and a 1 or a napari
        `Affine` transform object. Applied as an extra transform on top of the
        provided scale, rotate, and shear values.
    opacity : float
        Opacity of the layer visual, between 0.0 and 1.0.
    blending : str
        One of a list of preset blending modes that determines how RGB and
        alpha values of the layer visual get mixed. Allowed values are
        {'opaque', 'translucent', and 'additive'}.
    visible : bool
        Whether the layer visual is currently being displayed.
    multiscale : bool
        Whether the data is a multiscale image or not. Multiscale data is
        represented by a list of array like image data. If not specified by
        the user and if the data is a list of arrays that decrease in shape
        then it will be taken to be multiscale. The first image in the list
        should be the largest. Please note multiscale rendering is only
        supported in 2D. In 3D, only the lowest resolution scale is
        displayed.
    cache : bool
        Whether slices of out-of-core datasets should be cached upon retrieval.
        Currently, this only applies to dask arrays.
    plane : dict or SlicingPlane
        Properties defining plane rendering in 3D. Properties are defined in
        data coordinates. Valid dictionary keys are
        {'position', 'normal', 'thickness', and 'enabled'}.
    experimental_clipping_planes : list of dicts, list of ClippingPlane, or ClippingPlaneList
        Each dict defines a clipping plane in 3D in data coordinates.
        Valid dictionary keys are {'position', 'normal', and 'enabled'}.
        Values on the negative side of the normal are discarded if the plane is enabled.
    custom_interpolation_kernel_2d : np.ndarray
        Convolution kernel used with the 'custom' interpolation mode in 2D rendering.

    Attributes
    ----------
    data : array or list of array
        Image data. Can be N dimensional. If the last dimension has length
        3 or 4 can be interpreted as RGB or RGBA if rgb is `True`. If a list
        and arrays are decreasing in shape then the data is treated as a
        multiscale image. Please note multiscale rendering is only
        supported in 2D. In 3D, only the lowest resolution scale is
        displayed.
    metadata : dict
        Image metadata.
    rgb : bool
        Whether the image is rgb RGB or RGBA if rgb. If not
        specified by user and the last dimension of the data has length 3 or 4
        it will be set as `True`. If `False` the image is interpreted as a
        luminance image.
    multiscale : bool
        Whether the data is a multiscale image or not. Multiscale data is
        represented by a list of array like image data. The first image in the
        list should be the largest. Please note multiscale rendering is only
        supported in 2D. In 3D, only the lowest resolution scale is
        displayed.
    mode : str
        Interactive mode. The normal, default mode is PAN_ZOOM, which
        allows for normal interactivity with the canvas.

        In TRANSFORM mode the image can be transformed interactively.
    colormap : 2-tuple of str, napari.utils.Colormap
        The first is the name of the current colormap, and the second value is
        the colormap. Colormaps are used for luminance images, if the image is
        rgb the colormap is ignored.
    colormaps : tuple of str
        Names of the available colormaps.
    contrast_limits : list (2,) of float
        Color limits to be used for determining the colormap bounds for
        luminance images. If the image is rgb the contrast_limits is ignored.
    contrast_limits_range : list (2,) of float
        Range for the color limits for luminance images. If the image is
        rgb the contrast_limits_range is ignored.
    gamma : float
        Gamma correction for determining colormap linearity.
    interpolation : str
        Interpolation mode used by vispy. Must be one of our supported modes.
        'custom' is a special mode for 2D interpolation in which a regular grid
        of samples are taken from the texture around a position using 'linear'
        interpolation before being multiplied with a custom interpolation kernel
        (provided with 'custom_interpolation_kernel_2d').
    rendering : str
        Rendering mode used by vispy. Must be one of our supported
        modes.
    depiction : str
        3D Depiction mode used by vispy. Must be one of our supported modes.
    iso_threshold : float
        Threshold for isosurface.
    attenuation : float
        Attenuation rate for attenuated maximum intensity projection.
    plane : SlicingPlane or dict
        Properties defining plane rendering in 3D. Valid dictionary keys are
        {'position', 'normal', 'thickness'}.
    experimental_clipping_planes : ClippingPlaneList
        Clipping planes defined in data coordinates, used to clip the volume.
    custom_interpolation_kernel_2d : np.ndarray
        Convolution kernel used with the 'custom' interpolation mode in 2D rendering.

    Notes
    -----
    _data_view : array (N, M), (N, M, 3), or (N, M, 4)
        Image data for the currently viewed slice. Must be 2D image data, but
        can be multidimensional for RGB or RGBA images if multidimensional is
        `True`.
    _colorbar : array
        Colorbar for current colormap.
    """

    _colormaps = AVAILABLE_COLORMAPS

    @rename_argument(
        from_name="interpolation",
        to_name="interpolation2d",
        version="0.6.0",
        since_version="0.4.17",
    )
    def __init__(
        self,
        data,
        *,
        rgb=None,
        colormap='gray',
        contrast_limits=None,
        gamma=1,
        interpolation2d='nearest',
        interpolation3d='linear',
        rendering='mip',
        iso_threshold=None,
        attenuation=0.05,
        name=None,
        metadata=None,
        scale=None,
        translate=None,
        rotate=None,
        shear=None,
        affine=None,
        opacity=1,
        blending='translucent',
        visible=True,
        multiscale=None,
        cache=True,
        depiction='volume',
        plane=None,
        experimental_clipping_planes=None,
        custom_interpolation_kernel_2d=None,
        projection_mode='none',
    ) -> None:
        if name is None and data is not None:
            name = magic_name(data)

        if isinstance(data, types.GeneratorType):
            data = list(data)

        if getattr(data, 'ndim', 2) < 2:
            raise ValueError(
                trans._('Image data must have at least 2 dimensions.')
            )

        # Determine if data is a multiscale
        self._data_raw = data
        if multiscale is None:
            multiscale, data = guess_multiscale(data)
        elif multiscale and not isinstance(data, MultiScaleData):
            data = MultiScaleData(data)

        # Determine if rgb
        rgb_guess = guess_rgb(data.shape)
        if rgb and not rgb_guess:
            raise ValueError(
                trans._(
                    "'rgb' was set to True but data does not have suitable dimensions."
                )
            )
        if rgb is None:
            rgb = rgb_guess
        self.rgb = rgb

        # Determine dimensionality of the data
        ndim = len(data.shape)
        if rgb:
            ndim -= 1

        super().__init__(
            data,
            ndim,
            name=name,
            metadata=metadata,
            scale=scale,
            translate=translate,
            rotate=rotate,
            shear=shear,
            affine=affine,
            opacity=opacity,
            blending=blending,
            visible=visible,
            multiscale=multiscale,
            cache=cache,
            experimental_clipping_planes=experimental_clipping_planes,
            projection_mode=projection_mode,
        )

        self.events.add(
            interpolation=WarningEmitter(
                trans._(
                    "'layer.events.interpolation' is deprecated please use `interpolation2d` and `interpolation3d`",
                    deferred=True,
                ),
                type_name='select',
            ),
            interpolation2d=Event,
            interpolation3d=Event,
            rendering=Event,
            plane=Event,
            depiction=Event,
            iso_threshold=Event,
            attenuation=Event,
            custom_interpolation_kernel_2d=Event,
        )

        self._array_like = True

        # Set data
        self._data = data
        if isinstance(data, MultiScaleData):
            self._data_level = len(data) - 1
            # Determine which level of the multiscale to use for the thumbnail.
            # Pick the smallest level with at least one axis >= 64. This is
            # done to prevent the thumbnail from being from one of the very
            # low resolution layers and therefore being very blurred.
            big_enough_levels = [
                np.any(np.greater_equal(p.shape, 64)) for p in data
            ]
            if np.any(big_enough_levels):
                self._thumbnail_level = np.where(big_enough_levels)[0][-1]
            else:
                self._thumbnail_level = 0
        else:
            self._data_level = 0
            self._thumbnail_level = 0
        displayed_axes = self._slice_input.displayed
        self.corner_pixels[1][displayed_axes] = (
            np.array(self.level_shapes)[self._data_level][displayed_axes] - 1
        )

        self._slice = _ImageSliceResponse.make_empty(
            slice_input=self._slice_input, rgb=self.rgb
        )

        # Set contrast limits, colormaps and plane parameters
        self._gamma = gamma
        self._attenuation = attenuation
        self._plane = SlicingPlane(thickness=1, enabled=False, draggable=True)
        # Whether to calculate clims on the next set_view_slice
        self._should_calc_clims = False
        if contrast_limits is None:
            if not isinstance(data, np.ndarray):
                dtype = normalize_dtype(getattr(data, 'dtype', None))
                if np.issubdtype(dtype, np.integer):
                    self.contrast_limits_range = get_dtype_limits(dtype)
                else:
                    self.contrast_limits_range = (0, 1)
                self._should_calc_clims = dtype != np.uint8
            else:
                self.contrast_limits_range = self._calc_data_range()
        else:
            self.contrast_limits_range = contrast_limits
        self._contrast_limits: Tuple[float, float] = self.contrast_limits_range
        if iso_threshold is None:
            cmin, cmax = self.contrast_limits_range
            self._iso_threshold = cmin + (cmax - cmin) / 2
        else:
            self._iso_threshold = iso_threshold
        # using self.colormap = colormap uses the setter in *derived* classes,
        # where the intention here is to use the base setter, so we use the
        # _set_colormap method. This is important for Labels layers, because
        # we don't want to use get_color before set_view_slice has been
        # triggered (self.refresh(), below).
        self._set_colormap(colormap)
        self.contrast_limits = self._contrast_limits
        self._interpolation2d = Interpolation.NEAREST
        self._interpolation3d = Interpolation.NEAREST
        self.interpolation2d = interpolation2d
        self.interpolation3d = interpolation3d
        self.rendering = rendering
        self.depiction = depiction
        if plane is not None:
            self.plane = plane
        connect_no_arg(self.plane.events, self.events, 'plane')
        self.custom_interpolation_kernel_2d = custom_interpolation_kernel_2d

        # Trigger generation of view slice and thumbnail
        self.refresh()

    @property
    def _data_view(self) -> np.ndarray:
        """Viewable image for the current slice. (compatibility)"""
        return self._slice.image.view

    def _calc_data_range(self, mode='data') -> Tuple[float, float]:
        """
        Calculate the range of the data values in the currently viewed slice
        or full data array
        """
        if mode == 'data':
            input_data = self.data[-1] if self.multiscale else self.data
        elif mode == 'slice':
            data = self._slice.image.view  # ugh
            input_data = data[-1] if self.multiscale else data
        else:
            raise ValueError(
                trans._(
                    "mode must be either 'data' or 'slice', got {mode!r}",
                    deferred=True,
                    mode=mode,
                )
            )
        return calc_data_range(input_data, rgb=self.rgb)

    @property
    def dtype(self):
        return self._data.dtype

    @property
    def data_raw(
        self,
    ) -> Union[LayerDataProtocol, Sequence[LayerDataProtocol]]:
        """Data, exactly as provided by the user."""
        return self._data_raw

    @property
    def data(self) -> LayerDataProtocol:
        """Data, possibly in multiscale wrapper. Obeys LayerDataProtocol."""
        return self._data

    @data.setter
    def data(self, data: Union[LayerDataProtocol, MultiScaleData]):
        self._data_raw = data
        # note, we don't support changing multiscale in an Image instance
        self._data = MultiScaleData(data) if self.multiscale else data  # type: ignore
        self._update_dims()
        self.events.data(value=self.data)
        if self._keep_auto_contrast:
            self.reset_contrast_limits()
        self._reset_editable()

    def _get_ndim(self) -> int:
        """Determine number of dimensions of the layer."""
        return len(self.level_shapes[0])

    @property
    def _extent_data(self) -> np.ndarray:
        """Extent of layer in data coordinates.

        Returns
        -------
        extent_data : array, shape (2, D)
        """
        shape = self.level_shapes[0]
        return np.vstack([np.zeros(len(shape)), shape - 1])

    @property
    def _extent_data_augmented(self) -> np.ndarray:
        extent = self._extent_data
        return extent + [[-0.5], [+0.5]]

    @property
<<<<<<< HEAD
    def data_level(self) -> int:
=======
    def _extent_level_data(self) -> np.ndarray:
        """Extent of layer, accounting for current multiscale level, in data coordinates.

        Returns
        -------
        extent_data : array, shape (2, D)
        """
        shape = self.level_shapes[self.data_level]
        return np.vstack([np.zeros(len(shape)), shape - 1])

    @property
    def _extent_level_data_augmented(self) -> np.ndarray:
        extent = self._extent_level_data
        return extent + [[-0.5], [+0.5]]

    @property
    def data_level(self):
>>>>>>> 384cf68d
        """int: Current level of multiscale, or 0 if image."""
        return self._data_level

    @data_level.setter
    def data_level(self, level: int):
        if self._data_level == level:
            return
        self._data_level = level
        self.refresh()

    @property
    def level_shapes(self) -> np.ndarray:
        """array: Shapes of each level of the multiscale or just of image."""
        data = self.data
        if isinstance(data, MultiScaleData):
            shapes = data.shapes
        else:
            shapes = [self.data.shape]
        if self.rgb:
            shapes = [s[:-1] for s in shapes]
        return np.array(shapes)

    @property
    def downsample_factors(self) -> np.ndarray:
        """list: Downsample factors for each level of the multiscale."""
        return np.divide(self.level_shapes[0], self.level_shapes)

    @property
    def iso_threshold(self):
        """float: threshold for isosurface."""
        return self._iso_threshold

    @iso_threshold.setter
    def iso_threshold(self, value):
        self._iso_threshold = value
        self._update_thumbnail()
        self.events.iso_threshold()

    @property
    def attenuation(self):
        """float: attenuation rate for attenuated_mip rendering."""
        return self._attenuation

    @attenuation.setter
    def attenuation(self, value):
        self._attenuation = value
        self._update_thumbnail()
        self.events.attenuation()

    @property
    def interpolation(self):
        """Return current interpolation mode.

        Selects a preset interpolation mode in vispy that determines how volume
        is displayed.  Makes use of the two Texture2D interpolation methods and
        the available interpolation methods defined in
        vispy/gloo/glsl/misc/spatial_filters.frag

        Options include:
        'bessel', 'cubic', 'linear', 'blackman', 'catrom', 'gaussian',
        'hamming', 'hanning', 'hermite', 'kaiser', 'lanczos', 'mitchell',
        'nearest', 'spline16', 'spline36'

        Returns
        -------
        str
            The current interpolation mode
        """
        warnings.warn(
            trans._(
                "Interpolation attribute is deprecated since 0.4.17. Please use interpolation2d or interpolation3d",
            ),
            category=DeprecationWarning,
            stacklevel=2,
        )
        return str(
            self._interpolation2d
            if self._slice_input.ndisplay == 2
            else self._interpolation3d
        )

    @interpolation.setter
    def interpolation(self, interpolation):
        """Set current interpolation mode."""
        warnings.warn(
            trans._(
                "Interpolation setting is deprecated since 0.4.17. Please use interpolation2d or interpolation3d",
            ),
            category=DeprecationWarning,
            stacklevel=2,
        )
        if self._slice_input.ndisplay == 3:
            self.interpolation3d = interpolation
        else:
            if interpolation == 'bilinear':
                interpolation = 'linear'
                warnings.warn(
                    trans._(
                        "'bilinear' is invalid for interpolation2d (introduced in napari 0.4.17). "
                        "Please use 'linear' instead, and please set directly the 'interpolation2d' attribute'.",
                    ),
                    category=DeprecationWarning,
                    stacklevel=2,
                )
            self.interpolation2d = interpolation

    @property
    def interpolation2d(self) -> InterpolationStr:
        return str(self._interpolation2d)

    @interpolation2d.setter
    def interpolation2d(self, value: Union[InterpolationStr, Interpolation]):
        if value == 'bilinear':
            raise ValueError(
                trans._(
                    "'bilinear' interpolation is not valid for interpolation2d. Did you mean 'linear' instead ?",
                ),
            )
        if value == 'bicubic':
            value = 'cubic'
            warnings.warn(
                trans._("'bicubic' is deprecated. Please use 'cubic' instead"),
                category=DeprecationWarning,
                stacklevel=2,
            )
        self._interpolation2d = Interpolation(value)
        self.events.interpolation2d(value=self._interpolation2d)
        self.events.interpolation(value=self._interpolation2d)

    @property
    def interpolation3d(self) -> InterpolationStr:
        return str(self._interpolation3d)

    @interpolation3d.setter
    def interpolation3d(self, value: Union[InterpolationStr, Interpolation]):
        if value == 'custom':
            raise NotImplementedError(
                'custom interpolation is not implemented yet for 3D rendering'
            )
        if value == 'bicubic':
            value = 'cubic'
            warnings.warn(
                trans._("'bicubic' is deprecated. Please use 'cubic' instead"),
                category=DeprecationWarning,
                stacklevel=2,
            )
        self._interpolation3d = Interpolation(value)
        self.events.interpolation3d(value=self._interpolation3d)
        self.events.interpolation(value=self._interpolation3d)

    @property
    def depiction(self):
        """The current 3D depiction mode.

        Selects a preset depiction mode in vispy
            * volume: images are rendered as 3D volumes.
            * plane: images are rendered as 2D planes embedded in 3D.
                plane position, normal, and thickness are attributes of
                layer.plane which can be modified directly.
        """
        return str(self._depiction)

    @depiction.setter
    def depiction(self, depiction: Union[str, VolumeDepiction]):
        """Set the current 3D depiction mode."""
        self._depiction = VolumeDepiction(depiction)
        self._update_plane_callbacks()
        self.events.depiction()

    def _reset_plane_parameters(self):
        """Set plane attributes to something valid."""
        self.plane.position = np.array(self.data.shape) / 2
        self.plane.normal = (1, 0, 0)

    def _update_plane_callbacks(self):
        """Set plane callbacks depending on depiction mode."""
        plane_drag_callback_connected = (
            plane_drag_callback in self.mouse_drag_callbacks
        )
        double_click_callback_connected = (
            plane_double_click_callback in self.mouse_double_click_callbacks
        )
        if self.depiction == VolumeDepiction.VOLUME:
            if plane_drag_callback_connected:
                self.mouse_drag_callbacks.remove(plane_drag_callback)
            if double_click_callback_connected:
                self.mouse_double_click_callbacks.remove(
                    plane_double_click_callback
                )
        elif self.depiction == VolumeDepiction.PLANE:
            if not plane_drag_callback_connected:
                self.mouse_drag_callbacks.append(plane_drag_callback)
            if not double_click_callback_connected:
                self.mouse_double_click_callbacks.append(
                    plane_double_click_callback
                )

    @property
    def plane(self):
        return self._plane

    @plane.setter
    def plane(self, value: Union[dict, SlicingPlane]):
        self._plane.update(value)
        self.events.plane()

    @property
    def custom_interpolation_kernel_2d(self):
        return self._custom_interpolation_kernel_2d

    @custom_interpolation_kernel_2d.setter
    def custom_interpolation_kernel_2d(self, value):
        if value is None:
            value = [[1]]
        self._custom_interpolation_kernel_2d = np.array(value, np.float32)
        self.events.custom_interpolation_kernel_2d()

    def _raw_to_displayed(self, raw):
        """Determine displayed image from raw image.

        For normal image layers, just return the actual image.

        Parameters
        ----------
        raw : array
            Raw array.

        Returns
        -------
        image : array
            Displayed array.
        """
        image = raw
        return image

    def _set_view_slice(self) -> None:
        """Set the slice output based on this layer's current state."""
        # The new slicing code makes a request from the existing state and
        # executes the request on the calling thread directly.
        # For async slicing, the calling thread will not be the main thread.
        request = self._make_slice_request_internal(
            slice_input=self._slice_input,
            data_slice=self._data_slice,
            dask_indexer=nullcontext,
        )
        response = request()
        self._update_slice_response(response)

    def _make_slice_request(self, dims: Dims) -> _ImageSliceRequest:
        """Make an image slice request based on the given dims and this image."""
        slice_input = self._make_slice_input(dims)
        # For the existing sync slicing, indices is passed through
        # to avoid some performance issues related to the evaluation of the
        # data-to-world transform and its inverse. Async slicing currently
        # absorbs these performance issues here, but we can likely improve
        # things either by caching the world-to-data transform on the layer
        # or by lazily evaluating it in the slice task itself.
        indices = slice_input.data_slice(self._data_to_world.inverse)
        return self._make_slice_request_internal(
            slice_input=slice_input,
            data_slice=indices,
            dask_indexer=self.dask_optimized_slicing,
        )

    def _make_slice_request_internal(
        self,
        *,
        slice_input: _SliceInput,
        data_slice: _ThickNDSlice,
        dask_indexer: DaskIndexer,
    ) -> _ImageSliceRequest:
        """Needed to support old-style sync slicing through _slice_dims and
        _set_view_slice.

        This is temporary scaffolding that should go away once we have completed
        the async slicing project: https://github.com/napari/napari/issues/4795
        """
        return _ImageSliceRequest(
            slice_input=slice_input,
            data=self.data,
            dask_indexer=dask_indexer,
            data_slice=data_slice,
            projection_mode=self.projection_mode,
            multiscale=self.multiscale,
            corner_pixels=self.corner_pixels,
            rgb=self.rgb,
            data_level=self.data_level,
            thumbnail_level=self._thumbnail_level,
            level_shapes=self.level_shapes,
            downsample_factors=self.downsample_factors,
        )

    def _update_slice_response(self, response: _ImageSliceResponse) -> None:
        """Update the slice output state currently on the layer. Currently used
        for both sync and async slicing.
        """
        self._slice_input = response.slice_input
        self._transforms[0] = response.tile_to_data
        self._slice = response

        # Maybe reset the contrast limits based on the new slice.
        if self._should_calc_clims:
            self.reset_contrast_limits_range()
            self.reset_contrast_limits()
            self._should_calc_clims = False
        elif self._keep_auto_contrast:
            self.reset_contrast_limits()

    def _update_thumbnail(self):
        """Update thumbnail with current image data and colormap."""
        image = self._slice.thumbnail.view

        if self._slice_input.ndisplay == 3 and self.ndim > 2:
            image = np.max(image, axis=0)

        # float16 not supported by ndi.zoom
        dtype = np.dtype(image.dtype)
        if dtype in [np.dtype(np.float16)]:
            image = image.astype(np.float32)

        raw_zoom_factor = np.divide(
            self._thumbnail_shape[:2], image.shape[:2]
        ).min()
        new_shape = np.clip(
            raw_zoom_factor * np.array(image.shape[:2]),
            1,  # smallest side should be 1 pixel wide
            self._thumbnail_shape[:2],
        )
        zoom_factor = tuple(new_shape / image.shape[:2])
        if self.rgb:
            downsampled = ndi.zoom(
                image, zoom_factor + (1,), prefilter=False, order=0
            )
            if image.shape[2] == 4:  # image is RGBA
                colormapped = np.copy(downsampled)
                colormapped[..., 3] = downsampled[..., 3] * self.opacity
                if downsampled.dtype == np.uint8:
                    colormapped = colormapped.astype(np.uint8)
            else:  # image is RGB
                if downsampled.dtype == np.uint8:
                    alpha = np.full(
                        downsampled.shape[:2] + (1,),
                        int(255 * self.opacity),
                        dtype=np.uint8,
                    )
                else:
                    alpha = np.full(downsampled.shape[:2] + (1,), self.opacity)
                colormapped = np.concatenate([downsampled, alpha], axis=2)
        else:
            downsampled = ndi.zoom(
                image, zoom_factor, prefilter=False, order=0
            )
            low, high = self.contrast_limits
            downsampled = np.clip(downsampled, low, high)
            color_range = high - low
            if color_range != 0:
                downsampled = (downsampled - low) / color_range
            downsampled = downsampled**self.gamma
            color_array = self.colormap.map(downsampled.ravel())
            colormapped = color_array.reshape((*downsampled.shape, 4))
            colormapped[..., 3] *= self.opacity
        self.thumbnail = colormapped

    def _get_value(self, position):
        """Value of the data at a position in data coordinates.

        Parameters
        ----------
        position : tuple
            Position in data coordinates.

        Returns
        -------
        value : tuple
            Value of the data.
        """
        if self.multiscale:
            # for multiscale data map the coordinate from the data back to
            # the tile
            coord = self._transforms['tile2data'].inverse(position)
        else:
            coord = position

        coord = np.round(coord).astype(int)

        raw = self._slice.image.raw
        shape = raw.shape[:-1] if self.rgb else raw.shape

        if self.ndim < len(coord):
            # handle 3D views of 2D data by omitting extra coordinate
            offset = len(coord) - len(shape)
            coord = coord[[d + offset for d in self._slice_input.displayed]]
        else:
            coord = coord[self._slice_input.displayed]

        if all(0 <= c < s for c, s in zip(coord, shape)):
            value = raw[tuple(coord)]
        else:
            value = None

        if self.multiscale:
            value = (self.data_level, value)

        return value

    def _get_offset_data_position(self, position: npt.NDArray) -> npt.NDArray:
        """Adjust position for offset between viewer and data coordinates.

        VisPy considers the coordinate system origin to be the canvas corner,
        while napari considers the origin to be the **center** of the corner
        pixel. To get the correct value under the mouse cursor, we need to
        shift the position by 0.5 pixels on each axis.
        """
        return position + 0.5

    def _display_bounding_box_at_level(
        self, dims_displayed: List[int], data_level: int
    ) -> npt.NDArray:
        """An axis aligned (ndisplay, 2) bounding box around the data at a given level"""
        shape = self.level_shapes[data_level]
        extent_at_level = np.vstack([np.zeros(len(shape)), shape - 1])
        return extent_at_level[:, dims_displayed].T

    def _display_bounding_box_augmented_data_level(
        self, dims_displayed: List[int]
    ) -> npt.NDArray:
        """An augmented, axis-aligned (ndisplay, 2) bounding box.
        If the layer is multiscale layer, then returns the
        bounding box of the data at the current level
        """
        return self._extent_level_data_augmented[:, dims_displayed].T


class Image(_ImageBase):
    _projectionclass = ImageProjectionMode

    @property
    def rendering(self):
        """Return current rendering mode.

        Selects a preset rendering mode in vispy that determines how
        volume is displayed.  Options include:

        * ``translucent``: voxel colors are blended along the view ray until
            the result is opaque.
        * ``mip``: maximum intensity projection. Cast a ray and display the
            maximum value that was encountered.
        * ``minip``: minimum intensity projection. Cast a ray and display the
            minimum value that was encountered.
        * ``attenuated_mip``: attenuated maximum intensity projection. Cast a
            ray and attenuate values based on integral of encountered values,
            display the maximum value that was encountered after attenuation.
            This will make nearer objects appear more prominent.
        * ``additive``: voxel colors are added along the view ray until
            the result is saturated.
        * ``iso``: isosurface. Cast a ray until a certain threshold is
            encountered. At that location, lighning calculations are
            performed to give the visual appearance of a surface.
        * ``average``: average intensity projection. Cast a ray and display the
            average of values that were encountered.

        Returns
        -------
        str
            The current rendering mode
        """
        return str(self._rendering)

    @rendering.setter
    def rendering(self, rendering):
        self._rendering = ImageRendering(rendering)
        self.events.rendering()

    def _get_state(self):
        """Get dictionary of layer state.

        Returns
        -------
        state : dict
            Dictionary of layer state.
        """
        state = self._get_base_state()
        state.update(
            {
                'rgb': self.rgb,
                'multiscale': self.multiscale,
                'colormap': self.colormap.dict(),
                'contrast_limits': self.contrast_limits,
                'interpolation2d': self.interpolation2d,
                'interpolation3d': self.interpolation3d,
                'rendering': self.rendering,
                'depiction': self.depiction,
                'plane': self.plane.dict(),
                'iso_threshold': self.iso_threshold,
                'attenuation': self.attenuation,
                'gamma': self.gamma,
                'data': self.data,
                'custom_interpolation_kernel_2d': self.custom_interpolation_kernel_2d,
            }
        )
        return state


Image.__doc__ = _ImageBase.__doc__<|MERGE_RESOLUTION|>--- conflicted
+++ resolved
@@ -5,7 +5,7 @@
 import types
 import warnings
 from contextlib import nullcontext
-from typing import TYPE_CHECKING, List, Tuple, Union
+from typing import TYPE_CHECKING, List, Sequence, Tuple, Union
 
 import numpy as np
 from scipy import ndimage as ndi
@@ -478,10 +478,6 @@
         extent = self._extent_data
         return extent + [[-0.5], [+0.5]]
 
-    @property
-<<<<<<< HEAD
-    def data_level(self) -> int:
-=======
     def _extent_level_data(self) -> np.ndarray:
         """Extent of layer, accounting for current multiscale level, in data coordinates.
 
@@ -498,8 +494,7 @@
         return extent + [[-0.5], [+0.5]]
 
     @property
-    def data_level(self):
->>>>>>> 384cf68d
+    def data_level(self) -> int:
         """int: Current level of multiscale, or 0 if image."""
         return self._data_level
 
