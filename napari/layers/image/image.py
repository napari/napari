--- conflicted
+++ resolved
@@ -547,14 +547,9 @@
             color_range = high - low
             if color_range != 0:
                 downsampled = (downsampled - low) / color_range
-<<<<<<< HEAD
             downsampled = downsampled ** self.gamma
-            colormapped = self.colormap[1].map(downsampled)
-            colormapped = colormapped.reshape(downsampled.shape + (4,))
-=======
             color_array = self.colormap[1][downsampled.ravel()]
             colormapped = color_array.rgba.reshape(downsampled.shape + (4,))
->>>>>>> 35d2b128
             colormapped[..., 3] *= self.opacity
         self.thumbnail = colormapped
 
