--- conflicted
+++ resolved
@@ -298,11 +298,7 @@
         self.interpolation = interpolation
         self.rendering = rendering
         if plane is not None:
-<<<<<<< HEAD
             self.embedded_plane.update(plane)
-=======
-            self.plane = plane
->>>>>>> 0dc52238
 
         # Trigger generation of view slice and thumbnail
         self._update_dims()
