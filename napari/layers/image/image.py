--- conflicted
+++ resolved
@@ -9,31 +9,10 @@
 import numpy as np
 from scipy import ndimage as ndi
 
-<<<<<<< HEAD
-from ...utils import config
-from ...utils._dtype import get_dtype_limits, normalize_dtype
-from ...utils.colormaps import AVAILABLE_COLORMAPS
-from ...utils.events import Event
-from ...utils.events.event import WarningEmitter
-from ...utils.events.event_utils import connect_no_arg
-from ...utils.migrations import rename_argument
-from ...utils.misc import reorder_after_dim_reduction
-from ...utils.naming import magic_name
-from ...utils.translations import trans
-from .._data_protocols import LayerDataProtocol
-from .._multiscale_data import MultiScaleData
-from ..base import Layer, no_op
-from ..intensity_mixin import IntensityVisualizationMixin
-from ..utils._slice_input import _SliceInput
-from ..utils.layer_utils import calc_data_range
-from ..utils.plane import SlicingPlane
-from ._image_constants import (
-=======
 from napari.layers._data_protocols import LayerDataProtocol
 from napari.layers._multiscale_data import MultiScaleData
 from napari.layers.base import Layer, no_op
 from napari.layers.image._image_constants import (
->>>>>>> ee94c35c
     ImageRendering,
     Interpolation,
     Mode,
@@ -45,20 +24,12 @@
 from napari.layers.image._image_mouse_bindings import (
     set_plane_position as plane_double_click_callback,
 )
-<<<<<<< HEAD
-from ._image_slice import ImageSlice
-from ._image_slice_data import ImageSliceData
-from ._image_utils import guess_multiscale, guess_rgb
-from ._slice import _ImageSliceRequest, _ImageSliceResponse
-
-if TYPE_CHECKING:
-    from ...components import Dims
-    from ...components.experimental.chunk import ChunkRequest
-=======
 from napari.layers.image._image_slice import ImageSlice
 from napari.layers.image._image_slice_data import ImageSliceData
 from napari.layers.image._image_utils import guess_multiscale, guess_rgb
+from napari.layers.image._slice import _ImageSliceRequest, _ImageSliceResponse
 from napari.layers.intensity_mixin import IntensityVisualizationMixin
+from napari.layers.utils._slice_input import _SliceInput
 from napari.layers.utils.layer_utils import calc_data_range
 from napari.layers.utils.plane import SlicingPlane
 from napari.utils import config
@@ -73,8 +44,8 @@
 from napari.utils.translations import trans
 
 if TYPE_CHECKING:
+    from napari.components import Dims
     from napari.components.experimental.chunk import ChunkRequest
->>>>>>> ee94c35c
 
 
 # It is important to contain at least one abstractmethod to properly exclude this class
