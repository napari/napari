"""Image class.
"""
from __future__ import annotations

import types
import warnings
from typing import TYPE_CHECKING, Union

import numpy as np
from scipy import ndimage as ndi

from ...utils import config
from ...utils._dtype import get_dtype_limits
from ...utils.colormaps import AVAILABLE_COLORMAPS
from ...utils.events import Event
from ...utils.translations import trans
from ..base import Layer
from ..intensity_mixin import IntensityVisualizationMixin
from ..utils.layer_utils import calc_data_range
from ..utils.plane import SlicingPlane
from ._image_constants import Interpolation, Interpolation3D, Rendering
from ._image_slice import ImageSlice
from ._image_slice_data import ImageSliceData
from ._image_utils import guess_multiscale, guess_rgb

if TYPE_CHECKING:
    from ...components.experimental.chunk import ChunkRequest


# It is important to contain at least one abstractmethod to properly exclude this class
# in creating NAMES set inside of napari.layers.__init__
# Mixin must come before Layer
class _ImageBase(IntensityVisualizationMixin, Layer):
    """Image layer.

    Parameters
    ----------
    data : array or list of array
        Image data. Can be N >= 2 dimensional. If the last dimension has length
        3 or 4 can be interpreted as RGB or RGBA if rgb is `True`. If a
        list and arrays are decreasing in shape then the data is treated as
        a multiscale image. Please note multiscale rendering is only
        supported in 2D. In 3D, only the lowest resolution scale is
        displayed.
    rgb : bool
        Whether the image is rgb RGB or RGBA. If not specified by user and
        the last dimension of the data has length 3 or 4 it will be set as
        `True`. If `False` the image is interpreted as a luminance image.
    colormap : str, napari.utils.Colormap, tuple, dict
        Colormap to use for luminance images. If a string must be the name
        of a supported colormap from vispy or matplotlib. If a tuple the
        first value must be a string to assign as a name to a colormap and
        the second item must be a Colormap. If a dict the key must be a
        string to assign as a name to a colormap and the value must be a
        Colormap.
    contrast_limits : list (2,)
        Color limits to be used for determining the colormap bounds for
        luminance images. If not passed is calculated as the min and max of
        the image.
    gamma : float
        Gamma correction for determining colormap linearity. Defaults to 1.
    interpolation : str
        Interpolation mode used by vispy. Must be one of our supported
        modes.
    rendering : str
        Rendering mode used by vispy. Must be one of our supported
        modes.
    iso_threshold : float
        Threshold for isosurface.
    attenuation : float
        Attenuation rate for attenuated maximum intensity projection.
    name : str
        Name of the layer.
    metadata : dict
        Layer metadata.
    scale : tuple of float
        Scale factors for the layer.
    translate : tuple of float
        Translation values for the layer.
    rotate : float, 3-tuple of float, or n-D array.
        If a float convert into a 2D rotation matrix using that value as an
        angle. If 3-tuple convert into a 3D rotation matrix, using a yaw,
        pitch, roll convention. Otherwise assume an nD rotation. Angles are
        assumed to be in degrees. They can be converted from radians with
        np.degrees if needed.
    shear : 1-D array or n-D array
        Either a vector of upper triangular values, or an nD shear matrix with
        ones along the main diagonal.
    affine : n-D array or napari.utils.transforms.Affine
        (N+1, N+1) affine transformation matrix in homogeneous coordinates.
        The first (N, N) entries correspond to a linear transform and
        the final column is a length N translation vector and a 1 or a napari
        `Affine` transform object. Applied as an extra transform on top of the
        provided scale, rotate, and shear values.
    opacity : float
        Opacity of the layer visual, between 0.0 and 1.0.
    blending : str
        One of a list of preset blending modes that determines how RGB and
        alpha values of the layer visual get mixed. Allowed values are
        {'opaque', 'translucent', and 'additive'}.
    visible : bool
        Whether the layer visual is currently being displayed.
    multiscale : bool
        Whether the data is a multiscale image or not. Multiscale data is
        represented by a list of array like image data. If not specified by
        the user and if the data is a list of arrays that decrease in shape
        then it will be taken to be multiscale. The first image in the list
        should be the largest. Please note multiscale rendering is only
        supported in 2D. In 3D, only the lowest resolution scale is
        displayed.
    cache : bool
        Whether slices of out-of-core datasets should be cached upon retrieval.
        Currently, this only applies to dask arrays.
    experimental_slicing_plane : dict or SlicingPlane
        Properties defining plane rendering in 3D. Properties are defined in
        data coordinates. Valid dictionary keys are
        {'position', 'normal', 'thickness', and 'enabled'}.
    experimental_clipping_planes : list of dicts, list of ClippingPlane, or ClippingPlaneList
        Each dict defines a clipping plane in 3D in data coordinates.
        Valid dictionary keys are {'position', 'normal', and 'enabled'}.
        Values on the negative side of the normal are discarded if the plane is enabled.

    Attributes
    ----------
    data : array or list of array
        Image data. Can be N dimensional. If the last dimension has length
        3 or 4 can be interpreted as RGB or RGBA if rgb is `True`. If a list
        and arrays are decreasing in shape then the data is treated as a
        multiscale image. Please note multiscale rendering is only
        supported in 2D. In 3D, only the lowest resolution scale is
        displayed.
    metadata : dict
        Image metadata.
    rgb : bool
        Whether the image is rgb RGB or RGBA if rgb. If not
        specified by user and the last dimension of the data has length 3 or 4
        it will be set as `True`. If `False` the image is interpreted as a
        luminance image.
    multiscale : bool
        Whether the data is a multiscale image or not. Multiscale data is
        represented by a list of array like image data. The first image in the
        list should be the largest. Please note multiscale rendering is only
        supported in 2D. In 3D, only the lowest resolution scale is
        displayed.
    colormap : 2-tuple of str, napari.utils.Colormap
        The first is the name of the current colormap, and the second value is
        the colormap. Colormaps are used for luminance images, if the image is
        rgb the colormap is ignored.
    colormaps : tuple of str
        Names of the available colormaps.
    contrast_limits : list (2,) of float
        Color limits to be used for determining the colormap bounds for
        luminance images. If the image is rgb the contrast_limits is ignored.
    contrast_limits_range : list (2,) of float
        Range for the color limits for luminance images. If the image is
        rgb the contrast_limits_range is ignored.
    gamma : float
        Gamma correction for determining colormap linearity.
    interpolation : str
        Interpolation mode used by vispy. Must be one of our supported
        modes.
    rendering : str
        Rendering mode used by vispy. Must be one of our supported
        modes.
    iso_threshold : float
        Threshold for isosurface.
    attenuation : float
        Attenuation rate for attenuated maximum intensity projection.
    experimental_slicing_plane : SlicingPlane or dict
        Properties defining plane rendering in 3D. Valid dictionary keys are
        {'position', 'normal', 'thickness', and 'enabled'}.
    experimental_clipping_planes : ClippingPlaneList
        Clipping planes defined in data coordinates, used to clip the volume.

    Notes
    -----
    _data_view : array (N, M), (N, M, 3), or (N, M, 4)
        Image data for the currently viewed slice. Must be 2D image data, but
        can be multidimensional for RGB or RGBA images if multidimensional is
        `True`.
    _colorbar : array
        Colorbar for current colormap.
    """

    _colormaps = AVAILABLE_COLORMAPS

    def __init__(
        self,
        data,
        *,
        rgb=None,
        colormap='gray',
        contrast_limits=None,
        gamma=1,
        interpolation='nearest',
        rendering='mip',
        iso_threshold=0.5,
        attenuation=0.05,
        name=None,
        metadata=None,
        scale=None,
        translate=None,
        rotate=None,
        shear=None,
        affine=None,
        opacity=1,
        blending='translucent',
        visible=True,
        multiscale=None,
        cache=True,
        experimental_slicing_plane=None,
        experimental_clipping_planes=None,
    ):
        if isinstance(data, types.GeneratorType):
            data = list(data)

        if getattr(data, 'ndim', 2) < 2:
            raise ValueError(
                trans._('Image data must have at least 2 dimensions.')
            )

        # Determine if data is a multiscale
        if multiscale is None:
            multiscale, data = guess_multiscale(data)

        # Determine initial shape
        if multiscale:
            init_shape = data[0].shape
        else:
            init_shape = data.shape

        # Determine if rgb
        if rgb is None:
            rgb = guess_rgb(init_shape)

        # Determine dimensionality of the data
        if rgb:
            ndim = len(init_shape) - 1
        else:
            ndim = len(init_shape)

        super().__init__(
            data,
            ndim,
            name=name,
            metadata=metadata,
            scale=scale,
            translate=translate,
            rotate=rotate,
            shear=shear,
            affine=affine,
            opacity=opacity,
            blending=blending,
            visible=visible,
            multiscale=multiscale,
<<<<<<< HEAD
            cache=cache,
=======
            experimental_clipping_planes=experimental_clipping_planes,
>>>>>>> 5a43dc59
        )

        self.events.add(
            interpolation=Event,
            rendering=Event,
            iso_threshold=Event,
            attenuation=Event,
        )

        # Set data
        self.rgb = rgb
        self._data = data
        if self.multiscale:
            self._data_level = len(self.data) - 1
            # Determine which level of the multiscale to use for the thumbnail.
            # Pick the smallest level with at least one axis >= 64. This is
            # done to prevent the thumbnail from being from one of the very
            # low resolution layers and therefore being very blurred.
            big_enough_levels = [
                np.any(np.greater_equal(p.shape, 64)) for p in data
            ]
            if np.any(big_enough_levels):
                self._thumbnail_level = np.where(big_enough_levels)[0][-1]
            else:
                self._thumbnail_level = 0
        else:
            self._data_level = 0
            self._thumbnail_level = 0
        displayed_axes = self._displayed_axes
        self.corner_pixels[1][displayed_axes] = self.level_shapes[
            self._data_level
        ][displayed_axes]

        self._new_empty_slice()

        # Set contrast limits, colormaps and plane parameters
        self._gamma = gamma
        self._iso_threshold = iso_threshold
        self._attenuation = attenuation
        self._experimental_slicing_plane = SlicingPlane(
            thickness=1, enabled=False
        )
        if contrast_limits is None:
            if not isinstance(data, np.ndarray):
                dtype = getattr(data, 'dtype', None)
                if np.issubdtype(dtype, np.integer):
                    self.contrast_limits_range = get_dtype_limits(dtype)
                else:
                    self.contrast_limits_range = (0, 1)
            else:
                self.contrast_limits_range = self._calc_data_range()
        else:
            self.contrast_limits_range = contrast_limits
        self._contrast_limits = tuple(self.contrast_limits_range)
        self.colormap = colormap
        self.contrast_limits = self._contrast_limits
        self._interpolation = {
            2: Interpolation.NEAREST,
            3: (
                Interpolation3D.NEAREST
                if self.__class__.__name__ == 'Labels'
                else Interpolation3D.LINEAR
            ),
        }
        self.interpolation = interpolation
        self.rendering = rendering
        if experimental_slicing_plane is not None:
            self.experimental_slicing_plane = experimental_slicing_plane
            self.experimental_slicing_plane.update(experimental_slicing_plane)

        # Trigger generation of view slice and thumbnail
        self._update_dims()

    def _new_empty_slice(self):
        """Initialize the current slice to an empty image."""
        wrapper = _weakref_hide(self)
        self._slice = ImageSlice(
            self._get_empty_image(), wrapper._raw_to_displayed, self.rgb
        )
        self._empty = True

    def _get_empty_image(self):
        """Get empty image to use as the default before data is loaded."""
        if self.rgb:
            return np.zeros((1,) * self._ndisplay + (3,))
        else:
            return np.zeros((1,) * self._ndisplay)

    def _get_order(self):
        """Return the order of the displayed dimensions."""
        if self.rgb:
            # if rgb need to keep the final axis fixed during the
            # transpose. The index of the final axis depends on how many
            # axes are displayed.
            return self._dims_displayed_order + (
                max(self._dims_displayed_order) + 1,
            )
        else:
            return self._dims_displayed_order

    @property
    def _data_view(self):
        """Viewable image for the current slice. (compatibility)"""
        return self._slice.image.view

    @property
    def _data_raw(self):
        """Raw image for the current slice. (compatibility)"""
        return self._slice.image.raw

    def _calc_data_range(self, mode='data'):
        if mode == 'data':
            input_data = self.data[-1] if self.multiscale else self.data
        elif mode == 'slice':
            data = self._slice.image.view  # ugh
            input_data = data[-1] if self.multiscale else data
        else:
            raise ValueError(
                f"mode must be either 'data' or 'slice', got {mode!r}"
            )
        return calc_data_range(input_data, rgb=self.rgb)

    @property
    def dtype(self):
        return self.data[0].dtype if self.multiscale else self.data.dtype

    @property
    def data(self):
        """array: Image data."""
        return self._data

    @data.setter
    def data(self, data):
        self._data = data
        self._update_dims()
        self.events.data(value=self.data)
        if self._keep_autoscale:
            self.reset_contrast_limits()
        self._set_editable()

    def _get_ndim(self):
        """Determine number of dimensions of the layer."""
        return len(self.level_shapes[0])

    @property
    def _extent_data(self) -> np.ndarray:
        """Extent of layer in data coordinates.

        Returns
        -------
        extent_data : array, shape (2, D)
        """
        shape = np.subtract(self.level_shapes[0], 1)
        return np.vstack([np.zeros(len(shape)), shape])

    @property
    def data_level(self):
        """int: Current level of multiscale, or 0 if image."""
        return self._data_level

    @data_level.setter
    def data_level(self, level):
        if self._data_level == level:
            return
        self._data_level = level
        self.refresh()

    @property
    def level_shapes(self):
        """array: Shapes of each level of the multiscale or just of image."""
        if self.multiscale:
            if self.rgb:
                shapes = [im.shape[:-1] for im in self.data]
            else:
                shapes = [im.shape for im in self.data]
        else:
            if self.rgb:
                shapes = [self.data.shape[:-1]]
            else:
                shapes = [self.data.shape]
        return np.array(shapes)

    @property
    def downsample_factors(self):
        """list: Downsample factors for each level of the multiscale."""
        return np.divide(self.level_shapes[0], self.level_shapes)

    @property
    def iso_threshold(self):
        """float: threshold for isosurface."""
        return self._iso_threshold

    @iso_threshold.setter
    def iso_threshold(self, value):
        self._iso_threshold = value
        self._update_thumbnail()
        self.events.iso_threshold()

    @property
    def attenuation(self):
        """float: attenuation rate for attenuated_mip rendering."""
        return self._attenuation

    @attenuation.setter
    def attenuation(self, value):
        self._attenuation = value
        self._update_thumbnail()
        self.events.attenuation()

    @property
    def interpolation(self):
        """Return current interpolation mode.

        Selects a preset interpolation mode in vispy that determines how volume
        is displayed.  Makes use of the two Texture2D interpolation methods and
        the available interpolation methods defined in
        vispy/gloo/glsl/misc/spatial_filters.frag

        Options include:
        'bessel', 'bicubic', 'bilinear', 'blackman', 'catrom', 'gaussian',
        'hamming', 'hanning', 'hermite', 'kaiser', 'lanczos', 'mitchell',
        'nearest', 'spline16', 'spline36'

        Returns
        -------
        str
            The current interpolation mode
        """
        return str(self._interpolation[self._ndisplay])

    @interpolation.setter
    def interpolation(self, interpolation):
        """Set current interpolation mode."""
        if self._ndisplay == 3:
            self._interpolation[self._ndisplay] = Interpolation3D(
                interpolation
            )
        else:
            self._interpolation[self._ndisplay] = Interpolation(interpolation)
        self.events.interpolation(value=self._interpolation[self._ndisplay])

    @property
    def rendering(self):
        """Return current rendering mode.

        Selects a preset rendering mode in vispy that determines how
        volume is displayed.  Options include:

        * ``translucent``: voxel colors are blended along the view ray until
          the result is opaque.
        * ``mip``: maximum intensity projection. Cast a ray and display the
          maximum value that was encountered.
        * ``additive``: voxel colors are added along the view ray until the
          result is saturated.
        * ``iso``: isosurface. Cast a ray until a certain threshold is
          encountered. At that location, lighning calculations are performed to
          give the visual appearance of a surface.
        * ``attenuated_mip``: attenuated maximum intensity projection. Cast a
          ray and attenuate values based on integral of encountered values,
          display the maximum value that was encountered after attenuation.
          This will make nearer objects appear more prominent.

        Returns
        -------
        str
            The current rendering mode
        """
        return str(self._rendering)

    @rendering.setter
    def rendering(self, rendering):
        """Set current rendering mode."""
        self._rendering = Rendering(rendering)
        self.events.rendering()

    @property
    def experimental_slicing_plane(self):
        return self._experimental_slicing_plane

    @experimental_slicing_plane.setter
    def experimental_slicing_plane(self, value: Union[dict, SlicingPlane]):
        self._experimental_slicing_plane.update(value)

    @property
    def loaded(self):
        """Has the data for this layer been loaded yet.

        With asynchronous loading the layer might exist but its data
        for the current slice has not been loaded.
        """
        return self._slice.loaded

    def _raw_to_displayed(self, raw):
        """Determine displayed image from raw image.

        For normal image layers, just return the actual image.

        Parameters
        ----------
        raw : array
            Raw array.

        Returns
        -------
        image : array
            Displayed array.
        """
        image = raw
        return image

    def _set_view_slice(self):
        """Set the view given the indices to slice with."""
        self._new_empty_slice()
        not_disp = self._dims_not_displayed

        # Check if requested slice outside of data range
        indices = np.array(self._slice_indices)
        extent = self._extent_data
        if np.any(
            np.less(
                [indices[ax] for ax in not_disp],
                [extent[0, ax] for ax in not_disp],
            )
        ) or np.any(
            np.greater(
                [indices[ax] for ax in not_disp],
                [extent[1, ax] for ax in not_disp],
            )
        ):
            return
        self._empty = False

        if self.multiscale:
            if self._ndisplay == 3:
                # If 3d redering just show lowest level of multiscale
                warnings.warn(
                    trans._(
                        'Multiscale rendering is only supported in 2D. In 3D, only the lowest resolution scale is displayed',
                        deferred=True,
                    ),
                    category=UserWarning,
                )
                self.data_level = len(self.data) - 1

            # Slice currently viewed level
            level = self.data_level
            indices = np.array(self._slice_indices)
            downsampled_indices = (
                indices[not_disp] / self.downsample_factors[level, not_disp]
            )
            downsampled_indices = np.round(
                downsampled_indices.astype(float)
            ).astype(int)
            downsampled_indices = np.clip(
                downsampled_indices, 0, self.level_shapes[level, not_disp] - 1
            )
            indices[not_disp] = downsampled_indices

            scale = np.ones(self.ndim)
            for d in self._dims_displayed:
                scale[d] = self.downsample_factors[self.data_level][d]
            self._transforms['tile2data'].scale = scale

            if self._ndisplay == 2:
                for d in self._displayed_axes:
                    indices[d] = slice(
                        self.corner_pixels[0, d],
                        self.corner_pixels[1, d] + 1,
                        1,
                    )
                self._transforms['tile2data'].translate = (
                    self.corner_pixels[0] * self._transforms['tile2data'].scale
                )
            image = self.data[level][tuple(indices)]
            image_indices = indices

            # Slice thumbnail
            indices = np.array(self._slice_indices)
            downsampled_indices = (
                indices[not_disp]
                / self.downsample_factors[self._thumbnail_level, not_disp]
            )
            downsampled_indices = np.round(
                downsampled_indices.astype(float)
            ).astype(int)
            downsampled_indices = np.clip(
                downsampled_indices,
                0,
                self.level_shapes[self._thumbnail_level, not_disp] - 1,
            )
            indices[not_disp] = downsampled_indices

            thumbnail_source = self.data[self._thumbnail_level][tuple(indices)]
        else:
            self._transforms['tile2data'].scale = np.ones(self.ndim)
            image_indices = self._slice_indices
            image = self.data[image_indices]

            # For single-scale we don't request a separate thumbnail_source
            # from the ChunkLoader because in ImageSlice.chunk_loaded we
            # call request.thumbnail_source() and it knows to just use the
            # image itself is there is no explicit thumbnail_source.
            thumbnail_source = None

        # Load our images, might be sync or async.
        data = self._SliceDataClass(
            self, image_indices, image, thumbnail_source
        )
        self._load_slice(data)
        if self._keep_autoscale:
            self.reset_contrast_limits()

    @property
    def _SliceDataClass(self):
        # Use special ChunkedSlideData for async.
        if config.async_loading:
            from .experimental._chunked_slice_data import ChunkedSliceData

            return ChunkedSliceData
        return ImageSliceData

    def _load_slice(self, data: ImageSliceData):
        """Load the image and maybe thumbnail source.

        Parameters
        ----------
        data : Slice
        """
        if self._slice.load(data):
            # The load was synchronous.
            self._on_data_loaded(data, sync=True)
        else:
            # The load will be asynchronous. Signal that our self.loaded
            # property is now false, since the load is in progress.
            self.events.loaded()

    def _on_data_loaded(self, data: ImageSliceData, sync: bool) -> None:
        """The given data a was loaded, use it now.

        This routine is called synchronously from _load_async() above, or
        it is called asynchronously sometime later when the ChunkLoader
        finishes loading the data in a worker thread or process.

        Parameters
        ----------
        data : ChunkRequest
            The request that was satisfied/loaded.
        sync : bool
            If True the chunk was loaded synchronously.
        """
        # Transpose after the load.
        data.transpose(self._get_order())

        # Pass the loaded data to the slice.
        if not self._slice.on_loaded(data):
            # Slice rejected it, was it for the wrong indices?
            return

        # Notify the world.
        if self.multiscale:
            self.events.scale()
            self.events.translate()

        # Announcing we are in the loaded state will make our node visible
        # if it was invisible during the load.
        self.events.loaded()

        if not sync:
            # TODO_ASYNC: Avoid calling self.refresh(), because it would
            # call our _set_view_slice(). Do we need a "refresh without
            # set_view_slice()" method that we can call?

            self.events.set_data(value=self._slice)  # update vispy
            self._update_thumbnail()

    def _update_thumbnail(self):
        """Update thumbnail with current image data and colormap."""
        if not self.loaded:
            # ASYNC_TODO: Do not compute the thumbnail until we are loaded.
            # Is there a nicer way to prevent this from getting called?
            return

        image = self._slice.thumbnail.view

        if self._ndisplay == 3 and self.ndim > 2:
            image = np.max(image, axis=0)

        # float16 not supported by ndi.zoom
        dtype = np.dtype(image.dtype)
        if dtype in [np.dtype(np.float16)]:
            image = image.astype(np.float32)

        raw_zoom_factor = np.divide(
            self._thumbnail_shape[:2], image.shape[:2]
        ).min()
        new_shape = np.clip(
            raw_zoom_factor * np.array(image.shape[:2]),
            1,  # smallest side should be 1 pixel wide
            self._thumbnail_shape[:2],
        )
        zoom_factor = tuple(new_shape / image.shape[:2])
        if self.rgb:
            # warning filter can be removed with scipy 1.4
            with warnings.catch_warnings():
                warnings.simplefilter("ignore")
                downsampled = ndi.zoom(
                    image, zoom_factor + (1,), prefilter=False, order=0
                )
            if image.shape[2] == 4:  # image is RGBA
                colormapped = np.copy(downsampled)
                colormapped[..., 3] = downsampled[..., 3] * self.opacity
                if downsampled.dtype == np.uint8:
                    colormapped = colormapped.astype(np.uint8)
            else:  # image is RGB
                if downsampled.dtype == np.uint8:
                    alpha = np.full(
                        downsampled.shape[:2] + (1,),
                        int(255 * self.opacity),
                        dtype=np.uint8,
                    )
                else:
                    alpha = np.full(downsampled.shape[:2] + (1,), self.opacity)
                colormapped = np.concatenate([downsampled, alpha], axis=2)
        else:
            # warning filter can be removed with scipy 1.4
            with warnings.catch_warnings():
                warnings.simplefilter("ignore")
                downsampled = ndi.zoom(
                    image, zoom_factor, prefilter=False, order=0
                )
            low, high = self.contrast_limits
            downsampled = np.clip(downsampled, low, high)
            color_range = high - low
            if color_range != 0:
                downsampled = (downsampled - low) / color_range
            downsampled = downsampled ** self.gamma
            color_array = self.colormap.map(downsampled.ravel())
            colormapped = color_array.reshape(downsampled.shape + (4,))
            colormapped[..., 3] *= self.opacity
        self.thumbnail = colormapped

    def _get_value(self, position):
        """Value of the data at a position in data coordinates.

        Parameters
        ----------
        position : tuple
            Position in data coordinates.

        Returns
        -------
        value : tuple
            Value of the data.
        """
        if self.multiscale:
            # for multiscale data map the coordinate from the data back to
            # the tile
            coord = self._transforms['tile2data'].inverse(position)
        else:
            coord = position

        coord = np.round(coord).astype(int)

        raw = self._slice.image.raw
        if self.rgb:
            shape = raw.shape[:-1]
        else:
            shape = raw.shape

        if all(0 <= c < s for c, s in zip(coord[self._dims_displayed], shape)):
            value = raw[tuple(coord[self._dims_displayed])]
        else:
            value = None

        if self.multiscale:
            value = (self.data_level, value)

        return value

    # For async we add an on_chunk_loaded() method.
    if config.async_loading:

        def on_chunk_loaded(self, request: ChunkRequest) -> None:
            """An asynchronous ChunkRequest was loaded.

            Parameters
            ----------
            request : ChunkRequest
                This request was loaded.
            """
            # Convert the ChunkRequest to SliceData and use it.
            data = self._SliceDataClass.from_request(self, request)
            self._on_data_loaded(data, sync=False)


class Image(_ImageBase):
    def _get_state(self):
        """Get dictionary of layer state.

        Returns
        -------
        state : dict
            Dictionary of layer state.
        """
        state = self._get_base_state()
        state.update(
            {
                'rgb': self.rgb,
                'multiscale': self.multiscale,
                'colormap': self.colormap.name,
                'contrast_limits': self.contrast_limits,
                'interpolation': self.interpolation,
                'rendering': self.rendering,
                'experimental_slicing_plane': self.experimental_slicing_plane.dict(),
                'iso_threshold': self.iso_threshold,
                'attenuation': self.attenuation,
                'gamma': self.gamma,
                'data': self.data,
            }
        )
        return state


if config.async_octree:
    from ..image.experimental.octree_image import _OctreeImageBase

    class Image(Image, _OctreeImageBase):
        pass


class _weakref_hide:
    def __init__(self, obj):
        import weakref

        self.obj = weakref.ref(obj)

    def _raw_to_displayed(self, *args, **kwarg):
        return self.obj()._raw_to_displayed(*args, **kwarg)<|MERGE_RESOLUTION|>--- conflicted
+++ resolved
@@ -253,11 +253,8 @@
             blending=blending,
             visible=visible,
             multiscale=multiscale,
-<<<<<<< HEAD
             cache=cache,
-=======
             experimental_clipping_planes=experimental_clipping_planes,
->>>>>>> 5a43dc59
         )
 
         self.events.add(
