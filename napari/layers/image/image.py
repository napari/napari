--- conflicted
+++ resolved
@@ -706,14 +706,10 @@
         # This can happen when slicing layers with different extents.
         indices = self._slice_indices
         for d in self._slice_input.not_displayed:
-<<<<<<< HEAD
-            if (indices[d] < 0) or (indices[d] >= self._extent_data[1][d]):
+            if (indices[d] < 0) or (indices[d] > self._extent_data[1][d]):
                 self._slice = _ImageSliceResponse.make_empty(
                     dims=self._slice_input, rgb=self.rgb
                 )
-=======
-            if (indices[d] < 0) or (indices[d] > self._extent_data[1][d]):
->>>>>>> 48626e8d
                 return
 
         # The new slicing code makes a request from the existing state and
