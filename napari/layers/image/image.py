"""Image class.
"""
from __future__ import annotations

import types
import warnings
from contextlib import nullcontext
from typing import TYPE_CHECKING, List, Tuple, Union

import numpy as np
from scipy import ndimage as ndi

from napari.layers._data_protocols import LayerDataProtocol
from napari.layers._multiscale_data import MultiScaleData
from napari.layers.base import Layer
from napari.layers.image._image_constants import (
    ImageRendering,
    Interpolation,
    VolumeDepiction,
)
from napari.layers.image._image_mouse_bindings import (
    move_plane_along_normal as plane_drag_callback,
    set_plane_position as plane_double_click_callback,
)
from napari.layers.image._image_utils import guess_multiscale, guess_rgb
from napari.layers.image._slice import _ImageSliceRequest, _ImageSliceResponse
from napari.layers.intensity_mixin import IntensityVisualizationMixin
from napari.layers.utils._slice_input import _SliceInput
from napari.layers.utils.layer_utils import calc_data_range
from napari.layers.utils.plane import SlicingPlane
from napari.utils._dask_utils import DaskIndexer
from napari.utils._dtype import get_dtype_limits, normalize_dtype
from napari.utils.colormaps import AVAILABLE_COLORMAPS
from napari.utils.events import Event
from napari.utils.events.event import WarningEmitter
from napari.utils.events.event_utils import connect_no_arg
from napari.utils.migrations import rename_argument
from napari.utils.naming import magic_name
from napari.utils.translations import trans

if TYPE_CHECKING:
    from napari.components import Dims


# It is important to contain at least one abstractmethod to properly exclude this class
# in creating NAMES set inside of napari.layers.__init__
# Mixin must come before Layer
class _ImageBase(IntensityVisualizationMixin, Layer):
    """Image layer.

    Parameters
    ----------
    data : array or list of array
        Image data. Can be N >= 2 dimensional. If the last dimension has length
        3 or 4 can be interpreted as RGB or RGBA if rgb is `True`. If a
        list and arrays are decreasing in shape then the data is treated as
        a multiscale image. Please note multiscale rendering is only
        supported in 2D. In 3D, only the lowest resolution scale is
        displayed.
    rgb : bool
        Whether the image is rgb RGB or RGBA. If not specified by user and
        the last dimension of the data has length 3 or 4 it will be set as
        `True`. If `False` the image is interpreted as a luminance image.
    colormap : str, napari.utils.Colormap, tuple, dict
        Colormap to use for luminance images. If a string must be the name
        of a supported colormap from vispy or matplotlib. If a tuple the
        first value must be a string to assign as a name to a colormap and
        the second item must be a Colormap. If a dict the key must be a
        string to assign as a name to a colormap and the value must be a
        Colormap.
    contrast_limits : list (2,)
        Color limits to be used for determining the colormap bounds for
        luminance images. If not passed is calculated as the min and max of
        the image.
    gamma : float
        Gamma correction for determining colormap linearity. Defaults to 1.
    interpolation : str
        Interpolation mode used by vispy. Must be one of our supported modes.
        'custom' is a special mode for 2D interpolation in which a regular grid
        of samples are taken from the texture around a position using 'linear'
        interpolation before being multiplied with a custom interpolation kernel
        (provided with 'custom_interpolation_kernel_2d').
    rendering : str
        Rendering mode used by vispy. Must be one of our supported
        modes.
    depiction : str
        3D Depiction mode. Must be one of {'volume', 'plane'}.
        The default value is 'volume'.
    iso_threshold : float
        Threshold for isosurface.
    attenuation : float
        Attenuation rate for attenuated maximum intensity projection.
    name : str
        Name of the layer.
    metadata : dict
        Layer metadata.
    scale : tuple of float
        Scale factors for the layer.
    translate : tuple of float
        Translation values for the layer.
    rotate : float, 3-tuple of float, or n-D array.
        If a float convert into a 2D rotation matrix using that value as an
        angle. If 3-tuple convert into a 3D rotation matrix, using a yaw,
        pitch, roll convention. Otherwise assume an nD rotation. Angles are
        assumed to be in degrees. They can be converted from radians with
        np.degrees if needed.
    shear : 1-D array or n-D array
        Either a vector of upper triangular values, or an nD shear matrix with
        ones along the main diagonal.
    affine : n-D array or napari.utils.transforms.Affine
        (N+1, N+1) affine transformation matrix in homogeneous coordinates.
        The first (N, N) entries correspond to a linear transform and
        the final column is a length N translation vector and a 1 or a napari
        `Affine` transform object. Applied as an extra transform on top of the
        provided scale, rotate, and shear values.
    opacity : float
        Opacity of the layer visual, between 0.0 and 1.0.
    blending : str
        One of a list of preset blending modes that determines how RGB and
        alpha values of the layer visual get mixed. Allowed values are
        {'opaque', 'translucent', and 'additive'}.
    visible : bool
        Whether the layer visual is currently being displayed.
    multiscale : bool
        Whether the data is a multiscale image or not. Multiscale data is
        represented by a list of array like image data. If not specified by
        the user and if the data is a list of arrays that decrease in shape
        then it will be taken to be multiscale. The first image in the list
        should be the largest. Please note multiscale rendering is only
        supported in 2D. In 3D, only the lowest resolution scale is
        displayed.
    cache : bool
        Whether slices of out-of-core datasets should be cached upon retrieval.
        Currently, this only applies to dask arrays.
    plane : dict or SlicingPlane
        Properties defining plane rendering in 3D. Properties are defined in
        data coordinates. Valid dictionary keys are
        {'position', 'normal', 'thickness', and 'enabled'}.
    experimental_clipping_planes : list of dicts, list of ClippingPlane, or ClippingPlaneList
        Each dict defines a clipping plane in 3D in data coordinates.
        Valid dictionary keys are {'position', 'normal', and 'enabled'}.
        Values on the negative side of the normal are discarded if the plane is enabled.
    custom_interpolation_kernel_2d : np.ndarray
        Convolution kernel used with the 'custom' interpolation mode in 2D rendering.

    Attributes
    ----------
    data : array or list of array
        Image data. Can be N dimensional. If the last dimension has length
        3 or 4 can be interpreted as RGB or RGBA if rgb is `True`. If a list
        and arrays are decreasing in shape then the data is treated as a
        multiscale image. Please note multiscale rendering is only
        supported in 2D. In 3D, only the lowest resolution scale is
        displayed.
    metadata : dict
        Image metadata.
    rgb : bool
        Whether the image is rgb RGB or RGBA if rgb. If not
        specified by user and the last dimension of the data has length 3 or 4
        it will be set as `True`. If `False` the image is interpreted as a
        luminance image.
    multiscale : bool
        Whether the data is a multiscale image or not. Multiscale data is
        represented by a list of array like image data. The first image in the
        list should be the largest. Please note multiscale rendering is only
        supported in 2D. In 3D, only the lowest resolution scale is
        displayed.
    mode : str
        Interactive mode. The normal, default mode is PAN_ZOOM, which
        allows for normal interactivity with the canvas.

        In TRANSFORM mode the image can be transformed interactively.
    colormap : 2-tuple of str, napari.utils.Colormap
        The first is the name of the current colormap, and the second value is
        the colormap. Colormaps are used for luminance images, if the image is
        rgb the colormap is ignored.
    colormaps : tuple of str
        Names of the available colormaps.
    contrast_limits : list (2,) of float
        Color limits to be used for determining the colormap bounds for
        luminance images. If the image is rgb the contrast_limits is ignored.
    contrast_limits_range : list (2,) of float
        Range for the color limits for luminance images. If the image is
        rgb the contrast_limits_range is ignored.
    gamma : float
        Gamma correction for determining colormap linearity.
    interpolation : str
        Interpolation mode used by vispy. Must be one of our supported modes.
        'custom' is a special mode for 2D interpolation in which a regular grid
        of samples are taken from the texture around a position using 'linear'
        interpolation before being multiplied with a custom interpolation kernel
        (provided with 'custom_interpolation_kernel_2d').
    rendering : str
        Rendering mode used by vispy. Must be one of our supported
        modes.
    depiction : str
        3D Depiction mode used by vispy. Must be one of our supported modes.
    iso_threshold : float
        Threshold for isosurface.
    attenuation : float
        Attenuation rate for attenuated maximum intensity projection.
    plane : SlicingPlane or dict
        Properties defining plane rendering in 3D. Valid dictionary keys are
        {'position', 'normal', 'thickness'}.
    experimental_clipping_planes : ClippingPlaneList
        Clipping planes defined in data coordinates, used to clip the volume.
    custom_interpolation_kernel_2d : np.ndarray
        Convolution kernel used with the 'custom' interpolation mode in 2D rendering.

    Notes
    -----
    _data_view : array (N, M), (N, M, 3), or (N, M, 4)
        Image data for the currently viewed slice. Must be 2D image data, but
        can be multidimensional for RGB or RGBA images if multidimensional is
        `True`.
    _colorbar : array
        Colorbar for current colormap.
    """

    _colormaps = AVAILABLE_COLORMAPS

    @rename_argument(
        from_name="interpolation",
        to_name="interpolation2d",
        version="0.6.0",
        since_version="0.4.17",
    )
    def __init__(
        self,
        data,
        *,
        rgb=None,
        colormap='gray',
        contrast_limits=None,
        gamma=1,
        interpolation2d='nearest',
        interpolation3d='linear',
        rendering='mip',
        iso_threshold=None,
        attenuation=0.05,
        name=None,
        metadata=None,
        scale=None,
        translate=None,
        rotate=None,
        shear=None,
        affine=None,
        opacity=1,
        blending='translucent',
        visible=True,
        multiscale=None,
        cache=True,
        depiction='volume',
        plane=None,
        experimental_clipping_planes=None,
        custom_interpolation_kernel_2d=None,
    ) -> None:
        if name is None and data is not None:
            name = magic_name(data)

        if isinstance(data, types.GeneratorType):
            data = list(data)

        if getattr(data, 'ndim', 2) < 2:
            raise ValueError(
                trans._('Image data must have at least 2 dimensions.')
            )

        # Determine if data is a multiscale
        self._data_raw = data
        if multiscale is None:
            multiscale, data = guess_multiscale(data)
        elif multiscale and not isinstance(data, MultiScaleData):
            data = MultiScaleData(data)

        # Determine if rgb
        rgb_guess = guess_rgb(data.shape)
        if rgb and not rgb_guess:
            raise ValueError(
                trans._(
                    "'rgb' was set to True but data does not have suitable dimensions."
                )
            )
        if rgb is None:
            rgb = rgb_guess
        self.rgb = rgb

        # Determine dimensionality of the data
        ndim = len(data.shape)
        if rgb:
            ndim -= 1

        super().__init__(
            data,
            ndim,
            name=name,
            metadata=metadata,
            scale=scale,
            translate=translate,
            rotate=rotate,
            shear=shear,
            affine=affine,
            opacity=opacity,
            blending=blending,
            visible=visible,
            multiscale=multiscale,
            cache=cache,
            experimental_clipping_planes=experimental_clipping_planes,
        )

        self.events.add(
            interpolation=WarningEmitter(
                trans._(
                    "'layer.events.interpolation' is deprecated please use `interpolation2d` and `interpolation3d`",
                    deferred=True,
                ),
                type_name='select',
            ),
            interpolation2d=Event,
            interpolation3d=Event,
            rendering=Event,
            plane=Event,
            depiction=Event,
            iso_threshold=Event,
            attenuation=Event,
            custom_interpolation_kernel_2d=Event,
        )

        self._array_like = True

        # Set data
        self._data = data
        if isinstance(data, MultiScaleData):
            self._data_level = len(data) - 1
            # Determine which level of the multiscale to use for the thumbnail.
            # Pick the smallest level with at least one axis >= 64. This is
            # done to prevent the thumbnail from being from one of the very
            # low resolution layers and therefore being very blurred.
            big_enough_levels = [
                np.any(np.greater_equal(p.shape, 64)) for p in data
            ]
            if np.any(big_enough_levels):
                self._thumbnail_level = np.where(big_enough_levels)[0][-1]
            else:
                self._thumbnail_level = 0
        else:
            self._data_level = 0
            self._thumbnail_level = 0
        displayed_axes = self._slice_input.displayed
        self.corner_pixels[1][displayed_axes] = (
            np.array(self.level_shapes)[self._data_level][displayed_axes] - 1
        )

        self._slice = _ImageSliceResponse.make_empty(
            dims=self._slice_input, rgb=self.rgb
        )

        # Set contrast limits, colormaps and plane parameters
        self._gamma = gamma
        self._attenuation = attenuation
        self._plane = SlicingPlane(thickness=1, enabled=False, draggable=True)
        # Whether to calculate clims on the next set_view_slice
        self._should_calc_clims = False
        if contrast_limits is None:
            if not isinstance(data, np.ndarray):
                dtype = normalize_dtype(getattr(data, 'dtype', None))
                if np.issubdtype(dtype, np.integer):
                    self.contrast_limits_range = get_dtype_limits(dtype)
                else:
                    self.contrast_limits_range = (0, 1)
                self._should_calc_clims = dtype != np.uint8
            else:
                self.contrast_limits_range = self._calc_data_range()
        else:
            self.contrast_limits_range = contrast_limits
        self._contrast_limits: Tuple[float, float] = self.contrast_limits_range
        if iso_threshold is None:
            cmin, cmax = self.contrast_limits_range
            self._iso_threshold = cmin + (cmax - cmin) / 2
        else:
            self._iso_threshold = iso_threshold
        # using self.colormap = colormap uses the setter in *derived* classes,
        # where the intention here is to use the base setter, so we use the
        # _set_colormap method. This is important for Labels layers, because
        # we don't want to use get_color before set_view_slice has been
        # triggered (self.refresh(), below).
        self._set_colormap(colormap)
        self.contrast_limits = self._contrast_limits
        self._interpolation2d = Interpolation.NEAREST
        self._interpolation3d = Interpolation.NEAREST
        self.interpolation2d = interpolation2d
        self.interpolation3d = interpolation3d
        self.rendering = rendering
        self.depiction = depiction
        if plane is not None:
            self.plane = plane
        connect_no_arg(self.plane.events, self.events, 'plane')
        self.custom_interpolation_kernel_2d = custom_interpolation_kernel_2d

        # Trigger generation of view slice and thumbnail
        self.refresh()

<<<<<<< HEAD
    def _new_empty_slice(self):
        """Initialize the current slice to an empty image."""
        wrapper = _weakref_hide(self)
        self._slice = ImageSlice(
            self._get_empty_image(), wrapper._raw_to_displayed, self.rgb
        )
        self._empty = True

    def _get_empty_image(self):
        """Get empty image to use as the default before data is loaded."""
        if self.rgb:
            return np.zeros((1,) * self._slice_input.ndisplay + (3,))

        return np.zeros((1,) * self._slice_input.ndisplay)

    def _get_order(self) -> Tuple[int, ...]:
        """Return the ordered displayed dimensions, but reduced to fit in the slice space."""
        order = reorder_after_dim_reduction(self._slice_input.displayed)
        if self.rgb:
            # if rgb need to keep the final axis fixed during the
            # transpose. The index of the final axis depends on how many
            # axes are displayed.
            return (*order, max(order) + 1)

        return order

=======
>>>>>>> 842071da
    @property
    def _data_view(self):
        """Viewable image for the current slice. (compatibility)"""
        return self._slice.image.view

    def _calc_data_range(self, mode='data') -> Tuple[float, float]:
        """
        Calculate the range of the data values in the currently viewed slice
        or full data array
        """
        if mode == 'data':
            input_data = self.data[-1] if self.multiscale else self.data
        elif mode == 'slice':
            data = self._slice.image.view  # ugh
            input_data = data[-1] if self.multiscale else data
        else:
            raise ValueError(
                trans._(
                    "mode must be either 'data' or 'slice', got {mode!r}",
                    deferred=True,
                    mode=mode,
                )
            )
        return calc_data_range(input_data, rgb=self.rgb)

    @property
    def dtype(self):
        return self._data.dtype

    @property
    def data_raw(self):
        """Data, exactly as provided by the user."""
        return self._data_raw

    @property
    def data(self) -> LayerDataProtocol:
        """Data, possibly in multiscale wrapper. Obeys LayerDataProtocol."""
        return self._data

    @data.setter
    def data(self, data: Union[LayerDataProtocol, MultiScaleData]):
        self._data_raw = data
        # note, we don't support changing multiscale in an Image instance
        self._data = MultiScaleData(data) if self.multiscale else data  # type: ignore
        self._update_dims()
        self.events.data(value=self.data)
        if self._keep_auto_contrast:
            self.reset_contrast_limits()
        self._reset_editable()

    def _get_ndim(self):
        """Determine number of dimensions of the layer."""
        return len(self.level_shapes[0])

    @property
    def _extent_data(self) -> np.ndarray:
        """Extent of layer in data coordinates.

        Returns
        -------
        extent_data : array, shape (2, D)
        """
        shape = self.level_shapes[0]
        return np.vstack([np.zeros(len(shape)), shape - 1])

    @property
    def _extent_data_augmented(self) -> np.ndarray:
        extent = self._extent_data
        return extent + [[-0.5], [+0.5]]

    @property
    def data_level(self):
        """int: Current level of multiscale, or 0 if image."""
        return self._data_level

    @data_level.setter
    def data_level(self, level):
        if self._data_level == level:
            return
        self._data_level = level
        self.refresh()

    @property
    def level_shapes(self) -> np.ndarray:
        """array: Shapes of each level of the multiscale or just of image."""
        data = self.data
        if isinstance(data, MultiScaleData):
            shapes = data.shapes
        else:
            shapes = [self.data.shape]
        if self.rgb:
            shapes = [s[:-1] for s in shapes]
        return np.array(shapes)

    @property
    def downsample_factors(self) -> np.ndarray:
        """list: Downsample factors for each level of the multiscale."""
        return np.divide(self.level_shapes[0], self.level_shapes)

    @property
    def iso_threshold(self):
        """float: threshold for isosurface."""
        return self._iso_threshold

    @iso_threshold.setter
    def iso_threshold(self, value):
        self._iso_threshold = value
        self._update_thumbnail()
        self.events.iso_threshold()

    @property
    def attenuation(self):
        """float: attenuation rate for attenuated_mip rendering."""
        return self._attenuation

    @attenuation.setter
    def attenuation(self, value):
        self._attenuation = value
        self._update_thumbnail()
        self.events.attenuation()

    @property
    def interpolation(self):
        """Return current interpolation mode.

        Selects a preset interpolation mode in vispy that determines how volume
        is displayed.  Makes use of the two Texture2D interpolation methods and
        the available interpolation methods defined in
        vispy/gloo/glsl/misc/spatial_filters.frag

        Options include:
        'bessel', 'cubic', 'linear', 'blackman', 'catrom', 'gaussian',
        'hamming', 'hanning', 'hermite', 'kaiser', 'lanczos', 'mitchell',
        'nearest', 'spline16', 'spline36'

        Returns
        -------
        str
            The current interpolation mode
        """
        warnings.warn(
            trans._(
                "Interpolation attribute is deprecated since 0.4.17. Please use interpolation2d or interpolation3d",
            ),
            category=DeprecationWarning,
            stacklevel=2,
        )
        return str(
            self._interpolation2d
            if self._slice_input.ndisplay == 2
            else self._interpolation3d
        )

    @interpolation.setter
    def interpolation(self, interpolation):
        """Set current interpolation mode."""
        warnings.warn(
            trans._(
                "Interpolation setting is deprecated since 0.4.17. Please use interpolation2d or interpolation3d",
            ),
            category=DeprecationWarning,
            stacklevel=2,
        )
        if self._slice_input.ndisplay == 3:
            self.interpolation3d = interpolation
        else:
            if interpolation == 'bilinear':
                interpolation = 'linear'
                warnings.warn(
                    trans._(
                        "'bilinear' is invalid for interpolation2d (introduced in napari 0.4.17). "
                        "Please use 'linear' instead, and please set directly the 'interpolation2d' attribute'.",
                    ),
                    category=DeprecationWarning,
                    stacklevel=2,
                )
            self.interpolation2d = interpolation

    @property
    def interpolation2d(self):
        return str(self._interpolation2d)

    @interpolation2d.setter
    def interpolation2d(self, value):
        if value == 'bilinear':
            raise ValueError(
                trans._(
                    "'bilinear' interpolation is not valid for interpolation2d. Did you mean 'linear' instead ?",
                ),
            )
        if value == 'bicubic':
            value = 'cubic'
            warnings.warn(
                trans._("'bicubic' is deprecated. Please use 'cubic' instead"),
                category=DeprecationWarning,
                stacklevel=2,
            )
        self._interpolation2d = Interpolation(value)
        self.events.interpolation2d(value=self._interpolation2d)
        self.events.interpolation(value=self._interpolation2d)

    @property
    def interpolation3d(self):
        return str(self._interpolation3d)

    @interpolation3d.setter
    def interpolation3d(self, value):
        if value == 'custom':
            raise NotImplementedError(
                'custom interpolation is not implemented yet for 3D rendering'
            )
        if value == 'bicubic':
            value = 'cubic'
            warnings.warn(
                trans._("'bicubic' is deprecated. Please use 'cubic' instead"),
                category=DeprecationWarning,
                stacklevel=2,
            )
        self._interpolation3d = Interpolation(value)
        self.events.interpolation3d(value=self._interpolation3d)
        self.events.interpolation(value=self._interpolation3d)

    @property
    def depiction(self):
        """The current 3D depiction mode.

        Selects a preset depiction mode in vispy
            * volume: images are rendered as 3D volumes.
            * plane: images are rendered as 2D planes embedded in 3D.
                plane position, normal, and thickness are attributes of
                layer.plane which can be modified directly.
        """
        return str(self._depiction)

    @depiction.setter
    def depiction(self, depiction: Union[str, VolumeDepiction]):
        """Set the current 3D depiction mode."""
        self._depiction = VolumeDepiction(depiction)
        self._update_plane_callbacks()
        self.events.depiction()

    def _reset_plane_parameters(self):
        """Set plane attributes to something valid."""
        self.plane.position = np.array(self.data.shape) / 2
        self.plane.normal = (1, 0, 0)

    def _update_plane_callbacks(self):
        """Set plane callbacks depending on depiction mode."""
        plane_drag_callback_connected = (
            plane_drag_callback in self.mouse_drag_callbacks
        )
        double_click_callback_connected = (
            plane_double_click_callback in self.mouse_double_click_callbacks
        )
        if self.depiction == VolumeDepiction.VOLUME:
            if plane_drag_callback_connected:
                self.mouse_drag_callbacks.remove(plane_drag_callback)
            if double_click_callback_connected:
                self.mouse_double_click_callbacks.remove(
                    plane_double_click_callback
                )
        elif self.depiction == VolumeDepiction.PLANE:
            if not plane_drag_callback_connected:
                self.mouse_drag_callbacks.append(plane_drag_callback)
            if not double_click_callback_connected:
                self.mouse_double_click_callbacks.append(
                    plane_double_click_callback
                )

    @property
    def plane(self):
        return self._plane

    @plane.setter
    def plane(self, value: Union[dict, SlicingPlane]):
        self._plane.update(value)
        self.events.plane()

    @property
    def custom_interpolation_kernel_2d(self):
        return self._custom_interpolation_kernel_2d

    @custom_interpolation_kernel_2d.setter
    def custom_interpolation_kernel_2d(self, value):
        if value is None:
            value = [[1]]
        self._custom_interpolation_kernel_2d = np.array(value, np.float32)
        self.events.custom_interpolation_kernel_2d()

    def _raw_to_displayed(self, raw):
        """Determine displayed image from raw image.

        For normal image layers, just return the actual image.

        Parameters
        ----------
        raw : array
            Raw array.

        Returns
        -------
        image : array
            Displayed array.
        """
        image = raw
        return image

    def _set_view_slice(self) -> None:
        """Set the slice output based on this layer's current state."""
        # Skip if any non-displayed data indices are out of bounds.
        # This can happen when slicing layers with different extents.
        indices = self._slice_indices
        for d in self._slice_input.not_displayed:
            if (indices[d] < 0) or (indices[d] > self._extent_data[1][d]):
                self._slice = _ImageSliceResponse.make_empty(
                    dims=self._slice_input, rgb=self.rgb
                )
                return

        # The new slicing code makes a request from the existing state and
        # executes the request on the calling thread directly.
        # For async slicing, the calling thread will not be the main thread.
        request = self._make_slice_request_internal(
            slice_input=self._slice_input,
            indices=indices,
            dask_indexer=nullcontext,
        )
        response = request()
        self._update_slice_response(response)

    def _make_slice_request(self, dims: Dims) -> _ImageSliceRequest:
        """Make an image slice request based on the given dims and this image."""
        slice_input = self._make_slice_input(
            dims.point, dims.ndisplay, dims.order
        )
        # For the existing sync slicing, indices is passed through
        # to avoid some performance issues related to the evaluation of the
        # data-to-world transform and its inverse. Async slicing currently
        # absorbs these performance issues here, but we can likely improve
        # things either by caching the world-to-data transform on the layer
        # or by lazily evaluating it in the slice task itself.
        indices = slice_input.data_indices(self._data_to_world.inverse)
        return self._make_slice_request_internal(
            slice_input=slice_input,
            indices=indices,
            dask_indexer=self.dask_optimized_slicing,
        )

    def _make_slice_request_internal(
        self,
        *,
        slice_input: _SliceInput,
        indices: Tuple[Union[int, slice], ...],
        dask_indexer: DaskIndexer,
    ) -> _ImageSliceRequest:
        """Needed to support old-style sync slicing through _slice_dims and
        _set_view_slice.

        This is temporary scaffolding that should go away once we have completed
        the async slicing project: https://github.com/napari/napari/issues/4795
        """
        return _ImageSliceRequest(
            dims=slice_input,
            data=self.data,
            dask_indexer=dask_indexer,
            indices=indices,
            multiscale=self.multiscale,
            corner_pixels=self.corner_pixels,
            rgb=self.rgb,
            data_level=self.data_level,
            thumbnail_level=self._thumbnail_level,
            level_shapes=self.level_shapes,
            downsample_factors=self.downsample_factors,
        )

    def _update_slice_response(self, response: _ImageSliceResponse) -> None:
        """Update the slice output state currently on the layer. Currently used
        for both sync and async slicing.
        """
        self._slice_input = response.dims
        self._transforms[0] = response.tile_to_data
        self._slice = response

        # Maybe reset the contrast limits based on the new slice.
        if self._should_calc_clims:
            self.reset_contrast_limits_range()
            self.reset_contrast_limits()
            self._should_calc_clims = False
        elif self._keep_auto_contrast:
            self.reset_contrast_limits()

    def _update_thumbnail(self):
        """Update thumbnail with current image data and colormap."""
        image = self._slice.thumbnail.view

        if self._slice_input.ndisplay == 3 and self.ndim > 2:
            image = np.max(image, axis=0)

        # float16 not supported by ndi.zoom
        dtype = np.dtype(image.dtype)
        if dtype in [np.dtype(np.float16)]:
            image = image.astype(np.float32)

        raw_zoom_factor = np.divide(
            self._thumbnail_shape[:2], image.shape[:2]
        ).min()
        new_shape = np.clip(
            raw_zoom_factor * np.array(image.shape[:2]),
            1,  # smallest side should be 1 pixel wide
            self._thumbnail_shape[:2],
        )
        zoom_factor = tuple(new_shape / image.shape[:2])
        if self.rgb:
            downsampled = ndi.zoom(
                image, zoom_factor + (1,), prefilter=False, order=0
            )
            if image.shape[2] == 4:  # image is RGBA
                colormapped = np.copy(downsampled)
                colormapped[..., 3] = downsampled[..., 3] * self.opacity
                if downsampled.dtype == np.uint8:
                    colormapped = colormapped.astype(np.uint8)
            else:  # image is RGB
                if downsampled.dtype == np.uint8:
                    alpha = np.full(
                        downsampled.shape[:2] + (1,),
                        int(255 * self.opacity),
                        dtype=np.uint8,
                    )
                else:
                    alpha = np.full(downsampled.shape[:2] + (1,), self.opacity)
                colormapped = np.concatenate([downsampled, alpha], axis=2)
        else:
            downsampled = ndi.zoom(
                image, zoom_factor, prefilter=False, order=0
            )
            low, high = self.contrast_limits
            downsampled = np.clip(downsampled, low, high)
            color_range = high - low
            if color_range != 0:
                downsampled = (downsampled - low) / color_range
            downsampled = downsampled**self.gamma
            color_array = self.colormap.map(downsampled.ravel())
            colormapped = color_array.reshape((*downsampled.shape, 4))
            colormapped[..., 3] *= self.opacity
        self.thumbnail = colormapped

    def _get_value(self, position):
        """Value of the data at a position in data coordinates.

        Parameters
        ----------
        position : tuple
            Position in data coordinates.

        Returns
        -------
        value : tuple
            Value of the data.
        """
        if self.multiscale:
            # for multiscale data map the coordinate from the data back to
            # the tile
            coord = self._transforms['tile2data'].inverse(position)
        else:
            coord = position

        coord = np.round(coord).astype(int)

        raw = self._slice.image.raw
        shape = raw.shape[:-1] if self.rgb else raw.shape

        if self.ndim < len(coord):
            # handle 3D views of 2D data by omitting extra coordinate
            offset = len(coord) - len(shape)
            coord = coord[[d + offset for d in self._slice_input.displayed]]
        else:
            coord = coord[self._slice_input.displayed]

        if all(0 <= c < s for c, s in zip(coord, shape)):
            value = raw[tuple(coord)]
        else:
            value = None

        if self.multiscale:
            value = (self.data_level, value)

        return value

    def _get_offset_data_position(self, position: List[float]) -> List[float]:
        """Adjust position for offset between viewer and data coordinates.

        VisPy considers the coordinate system origin to be the canvas corner,
        while napari considers the origin to be the **center** of the corner
        pixel. To get the correct value under the mouse cursor, we need to
        shift the position by 0.5 pixels on each axis.
        """
        return [p + 0.5 for p in position]


class Image(_ImageBase):
    @property
    def rendering(self):
        """Return current rendering mode.

        Selects a preset rendering mode in vispy that determines how
        volume is displayed.  Options include:

        * ``translucent``: voxel colors are blended along the view ray until
            the result is opaque.
        * ``mip``: maximum intensity projection. Cast a ray and display the
            maximum value that was encountered.
        * ``minip``: minimum intensity projection. Cast a ray and display the
            minimum value that was encountered.
        * ``attenuated_mip``: attenuated maximum intensity projection. Cast a
            ray and attenuate values based on integral of encountered values,
            display the maximum value that was encountered after attenuation.
            This will make nearer objects appear more prominent.
        * ``additive``: voxel colors are added along the view ray until
            the result is saturated.
        * ``iso``: isosurface. Cast a ray until a certain threshold is
            encountered. At that location, lighning calculations are
            performed to give the visual appearance of a surface.
        * ``average``: average intensity projection. Cast a ray and display the
            average of values that were encountered.

        Returns
        -------
        str
            The current rendering mode
        """
        return str(self._rendering)

    @rendering.setter
    def rendering(self, rendering):
        self._rendering = ImageRendering(rendering)
        self.events.rendering()

    def _get_state(self):
        """Get dictionary of layer state.

        Returns
        -------
        state : dict
            Dictionary of layer state.
        """
        state = self._get_base_state()
        state.update(
            {
                'rgb': self.rgb,
                'multiscale': self.multiscale,
                'colormap': self.colormap.name,
                'contrast_limits': self.contrast_limits,
                'interpolation2d': self.interpolation2d,
                'interpolation3d': self.interpolation3d,
                'rendering': self.rendering,
                'depiction': self.depiction,
                'plane': self.plane.dict(),
                'iso_threshold': self.iso_threshold,
                'attenuation': self.attenuation,
                'gamma': self.gamma,
                'data': self.data,
                'custom_interpolation_kernel_2d': self.custom_interpolation_kernel_2d,
            }
        )
        return state


<<<<<<< HEAD
if config.async_octree:
    from napari.layers.image.experimental.octree_image import _OctreeImageBase

    class Image(Image, _OctreeImageBase):  # type: ignore[no-redef]
        pass


Image.__doc__ = _ImageBase.__doc__


class _weakref_hide:
    def __init__(self, obj) -> None:
        import weakref

        self.obj = weakref.ref(obj)

    def _raw_to_displayed(self, *args, **kwarg):
        return self.obj()._raw_to_displayed(*args, **kwarg)
=======
Image.__doc__ = _ImageBase.__doc__
>>>>>>> 842071da
<|MERGE_RESOLUTION|>--- conflicted
+++ resolved
@@ -400,35 +400,6 @@
         # Trigger generation of view slice and thumbnail
         self.refresh()
 
-<<<<<<< HEAD
-    def _new_empty_slice(self):
-        """Initialize the current slice to an empty image."""
-        wrapper = _weakref_hide(self)
-        self._slice = ImageSlice(
-            self._get_empty_image(), wrapper._raw_to_displayed, self.rgb
-        )
-        self._empty = True
-
-    def _get_empty_image(self):
-        """Get empty image to use as the default before data is loaded."""
-        if self.rgb:
-            return np.zeros((1,) * self._slice_input.ndisplay + (3,))
-
-        return np.zeros((1,) * self._slice_input.ndisplay)
-
-    def _get_order(self) -> Tuple[int, ...]:
-        """Return the ordered displayed dimensions, but reduced to fit in the slice space."""
-        order = reorder_after_dim_reduction(self._slice_input.displayed)
-        if self.rgb:
-            # if rgb need to keep the final axis fixed during the
-            # transpose. The index of the final axis depends on how many
-            # axes are displayed.
-            return (*order, max(order) + 1)
-
-        return order
-
-=======
->>>>>>> 842071da
     @property
     def _data_view(self):
         """Viewable image for the current slice. (compatibility)"""
@@ -996,25 +967,4 @@
         return state
 
 
-<<<<<<< HEAD
-if config.async_octree:
-    from napari.layers.image.experimental.octree_image import _OctreeImageBase
-
-    class Image(Image, _OctreeImageBase):  # type: ignore[no-redef]
-        pass
-
-
-Image.__doc__ = _ImageBase.__doc__
-
-
-class _weakref_hide:
-    def __init__(self, obj) -> None:
-        import weakref
-
-        self.obj = weakref.ref(obj)
-
-    def _raw_to_displayed(self, *args, **kwarg):
-        return self.obj()._raw_to_displayed(*args, **kwarg)
-=======
-Image.__doc__ = _ImageBase.__doc__
->>>>>>> 842071da
+Image.__doc__ = _ImageBase.__doc__