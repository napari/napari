"""Image class."""

from __future__ import annotations

import warnings
from typing import Any, Literal, Union, cast

import numpy as np
from scipy import ndimage as ndi

from napari.layers._data_protocols import LayerDataProtocol
from napari.layers._multiscale_data import MultiScaleData
from napari.layers._scalar_field.scalar_field import ScalarFieldBase
from napari.layers.image._image_constants import (
    ImageProjectionMode,
    ImageRendering,
    Interpolation,
    InterpolationStr,
)
from napari.layers.image._image_utils import guess_rgb
from napari.layers.image._slice import _ImageSliceResponse
from napari.layers.intensity_mixin import IntensityVisualizationMixin
from napari.layers.utils.layer_utils import calc_data_range
from napari.utils._dtype import get_dtype_limits, normalize_dtype
from napari.utils.colormaps import ensure_colormap
from napari.utils.colormaps.colormap_utils import _coerce_contrast_limits
from napari.utils.migrations import _DeprecatingDict, rename_argument
from napari.utils.translations import trans

__all__ = ('Image',)


class Image(IntensityVisualizationMixin, ScalarFieldBase):
    """Image layer.

    Parameters
    ----------
    data : array or list of array
        Image data. Can be N >= 2 dimensional. If the last dimension has length
        3 or 4 can be interpreted as RGB or RGBA if rgb is `True`. If a
        list and arrays are decreasing in shape then the data is treated as
        a multiscale image. Please note multiscale rendering is only
        supported in 2D. In 3D, only the lowest resolution scale is
        displayed.
    affine : n-D array or napari.utils.transforms.Affine
        (N+1, N+1) affine transformation matrix in homogeneous coordinates.
        The first (N, N) entries correspond to a linear transform and
        the final column is a length N translation vector and a 1 or a napari
        `Affine` transform object. Applied as an extra transform on top of the
        provided scale, rotate, and shear values.
    attenuation : float
        Attenuation rate for attenuated maximum intensity projection.
    axis_labels : tuple of str
        Dimension names of the layer data.
        If not provided, axis_labels will be set to (..., 'axis -2', 'axis -1').
    blending : str
        One of a list of preset blending modes that determines how RGB and
        alpha values of the layer visual get mixed. Allowed values are
        {'translucent', 'translucent_no_depth', 'additive', 'minimum', 'opaque'}.
    cache : bool
        Whether slices of out-of-core datasets should be cached upon retrieval.
        Currently, this only applies to dask arrays.
    colormap : str, napari.utils.Colormap, tuple, dict
        Colormaps to use for luminance images. If a string, it can be the name
        of a supported colormap from vispy or matplotlib or the name of
        a vispy color or a hexadecimal RGB color representation.
        If a tuple, the first value must be a string to assign as a name to a
        colormap and the second item must be a Colormap. If a dict, the key must
        be a string to assign as a name to a colormap and the value must be a
        Colormap.
    contrast_limits : list (2,)
        Intensity value limits to be used for determining the minimum and maximum colormap bounds for
        luminance images. If not passed, they will be calculated as the min and max intensity value of
        the image.
    custom_interpolation_kernel_2d : np.ndarray
        Convolution kernel used with the 'custom' interpolation mode in 2D rendering.
    depiction : str
        3D Depiction mode. Must be one of {'volume', 'plane'}.
        The default value is 'volume'.
    experimental_clipping_planes : list of dicts, list of ClippingPlane, or ClippingPlaneList
        Each dict defines a clipping plane in 3D in data coordinates.
        Valid dictionary keys are {'position', 'normal', and 'enabled'}.
        Values on the negative side of the normal are discarded if the plane is enabled.
    gamma : float
        Gamma correction for determining colormap linearity; defaults to 1.
    interpolation2d : str
        Interpolation mode used by vispy for rendering 2d data.
        Must be one of our supported modes.
        (for list of supported modes see Interpolation enum)
        'custom' is a special mode for 2D interpolation in which a regular grid
        of samples is taken from the texture around a position using 'linear'
        interpolation before being multiplied with a custom interpolation kernel
        (provided with 'custom_interpolation_kernel_2d').
    interpolation3d : str
        Same as 'interpolation2d' but for 3D rendering.
    iso_threshold : float
        Threshold for isosurface.
    metadata : dict
        Layer metadata.
    multiscale : bool
        Whether the data is a multiscale image or not. Multiscale data is
        represented by a list of array-like image data. If not specified by
        the user and if the data is a list of arrays that decrease in shape,
        then it will be taken to be multiscale. The first image in the list
        should be the largest. Please note multiscale rendering is only
        supported in 2D. In 3D, only the lowest resolution scale is
        displayed.
    name : str
        Name of the layer.
    opacity : float
        Opacity of the layer visual, between 0.0 and 1.0.
    plane : dict or SlicingPlane
        Properties defining plane rendering in 3D. Properties are defined in
        data coordinates. Valid dictionary keys are
        {'position', 'normal', 'thickness', and 'enabled'}.
    projection_mode : str
        How data outside the viewed dimensions, but inside the thick Dims slice will
        be projected onto the viewed dimensions. Must fit to ImageProjectionMode
    rendering : str
        Rendering mode used by vispy. Must be one of our supported
        modes.
    rgb : bool, optional
        Whether the image is RGB or RGBA if rgb. If not
        specified by user, but the last dimension of the data has length 3 or 4,
        it will be set as `True`. If `False`, the image is interpreted as a
        luminance image.
    rotate : float, 3-tuple of float, or n-D array.
        If a float, convert into a 2D rotation matrix using that value as an
        angle. If 3-tuple, convert into a 3D rotation matrix, using a yaw,
        pitch, roll convention. Otherwise, assume an nD rotation. Angles are
        assumed to be in degrees. They can be converted from radians with
        'np.degrees' if needed.
    scale : tuple of float
        Scale factors for the layer.
    shear : 1-D array or n-D array
        Either a vector of upper triangular values, or an nD shear matrix with
        ones along the main diagonal.
    translate : tuple of float
        Translation values for the layer.
    units : tuple of str or pint.Unit, optional
        Units of the layer data in world coordinates.
        If not provided, the default units are assumed to be pixels.
    visible : bool
        Whether the layer visual is currently being displayed.

    Attributes
    ----------
    data : array or list of array
        Image data. Can be N dimensional. If the last dimension has length
        3 or 4 can be interpreted as RGB or RGBA if rgb is `True`. If a list
        and arrays are decreasing in shape then the data is treated as a
        multiscale image. Please note multiscale rendering is only
        supported in 2D. In 3D, only the lowest resolution scale is
        displayed.
    axis_labels : tuple of str
        Dimension names of the layer data.
    metadata : dict
        Image metadata.
    rgb : bool
        Whether the image is rgb RGB or RGBA if rgb. If not
        specified by user and the last dimension of the data has length 3 or 4
        it will be set as `True`. If `False` the image is interpreted as a
        luminance image.
    multiscale : bool
        Whether the data is a multiscale image or not. Multiscale data is
        represented by a list of array like image data. The first image in the
        list should be the largest. Please note multiscale rendering is only
        supported in 2D. In 3D, only the lowest resolution scale is
        displayed.
    mode : str
        Interactive mode. The normal, default mode is PAN_ZOOM, which
        allows for normal interactivity with the canvas.

        In TRANSFORM mode the image can be transformed interactively.
    colormap : 2-tuple of str, napari.utils.Colormap
        The first is the name of the current colormap, and the second value is
        the colormap. Colormaps are used for luminance images, if the image is
        rgb the colormap is ignored.
    colormaps : tuple of str
        Names of the available colormaps.
    contrast_limits : list (2,) of float
        Color limits to be used for determining the colormap bounds for
        luminance images. If the image is rgb the contrast_limits is ignored.
    contrast_limits_range : list (2,) of float
        Range for the color limits for luminance images. If the image is
        rgb the contrast_limits_range is ignored.
    gamma : float
        Gamma correction for determining colormap linearity.
    interpolation2d : str
        Interpolation mode used by vispy. Must be one of our supported modes.
        'custom' is a special mode for 2D interpolation in which a regular grid
        of samples are taken from the texture around a position using 'linear'
        interpolation before being multiplied with a custom interpolation kernel
        (provided with 'custom_interpolation_kernel_2d').
    interpolation3d : str
        Same as 'interpolation2d' but for 3D rendering.
    rendering : str
        Rendering mode used by vispy. Must be one of our supported
        modes.
    depiction : str
        3D Depiction mode used by vispy. Must be one of our supported modes.
    iso_threshold : float
        Threshold for isosurface.
    attenuation : float
        Attenuation rate for attenuated maximum intensity projection.
    plane : SlicingPlane or dict
        Properties defining plane rendering in 3D. Valid dictionary keys are
        {'position', 'normal', 'thickness'}.
    experimental_clipping_planes : ClippingPlaneList
        Clipping planes defined in data coordinates, used to clip the volume.
    custom_interpolation_kernel_2d : np.ndarray
        Convolution kernel used with the 'custom' interpolation mode in 2D rendering.
    units: tuple of pint.Unit
        Units of the layer data in world coordinates.
    Notes
    -----
    _data_view : array (N, M), (N, M, 3), or (N, M, 4)
        Image data for the currently viewed slice. Must be 2D image data, but
        can be multidimensional for RGB or RGBA images if multidimensional is
        `True`.
    """

    _projectionclass = ImageProjectionMode

    @rename_argument(
        from_name='interpolation',
        to_name='interpolation2d',
        version='0.6.0',
        since_version='0.4.17',
    )
    def __init__(
        self,
        data,
        *,
        affine=None,
        attenuation=0.05,
        axis_labels=None,
        blending='translucent',
        cache=True,
        colormap='gray',
        contrast_limits=None,
        custom_interpolation_kernel_2d=None,
        depiction='volume',
        experimental_clipping_planes=None,
        gamma=1.0,
        interpolation2d='nearest',
        interpolation3d='linear',
        iso_threshold=None,
        metadata=None,
        multiscale=None,
        name=None,
        opacity=1.0,
        plane=None,
        projection_mode='none',
        rendering='mip',
        rgb=None,
        rotate=None,
        scale=None,
        shear=None,
        translate=None,
        units=None,
        visible=True,
    ):
        # Determine if rgb
        data_shape = data.shape if hasattr(data, 'shape') else data[0].shape
        rgb_guess = guess_rgb(data_shape)
        if rgb and not rgb_guess:
            raise ValueError(
                trans._(
                    "'rgb' was set to True but data does not have suitable dimensions."
                )
            )
        if rgb is None:
            rgb = rgb_guess

        self.rgb = rgb
        super().__init__(
            data,
            affine=affine,
            axis_labels=axis_labels,
            blending=blending,
            cache=cache,
            custom_interpolation_kernel_2d=custom_interpolation_kernel_2d,
            depiction=depiction,
            experimental_clipping_planes=experimental_clipping_planes,
            metadata=metadata,
            multiscale=multiscale,
            name=name,
            ndim=len(data_shape) - 1 if rgb else len(data_shape),
            opacity=opacity,
            plane=plane,
            projection_mode=projection_mode,
            rendering=rendering,
            rotate=rotate,
            scale=scale,
            shear=shear,
            translate=translate,
            units=units,
            visible=visible,
        )

        self.rgb = rgb
        self._colormap = ensure_colormap(colormap)
        self._gamma = gamma
        self._interpolation2d = Interpolation.NEAREST
        self._interpolation3d = Interpolation.NEAREST
        self.interpolation2d = interpolation2d
        self.interpolation3d = interpolation3d
        self._attenuation = attenuation

        # Set contrast limits, colormaps and plane parameters
        if contrast_limits is None:
            if not isinstance(data, np.ndarray):
                dtype = normalize_dtype(getattr(data, 'dtype', None))
                if np.issubdtype(dtype, np.integer):
                    self.contrast_limits_range = get_dtype_limits(dtype)
                else:
                    self.contrast_limits_range = (0, 1)
                self._should_calc_clims = dtype != np.uint8
            else:
                self.contrast_limits_range = self._calc_data_range()
        else:
            self.contrast_limits_range = contrast_limits
        self._contrast_limits: tuple[float, float] = self.contrast_limits_range
        self.contrast_limits = self._contrast_limits

        if iso_threshold is None:
            cmin, cmax = self.contrast_limits_range
            self._iso_threshold = cmin + (cmax - cmin) / 2
        else:
            self._iso_threshold = iso_threshold

    @property
    def rendering(self):
        """Return current rendering mode.

        Selects a preset rendering mode in vispy that determines how
        volume is displayed.  Options include:

        * ``translucent``: voxel colors are blended along the view ray until
            the result is opaque.
        * ``mip``: maximum intensity projection. Cast a ray and display the
            maximum value that was encountered.
        * ``minip``: minimum intensity projection. Cast a ray and display the
            minimum value that was encountered.
        * ``attenuated_mip``: attenuated maximum intensity projection. Cast a
            ray and attenuate values based on integral of encountered values,
            display the maximum value that was encountered after attenuation.
            This will make nearer objects appear more prominent.
        * ``additive``: voxel colors are added along the view ray until
            the result is saturated.
        * ``iso``: isosurface. Cast a ray until a certain threshold is
            encountered. At that location, lighning calculations are
            performed to give the visual appearance of a surface.
        * ``average``: average intensity projection. Cast a ray and display the
            average of values that were encountered.

        Returns
        -------
        str
            The current rendering mode
        """
        return str(self._rendering)

    @rendering.setter
    def rendering(self, rendering):
        self._rendering = ImageRendering(rendering)
        self.events.rendering()

<<<<<<< HEAD
    def _get_state(self) -> _DeprecatingDict:
=======
    def _get_state(self) -> dict[str, Any]:
>>>>>>> a4fa1fa0
        """Get dictionary of layer state.

        Returns
        -------
        state : dict of str to Any
            Dictionary of layer state.
        """
        state = self._get_base_state()
        state.update(
            {
                'rgb': self.rgb,
                'multiscale': self.multiscale,
                'colormap': self.colormap.dict(),
                'contrast_limits': self.contrast_limits,
                'interpolation2d': self.interpolation2d,
                'interpolation3d': self.interpolation3d,
                'rendering': self.rendering,
                'depiction': self.depiction,
                'plane': self.plane.dict(),
                'iso_threshold': self.iso_threshold,
                'attenuation': self.attenuation,
                'gamma': self.gamma,
                'data': self.data,
                'custom_interpolation_kernel_2d': self.custom_interpolation_kernel_2d,
            }
        )
        return state

    def _update_slice_response(self, response: _ImageSliceResponse) -> None:
        if self._keep_auto_contrast:
            data = response.image.raw
            input_data = data[-1] if self.multiscale else data
            self.contrast_limits = calc_data_range(input_data, rgb=self.rgb)

        super()._update_slice_response(response)

        # Maybe reset the contrast limits based on the new slice.
        if self._should_calc_clims:
            self.reset_contrast_limits_range()
            self.reset_contrast_limits()
            self._should_calc_clims = False
        elif self._keep_auto_contrast:
            self.reset_contrast_limits()

    @property
    def attenuation(self) -> float:
        """float: attenuation rate for attenuated_mip rendering."""
        return self._attenuation

    @attenuation.setter
    def attenuation(self, value: float) -> None:
        self._attenuation = value
        self._update_thumbnail()
        self.events.attenuation()

    @property
    def data(self) -> Union[LayerDataProtocol, MultiScaleData]:
        """Data, possibly in multiscale wrapper. Obeys LayerDataProtocol."""
        return self._data

    @data.setter
    def data(self, data: Union[LayerDataProtocol, MultiScaleData]) -> None:
        self._data_raw = data
        # note, we don't support changing multiscale in an Image instance
        self._data = MultiScaleData(data) if self.multiscale else data  # type: ignore
        self._update_dims()
        if self._keep_auto_contrast:
            self.reset_contrast_limits()
        self.events.data(value=self.data)
        self._reset_editable()

    @property
    def interpolation(self):
        """Return current interpolation mode.

        Selects a preset interpolation mode in vispy that determines how volume
        is displayed.  Makes use of the two Texture2D interpolation methods and
        the available interpolation methods defined in
        vispy/gloo/glsl/misc/spatial_filters.frag

        Options include:
        'bessel', 'cubic', 'linear', 'blackman', 'catrom', 'gaussian',
        'hamming', 'hanning', 'hermite', 'kaiser', 'lanczos', 'mitchell',
        'nearest', 'spline16', 'spline36'

        Returns
        -------
        str
            The current interpolation mode
        """
        warnings.warn(
            trans._(
                'Interpolation attribute is deprecated since 0.4.17. Please use interpolation2d or interpolation3d',
            ),
            category=DeprecationWarning,
            stacklevel=2,
        )
        return str(
            self._interpolation2d
            if self._slice_input.ndisplay == 2
            else self._interpolation3d
        )

    @interpolation.setter
    def interpolation(self, interpolation):
        """Set current interpolation mode."""
        warnings.warn(
            trans._(
                'Interpolation setting is deprecated since 0.4.17. Please use interpolation2d or interpolation3d',
            ),
            category=DeprecationWarning,
            stacklevel=2,
        )
        if self._slice_input.ndisplay == 3:
            self.interpolation3d = interpolation
        else:
            if interpolation == 'bilinear':
                interpolation = 'linear'
                warnings.warn(
                    trans._(
                        "'bilinear' is invalid for interpolation2d (introduced in napari 0.4.17). "
                        "Please use 'linear' instead, and please set directly the 'interpolation2d' attribute'.",
                    ),
                    category=DeprecationWarning,
                    stacklevel=2,
                )
            self.interpolation2d = interpolation

    @property
    def interpolation2d(self) -> InterpolationStr:
        return cast(InterpolationStr, str(self._interpolation2d))

    @interpolation2d.setter
    def interpolation2d(
        self, value: Union[InterpolationStr, Interpolation]
    ) -> None:
        if value == 'bilinear':
            raise ValueError(
                trans._(
                    "'bilinear' interpolation is not valid for interpolation2d. Did you mean 'linear' instead ?",
                ),
            )
        if value == 'bicubic':
            value = 'cubic'
            warnings.warn(
                trans._("'bicubic' is deprecated. Please use 'cubic' instead"),
                category=DeprecationWarning,
                stacklevel=2,
            )
        self._interpolation2d = Interpolation(value)
        self.events.interpolation2d(value=self._interpolation2d)
        self.events.interpolation(value=self._interpolation2d)

    @property
    def interpolation3d(self) -> InterpolationStr:
        return cast(InterpolationStr, str(self._interpolation3d))

    @interpolation3d.setter
    def interpolation3d(
        self, value: Union[InterpolationStr, Interpolation]
    ) -> None:
        if value == 'custom':
            raise NotImplementedError(
                'custom interpolation is not implemented yet for 3D rendering'
            )
        if value == 'bicubic':
            value = 'cubic'
            warnings.warn(
                trans._("'bicubic' is deprecated. Please use 'cubic' instead"),
                category=DeprecationWarning,
                stacklevel=2,
            )
        self._interpolation3d = Interpolation(value)
        self.events.interpolation3d(value=self._interpolation3d)
        self.events.interpolation(value=self._interpolation3d)

    @property
    def iso_threshold(self) -> float:
        """float: threshold for isosurface."""
        return self._iso_threshold

    @iso_threshold.setter
    def iso_threshold(self, value: float) -> None:
        self._iso_threshold = value
        self._update_thumbnail()
        self.events.iso_threshold()

    def _get_level_shapes(self):
        shapes = super()._get_level_shapes()
        if self.rgb:
            shapes = [s[:-1] for s in shapes]
        return shapes

    def _update_thumbnail(self):
        """Update thumbnail with current image data and colormap."""
        # don't bother updating thumbnail if we don't have any data
        # this also avoids possible dtype mismatch issues below
        # for example np.clip may raise an OverflowError (in numpy 2.0)
        if self._slice.empty:
            return

        image = self._slice.thumbnail.raw

        if self._slice_input.ndisplay == 3 and self.ndim > 2:
            image = np.max(image, axis=0)

        # float16 not supported by ndi.zoom
        dtype = np.dtype(image.dtype)
        if dtype in [np.dtype(np.float16)]:
            image = image.astype(np.float32)

        raw_zoom_factor = np.divide(
            self._thumbnail_shape[:2], image.shape[:2]
        ).min()
        new_shape = np.clip(
            raw_zoom_factor * np.array(image.shape[:2]),
            1,  # smallest side should be 1 pixel wide
            self._thumbnail_shape[:2],
        )
        zoom_factor = tuple(new_shape / image.shape[:2])
        if self.rgb:
            downsampled = ndi.zoom(
                image, zoom_factor + (1,), prefilter=False, order=0
            )
            if image.shape[2] == 4:  # image is RGBA
                colormapped = np.copy(downsampled)
                colormapped[..., 3] = downsampled[..., 3] * self.opacity
                if downsampled.dtype == np.uint8:
                    colormapped = colormapped.astype(np.uint8)
            else:  # image is RGB
                if downsampled.dtype == np.uint8:
                    alpha = np.full(
                        downsampled.shape[:2] + (1,),
                        int(255 * self.opacity),
                        dtype=np.uint8,
                    )
                else:
                    alpha = np.full(downsampled.shape[:2] + (1,), self.opacity)
                colormapped = np.concatenate([downsampled, alpha], axis=2)
        else:
            downsampled = ndi.zoom(
                image, zoom_factor, prefilter=False, order=0
            )
            low, high = self.contrast_limits
            downsampled = np.clip(downsampled, low, high)
            color_range = high - low
            if color_range != 0:
                downsampled = (downsampled - low) / color_range
            downsampled = downsampled**self.gamma
            color_array = self.colormap.map(downsampled.ravel())
            colormapped = color_array.reshape((*downsampled.shape, 4))
            colormapped[..., 3] *= self.opacity
        self.thumbnail = colormapped

    def _calc_data_range(
        self, mode: Literal['data', 'slice'] = 'data'
    ) -> tuple[float, float]:
        """
        Calculate the range of the data values in the currently viewed slice
        or full data array
        """
        if mode == 'data':
            input_data = self.data[-1] if self.multiscale else self.data
        elif mode == 'slice':
            data = self._slice.image.raw  # ugh
            input_data = data[-1] if self.multiscale else data
        else:
            raise ValueError(
                trans._(
                    "mode must be either 'data' or 'slice', got {mode!r}",
                    deferred=True,
                    mode=mode,
                )
            )
        return calc_data_range(
            cast(LayerDataProtocol, input_data), rgb=self.rgb
        )

    def _raw_to_displayed(self, raw: np.ndarray) -> np.ndarray:
        """Determine displayed image from raw image.

        This function checks if current contrast_limits are within the range
        supported by vispy.
        If yes, it returns the raw image.
        If not, it rescales the raw image to fit within
        the range supported by vispy.

        Parameters
        ----------
        raw : array
            Raw array.

        Returns
        -------
        image : array
            Displayed array.
        """
        fixed_contrast_info = _coerce_contrast_limits(self.contrast_limits)
        if np.allclose(
            fixed_contrast_info.contrast_limits, self.contrast_limits
        ):
            return raw

        return fixed_contrast_info.coerce_data(raw)

    @IntensityVisualizationMixin.contrast_limits.setter  # type: ignore [attr-defined]
    def contrast_limits(self, contrast_limits):
        IntensityVisualizationMixin.contrast_limits.fset(self, contrast_limits)
        if not np.allclose(
            _coerce_contrast_limits(self.contrast_limits).contrast_limits,
            self.contrast_limits,
        ):
            prev = self._keep_auto_contrast
            self._keep_auto_contrast = False
            try:
                self.refresh()
            finally:
                self._keep_auto_contrast = prev<|MERGE_RESOLUTION|>--- conflicted
+++ resolved
@@ -367,11 +367,7 @@
         self._rendering = ImageRendering(rendering)
         self.events.rendering()
 
-<<<<<<< HEAD
     def _get_state(self) -> _DeprecatingDict:
-=======
-    def _get_state(self) -> dict[str, Any]:
->>>>>>> a4fa1fa0
         """Get dictionary of layer state.
 
         Returns
