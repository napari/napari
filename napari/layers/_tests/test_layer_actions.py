--- conflicted
+++ resolved
@@ -13,10 +13,6 @@
 )
 
 
-<<<<<<< HEAD
-@pytest.mark.parametrize('layer_type', [Points, Shapes])
-def test_duplicate_layers(layer_type):
-=======
 def test_toggle_visibility():
     """Test toggling visibility of a layer."""
     layer_list = LayerList()
@@ -56,8 +52,8 @@
     assert layer_list[3].visible is True
 
 
-def test_duplicate_layers():
->>>>>>> 64160989
+@pytest.mark.parametrize('layer_type', [Points, Shapes])
+def test_duplicate_layers(layer_type):
     def _dummy():
         pass
 
