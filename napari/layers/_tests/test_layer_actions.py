--- conflicted
+++ resolved
@@ -89,7 +89,25 @@
     assert ll[-1].data.flatten().sum() == 1000
 
 
-<<<<<<< HEAD
+@pytest.mark.parametrize(
+    'input, type_',
+    [
+        (Image(np.random.rand(10, 10)), 'labels'),
+        (Labels(np.ones((10, 10), dtype=int)), 'image'),
+        (Shapes([np.array([[0, 0], [0, 10], [10, 0], [10, 10]])]), 'labels'),
+    ],
+)
+def test_convert_layer(input, type_):
+    ll = LayerList()
+    input.scale *= 1.5
+    original_scale = input.scale.copy()
+    ll.append(input)
+    assert ll[0]._type_string != type_
+    _convert(ll, type_)
+    assert ll[0]._type_string == type_
+    assert np.array_equal(ll[0].scale, original_scale)
+
+
 @pytest.mark.parametrize('order', [(0, 1, 2, 3), (3, 1, 2, 0), (2, 1, 0, 3)])
 def test_split_stack(make_napari_viewer, order) -> None:
     axis = 0
@@ -112,23 +130,4 @@
 
     # removing extra dimension from `larger_data`
     order = [index for index in order if index < data.ndim]
-    assert len(viewer.layers) == data.shape[order[axis]] + 1
-=======
-@pytest.mark.parametrize(
-    'input, type_',
-    [
-        (Image(np.random.rand(10, 10)), 'labels'),
-        (Labels(np.ones((10, 10), dtype=int)), 'image'),
-        (Shapes([np.array([[0, 0], [0, 10], [10, 0], [10, 10]])]), 'labels'),
-    ],
-)
-def test_convert_layer(input, type_):
-    ll = LayerList()
-    input.scale *= 1.5
-    original_scale = input.scale.copy()
-    ll.append(input)
-    assert ll[0]._type_string != type_
-    _convert(ll, type_)
-    assert ll[0]._type_string == type_
-    assert np.array_equal(ll[0].scale, original_scale)
->>>>>>> e93c05c8
+    assert len(viewer.layers) == data.shape[order[axis]] + 1