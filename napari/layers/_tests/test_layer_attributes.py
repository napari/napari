--- conflicted
+++ resolved
@@ -56,14 +56,14 @@
     assert new_extent is layer.extent
 
 
-<<<<<<< HEAD
 def test_contrast_limits_must_be_increasing():
     Image(np.random.rand(8, 8), contrast_limits=[0, 1])
     with pytest.raises(ValueError):
         Image(np.random.rand(8, 8), contrast_limits=[1, 1])
     with pytest.raises(ValueError):
         Image(np.random.rand(8, 8), contrast_limits=[1, 0])
-=======
+
+
 def _check_subpixel_values(layer, val_dict):
     ndisplay = layer._ndisplay
     for center, expected_value in val_dict.items():
@@ -135,5 +135,4 @@
 
 def test_zero_scale_layer():
     with pytest.raises(ValueError, match='scale values of 0'):
-        Image(np.zeros((64, 64)), scale=(0, 1))
->>>>>>> 27a88db5
+        Image(np.zeros((64, 64)), scale=(0, 1))