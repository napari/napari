--- conflicted
+++ resolved
@@ -7,24 +7,16 @@
 import numpy as np
 
 from ...utils.dask_utils import configure_dask
-<<<<<<< HEAD
 from ...utils.events import EmitterGroup
-=======
-from ...utils.events import EmitterGroup, Event
-from ...utils.events.event import WarningEmitter
->>>>>>> 103b54ce
 from ...utils.key_bindings import KeymapProvider
 from ...utils.misc import ROOT_DIR
 from ...utils.mouse_bindings import MousemapProvider
 from ...utils.naming import magic_name
 from ...utils.status_messages import generate_layer_status
 from ...utils.transforms import Affine, TransformChain
-<<<<<<< HEAD
+from ...utils.translations import trans
 from ...utils.tree import Node
-=======
-from ...utils.translations import trans
 from .._source import current_source
->>>>>>> 103b54ce
 from ..utils.layer_utils import (
     compute_multiscale_level_and_corners,
     convert_to_uint8,
@@ -263,7 +255,6 @@
         self._thumbnail = np.zeros(self._thumbnail_shape, dtype=np.uint8)
         self._update_properties = True
         self._name = ''
-<<<<<<< HEAD
 
         _events = dict.fromkeys(
             (
@@ -272,7 +263,6 @@
                 'blending',
                 'opacity',
                 'visible',
-                'selection',
                 'scale',
                 'translate',
                 'rotate',
@@ -290,46 +280,6 @@
                 'loaded',
                 '_ndisplay',
             )
-=======
-        self.events = EmitterGroup(
-            source=self,
-            auto_connect=False,
-            refresh=Event,
-            set_data=Event,
-            blending=Event,
-            opacity=Event,
-            visible=Event,
-            scale=Event,
-            translate=Event,
-            rotate=Event,
-            shear=Event,
-            affine=Event,
-            data=Event,
-            name=Event,
-            thumbnail=Event,
-            status=Event,
-            help=Event,
-            interactive=Event,
-            cursor=Event,
-            cursor_size=Event,
-            editable=Event,
-            loaded=Event,
-            _ndisplay=Event,
-            select=WarningEmitter(
-                trans._(
-                    "'layer.events.select' is deprecated and will be removed in napari v0.4.9, use 'viewer.layers.selection.events.changed' instead, and inspect the 'added' attribute on the event.",
-                    deferred=True,
-                ),
-                type='select',
-            ),
-            deselect=WarningEmitter(
-                trans._(
-                    "'layer.events.deselect' is deprecated and will be removed in napari v0.4.9, use 'viewer.layers.selection.events.changed' instead, and inspect the 'removed' attribute on the event.",
-                    deferred=True,
-                ),
-                type='deselect',
-            ),
->>>>>>> 103b54ce
         )
         # For inheritance: If the mro already provides an EmitterGroup, add...
         if hasattr(self, 'events') and isinstance(self.events, EmitterGroup):
@@ -355,18 +305,10 @@
         return f'{cls.__name__}'
 
     @property
-<<<<<<< HEAD
-=======
-    def name(self):
-        """str: Unique name of the layer."""
-        return self._name
-
-    @property
     def source(self):
         return self._source
 
     @property
->>>>>>> 103b54ce
     def loaded(self) -> bool:
         """Return True if this layer is fully loaded in memory.
 
@@ -822,17 +764,6 @@
 
     @selected.setter
     def selected(self, selected):
-<<<<<<< HEAD
-        if selected == self.selected:
-            return
-        self._selected = selected
-        self.events.selection(value=selected)
-
-    @property
-    def status(self):
-        """str: displayed in status bar bottom left."""
-=======
->>>>>>> 103b54ce
         warnings.warn(
             trans._(
                 "'layer.selected' is deprecated and will be removed in v0.4.9. Please use `viewer.layers.selection.add(layer)` or `viewer.layers.selection.remove(layer)`",
