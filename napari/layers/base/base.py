--- conflicted
+++ resolved
@@ -1652,11 +1652,7 @@
 
     def get_status_info(
         self,
-<<<<<<< HEAD
-        position: Optional[Tuple] = None,
-=======
-        position: Tuple[float],
->>>>>>> 9ea0159a
+        position: Optional[Tuple[float]] = None,
         *,
         view_direction: Optional[np.ndarray] = None,
         dims_displayed: Optional[List[int]] = None,
