--- conflicted
+++ resolved
@@ -2,9 +2,8 @@
 from abc import ABC, abstractmethod
 from collections import namedtuple
 from contextlib import contextmanager
+from functools import reduce
 from typing import List, Optional
-from functools import reduce
-
 
 import numpy as np
 
@@ -14,29 +13,19 @@
 from ...utils.misc import ROOT_DIR
 from ...utils.mouse_bindings import MousemapProvider
 from ...utils.naming import magic_name
-<<<<<<< HEAD
-from ...utils.status_messages import format_float, status_format
-from ...utils.tree import Node
-from ..transforms import ScaleTranslate, TransformChain
-from ..utils.layer_utils import compute_multiscale_level, convert_to_uint8
-=======
 from ...utils.status_messages import generate_layer_status
 from ...utils.transforms import Affine, TransformChain
+from ...utils.tree import Node
 from ..utils.layer_utils import (
     compute_multiscale_level_and_corners,
     convert_to_uint8,
 )
->>>>>>> 01822f13
 from ._base_constants import Blending
 
 Extent = namedtuple('Extent', 'data world step')
 
-<<<<<<< HEAD
-class Layer(KeymapProvider, Node, ABC):
-=======
-
-class Layer(KeymapProvider, MousemapProvider, ABC):
->>>>>>> 01822f13
+
+class Layer(KeymapProvider, Node, MousemapProvider, ABC):
     """Base layer class.
 
     Parameters
@@ -293,23 +282,9 @@
         )
         self.name = name
 
-<<<<<<< HEAD
-        self.events.data.connect(lambda e: self._set_editable())
-        self.dims.events.ndisplay.connect(lambda e: self._set_editable())
-        self.dims.events.order.connect(self.refresh)
-        self.dims.events.ndisplay.connect(self._update_dims)
-        self.dims.events.order.connect(self._update_dims)
-        self.dims.events.axis.connect(self.refresh)
-
-        self.mouse_move_callbacks = []
-        self.mouse_drag_callbacks = []
-        self._persisted_mouse_event = {}
-        self._mouse_drag_gen = {}
-=======
     def __str__(self):
         """Return self.name."""
         return self.name
->>>>>>> 01822f13
 
     def __repr__(self):
         cls = type(self)
@@ -353,14 +328,8 @@
         self.events.name()
 
     @property
-<<<<<<< HEAD
-    def opacity(self) -> float:
-        """float: Opacity value between 0.0 and 1.0.
-        """
-=======
     def opacity(self):
         """float: Opacity value between 0.0 and 1.0."""
->>>>>>> 01822f13
         return self._opacity
 
     @opacity.setter
