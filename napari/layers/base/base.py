from __future__ import annotations

import itertools
import os.path
import warnings
from abc import ABC, abstractmethod
from collections import defaultdict, namedtuple
from contextlib import contextmanager
from functools import cached_property
from typing import List, Optional, Tuple, Union

import magicgui as mgui
import numpy as np
from npe2 import plugin_manager as pm

from napari.layers.base._base_constants import Blending, Mode
from napari.layers.base._base_mouse_bindings import (
    highlight_box_handles,
    transform_with_box,
)
from napari.layers.utils._slice_input import _SliceInput
from napari.layers.utils.interactivity_utils import (
    drag_data_to_projected_distance,
)
from napari.layers.utils.layer_utils import (
    coerce_affine,
    compute_multiscale_level_and_corners,
    convert_to_uint8,
    dims_displayed_world_to_layer,
    get_extent_world,
)
from napari.layers.utils.plane import ClippingPlane, ClippingPlaneList
from napari.utils._dask_utils import configure_dask
from napari.utils._magicgui import (
    add_layer_to_viewer,
    add_layers_to_viewer,
    get_layers,
)
from napari.utils.events import EmitterGroup, Event, EventedDict
from napari.utils.events.event import WarningEmitter
from napari.utils.geometry import (
    find_front_back_face,
    intersect_line_with_axis_aligned_bounding_box_3d,
)
from napari.utils.key_bindings import KeymapProvider
from napari.utils.mouse_bindings import MousemapProvider
from napari.utils.naming import magic_name
from napari.utils.status_messages import generate_layer_coords_status
from napari.utils.transforms import Affine, CompositeAffine, TransformChain
from napari.utils.translations import trans
from napari.utils.tree import Node

Extent = namedtuple('Extent', 'data world step')


def no_op(layer: Layer, event: Event) -> None:
    """
    A convenient no-op event for the layer mouse binding.

    This makes it easier to handle many cases by inserting this as
    as place holder

    Parameters
    ----------
    layer : Layer
        Current layer on which this will be bound as a callback
    event : Event
        event that triggered this mouse callback.

    Returns
    -------
    None

    """
    return


@mgui.register_type(choices=get_layers, return_callback=add_layer_to_viewer)
class Layer(KeymapProvider, MousemapProvider, Node, ABC):
    """Base layer class.

    Parameters
    ----------
    name : str
        Name of the layer.
    metadata : dict
        Layer metadata.
    scale : tuple of float
        Scale factors for the layer.
    translate : tuple of float
        Translation values for the layer.
    rotate : float, 3-tuple of float, or n-D array.
        If a float convert into a 2D rotation matrix using that value as an
        angle. If 3-tuple convert into a 3D rotation matrix, using a yaw,
        pitch, roll convention. Otherwise assume an nD rotation. Angles are
        assumed to be in degrees. They can be converted from radians with
        np.degrees if needed.
    shear : 1-D array or n-D array
        Either a vector of upper triangular values, or an nD shear matrix with
        ones along the main diagonal.
    affine : n-D array or napari.utils.transforms.Affine
        (N+1, N+1) affine transformation matrix in homogeneous coordinates.
        The first (N, N) entries correspond to a linear transform and
        the final column is a length N translation vector and a 1 or a napari
        `Affine` transform object. Applied as an extra transform on top of the
        provided scale, rotate, and shear values.
    opacity : float
        Opacity of the layer visual, between 0.0 and 1.0.
    blending : str
        One of a list of preset blending modes that determines how RGB and
        alpha values of the layer visual get mixed. Allowed values are
        {'opaque', 'translucent', 'translucent_no_depth', 'additive', and 'minimum'}.
    visible : bool
        Whether the layer visual is currently being displayed.
    multiscale : bool
        Whether the data is multiscale or not. Multiscale data is
        represented by a list of data objects and should go from largest to
        smallest.

    Attributes
    ----------
    name : str
        Unique name of the layer.
    opacity : float
        Opacity of the layer visual, between 0.0 and 1.0.
    visible : bool
        Whether the layer visual is currently being displayed.
    blending : Blending
        Determines how RGB and alpha values get mixed.

        * ``Blending.OPAQUE``
          Allows for only the top layer to be visible and corresponds to
          ``depth_test=True``, ``cull_face=False``, ``blend=False``.
        * ``Blending.TRANSLUCENT``
          Allows for multiple layers to be blended with different opacity and
          corresponds to ``depth_test=True``, ``cull_face=False``,
          ``blend=True``, ``blend_func=('src_alpha', 'one_minus_src_alpha')``,
          and ``blend_equation=('func_add')``.
        * ``Blending.TRANSLUCENT_NO_DEPTH``
          Allows for multiple layers to be blended with different opacity, but
          no depth testing is performed. Corresponds to ``depth_test=False``,
          ``cull_face=False``, ``blend=True``,
          ``blend_func=('src_alpha', 'one_minus_src_alpha')``, and
          ``blend_equation=('func_add')``.
        * ``Blending.ADDITIVE``
          Allows for multiple layers to be blended together with different
          colors and opacity. Useful for creating overlays. It corresponds to
          ``depth_test=False``, ``cull_face=False``, ``blend=True``,
          ``blend_func=('src_alpha', 'one')``, and ``blend_equation=('func_add')``.
        * ``Blending.MINIMUM``
            Allows for multiple layers to be blended together such that
            the minimum of each RGB component and alpha are selected.
            Useful for creating overlays with inverted colormaps. It
            corresponds to ``depth_test=False``, ``cull_face=False``, ``blend=True``,
            ``blend_equation=('min')``.
    scale : tuple of float
        Scale factors for the layer.
    translate : tuple of float
        Translation values for the layer.
    rotate : float, 3-tuple of float, or n-D array.
        If a float convert into a 2D rotation matrix using that value as an
        angle. If 3-tuple convert into a 3D rotation matrix, using a yaw,
        pitch, roll convention. Otherwise assume an nD rotation. Angles are
        assumed to be in degrees. They can be converted from radians with
        np.degrees if needed.
    shear : 1-D array or n-D array
        Either a vector of upper triangular values, or an nD shear matrix with
        ones along the main diagonal.
    affine : n-D array or napari.utils.transforms.Affine
        (N+1, N+1) affine transformation matrix in homogeneous coordinates.
        The first (N, N) entries correspond to a linear transform and
        the final column is a length N translation vector and a 1 or a napari
        `Affine` transform object. Applied as an extra transform on top of the
        provided scale, rotate, and shear values.
    multiscale : bool
        Whether the data is multiscale or not. Multiscale data is
        represented by a list of data objects and should go from largest to
        smallest.
    cache : bool
        Whether slices of out-of-core datasets should be cached upon retrieval.
        Currently, this only applies to dask arrays.
    z_index : int
        Depth of the layer visual relative to other visuals in the scenecanvas.
    corner_pixels : array
        Coordinates of the top-left and bottom-right canvas pixels in the data
        coordinates of each layer. For multiscale data the coordinates are in
        the space of the currently viewed data level, not the highest resolution
        level.
    ndim : int
        Dimensionality of the layer.
    thumbnail : (N, M, 4) array
        Array of thumbnail data for the layer.
    status : str
        Displayed in status bar bottom left.
    help : str
        Displayed in status bar bottom right.
    interactive : bool
        Determine if canvas pan/zoom interactivity is enabled.
        This attribute is deprecated since 0.5.0 and should not be used.
        Use the mouse_pan and mouse_zoom attributes instead.
    mouse_pan : bool
        Determine if canvas interactive panning is enabled with the mouse.
    mouse_zoom : bool
        Determine if canvas interactive zooming is enabled with the mouse.
    cursor : str
        String identifying which cursor displayed over canvas.
    cursor_size : int | None
        Size of cursor if custom. None yields default size
    scale_factor : float
        Conversion factor from canvas coordinates to image coordinates, which
        depends on the current zoom level.
    source : Source
        source of the layer (such as a plugin or widget)

    Notes
    -----
    Must define the following:

    * `_extent_data`: property
    * `data` property (setter & getter)

    May define the following:

    * `_set_view_slice()`: called to set currently viewed slice
    * `_basename()`: base/default name of the layer
    """

    _modeclass = Mode

    _drag_modes = {
        Mode.PAN_ZOOM: no_op,
        Mode.TRANSFORM: transform_with_box,
    }

    _move_modes = {
        Mode.PAN_ZOOM: no_op,
        Mode.TRANSFORM: highlight_box_handles,
    }
    _cursor_modes = {
        Mode.PAN_ZOOM: 'standard',
        Mode.TRANSFORM: 'standard',
    }

    def __init__(
        self,
        data,
        ndim,
        *,
        name=None,
        metadata=None,
        scale=None,
        translate=None,
        rotate=None,
        shear=None,
        affine=None,
        opacity=1,
        blending='translucent',
        visible=True,
        multiscale=False,
        cache=True,  # this should move to future "data source" object.
        experimental_clipping_planes=None,
        mode='pan_zoom',
    ) -> None:
        super().__init__()

        if name is None and data is not None:
            name = magic_name(data)

        if scale is not None and not np.all(scale):
            raise ValueError(
                trans._(
                    "Layer {name} is invalid because it has scale values of 0. The layer's scale is currently {scale}",
                    deferred=True,
                    name=repr(name),
                    scale=repr(scale),
                )
            )

        # Needs to be imported here to avoid circular import in _source
        from napari.layers._source import current_source

        self._source = current_source()
        self.dask_optimized_slicing = configure_dask(data, cache)
        self._metadata = dict(metadata or {})
        self._opacity = opacity
        self._blending = Blending(blending)
        self._visible = visible
        self._freeze = False
        self._status = 'Ready'
        self._help = ''
        self._cursor = 'standard'
        self._cursor_size = 1
        self._mouse_pan = True
        self._mouse_zoom = True
        self._value = None
        self.scale_factor = 1
        self.multiscale = multiscale
        self._experimental_clipping_planes = ClippingPlaneList()
        self._mode = self._modeclass('pan_zoom')

        self._ndim = ndim

        self._slice_input = _SliceInput(
            ndisplay=2,
            point=(0,) * ndim,
            order=tuple(range(ndim)),
        )

        self._construct_transform_chain(
            ndim=ndim,
            scale=scale,
            translate=translate,
            rotate=rotate,
            shear=shear,
            affine=affine,
        )

        self.corner_pixels = np.zeros((2, ndim), dtype=int)
        self._editable = True
        self._array_like = False

        self._thumbnail_shape = (32, 32, 4)
        self._thumbnail = np.zeros(self._thumbnail_shape, dtype=np.uint8)
        self._update_properties = True
        self._name = ''
        self.experimental_clipping_planes = experimental_clipping_planes

<<<<<<< HEAD
        # do not override events if they exist already (layergroup)
        if not hasattr(self, 'events'):
            self.events = EmitterGroup(source=self)

        self.events.add(
=======
        # circular import
        from napari.components.overlays.bounding_box import BoundingBoxOverlay
        from napari.components.overlays.interaction_box import (
            SelectionBoxOverlay,
            TransformBoxOverlay,
        )

        self._overlays = EventedDict()

        self.events = EmitterGroup(
            source=self,
>>>>>>> 9da6d289
            refresh=Event,
            set_data=Event,
            blending=Event,
            opacity=Event,
            visible=Event,
            scale=Event,
            translate=Event,
            rotate=Event,
            shear=Event,
            affine=Event,
            data=Event,
            name=Event,
            thumbnail=Event,
            status=Event,
            help=Event,
            interactive=WarningEmitter(
                trans._(
                    "layer.events.interactive is deprecated since 0.5.0 and will be removed in 0.6.0. Please use layer.events.mouse_pan and layer.events.mouse_zoom",
                    deferred=True,
                ),
                type_name='interactive',
            ),
            mouse_pan=Event,
            mouse_zoom=Event,
            cursor=Event,
            cursor_size=Event,
            editable=Event,
            loaded=Event,
            reload=Event,
            extent=Event,
            _overlays=Event,
            select=WarningEmitter(
                trans._(
                    "'layer.events.select' is deprecated and will be removed in napari v0.4.9, use 'viewer.layers.selection.events.changed' instead, and inspect the 'added' attribute on the event.",
                    deferred=True,
                ),
                type_name='select',
            ),
            deselect=WarningEmitter(
                trans._(
                    "'layer.events.deselect' is deprecated and will be removed in napari v0.4.9, use 'viewer.layers.selection.events.changed' instead, and inspect the 'removed' attribute on the event.",
                    deferred=True,
                ),
                type_name='deselect',
            ),
            mode=Event,
        )
        self.name = name
        self.mode = mode
        self._overlays.update(
            {
                'transform_box': TransformBoxOverlay(),
                'selection_box': SelectionBoxOverlay(),
                'bounding_box': BoundingBoxOverlay(),
            }
        )

        # TODO: we try to avoid inner event connection, but this might be the only way
        #       until we figure out nested evented objects
        self._overlays.events.connect(self.events._overlays)

    def __str__(self):
        """Return self.name."""
        return self.name

    def __repr__(self):
        cls = type(self)
        return f"<{cls.__name__} layer {repr(self.name)} at {hex(id(self))}>"

    def _mode_setter_helper(self, mode):
        """
        Helper to manage callbacks in multiple layers

        Parameters
        ----------
        mode : type(self._modeclass) | str
            New mode for the current layer.

        Returns
        -------
        bool : whether mode changed

        """
        mode = self._modeclass(mode)
        assert mode is not None
        if not self.editable:
            mode = self._modeclass.PAN_ZOOM
        if mode == self._mode:
            return mode

        if mode.value not in self._modeclass.keys():
            raise ValueError(
                trans._(
                    "Mode not recognized: {mode}", deferred=True, mode=mode
                )
            )

        for callback_list, mode_dict in [
            (self.mouse_drag_callbacks, self._drag_modes),
            (self.mouse_move_callbacks, self._move_modes),
            (
                self.mouse_double_click_callbacks,
                getattr(
                    self, '_double_click_modes', defaultdict(lambda: no_op)
                ),
            ),
        ]:
            if mode_dict[self._mode] in callback_list:
                callback_list.remove(mode_dict[self._mode])
            callback_list.append(mode_dict[mode])
        self.cursor = self._cursor_modes[mode]

        self.mouse_pan = mode == self._modeclass.PAN_ZOOM
        self._overlays['transform_box'].visible = (
            mode == self._modeclass.TRANSFORM
        )

        if mode == self._modeclass.TRANSFORM:
            self.help = trans._(
                'hold <space> to pan/zoom, hold <shift> to preserve aspect ratio and rotate in 45° increments'
            )
        elif mode == self._modeclass.PAN_ZOOM:
            self.help = ''

        return mode

    @property
    def mode(self) -> str:
        """str: Interactive mode

        Interactive mode. The normal, default mode is PAN_ZOOM, which
        allows for normal interactivity with the canvas.

        TRANSFORM allows for manipulation of the layer transform.
        """
        return str(self._mode)

    @mode.setter
    def mode(self, mode):
        mode = self._mode_setter_helper(mode)
        if mode == self._mode:
            return
        self._mode = mode

        self.events.mode(mode=str(mode))

    @classmethod
    def _basename(cls):
        return f'{cls.__name__}'

    @property
    def name(self):
        """str: Unique name of the layer."""
        return self._name

    @name.setter
    def name(self, name):
        if name == self.name:
            return
        if not name:
            name = self._basename()
        self._name = str(name)
        self.events.name()

    @property
    def metadata(self) -> dict:
        """Key/value map for user-stored data."""
        return self._metadata

    @metadata.setter
    def metadata(self, value: dict) -> None:
        self._metadata.clear()
        self._metadata.update(value)

    @property
    def source(self):
        return self._source

    @property
    def loaded(self) -> bool:
        """Return True if this layer is fully loaded in memory.

        This base class says that layers are permanently in the loaded state.
        Derived classes that do asynchronous loading can override this.
        """
        return True

    @property
    def opacity(self):
        """float: Opacity value between 0.0 and 1.0."""
        return self._opacity

    @opacity.setter
    def opacity(self, opacity):
        if not 0.0 <= opacity <= 1.0:
            raise ValueError(
                trans._(
                    'opacity must be between 0.0 and 1.0; got {opacity}',
                    deferred=True,
                    opacity=opacity,
                )
            )

        self._opacity = opacity
        self._update_thumbnail()
        self.events.opacity()

    @property
    def blending(self):
        """Blending mode: Determines how RGB and alpha values get mixed.

        Blending.OPAQUE
            Allows for only the top layer to be visible and corresponds to
            depth_test=True, cull_face=False, blend=False.
        Blending.TRANSLUCENT
            Allows for multiple layers to be blended with different opacity
            and corresponds to depth_test=True, cull_face=False,
            blend=True, blend_func=('src_alpha', 'one_minus_src_alpha'),
            and blend_equation=('func_add').
        Blending.TRANSLUCENT_NO_DEPTH
          Allows for multiple layers to be blended with different opacity, but
          no depth testing is performed. Corresponds to ``depth_test=False``,
          cull_face=False, blend=True, blend_func=('src_alpha', 'one_minus_src_alpha'),
          and blend_equation=('func_add').
        Blending.ADDITIVE
            Allows for multiple layers to be blended together with
            different colors and opacity. Useful for creating overlays. It
            corresponds to depth_test=False, cull_face=False, blend=True,
            blend_func=('src_alpha', 'one'), and blend_equation=('func_add').
        Blending.MINIMUM
            Allows for multiple layers to be blended together such that
            the minimum of each RGB component and alpha are selected.
            Useful for creating overlays with inverted colormaps. It
            corresponds to depth_test=False, cull_face=False, blend=True,
            blend_equation=('min').
        """
        return str(self._blending)

    @blending.setter
    def blending(self, blending):
        self._blending = Blending(blending)
        self.events.blending()

    @property
    def visible(self) -> bool:
        """bool: Whether the visual is currently being displayed."""
        return self._visible

    @visible.setter
    def visible(self, visible: bool):
        self._visible = visible
        self.refresh()
        self.events.visible()

    @property
    def editable(self) -> bool:
        """bool: Whether the current layer data is editable from the viewer."""
        return self._editable

    @editable.setter
    def editable(self, editable: bool):
        if self._editable == editable:
            return
        self._editable = editable
        self._on_editable_changed()
        self.events.editable()

<<<<<<< HEAD
    def _construct_transform_chain(
        self, ndim, scale, translate, rotate, shear, affine
    ):
        """
        Create a transform chain consisting of four transforms:
        1. `tile2data`: An initial transform only needed to display tiles
          of an image. It maps pixels of the tile into the coordinate space
          of the full resolution data and can usually be represented by a
          scale factor and a translation. A common use case is viewing part
          of lower resolution level of a multiscale image, another is using a
          downsampled version of an image when the full image size is larger
          than the maximum allowed texture size of your graphics card.
        2. `data2physical`: The main transform mapping data to a world-like
          physical coordinate that may also encode acquisition parameters or
          sample spacing.
        3. `physical2world`: An extra transform applied in world-coordinates that
          typically aligns this layer with another.
        4. `world2grid`: An additional transform mapping world-coordinates
          into a grid for looking at layers side-by-side.
        """
        if scale is None:
            scale = [1] * ndim
        if translate is None:
            translate = [0] * ndim
        self._transforms = TransformChain(
            [
                Affine(np.ones(ndim), np.zeros(ndim), name='tile2data'),
                CompositeAffine(
                    scale,
                    translate,
                    rotate=rotate,
                    shear=shear,
                    ndim=ndim,
                    name='data2physical',
                ),
                coerce_affine(affine, ndim=ndim, name='physical2world'),
                Affine(np.ones(ndim), np.zeros(ndim), name='world2grid'),
            ]
        )
=======
    def _reset_editable(self) -> None:
        """Reset this layer's editable state based on layer properties."""
        self.editable = True

    def _on_editable_changed(self) -> None:
        """Executes side-effects on this layer related to changes of the editable state."""
>>>>>>> 9da6d289

    @property
    def scale(self):
        """list: Anisotropy factors to scale data into world coordinates."""
        return self._transforms['data2physical'].scale

    @scale.setter
    def scale(self, scale):
        if scale is None:
            scale = [1] * self.ndim
        self._transforms['data2physical'].scale = np.array(scale)
        self._clear_extent()
        self.events.scale()

    @property
    def translate(self):
        """list: Factors to shift the layer by in units of world coordinates."""
        return self._transforms['data2physical'].translate

    @translate.setter
    def translate(self, translate):
        self._transforms['data2physical'].translate = np.array(translate)
        self._clear_extent()
        self.events.translate()

    @property
    def rotate(self):
        """array: Rotation matrix in world coordinates."""
        return self._transforms['data2physical'].rotate

    @rotate.setter
    def rotate(self, rotate):
        self._transforms['data2physical'].rotate = rotate
        self._clear_extent()
        self.events.rotate()

    @property
    def shear(self):
        """array: Shear matrix in world coordinates."""
        return self._transforms['data2physical'].shear

    @shear.setter
    def shear(self, shear):
        self._transforms['data2physical'].shear = shear
        self._clear_extent()
        self.events.shear()

    @property
    def affine(self):
        """napari.utils.transforms.Affine: Extra affine transform to go from physical to world coordinates."""
        return self._transforms['physical2world']

    @affine.setter
    def affine(self, affine):
        # Assignment by transform name is not supported by TransformChain and
        # EventedList, so use the integer index instead. For more details, see:
        # https://github.com/napari/napari/issues/3058
        self._transforms[2] = coerce_affine(
            affine, ndim=self.ndim, name='physical2world'
        )
        self._clear_extent()
        self.events.affine()

    @property
    def translate_grid(self):
        warnings.warn(
            trans._(
                "translate_grid will become private in v0.4.14. See Layer.translate or Layer.data_to_world() instead.",
            ),
            DeprecationWarning,
            stacklevel=2,
        )
        return self._translate_grid

    @translate_grid.setter
    def translate_grid(self, translate_grid):
        warnings.warn(
            trans._(
                "translate_grid will become private in v0.4.14. See Layer.translate or Layer.data_to_world() instead.",
            ),
            DeprecationWarning,
            stacklevel=2,
        )
        self._translate_grid = translate_grid

    @property
    def _translate_grid(self):
        """list: Factors to shift the layer by."""
        return self._transforms['world2grid'].translate

    @_translate_grid.setter
    def _translate_grid(self, translate_grid):
        if np.all(self._translate_grid == translate_grid):
            return
        self._transforms['world2grid'].translate = np.array(translate_grid)
        self.events.translate()

    @property
    def _is_moving(self):
        return self._private_is_moving

    @_is_moving.setter
    def _is_moving(self, value):
        assert value in (True, False)
        if value:
            assert self._moving_coordinates is not None
        self._private_is_moving = value

    def _update_dims(self):
        """Update the dimensionality of transforms and slices when data changes."""
        ndim = self._get_ndim()

        old_ndim = self._ndim
        if old_ndim > ndim:
            keep_axes = range(old_ndim - ndim, old_ndim)
            self._transforms = self._transforms.set_slice(keep_axes)
        elif old_ndim < ndim:
            new_axes = range(ndim - old_ndim)
            self._transforms = self._transforms.expand_dims(new_axes)

        self._slice_input = self._slice_input.with_ndim(ndim)

        self._ndim = ndim

        self._clear_extent()

    @property
    @abstractmethod
    def data(self):
        # user writes own docstring
        raise NotImplementedError

    @data.setter
    @abstractmethod
    def data(self, data):
        raise NotImplementedError

    @property
    @abstractmethod
    def _extent_data(self) -> np.ndarray:
        """Extent of layer in data coordinates.

        Returns
        -------
        extent_data : array, shape (2, D)
        """
        raise NotImplementedError

    @property
    def _extent_world(self) -> np.ndarray:
        """Range of layer in world coordinates.

        Returns
        -------
        extent_world : array, shape (2, D)
        """
        # Get full nD bounding box
        return get_extent_world(
            self._extent_data, self._data_to_world, self._array_like
        )

    @cached_property
    def extent(self) -> Extent:
        """Extent of layer in data and world coordinates."""
        extent_data = self._extent_data
        data_to_world = self._data_to_world
        extent_world = get_extent_world(
            extent_data, data_to_world, self._array_like
        )
        return Extent(
            data=extent_data,
            world=extent_world,
            step=abs(data_to_world.scale),
        )

    def _clear_extent(self):
        """Clears the cached extent.

        This should be called whenever this data or transform information
        changes, and should be called before any related events get emitted
        so that they use the updated extent values.
        """
        if 'extent' in self.__dict__:
            del self.extent
        self.events.extent()
        self.refresh()

    @property
    def _slice_indices(self):
        """(D, ) array: Slice indices in data coordinates."""
        if len(self._slice_input.not_displayed) == 0:
            # All dims are displayed dimensions
            return (slice(None),) * self.ndim
        return self._slice_input.data_indices(
            self._data_to_world.inverse,
            getattr(self, '_round_index', True),
        )

    @abstractmethod
    def _get_ndim(self):
        raise NotImplementedError

    def _get_base_state(self):
        """Get dictionary of attributes on base layer.

        Returns
        -------
        state : dict
            Dictionary of attributes on base layer.
        """
        base_dict = {
            'name': self.name,
            'metadata': self.metadata,
            'scale': list(self.scale),
            'translate': list(self.translate),
            'rotate': [list(r) for r in self.rotate],
            'shear': list(self.shear),
            'affine': self.affine.affine_matrix,
            'opacity': self.opacity,
            'blending': self.blending,
            'visible': self.visible,
            'experimental_clipping_planes': [
                plane.dict() for plane in self.experimental_clipping_planes
            ],
        }
        return base_dict

    @abstractmethod
    def _get_state(self):
        raise NotImplementedError

    @property
    def _type_string(self):
        return self.__class__.__name__.lower()

    def as_layer_data_tuple(self):
        state = self._get_state()
        state.pop('data', None)
        return self.data, state, self._type_string

    @property
    def thumbnail(self):
        """array: Integer array of thumbnail for the layer"""
        return self._thumbnail

    @thumbnail.setter
    def thumbnail(self, thumbnail):
        if 0 in thumbnail.shape:
            thumbnail = np.zeros(self._thumbnail_shape, dtype=np.uint8)
        if thumbnail.dtype != np.uint8:
            thumbnail = convert_to_uint8(thumbnail)

        padding_needed = np.subtract(self._thumbnail_shape, thumbnail.shape)
        pad_amounts = [(p // 2, (p + 1) // 2) for p in padding_needed]
        thumbnail = np.pad(thumbnail, pad_amounts, mode='constant')

        # blend thumbnail with opaque black background
        background = np.zeros(self._thumbnail_shape, dtype=np.uint8)
        background[..., 3] = 255

        f_dest = thumbnail[..., 3][..., None] / 255
        f_source = 1 - f_dest
        thumbnail = thumbnail * f_dest + background * f_source

        self._thumbnail = thumbnail.astype(np.uint8)
        self.events.thumbnail()

    @property
    def ndim(self):
        """int: Number of dimensions in the data."""
        return self._ndim

    @property
    def help(self):
        """str: displayed in status bar bottom right."""
        return self._help

    @help.setter
    def help(self, help_text):
        if help_text == self.help:
            return
        self._help = help_text
        self.events.help(help=help_text)

    @property
    def interactive(self) -> bool:
        warnings.warn(
            trans._(
                "Layer.interactive is deprecated since napari 0.5.0 and will be removed in 0.6.0. Please use Layer.mouse_pan and Layer.mouse_zoom instead"
            ),
            FutureWarning,
            stacklevel=2,
        )
        return self.mouse_pan or self.mouse_zoom

    @interactive.setter
    def interactive(self, interactive: bool):
        warnings.warn(
            trans._(
                "Layer.interactive is deprecated since napari 0.5.0 and will be removed in 0.6.0. Please use Layer.mouse_pan and Layer.mouse_zoom instead"
            ),
            FutureWarning,
            stacklevel=2,
        )
        with self.events.interactive.blocker():
            self.mouse_pan = interactive
        self.mouse_zoom = interactive

    @property
    def mouse_pan(self) -> bool:
        """bool: Determine if canvas interactive panning is enabled with the mouse."""
        return self._mouse_pan

    @mouse_pan.setter
    def mouse_pan(self, mouse_pan: bool):
        if mouse_pan == self._mouse_pan:
            return
        self._mouse_pan = mouse_pan
        self.events.mouse_pan(mouse_pan=mouse_pan)
        self.events.interactive(
            interactive=self.mouse_pan or self.mouse_zoom
        )  # Deprecated since 0.5.0

    @property
    def mouse_zoom(self) -> bool:
        """bool: Determine if canvas interactive zooming is enabled with the mouse."""
        return self._mouse_zoom

    @mouse_zoom.setter
    def mouse_zoom(self, mouse_zoom: bool):
        if mouse_zoom == self._mouse_zoom:
            return
        self._mouse_zoom = mouse_zoom
        self.events.mouse_zoom(mouse_zoom=mouse_zoom)
        self.events.interactive(
            interactive=self.mouse_pan or self.mouse_zoom
        )  # Deprecated since 0.5.0

    @property
    def cursor(self):
        """str: String identifying cursor displayed over canvas."""
        return self._cursor

    @cursor.setter
    def cursor(self, cursor):
        if cursor == self.cursor:
            return
        self._cursor = cursor
        self.events.cursor(cursor=cursor)

    @property
    def cursor_size(self):
        """int | None: Size of cursor if custom. None yields default size."""
        return self._cursor_size

    @cursor_size.setter
    def cursor_size(self, cursor_size):
        if cursor_size == self.cursor_size:
            return
        self._cursor_size = cursor_size
        self.events.cursor_size(cursor_size=cursor_size)

    @property
    def experimental_clipping_planes(self):
        return self._experimental_clipping_planes

    @experimental_clipping_planes.setter
    def experimental_clipping_planes(
        self,
        value: Union[
            dict,
            ClippingPlane,
            List[Union[ClippingPlane, dict]],
            ClippingPlaneList,
        ],
    ):
        self._experimental_clipping_planes.clear()
        if value is None:
            return

        if isinstance(value, (ClippingPlane, dict)):
            value = [value]
        for new_plane in value:
            plane = ClippingPlane()
            plane.update(new_plane)
            self._experimental_clipping_planes.append(plane)

    @property
    def bounding_box(self):
        return self._overlays['bounding_box']

    def set_view_slice(self):
        with self.dask_optimized_slicing():
            self._set_view_slice()

    @abstractmethod
    def _set_view_slice(self):
        raise NotImplementedError

    def _slice_dims(
        self, point=None, ndisplay=2, order=None, force: bool = False
    ):
        """Slice data with values from a global dims model.

        Note this will likely be moved off the base layer soon.

        Parameters
        ----------
        point : list
            Values of data to slice at in world coordinates.
        ndisplay : int
            Number of dimensions to be displayed.
        order : list of int
            Order of dimensions, where last `ndisplay` will be
            rendered in canvas.
        force: bool
            True if slicing should be forced to occur, even when some cache thinks
            it already has a valid slice ready. False otherwise.
        """
        slice_input = self._make_slice_input(point, ndisplay, order)
        if force or (self._slice_input != slice_input):
            self._slice_input = slice_input
            self.refresh()

    def _make_slice_input(
        self, point=None, ndisplay=2, order=None
    ) -> _SliceInput:
        point = (0,) * self.ndim if point is None else tuple(point)

        ndim = len(point)

        if order is None:
            order = tuple(range(ndim))

        # Correspondence between dimensions across all layers and
        # dimensions of this layer.
        point = point[-self.ndim :]
        order = tuple(
            self._world_to_layer_dims(world_dims=order, ndim_world=ndim)
        )

        return _SliceInput(
            ndisplay=ndisplay,
            point=point,
            order=order,
        )

    @abstractmethod
    def _update_thumbnail(self):
        raise NotImplementedError

    @abstractmethod
    def _get_value(self, position):
        """Value of the data at a position in data coordinates.

        Parameters
        ----------
        position : tuple
            Position in data coordinates.

        Returns
        -------
        value : tuple
            Value of the data.
        """
        raise NotImplementedError

    def get_value(
        self,
        position: Tuple[float],
        *,
        view_direction: Optional[np.ndarray] = None,
        dims_displayed: Optional[List[int]] = None,
        world=False,
    ):
        """Value of the data at a position.

        If the layer is not visible, return None.

        Parameters
        ----------
        position : tuple of float
            Position in either data or world coordinates.
        view_direction : Optional[np.ndarray]
            A unit vector giving the direction of the ray in nD world coordinates.
            The default value is None.
        dims_displayed : Optional[List[int]]
            A list of the dimensions currently being displayed in the viewer.
            The default value is None.
        world : bool
            If True the position is taken to be in world coordinates
            and converted into data coordinates. False by default.

        Returns
        -------
        value : tuple, None
            Value of the data. If the layer is not visible return None.
        """
        if self.visible:
            if world:
                ndim_world = len(position)

                if dims_displayed is not None:
                    # convert the dims_displayed to the layer dims.This accounts
                    # for differences in the number of dimensions in the world
                    # dims versus the layer and for transpose and rolls.
                    dims_displayed = dims_displayed_world_to_layer(
                        dims_displayed,
                        ndim_world=ndim_world,
                        ndim_layer=self.ndim,
                    )
                position = self.world_to_data(position)

            if (dims_displayed is not None) and (view_direction is not None):
                if len(dims_displayed) == 2 or self.ndim == 2:
                    value = self._get_value(position=tuple(position))

                elif len(dims_displayed) == 3:
                    view_direction = self._world_to_data_ray(
                        list(view_direction)
                    )
                    start_point, end_point = self.get_ray_intersections(
                        position=position,
                        view_direction=view_direction,
                        dims_displayed=dims_displayed,
                        world=False,
                    )
                    value = self._get_value_3d(
                        start_point=start_point,
                        end_point=end_point,
                        dims_displayed=dims_displayed,
                    )
            else:
                value = self._get_value(position)

        else:
            value = None
        # This should be removed as soon as possible, it is still
        # used in Points and Shapes.
        self._value = value
        return value

    def _get_value_3d(
        self,
        start_point: np.ndarray,
        end_point: np.ndarray,
        dims_displayed: List[int],
    ) -> Union[
        float, int, None, Tuple[Union[float, int, None], Optional[int]]
    ]:
        """Get the layer data value along a ray

        Parameters
        ----------
        start_point : np.ndarray
            The start position of the ray used to interrogate the data.
        end_point : np.ndarray
            The end position of the ray used to interrogate the data.
        dims_displayed : List[int]
            The indices of the dimensions currently displayed in the Viewer.

        Returns
        -------
        value
            The data value along the supplied ray.
        """

    def projected_distance_from_mouse_drag(
        self,
        start_position: np.ndarray,
        end_position: np.ndarray,
        view_direction: np.ndarray,
        vector: np.ndarray,
        dims_displayed: Union[List, np.ndarray],
    ):
        """Calculate the length of the projection of a line between two mouse
        clicks onto a vector (or array of vectors) in data coordinates.

        Parameters
        ----------
        start_position : np.ndarray
            Starting point of the drag vector in data coordinates
        end_position : np.ndarray
            End point of the drag vector in data coordinates
        view_direction : np.ndarray
            Vector defining the plane normal of the plane onto which the drag
            vector is projected.
        vector : np.ndarray
            (3,) unit vector or (n, 3) array thereof on which to project the drag
            vector from start_event to end_event. This argument is defined in data
            coordinates.
        dims_displayed : Union[List, np.ndarray]
            (3,) list of currently displayed dimensions

        Returns
        -------
        projected_distance : (1, ) or (n, ) np.ndarray of float
        """
        start_position = self._world_to_displayed_data(
            start_position, dims_displayed
        )
        end_position = self._world_to_displayed_data(
            end_position, dims_displayed
        )
        view_direction = self._world_to_displayed_data_ray(
            view_direction, dims_displayed
        )
        return drag_data_to_projected_distance(
            start_position, end_position, view_direction, vector
        )

    @contextmanager
    def block_update_properties(self):
        previous = self._update_properties
        self._update_properties = False
        try:
            yield
        finally:
            self._update_properties = previous

    def _set_highlight(self, force=False):
        """Render layer highlights when appropriate.

        Parameters
        ----------
        force : bool
            Bool that forces a redraw to occur when `True`.
        """

    def refresh(self, event=None):
        """Refresh all layer data based on current view slice."""
        if self.visible:
            self.set_view_slice()
            self.events.set_data()
            self._update_thumbnail()
            self._set_highlight(force=True)

    def world_to_data(self, position):
        """Convert from world coordinates to data coordinates.

        Parameters
        ----------
        position : tuple, list, 1D array
            Position in world coordinates. If longer then the
            number of dimensions of the layer, the later
            dimensions will be used.

        Returns
        -------
        tuple
            Position in data coordinates.
        """
        if len(position) >= self.ndim:
            coords = list(position[-self.ndim :])
        else:
            coords = [0] * (self.ndim - len(position)) + list(position)

        return tuple(self._transforms[1:].simplified.inverse(coords))

    def data_to_world(self, position):
        """Convert from data coordinates to world coordinates.

        Parameters
        ----------
        position : tuple, list, 1D array
            Position in data coordinates. If longer then the
            number of dimensions of the layer, the later
            dimensions will be used.

        Returns
        -------
        tuple
            Position in world coordinates.
        """
        if len(position) >= self.ndim:
            coords = list(position[-self.ndim :])
        else:
            coords = [0] * (self.ndim - len(position)) + list(position)

        return tuple(self._transforms[1:].simplified(coords))

    def _world_to_displayed_data(
        self, position: np.ndarray, dims_displayed: np.ndarray
    ) -> tuple:
        """Convert world to data coordinates for displayed dimensions only.

        Parameters
        ----------
        position : tuple, list, 1D array
            Position in world coordinates. If longer then the
            number of dimensions of the layer, the later
            dimensions will be used.
        dims_displayed : list, 1D array
            Indices of displayed dimensions of the data.

        Returns
        -------
        tuple
            Position in data coordinates for the displayed dimensions only
        """
        position_nd = self.world_to_data(position)
        position_ndisplay = np.asarray(position_nd)[dims_displayed]
        return tuple(position_ndisplay)

    @property
    def _data_to_world(self) -> Affine:
        """The transform from data to world coordinates.

        This affine transform is composed from the affine property and the
        other transform properties in the following order:

        affine * (rotate * shear * scale + translate)
        """
        return self._transforms[1:3].simplified

    def _world_to_data_ray(self, vector) -> tuple:
        """Convert a vector defining an orientation from world coordinates to data coordinates.
        For example, this would be used to convert the view ray.

        Parameters
        ----------
        vector : tuple, list, 1D array
            A vector in world coordinates.

        Returns
        -------
        tuple
            Vector in data coordinates.
        """
        p1 = np.asarray(self.world_to_data(vector))
        p0 = np.asarray(self.world_to_data(np.zeros_like(vector)))
        normalized_vector = (p1 - p0) / np.linalg.norm(p1 - p0)

        return tuple(normalized_vector)

    def _world_to_displayed_data_ray(
        self, vector_world, dims_displayed
    ) -> np.ndarray:
        """Convert an orientation from world to displayed data coordinates.

        For example, this would be used to convert the view ray.

        Parameters
        ----------
        vector_world : tuple, list, 1D array
            A vector in world coordinates.

        Returns
        -------
        tuple
            Vector in data coordinates.
        """
        vector_data_nd = np.asarray(self._world_to_data_ray(vector_world))
        vector_data_ndisplay = vector_data_nd[dims_displayed]
        vector_data_ndisplay /= np.linalg.norm(vector_data_ndisplay)
        return vector_data_ndisplay

    def _world_to_layer_dims(
        self, *, world_dims: List[int], ndim_world: int
    ) -> List[int]:
        """Map world dimensions to layer dimensions while maintaining order.

        This is used to map dimensions from the full world space defined by ``Dims``
        to the subspace that a layer inhabits, so that those can be used to index the
        layer's data and associated coordinates.

        For example a world ``Dims.order`` of [2, 1, 0, 3] would map to [0, 1] for a
        layer with two dimensions and [1, 0, 2] for a layer with three dimensions
        as those correspond to the relative order of the last two and three world dimensions
        respectively.

        Parameters
        ----------
        world_dims : List[int]
            The world dimensions.
        ndim_world : int
            The number of dimensions in the world coordinate system.

        Returns
        -------
        List[int]
            The corresponding layer dimensions with the same ordering as the given world dimensions.
        """
        offset = ndim_world - self.ndim
        order = np.array(world_dims)
        if offset <= 0:
            return list(range(-offset)) + list(order - offset)

        return list(order[order >= offset] - offset)

    def _display_bounding_box(self, dims_displayed: np.ndarray):
        """An axis aligned (ndisplay, 2) bounding box around the data"""
        return self._extent_data[:, dims_displayed].T

    def click_plane_from_click_data(
        self,
        click_position: np.ndarray,
        view_direction: np.ndarray,
        dims_displayed: List,
    ) -> Tuple[np.ndarray, np.ndarray]:
        """Calculate a (point, normal) plane parallel to the canvas in data
        coordinates, centered on the centre of rotation of the camera.

        Parameters
        ----------
        click_position : np.ndarray
            click position in world coordinates from mouse event.
        view_direction : np.ndarray
            view direction in world coordinates from mouse event.
        dims_displayed : List
            dimensions of the data array currently in view.

        Returns
        -------
        click_plane : Tuple[np.ndarray, np.ndarray]
            tuple of (plane_position, plane_normal) in data coordinates.
        """
        click_position = np.asarray(click_position)
        view_direction = np.asarray(view_direction)
        plane_position = self.world_to_data(click_position)[dims_displayed]
        plane_normal = self._world_to_data_ray(view_direction)[dims_displayed]
        return plane_position, plane_normal

    def get_ray_intersections(
        self,
        position: List[float],
        view_direction: np.ndarray,
        dims_displayed: List[int],
        world: bool = True,
    ) -> Union[Tuple[np.ndarray, np.ndarray], Tuple[None, None]]:
        """Get the start and end point for the ray extending
        from a point through the data bounding box.

        Parameters
        ----------
        position
            the position of the point in nD coordinates. World vs. data
            is set by the world keyword argument.
        view_direction : np.ndarray
            a unit vector giving the direction of the ray in nD coordinates.
            World vs. data is set by the world keyword argument.
        dims_displayed
            a list of the dimensions currently being displayed in the viewer.
        world : bool
            True if the provided coordinates are in world coordinates.
            Default value is True.

        Returns
        -------
        start_point : np.ndarray
            The point on the axis-aligned data bounding box that the cursor click
            intersects with. This is the point closest to the camera.
            The point is the full nD coordinates of the layer data.
            If the click does not intersect the axis-aligned data bounding box,
            None is returned.
        end_point : np.ndarray
            The point on the axis-aligned data bounding box that the cursor click
            intersects with. This is the point farthest from the camera.
            The point is the full nD coordinates of the layer data.
            If the click does not intersect the axis-aligned data bounding box,
            None is returned.
        """
        if len(dims_displayed) != 3:
            return None, None

        # create the bounding box in data coordinates
        bounding_box = self._display_bounding_box(dims_displayed)

        start_point, end_point = self._get_ray_intersections(
            position=position,
            view_direction=view_direction,
            dims_displayed=dims_displayed,
            world=world,
            bounding_box=bounding_box,
        )
        return start_point, end_point

    def _get_offset_data_position(self, position: List[float]) -> List[float]:
        """Adjust position for offset between viewer and data coordinates."""
        return position

    def _get_ray_intersections(
        self,
        position: List[float],
        view_direction: np.ndarray,
        dims_displayed: List[int],
        world: bool = True,
        bounding_box: Optional[np.ndarray] = None,
    ) -> Union[Tuple[np.ndarray, np.ndarray], Tuple[None, None]]:
        """Get the start and end point for the ray extending
        from a point through the data bounding box.

        Parameters
        ----------
        position
            the position of the point in nD coordinates. World vs. data
            is set by the world keyword argument.
        view_direction : np.ndarray
            a unit vector giving the direction of the ray in nD coordinates.
            World vs. data is set by the world keyword argument.
        dims_displayed
            a list of the dimensions currently being displayed in the viewer.
        world : bool
            True if the provided coordinates are in world coordinates.
            Default value is True.
        bounding_box : np.ndarray
            A (2, 3) bounding box around the data currently in view

        Returns
        -------
        start_point : np.ndarray
            The point on the axis-aligned data bounding box that the cursor click
            intersects with. This is the point closest to the camera.
            The point is the full nD coordinates of the layer data.
            If the click does not intersect the axis-aligned data bounding box,
            None is returned.
        end_point : np.ndarray
            The point on the axis-aligned data bounding box that the cursor click
            intersects with. This is the point farthest from the camera.
            The point is the full nD coordinates of the layer data.
            If the click does not intersect the axis-aligned data bounding box,
            None is returned."""
        # get the view direction and click position in data coords
        # for the displayed dimensions only
        if world is True:
            view_dir = self._world_to_displayed_data_ray(
                view_direction, dims_displayed
            )
            click_pos_data = self._world_to_displayed_data(
                position, dims_displayed
            )
        else:
            # adjust for any offset between viewer and data coordinates
            position = self._get_offset_data_position(position)

            view_dir = np.asarray(view_direction)[dims_displayed]
            click_pos_data = np.asarray(position)[dims_displayed]

        # Determine the front and back faces
        front_face_normal, back_face_normal = find_front_back_face(
            click_pos_data, bounding_box, view_dir
        )
        if front_face_normal is None and back_face_normal is None:
            # click does not intersect the data bounding box
            return None, None

        # Calculate ray-bounding box face intersections
        start_point_displayed_dimensions = (
            intersect_line_with_axis_aligned_bounding_box_3d(
                click_pos_data, view_dir, bounding_box, front_face_normal
            )
        )
        end_point_displayed_dimensions = (
            intersect_line_with_axis_aligned_bounding_box_3d(
                click_pos_data, view_dir, bounding_box, back_face_normal
            )
        )

        # add the coordinates for the axes not displayed
        start_point = np.asarray(position)
        start_point[dims_displayed] = start_point_displayed_dimensions
        end_point = np.asarray(position)
        end_point[dims_displayed] = end_point_displayed_dimensions

        return start_point, end_point

    def _update_draw(
        self, scale_factor, corner_pixels_displayed, shape_threshold
    ):
        """Update canvas scale and corner values on draw.

        For layer multiscale determining if a new resolution level or tile is
        required.

        Parameters
        ----------
        scale_factor : float
            Scale factor going from canvas to world coordinates.
        corner_pixels_displayed : array, shape (2, 2)
            Coordinates of the top-left and bottom-right canvas pixels in
            world coordinates.
        shape_threshold : tuple
            Requested shape of field of view in data coordinates.
        """
        self.scale_factor = scale_factor

        displayed_axes = self._slice_input.displayed

        # we need to compute all four corners to compute a complete,
        # data-aligned bounding box, because top-left/bottom-right may not
        # remain top-left and bottom-right after transformations.
        all_corners = list(itertools.product(*corner_pixels_displayed.T))
        # Note that we ignore the first transform which is tile2data
        data_corners = (
            self._transforms[1:]
            .simplified.set_slice(displayed_axes)
            .inverse(all_corners)
        )

        # find the maximal data-axis-aligned bounding box containing all four
        # canvas corners and round them to ints
        data_bbox = np.stack(
            [np.min(data_corners, axis=0), np.max(data_corners, axis=0)]
        )
        data_bbox_int = np.stack(
            [np.floor(data_bbox[0]), np.ceil(data_bbox[1])]
        ).astype(int)

        if self._slice_input.ndisplay == 2 and self.multiscale:
            level, scaled_corners = compute_multiscale_level_and_corners(
                data_bbox_int,
                shape_threshold,
                self.downsample_factors[:, displayed_axes],
            )
            corners = np.zeros((2, self.ndim), dtype=int)
            # The corner_pixels attribute stores corners in the data
            # space of the selected level. Using the level's data
            # shape only works for images, but that's the only case we
            # handle now and downsample_factors is also only on image layers.
            max_coords = np.take(self.data[level].shape, displayed_axes)
            corners[:, displayed_axes] = np.clip(scaled_corners, 0, max_coords)
            display_shape = tuple(
                corners[1, displayed_axes] - corners[0, displayed_axes]
            )
            if any(s == 0 for s in display_shape):
                return
            if self.data_level != level or not np.all(
                self.corner_pixels == corners
            ):
                self._data_level = level
                self.corner_pixels = corners
                self.events.reload(Event('reload', layer=self))

        else:
            # The stored corner_pixels attribute must contain valid indices.
            corners = np.zeros((2, self.ndim), dtype=int)
            # Some empty layers (e.g. Points) may have a data extent that only
            # contains nans, in which case the integer valued corner pixels
            # cannot be meaningfully set.
            displayed_extent = self.extent.data[:, displayed_axes]
            if not np.all(np.isnan(displayed_extent)):
                data_bbox_clipped = np.clip(
                    data_bbox_int, displayed_extent[0], displayed_extent[1]
                )
                corners[:, displayed_axes] = data_bbox_clipped
            self.corner_pixels = corners

    def _get_source_info(self):
        components = {}
        if self.source.reader_plugin:
            components['layer_base'] = os.path.basename(self.source.path or '')
            components['source_type'] = 'plugin'
            try:
                components['plugin'] = pm.get_manifest(
                    self.source.reader_plugin
                ).display_name
            except KeyError:
                components['plugin'] = self.source.reader_plugin
            return components

        if self.source.sample:
            components['layer_base'] = self.name
            components['source_type'] = 'sample'
            try:
                components['plugin'] = pm.get_manifest(
                    self.source.sample[0]
                ).display_name
            except KeyError:
                components['plugin'] = self.source.sample[0]
            return components

        if self.source.widget:
            components['layer_base'] = self.name
            components['source_type'] = 'widget'
            components['plugin'] = self.source.widget._function.__name__
            return components

        components['layer_base'] = self.name
        components['source_type'] = ''
        components['plugin'] = ''
        return components

    def get_source_str(self):
        source_info = self._get_source_info()

        return (
            source_info['layer_base']
            + ', '
            + source_info['source_type']
            + ' : '
            + source_info['plugin']
        )

    def get_status(
        self,
        position: Optional[Tuple[float, ...]] = None,
        *,
        view_direction: Optional[np.ndarray] = None,
        dims_displayed: Optional[List[int]] = None,
        world=False,
    ):
        """
        Status message information of the data at a coordinate position.

        Parameters
        ----------
        position : tuple of float
            Position in either data or world coordinates.
        view_direction : Optional[np.ndarray]
            A unit vector giving the direction of the ray in nD world coordinates.
            The default value is None.
        dims_displayed : Optional[List[int]]
            A list of the dimensions currently being displayed in the viewer.
            The default value is None.
        world : bool
            If True the position is taken to be in world coordinates
            and converted into data coordinates. False by default.

        Returns
        -------
        source_info : dict
            Dictionary containing a information that can be used as a status update.
        """
        if position is not None:
            value = self.get_value(
                position,
                view_direction=view_direction,
                dims_displayed=dims_displayed,
                world=world,
            )
        else:
            value = None

        source_info = self._get_source_info()
        source_info['coordinates'] = generate_layer_coords_status(
            position[-self.ndim :], value
        )
        return source_info

    def _get_tooltip_text(
        self,
        position,
        *,
        view_direction: Optional[np.ndarray] = None,
        dims_displayed: Optional[List[int]] = None,
        world: bool = False,
    ):
        """
        tooltip message of the data at a coordinate position.

        Parameters
        ----------
        position : tuple
            Position in either data or world coordinates.
        view_direction : Optional[np.ndarray]
            A unit vector giving the direction of the ray in nD world coordinates.
            The default value is None.
        dims_displayed : Optional[List[int]]
            A list of the dimensions currently being displayed in the viewer.
            The default value is None.
        world : bool
            If True the position is taken to be in world coordinates
            and converted into data coordinates. False by default.

        Returns
        -------
        msg : string
            String containing a message that can be used as a tooltip.
        """
        return ""

    def save(self, path: str, plugin: Optional[str] = None) -> List[str]:
        """Save this layer to ``path`` with default (or specified) plugin.

        Parameters
        ----------
        path : str
            A filepath, directory, or URL to open.  Extensions may be used to
            specify output format (provided a plugin is available for the
            requested format).
        plugin : str, optional
            Name of the plugin to use for saving. If ``None`` then all plugins
            corresponding to appropriate hook specification will be looped
            through to find the first one that can save the data.

        Returns
        -------
        list of str
            File paths of any files that were written.
        """
        from napari.plugins.io import save_layers

        return save_layers(path, [self], plugin=plugin)

    def _on_selection(self, selected: bool):
        # This method is a temporary workaround to the fact that the Points
        # layer needs to know when its selection state changes so that it can
        # update the highlight state.  This, along with the events.select and
        # events.deselect emitters, (and the LayerList._on_selection_event
        # method) can be removed once highlighting logic has been removed from
        # the layer model.
        if selected:
            self.events.select()
        else:
            self.events.deselect()

    @classmethod
    def create(
        cls, data, meta: dict = None, layer_type: Optional[str] = None
    ) -> Layer:
        """Create layer from `data` of type `layer_type`.

        Primarily intended for usage by reader plugin hooks and creating a
        layer from an unwrapped layer data tuple.

        Parameters
        ----------
        data : Any
            Data in a format that is valid for the corresponding `layer_type`.
        meta : dict, optional
            Dict of keyword arguments that will be passed to the corresponding
            layer constructor.  If any keys in `meta` are not valid for the
            corresponding layer type, an exception will be raised.
        layer_type : str
            Type of layer to add. Must be the (case insensitive) name of a
            Layer subclass.  If not provided, the layer is assumed to
            be "image", unless data.dtype is one of (np.int32, np.uint32,
            np.int64, np.uint64), in which case it is assumed to be "labels".

        Raises
        ------
        ValueError
            If ``layer_type`` is not one of the recognized layer types.
        TypeError
            If any keyword arguments in ``meta`` are unexpected for the
            corresponding `add_*` method for this layer_type.

        Examples
        --------
        A typical use case might be to upack a tuple of layer data with a
        specified layer_type.

        >>> data = (
        ...     np.random.random((10, 2)) * 20,
        ...     {'face_color': 'blue'},
        ...     'points',
        ... )
        >>> Layer.create(*data)

        """
        from napari import layers
        from napari.layers.image._image_utils import guess_labels

        layer_type = (layer_type or '').lower()

        # assumes that big integer type arrays are likely labels.
        if not layer_type:
            layer_type = guess_labels(data)

        if layer_type not in layers.NAMES:
            raise ValueError(
                trans._(
                    "Unrecognized layer_type: '{layer_type}'. Must be one of: {layer_names}.",
                    deferred=True,
                    layer_type=layer_type,
                    layer_names=layers.NAMES,
                )
            )

        Cls = getattr(layers, layer_type.title())

        try:
            return Cls(data, **(meta or {}))
        except Exception as exc:  # noqa: BLE001
            if 'unexpected keyword argument' not in str(exc):
                raise

            bad_key = str(exc).split('keyword argument ')[-1]
            raise TypeError(
                trans._(
                    "_add_layer_from_data received an unexpected keyword argument ({bad_key}) for layer type {layer_type}",
                    deferred=True,
                    bad_key=bad_key,
                    layer_type=layer_type,
                )
            ) from exc


mgui.register_type(type_=List[Layer], return_callback=add_layers_to_viewer)<|MERGE_RESOLUTION|>--- conflicted
+++ resolved
@@ -325,13 +325,6 @@
         self._name = ''
         self.experimental_clipping_planes = experimental_clipping_planes
 
-<<<<<<< HEAD
-        # do not override events if they exist already (layergroup)
-        if not hasattr(self, 'events'):
-            self.events = EmitterGroup(source=self)
-
-        self.events.add(
-=======
         # circular import
         from napari.components.overlays.bounding_box import BoundingBoxOverlay
         from napari.components.overlays.interaction_box import (
@@ -341,9 +334,11 @@
 
         self._overlays = EventedDict()
 
-        self.events = EmitterGroup(
-            source=self,
->>>>>>> 9da6d289
+        # do not override events if they exist already (layergroup)
+        if not hasattr(self, 'events'):
+            self.events = EmitterGroup(source=self)
+
+        self.events.add(
             refresh=Event,
             set_data=Event,
             blending=Event,
@@ -424,7 +419,7 @@
 
         Returns
         -------
-        bool : whether mode changed
+        tuple (new Mode, mode changed)
 
         """
         mode = self._modeclass(mode)
@@ -611,7 +606,6 @@
         self._on_editable_changed()
         self.events.editable()
 
-<<<<<<< HEAD
     def _construct_transform_chain(
         self, ndim, scale, translate, rotate, shear, affine
     ):
@@ -651,14 +645,13 @@
                 Affine(np.ones(ndim), np.zeros(ndim), name='world2grid'),
             ]
         )
-=======
+
     def _reset_editable(self) -> None:
         """Reset this layer's editable state based on layer properties."""
         self.editable = True
 
     def _on_editable_changed(self) -> None:
         """Executes side-effects on this layer related to changes of the editable state."""
->>>>>>> 9da6d289
 
     @property
     def scale(self):
