--- conflicted
+++ resolved
@@ -73,11 +73,7 @@
     def _get_ndim(self) -> int:
         return self.ndim
 
-<<<<<<< HEAD
     def _get_state(self) -> _DeprecatingDict:
-=======
-    def _get_state(self) -> dict[str, Any]:
->>>>>>> a4fa1fa0
         base_state = self._get_base_state()
         base_state['data'] = self.data
         return base_state
