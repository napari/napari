--- conflicted
+++ resolved
@@ -605,7 +605,7 @@
         # executes the request on the calling thread directly.
         # For async slicing, the calling thread will not be the main thread.
         request = self._make_slice_request_internal(
-            self._slice_input, self._slice_indices
+            self._slice_input, self._data_slice
         )
         response = request()
         self._update_slice_response(response)
@@ -638,24 +638,6 @@
             length=self.length,
         )
 
-<<<<<<< HEAD
-        indices, alphas = self._slice_data(self._data_slice)
-
-        disp = self._slice_input.displayed
-
-        if len(self.data) == 0:
-            self._view_data = np.empty((0, 2, 2))
-            self._view_indices = np.array([], dtype=int)
-        elif self.ndim > 2:
-            indices, alphas = self._slice_data(self._data_slice)
-            self._view_indices = indices
-            self._view_alphas = alphas
-            self._view_data = self.data[np.ix_(list(indices), [0, 1], disp)]
-        else:
-            self._view_data = self.data[:, :, disp]
-            self._view_indices = np.arange(self.data.shape[0])
-            self._view_alphas = 1.0
-=======
     def _update_slice_response(self, response: _VectorSliceResponse):
         """Handle a slicing response."""
         self._slice_input = response.dims
@@ -667,7 +649,6 @@
         self._view_indices = indices
         self._view_alphas = alphas
         self._view_data = self.data[np.ix_(list(indices), [0, 1], disp)]
->>>>>>> 31bdb817
 
     def _update_thumbnail(self):
         """Update thumbnail with current vectors and colors."""
