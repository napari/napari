--- conflicted
+++ resolved
@@ -608,11 +608,7 @@
         self._edge.categorical_colormap = edge_color_cycle
 
     @property
-<<<<<<< HEAD
-    def edge_colormap(self) -> tuple[str, Colormap]:
-=======
     def edge_colormap(self) -> Colormap:
->>>>>>> ca5c0319
         """Return the colormap to be applied to a property to get the edge color.
 
         Returns
