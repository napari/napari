import numpy as np

<<<<<<< HEAD
from ..utils.colormaps import ensure_colormap
from ..utils.event import Event
=======
from ..utils.colormaps import ensure_colormap_tuple, make_colorbar
from ..utils.events import Event
>>>>>>> 2389901f
from ..utils.status_messages import format_float
from ..utils.validators import validate_n_seq

validate_2_tuple = validate_n_seq(2)


class IntensityVisualizationMixin:
    """A mixin that adds gamma, colormap, and contrast limits logic to Layers.

    When used, this should come before the Layer in the inheritance, e.g.:

        class Image(ImageSurfaceMixin, Layer):
            def __init__(self):
                ...
    """

    def __init__(self, *args, **kwargs):
        super().__init__(*args, **kwargs)

        self.events.add(contrast_limits=Event, gamma=Event, colormap=Event)
        self._gamma = 1
        self._colormap_name = ''
        self._contrast_limits_msg = ''
        self._contrast_limits = [None, None]
        self._contrast_limits_range = [None, None]

    def reset_contrast_limits(self):
        """Scale contrast limits to data range"""
        data_range = self._calc_data_range()
        self.contrast_limits = data_range

    def reset_contrast_limits_range(self):
        """Scale contrast limits range to data type.

        Currently, this only does something if the data type is an unsigned
        integer... otherwise it's unclear what the full range should be.
        """
        if np.issubdtype(self.dtype, np.unsignedinteger):
            info = np.iinfo(self.dtype)
            self.contrast_limits_range = (info.min, info.max)

    @property
    def colormap(self):
        """napar.utils.Colormap: colormap for luminance images.
        """
        return self._colormap

    @colormap.setter
    def colormap(self, colormap):
        self._colormap = ensure_colormap(colormap)
        self._update_thumbnail()
        self.events.colormap()

    @property
    def colormaps(self):
        """tuple of str: names of available colormaps."""
        return tuple(self._colormaps.keys())

    @property
    def contrast_limits(self):
        """list of float: Limits to use for the colormap."""
        return list(self._contrast_limits)

    @contrast_limits.setter
    def contrast_limits(self, contrast_limits):
        validate_2_tuple(contrast_limits)
        self._contrast_limits_msg = (
            format_float(contrast_limits[0])
            + ', '
            + format_float(contrast_limits[1])
        )
        self.status = self._contrast_limits_msg
        self._contrast_limits = contrast_limits
        # make sure range slider is big enough to fit range
        newrange = list(self.contrast_limits_range)
        newrange[0] = min(newrange[0], contrast_limits[0])
        newrange[1] = max(newrange[1], contrast_limits[1])
        self.contrast_limits_range = newrange
        self._update_thumbnail()
        self.events.contrast_limits()

    @property
    def contrast_limits_range(self):
        """The current valid range of the contrast limits."""
        return list(self._contrast_limits_range)

    @contrast_limits_range.setter
    def contrast_limits_range(self, value):
        """Set the valid range of the contrast limits"""
        validate_2_tuple(value)
        if list(value) == self.contrast_limits_range:
            return

        # if either value is "None", it just preserves the current range
        current_range = self.contrast_limits_range
        value = list(value)  # make sure it is mutable
        for i in range(2):
            value[i] = current_range[i] if value[i] is None else value[i]
        self._contrast_limits_range = value

        # make sure that the current values fit within the new range
        # this also serves the purpose of emitting events.contrast_limits()
        # and updating the views/controllers
        if hasattr(self, '_contrast_limits') and any(self._contrast_limits):
            cur_min, cur_max = self.contrast_limits
            new_min = min(max(value[0], cur_min), value[1])
            new_max = max(min(value[1], cur_max), value[0])
            self.contrast_limits = (new_min, new_max)
            self.events.contrast_limits()

    @property
    def gamma(self):
        return self._gamma

    @gamma.setter
    def gamma(self, value):
        self.status = format_float(value)
        self._gamma = value
        self._update_thumbnail()
        self.events.gamma()<|MERGE_RESOLUTION|>--- conflicted
+++ resolved
@@ -1,12 +1,7 @@
 import numpy as np
 
-<<<<<<< HEAD
 from ..utils.colormaps import ensure_colormap
-from ..utils.event import Event
-=======
-from ..utils.colormaps import ensure_colormap_tuple, make_colorbar
 from ..utils.events import Event
->>>>>>> 2389901f
 from ..utils.status_messages import format_float
 from ..utils.validators import validate_n_seq
 
