--- conflicted
+++ resolved
@@ -1,10 +1,6 @@
 import numpy as np
 
-<<<<<<< HEAD
-from ..utils.colormaps import ensure_colormap_tuple, make_colorbar
-=======
 from ..utils.colormaps import ensure_colormap
->>>>>>> 2e0ec7de
 from ..utils.events import Event
 from ..utils.status_messages import format_float
 from ..utils.validators import validate_n_seq
