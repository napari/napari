from qtpy.QtCore import Qt
from qtpy.QtWidgets import QLabel, QComboBox
<<<<<<< HEAD
from ..._base_layer import QtLayerProperties
=======
from ..._base_layer import QtLayer
from .._constants import Interpolation
>>>>>>> 5800752a


class QtImageProperties(QtLayerProperties):
    def __init__(self, layer):
        super().__init__(layer)

        self.layer.events.colormap.connect(self._on_colormap_change)
        self.layer.events.interpolation.connect(self._on_interpolation_change)

        row = self.grid_layout.rowCount()
        comboBox = QComboBox()
        for cmap in self.layer.colormaps:
            comboBox.addItem(cmap)
        comboBox._allitems = set(self.layer.colormaps)
        index = comboBox.findText(
            self.layer.colormap_name, Qt.MatchFixedString
        )
        comboBox.setCurrentIndex(index)
        comboBox.activated[str].connect(
            lambda text=comboBox: self.changeColor(text)
        )
        self.grid_layout.addWidget(QLabel('colormap:'), row, self.name_column)
        self.grid_layout.addWidget(comboBox, row, self.property_column)
        self.colormap_combobox = comboBox

        row = self.grid_layout.rowCount()
        interp_comboBox = QComboBox()
        for interp in Interpolation:
            interp_comboBox.addItem(str(interp))
        index = interp_comboBox.findText(
            self.layer.interpolation, Qt.MatchFixedString
        )
        interp_comboBox.setCurrentIndex(index)
        interp_comboBox.activated[str].connect(
            lambda text=interp_comboBox: self.changeInterpolation(text)
        )
        self.interpComboBox = interp_comboBox
        self.grid_layout.addWidget(
            QLabel('interpolation:'), row, self.name_column
        )
        self.grid_layout.addWidget(interp_comboBox, row, self.property_column)

        self.setExpanded(False)

    def changeColor(self, text):
        self.layer.colormap = text

    def changeInterpolation(self, text):
        self.layer.interpolation = text

    def _on_interpolation_change(self, event):
        with self.layer.events.interpolation.blocker():
            index = self.interpComboBox.findText(
                self.layer.interpolation, Qt.MatchFixedString
            )
            self.interpComboBox.setCurrentIndex(index)

    def _on_colormap_change(self, event):
        name = self.layer.colormap_name
        if name not in self.colormap_combobox._allitems:
            self.colormap_combobox._allitems.add(name)
            self.colormap_combobox.addItem(name)
        if name != self.colormap_combobox.currentText():
            self.colormap_combobox.setCurrentText(name)<|MERGE_RESOLUTION|>--- conflicted
+++ resolved
@@ -1,11 +1,7 @@
 from qtpy.QtCore import Qt
 from qtpy.QtWidgets import QLabel, QComboBox
-<<<<<<< HEAD
 from ..._base_layer import QtLayerProperties
-=======
-from ..._base_layer import QtLayer
 from .._constants import Interpolation
->>>>>>> 5800752a
 
 
 class QtImageProperties(QtLayerProperties):
