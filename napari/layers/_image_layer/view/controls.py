<<<<<<< HEAD
from PyQt5.QtWidgets import QHBoxLayout, QWidget

=======
from qtpy.QtWidgets import QHBoxLayout, QWidget
>>>>>>> 7b8750f5
from ...._qt.range_slider.range_slider import QVRangeSlider


class QtImageControls(QWidget):
    def __init__(self, layer):
        super().__init__()

        self.layer = layer
        self.layer.events.clim.connect(self.clim_slider_update)

        # Create clim slider
        self.climSlider = QVRangeSlider(slider_range=[0, 1, 0.0001],
                                        values=[0, 1], parent=self)
        self.climSlider.setEmitWhileMoving(True)
        self.climSlider.collapsable = False
        self.climSlider.setEnabled(True)

        layout = QHBoxLayout()
        layout.addWidget(self.climSlider)
        layout.setContentsMargins(12, 15, 10, 10)
        self.setLayout(layout)
        self.setMouseTracking(True)

        self.climSlider.rangeChanged.connect(self.clim_slider_changed)

    def clim_slider_changed(self, slidermin, slidermax):
        from ..model import Image
        for layer in self.layer.viewer.layers:
            if isinstance(layer, Image) and layer.selected:
                valmin, valmax = layer._clim_range
                cmin = valmin+slidermin*(valmax-valmin)
                cmax = valmin+slidermax*(valmax-valmin)
                layer.clim = [cmin, cmax]
                layer._qt_controls.clim_slider_update(None)

    def clim_slider_update(self, event):
        valmin, valmax = self.layer._clim_range
        cmin, cmax = self.layer.clim
        slidermin = (cmin - valmin)/(valmax - valmin)
        slidermax = (cmax - valmin)/(valmax - valmin)
        self.climSlider.blockSignals(True)
        self.climSlider.setValues((slidermin, slidermax))
        self.climSlider.blockSignals(False)

    def mouseMoveEvent(self, event):
        self.layer.status = self.layer._clim_msg<|MERGE_RESOLUTION|>--- conflicted
+++ resolved
@@ -1,9 +1,4 @@
-<<<<<<< HEAD
-from PyQt5.QtWidgets import QHBoxLayout, QWidget
-
-=======
 from qtpy.QtWidgets import QHBoxLayout, QWidget
->>>>>>> 7b8750f5
 from ...._qt.range_slider.range_slider import QVRangeSlider
 
 
