--- conflicted
+++ resolved
@@ -18,14 +18,8 @@
 from ...util.colormaps import matplotlib_colormaps, simple_colormaps
 from ...util.colormaps.vendored import cm
 from ...util.event import Event
-
-<<<<<<< HEAD
-=======
-from .view import QtImageLayer
-from .view import QtImageControls
 from ._constants import Interpolation
 
->>>>>>> 5800752a
 
 def _increment_unnamed_colormap(name, names):
     if name == '[unnamed colormap]':
