--- conflicted
+++ resolved
@@ -847,27 +847,16 @@
         self._moving_vertex = None
         self._hover_shape = None
         self._hover_vertex = None
-<<<<<<< HEAD
-        if self._is_creating is True and self.mode == Mode.ADD_PATH:
+        if self._is_creating is True and self._mode == Mode.ADD_PATH:
             vertices = self._data_view._vertices[self._data_view._index
                                                  == index]
-=======
-        if self._is_creating is True and self._mode == Mode.ADD_PATH:
-            vertices = self.data._vertices[self.data._index == index]
->>>>>>> 0370fd49
             if len(vertices) <= 2:
                 self._data_view.remove(index)
             else:
-<<<<<<< HEAD
                 self._data_view.edit(index, vertices[:-1])
-        if self._is_creating is True and self.mode == Mode.ADD_POLYGON:
+        if self._is_creating is True and self._mode == Mode.ADD_POLYGON:
             vertices = self._data_view._vertices[self._data_view._index
                                                  == index]
-=======
-                self.data.edit(index, vertices[:-1])
-        if self._is_creating is True and self._mode == Mode.ADD_POLYGON:
-            vertices = self.data._vertices[self.data._index == index]
->>>>>>> 0370fd49
             if len(vertices) <= 2:
                 self._data_view.remove(index)
         self._is_creating = False
@@ -1424,13 +1413,8 @@
                             Mode.ADD_LINE]):
             # Start drawing a rectangle / ellipse / line
             size = self._vertex_size * self.scale_factor / 4
-<<<<<<< HEAD
             new_z_index = max(self._data_view._z_index, default=-1) + 1
-            if self.mode == Mode.ADD_RECTANGLE:
-=======
-            new_z_index = max(self.data._z_index, default=-1) + 1
             if self._mode == Mode.ADD_RECTANGLE:
->>>>>>> 0370fd49
                 data = np.array([coord, coord+size])
                 shape_type = 'rectangle'
             elif self._mode == Mode.ADD_ELLIPSE:
@@ -1803,13 +1787,8 @@
                 if self.mode in [Mode.DIRECT, Mode.SELECT]:
                     self._paste_shapes()
             elif event.key == 'a':
-<<<<<<< HEAD
-                if self.mode in [Mode.DIRECT, Mode.SELECT]:
+                if self._mode in [Mode.DIRECT, Mode.SELECT]:
                     self.selected_shapes = list(range(self._nshapes_view))
-=======
-                if self._mode in [Mode.DIRECT, Mode.SELECT]:
-                    self.selected_shapes = list(range(len(self.data.shapes)))
->>>>>>> 0370fd49
                     self._set_highlight()
             elif event.key == 'Backspace':
                 self.remove_selected()
