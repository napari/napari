--- conflicted
+++ resolved
@@ -2173,13 +2173,8 @@
 
     points.properties = {'not_class': np.array(['D', 'E', 'F'])}
 
-<<<<<<< HEAD
     with pytest.warns(RuntimeWarning):
         np.testing.assert_array_equal(points._view_text, ['', '', ''])
-=======
-    np.testing.assert_array_equal(
-        points.text.values, ['class', 'class', 'class']
-    )
 
 
 def test_text_param_and_setter_are_consistent():
@@ -2188,7 +2183,7 @@
     properties = {
         'accepted': np.random.choice([True, False], (5,)),
     }
-    text = {'text': 'accepted', 'color': 'black'}
+    text = {'string': 'accepted', 'color': 'black'}
 
     points_init = Points(data, properties=properties, text=text)
 
@@ -2196,10 +2191,9 @@
     points_set.text = text
 
     np.testing.assert_array_equal(
-        points_init.text.values,
-        points_set.text.values,
+        points_init.text.string,
+        points_set.text.string,
     )
     np.testing.assert_array_equal(
         points_init.text.color, points_set.text.color
-    )
->>>>>>> 90f8572e
+    )