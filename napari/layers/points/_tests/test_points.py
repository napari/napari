from copy import copy
from itertools import cycle, islice
from unittest.mock import Mock

import numpy as np
import pandas as pd
import pytest
from psygnal.containers import Selection
from vispy.color import get_colormap

from napari._pydantic_compat import ValidationError
from napari._tests.utils import (
    assert_colors_equal,
    assert_layer_state_equal,
    check_layer_world_data_extent,
)
from napari.components.dims import Dims
from napari.layers import Points
from napari.layers.base._base_constants import ActionType
from napari.layers.points._points_constants import Mode
from napari.layers.points._points_utils import points_to_squares
from napari.layers.utils._slice_input import _SliceInput, _ThickNDSlice
from napari.layers.utils._text_constants import Anchor
from napari.layers.utils.color_encoding import ConstantColorEncoding
from napari.layers.utils.color_manager import ColorProperties
from napari.utils.colormaps.standardize_color import transform_color
from napari.utils.transforms import CompositeAffine


def _make_cycled_properties(values, length):
    """Helper function to make property values

    Parameters
    ----------
    values
        The values to be cycled.
    length : int
        The length of the resulting property array

    Returns
    -------
    cycled_properties : np.ndarray
        The property array comprising the cycled values.
    """
    cycled_properties = np.array(list(islice(cycle(values), 0, length)))
    return cycled_properties


def test_empty_points():
    pts = Points()
    assert pts.data.shape == (0, 2)
    assert pts.ndim == 2


def test_3d_empty_points():
    pts = Points(np.empty((0, 3)))
    assert pts.ndim == 3


def test_empty_points_with_features():
    """See the following for the issues this covers:
    https://github.com/napari/napari/issues/5632
    https://github.com/napari/napari/issues/5634
    """
    points = Points(
        features={'a': np.empty(0, int)},
        feature_defaults={'a': 0},
        face_color='a',
        face_color_cycle=list('rgb'),
    )

    points.add([0, 0])
    points.feature_defaults['a'] = 1
    points.add([50, 50])
    points.feature_defaults = {'a': 2}
    points.add([100, 100])

    assert_colors_equal(points.face_color, list('rgb'))


def test_empty_points_with_properties():
    """Test instantiating an empty Points layer with properties

    See: https://github.com/napari/napari/pull/1069
    """
    properties = {
        'label': np.array(['label1', 'label2']),
        'cont_prop': np.array([0], dtype=float),
    }
    pts = Points(property_choices=properties)
    current_props = {k: v[0] for k, v in properties.items()}
    np.testing.assert_equal(pts.current_properties, current_props)

    # verify the property datatype is correct
    assert pts.properties['cont_prop'].dtype == float

    # add two points and verify the default property was applied
    pts.add([10, 10])
    pts.add([20, 20])
    props = {
        'label': np.array(['label1', 'label1']),
        'cont_prop': np.array([0, 0], dtype=float),
    }
    np.testing.assert_equal(pts.properties, props)


def test_empty_points_with_properties_list():
    """Test instantiating an empty Points layer with properties
    stored in a list

    See: https://github.com/napari/napari/pull/1069
    """
    properties = {'label': ['label1', 'label2'], 'cont_prop': [0]}
    pts = Points(property_choices=properties)
    current_props = {k: np.asarray(v[0]) for k, v in properties.items()}
    np.testing.assert_equal(pts.current_properties, current_props)

    # add two points and verify the default property was applied
    pts.add([10, 10])
    pts.add([20, 20])
    props = {
        'label': np.array(['label1', 'label1']),
        'cont_prop': np.array([0, 0], dtype=float),
    }
    np.testing.assert_equal(pts.properties, props)


def test_empty_layer_with_face_colormap():
    """Test creating an empty layer where the face color is a colormap
    See: https://github.com/napari/napari/pull/1069
    """
    default_properties = {'point_type': np.array([1.5], dtype=float)}
    layer = Points(
        property_choices=default_properties,
        face_color='point_type',
        face_colormap='gray',
    )

    assert layer.face_color_mode == 'colormap'

    # verify the current_face_color is correct
    face_color = np.array([1, 1, 1, 1])
    np.testing.assert_allclose(layer._face.current_color, face_color)


def test_empty_layer_with_border_colormap():
    """Test creating an empty layer where the face color is a colormap
    See: https://github.com/napari/napari/pull/1069
    """
    default_properties = {'point_type': np.array([1.5], dtype=float)}
    layer = Points(
        property_choices=default_properties,
        border_color='point_type',
        border_colormap='gray',
    )

    assert layer.border_color_mode == 'colormap'

    # verify the current_face_color is correct
    border_color = np.array([1, 1, 1, 1])
    np.testing.assert_allclose(layer._border.current_color, border_color)


@pytest.mark.parametrize('feature_name', ('border', 'face'))
def test_set_current_properties_on_empty_layer_with_color_cycle(feature_name):
    """Test setting current_properties an empty layer where the face/border color
    is a color cycle.

    See: https://github.com/napari/napari/pull/3110
    """
    default_properties = {'annotation': np.array(['tail', 'nose', 'paw'])}
    color_cycle = [[0, 1, 0, 1], [1, 0, 1, 1]]
    color_parameters = {
        'colors': 'annotation',
        'categorical_colormap': color_cycle,
        'mode': 'cycle',
    }
    color_name = f'{feature_name}_color'
    points_kwargs = {
        'property_choices': default_properties,
        color_name: color_parameters,
    }
    layer = Points(**points_kwargs)

    color_mode = getattr(layer, f'{feature_name}_color_mode')
    assert color_mode == 'cycle'
    layer.current_properties = {'annotation': np.array(['paw'])}

    layer.add([10, 10])
    colors = getattr(layer, color_name)
    np.testing.assert_allclose(colors, [color_cycle[1]])
    assert len(layer.data) == 1
    cm = getattr(layer, f'_{feature_name}')
    assert cm.color_properties.current_value == 'paw'


def test_empty_layer_with_text_properties():
    """Test initializing an empty layer with text defined"""
    default_properties = {'point_type': np.array([1.5], dtype=float)}
    text_kwargs = {'string': 'point_type', 'color': 'red'}
    layer = Points(
        property_choices=default_properties,
        text=text_kwargs,
    )
    assert layer.text.values.size == 0
    np.testing.assert_allclose(layer.text.color.constant, [1, 0, 0, 1])

    # add a point and check that the appropriate text value was added
    layer.add([1, 1])
    np.testing.assert_equal(layer.text.values, ['1.5'])
    np.testing.assert_allclose(layer.text.color.constant, [1, 0, 0, 1])


def test_empty_layer_with_text_formatted():
    """Test initializing an empty layer with text defined"""
    default_properties = {'point_type': np.array([1.5], dtype=float)}
    layer = Points(
        property_choices=default_properties,
        text='point_type: {point_type:.2f}',
    )
    assert layer.text.values.size == 0

    # add a point and check that the appropriate text value was added
    layer.add([1, 1])
    np.testing.assert_equal(layer.text.values, ['point_type: 1.50'])


def test_random_points():
    """Test instantiating Points layer with random 2D data."""
    shape = (10, 2)
    np.random.seed(0)
    data = 20 * np.random.random(shape)
    layer = Points(data)
    assert np.array_equal(layer.data, data)
    assert layer.ndim == shape[1]
    assert layer._view_data.ndim == 2
    assert len(layer.data) == 10
    assert len(layer.selected_data) == 0


def test_integer_points():
    """Test instantiating Points layer with integer data."""
    shape = (10, 2)
    np.random.seed(0)
    data = np.random.randint(20, size=shape)
    layer = Points(data)
    assert np.array_equal(layer.data, data)
    assert layer.ndim == shape[1]
    assert layer._view_data.ndim == 2
    assert len(layer.data) == 10


def test_negative_points():
    """Test instantiating Points layer with negative data."""
    shape = (10, 2)
    np.random.seed(0)
    data = 20 * np.random.random(shape) - 10
    layer = Points(data)
    assert np.array_equal(layer.data, data)
    assert layer.ndim == shape[1]
    assert layer._view_data.ndim == 2
    assert len(layer.data) == 10


def test_empty_points_array():
    """Test instantiating Points layer with empty array."""
    shape = (0, 2)
    data = np.empty(shape)
    layer = Points(data)
    assert np.array_equal(layer.data, data)
    assert layer.ndim == shape[1]
    assert layer._view_data.ndim == 2
    assert len(layer.data) == 0


def test_3D_points():
    """Test instantiating Points layer with random 3D data."""
    shape = (10, 3)
    np.random.seed(0)
    data = 20 * np.random.random(shape)
    layer = Points(data)
    assert np.array_equal(layer.data, data)
    assert layer.ndim == shape[1]
    assert layer._view_data.ndim == 2
    assert len(layer.data) == 10


def test_single_point_extent():
    """Test extent of a single 3D point at the origin."""
    shape = (1, 3)
    data = np.zeros(shape)
    layer = Points(data)
    assert np.array_equal(layer.extent.data, np.zeros((2, 3)))
    assert np.array_equal(layer.extent.world, np.zeros((2, 3)))
    assert np.array_equal(layer.extent.step, np.ones(3))


def test_4D_points():
    """Test instantiating Points layer with random 4D data."""
    shape = (10, 4)
    np.random.seed(0)
    data = 20 * np.random.random(shape)
    layer = Points(data)
    assert np.array_equal(layer.data, data)
    assert layer.ndim == shape[1]
    assert layer._view_data.ndim == 2
    assert len(layer.data) == 10


def test_changing_points():
    """Test changing Points data."""
    shape_a = (10, 2)
    shape_b = (20, 2)
    np.random.seed(0)
    data_a = 20 * np.random.random(shape_a)
    data_b = 20 * np.random.random(shape_b)
    layer = Points(data_a)
    layer.data = data_b
    assert np.array_equal(layer.data, data_b)
    assert layer.ndim == shape_b[1]
    assert layer._view_data.ndim == 2
    assert len(layer.data) == 20


def test_selecting_points():
    """Test selecting points."""
    shape = (10, 2)
    np.random.seed(0)
    data = 20 * np.random.random(shape)
    layer = Points(data)
    layer.mode = 'select'
    data_to_select = {1, 2}
    layer.selected_data = data_to_select
    assert layer.selected_data == data_to_select

    # test switching to 3D
    layer._slice_dims(Dims(ndisplay=3))
    assert layer.selected_data == data_to_select

    # select different points while in 3D mode
    other_data_to_select = {0}
    layer.selected_data = other_data_to_select
    assert layer.selected_data == other_data_to_select

    # selection should persist when going back to 2D mode
    layer._slice_dims(Dims(ndisplay=2))
    assert layer.selected_data == other_data_to_select

    # selection should persist when switching between between select and pan_zoom
    layer.mode = 'pan_zoom'
    assert layer.selected_data == other_data_to_select
    layer.mode = 'select'
    assert layer.selected_data == other_data_to_select

    # add mode should clear the selection
    layer.mode = 'add'
    assert layer.selected_data == set()


def test_adding_points():
    """Test adding Points data."""
    shape = (10, 2)
    np.random.seed(0)
    data = 20 * np.random.random(shape)
    layer = Points(data)
    assert len(layer.data) == 10

    coord = [20, 20]
    layer.add(coord)
    assert len(layer.data) == 11
    assert np.array_equal(layer.data[10], coord)
    # the added point should be selected
    assert layer.selected_data == {10}

    # test adding multiple points
    coords = [[10, 10], [15, 15]]
    layer.add(coords)
    assert len(layer.data) == 13
    assert np.array_equal(layer.data[11:, :], coords)
    assert layer.selected_data == {11, 12}

    # test that the last added points can be deleted
    layer.remove_selected()
    np.testing.assert_equal(layer.data, np.vstack((data, coord)))


def test_points_selection_with_setter():
    shape = (10, 2)
    np.random.seed(0)
    data = 20 * np.random.random(shape)
    layer = Points(data)

    coords = [[10, 10], [15, 15]]
    layer.data = np.append(layer.data, np.atleast_2d(coords), axis=0)
    assert len(layer.data) == 12
    assert layer.selected_data == set()


def test_adding_points_to_empty():
    """Test adding Points data to empty."""
    shape = (0, 2)
    data = np.empty(shape)
    layer = Points(data)
    assert len(layer.data) == 0

    coord = [20, 20]
    layer.add(coord)
    assert len(layer.data) == 1
    assert np.array_equal(layer.data[0], coord)
    assert layer.selected_data == {0}


def test_removing_selected_points():
    """Test selecting points."""
    shape = (10, 2)
    np.random.seed(0)
    data = 20 * np.random.random(shape)
    layer = Points(data)

    # With nothing selected no points should be removed
    layer.remove_selected()
    assert len(layer.data) == shape[0]

    # Select two points and remove them
    layer.selected_data = {0, 3}
    layer.remove_selected()
    assert len(layer.data) == shape[0] - 2
    assert len(layer.selected_data) == 0
    keep = [1, 2, *range(4, 10)]
    assert np.array_equal(layer.data, data[keep])
    assert layer._value is None

    # Select another point and remove it
    layer.selected_data = {4}
    layer.remove_selected()
    assert len(layer.data) == shape[0] - 3


def test_deleting_selected_value_changes():
    """Test deleting selected points appropriately sets self._value"""
    shape = (10, 2)
    np.random.seed(0)
    data = 20 * np.random.random(shape)
    layer = Points(data)

    # removing with self._value selected resets self._value to None
    layer._value = 1
    layer.selected_data = {1, 2}
    layer.remove_selected()
    assert layer._value is None

    # removing with self._value outside selection doesn't change self._value
    layer._value = 3
    layer.selected_data = {4}
    layer.remove_selected()
    assert layer._value == 3


def test_remove_selected_updates_value():
    """Test that removing a point that is not layer._value
    updates the index to account for the removed data.
    """
    shape = (10, 2)
    np.random.seed(0)
    data = 20 * np.random.random(shape)
    layer = Points(data)

    old_data = layer.data
    layer.events.data = Mock()
    # set the value
    layer._value = 3
    layer._value_stored = 3

    selection = {0, 5, 6, 7}
    layer.selected_data = selection
    layer.remove_selected()
    assert layer.events.data.call_args_list[0][1] == {
        "value": old_data,
        "action": ActionType.REMOVING,
        "data_indices": tuple(selection),
        "vertex_indices": ((),),
    }
    assert layer.events.data.call_args[1] == {
        "value": layer.data,
        "action": ActionType.REMOVED,
        "data_indices": tuple(selection),
        "vertex_indices": ((),),
    }
    assert layer._value == 2


def test_remove_selected_removes_corresponding_attributes():
    """Test that removing points at specific indices also removes any per-point
    attribute at the same index"""
    shape = (10, 2)
    np.random.seed(0)
    data = 20 * np.random.random(shape)
    size = np.random.rand(shape[0])
    symbol = np.random.choice(['o', 's'], shape[0])
    color = np.random.rand(shape[0], 4)
    feature = np.random.rand(shape[0])
    shown = np.random.randint(2, size=shape[0]).astype(bool)
    text = 'feature'

    layer = Points(
        data,
        size=size,
        border_width=size,
        symbol=symbol,
        features={'feature': feature},
        face_color=color,
        border_color=color,
        text=text,
        shown=shown,
    )

    layer_expected = Points(
        data[1:],
        size=size[1:],
        symbol=symbol[1:],
        border_width=size[1:],
        features={'feature': feature[1:]},
        feature_defaults={'feature': feature[0]},
        face_color=color[1:],
        border_color=color[1:],
        text=text,  # computed from feature
        shown=shown[1:],
    )

    layer.selected_data = {0}
    layer.remove_selected()

    state_layer = layer._get_state()
    state_expected = layer_expected._get_state()

    assert_layer_state_equal(state_layer, state_expected)


def test_move():
    """Test moving points."""
    shape = (10, 2)
    np.random.seed(0)
    data = 20 * np.random.random(shape)
    unmoved = copy(data)
    layer = Points(data)
    layer.events.data = Mock()

    # Move one point relative to an initial drag start location
    layer._move([0], [0, 0])
    layer._move([0], [10, 10])
    layer._drag_start = None
    assert np.array_equal(layer.data[0], unmoved[0] + [10, 10])
    assert np.array_equal(layer.data[1:], unmoved[1:])
    assert layer.events.data.call_args[1] == {
        "value": layer.data,
        "action": ActionType.CHANGED,
        "data_indices": (0,),
        "vertex_indices": ((),),
    }

    # Move two points relative to an initial drag start location
    layer._move([1, 2], [2, 2])
    layer._move([1, 2], np.add([2, 2], [-3, 4]))
    assert layer.events.data.call_args[1] == {
        "value": layer.data,
        "action": ActionType.CHANGED,
        "data_indices": (1, 2),
        "vertex_indices": ((),),
    }
    assert np.array_equal(layer.data[1:2], unmoved[1:2] + [-3, 4])


def test_changing_modes():
    """Test changing modes."""
    shape = (10, 2)
    np.random.seed(0)
    data = 20 * np.random.random(shape)
    layer = Points(data)
    assert layer.mode == 'pan_zoom'
    assert layer.mouse_pan is True

    layer.mode = 'add'
    assert layer.mode == 'add'

    layer.mode = 'select'
    assert layer.mode == 'select'
    assert layer.mouse_pan is False

    layer.mode = 'pan_zoom'
    assert layer.mode == 'pan_zoom'
    assert layer.mouse_pan is True

    with pytest.raises(ValueError):
        layer.mode = 'not_a_mode'


def test_name():
    """Test setting layer name."""
    np.random.seed(0)
    data = 20 * np.random.random((10, 2))
    layer = Points(data)
    assert layer.name == 'Points'

    layer = Points(data, name='random')
    assert layer.name == 'random'

    layer.name = 'pts'
    assert layer.name == 'pts'


def test_visibility():
    """Test setting layer visibility."""
    np.random.seed(0)
    data = 20 * np.random.random((10, 2))
    layer = Points(data)
    assert layer.visible is True

    layer.visible = False
    assert layer.visible is False

    layer = Points(data, visible=False)
    assert layer.visible is False

    layer.visible = True
    assert layer.visible is True


def test_opacity():
    """Test setting layer opacity."""
    np.random.seed(0)
    data = 20 * np.random.random((10, 2))
    layer = Points(data)
    assert layer.opacity == 1.0

    layer.opacity = 0.5
    assert layer.opacity == 0.5

    layer = Points(data, opacity=0.6)
    assert layer.opacity == 0.6

    layer.opacity = 0.3
    assert layer.opacity == 0.3


def test_blending():
    """Test setting layer blending."""
    np.random.seed(0)
    data = 20 * np.random.random((10, 2))
    layer = Points(data)
    assert layer.blending == 'translucent'

    layer.blending = 'additive'
    assert layer.blending == 'additive'

    layer = Points(data, blending='additive')
    assert layer.blending == 'additive'

    layer.blending = 'opaque'
    assert layer.blending == 'opaque'


def test_symbol():
    """Test setting symbol."""
    shape = (10, 2)
    np.random.seed(0)
    data = 20 * np.random.random(shape)
    layer = Points(data)
    assert np.array_equiv(layer.symbol, 'disc')

    layer.symbol = 'cross'
    assert np.array_equiv(layer.symbol, 'cross')

    symbol = ['o', 's'] * 5
    expected = ['disc', 'square'] * 5
    layer.symbol = symbol
    assert np.array_equal(layer.symbol, expected)

    layer = Points(data, symbol='star')
    assert np.array_equiv(layer.symbol, 'star')


properties_array = {'point_type': _make_cycled_properties(['A', 'B'], 10)}
properties_list = {'point_type': list(_make_cycled_properties(['A', 'B'], 10))}


@pytest.mark.parametrize("properties", [properties_array, properties_list])
def test_properties(properties):
    shape = (10, 2)
    np.random.seed(0)
    data = 20 * np.random.random(shape)
    layer = Points(data, properties=copy(properties))
    np.testing.assert_equal(layer.properties, properties)

    current_prop = {'point_type': np.array(['B'])}
    assert layer.current_properties == current_prop

    # test removing points
    layer.selected_data = {0, 1}
    layer.remove_selected()
    remove_properties = properties['point_type'][2::]
    assert len(layer.properties['point_type']) == (shape[0] - 2)
    assert np.array_equal(layer.properties['point_type'], remove_properties)

    # test selection of properties
    layer.selected_data = {0}
    selected_annotation = layer.current_properties['point_type']
    assert len(selected_annotation) == 1
    assert selected_annotation[0] == 'A'

    # test adding points with properties
    layer.add([10, 10])
    add_annotations = np.concatenate((remove_properties, ['A']), axis=0)
    assert np.array_equal(layer.properties['point_type'], add_annotations)

    # test copy/paste
    layer.selected_data = {0, 1}
    layer._copy_data()
    assert np.array_equal(
        layer._clipboard['features']['point_type'], ['A', 'B']
    )

    layer._paste_data()
    paste_annotations = np.concatenate((add_annotations, ['A', 'B']), axis=0)
    assert np.array_equal(layer.properties['point_type'], paste_annotations)

    assert layer.get_status(data[0])['coordinates'].endswith("point_type: B")
    assert layer.get_status(data[1])['coordinates'].endswith("point_type: A")


@pytest.mark.parametrize("attribute", ['border', 'face'])
def test_adding_properties(attribute):
    """Test adding properties to an existing layer"""
    shape = (10, 2)
    np.random.seed(0)
    data = 20 * np.random.random(shape)
    layer = Points(data)

    # add properties
    properties = {'point_type': _make_cycled_properties(['A', 'B'], shape[0])}
    layer.properties = properties
    np.testing.assert_equal(layer.properties, properties)

    # add properties as a dataframe
    properties_df = pd.DataFrame(properties)
    layer.properties = properties_df
    np.testing.assert_equal(layer.properties, properties)

    # add properties as a dictionary with list values
    properties_list = {
        'point_type': list(_make_cycled_properties(['A', 'B'], shape[0]))
    }
    layer.properties = properties_list
    assert isinstance(layer.properties['point_type'], np.ndarray)

    # removing a property that was the _*_color_property should give a warning
    color_manager = getattr(layer, f'_{attribute}')
    color_manager.color_properties = {
        'name': 'point_type',
        'values': np.empty(0),
        'current_value': 'A',
    }
    properties_2 = {
        'not_point_type': _make_cycled_properties(['A', 'B'], shape[0])
    }
    with pytest.warns(RuntimeWarning):
        layer.properties = properties_2


def test_properties_dataframe():
    """Test if properties can be provided as a DataFrame"""
    shape = (10, 2)
    np.random.seed(0)
    data = 20 * np.random.random(shape)
    properties = {'point_type': _make_cycled_properties(['A', 'B'], shape[0])}
    properties_df = pd.DataFrame(properties)
    properties_df = properties_df.astype(properties['point_type'].dtype)
    layer = Points(data, properties=properties_df)
    np.testing.assert_equal(layer.properties, properties)


def test_add_points_with_properties_as_list():
    # test adding points initialized with properties as list
    shape = (10, 2)
    np.random.seed(0)
    data = 20 * np.random.random(shape)
    properties = {
        'point_type': list(_make_cycled_properties(['A', 'B'], shape[0]))
    }
    layer = Points(data, properties=copy(properties))

    coord = [18, 18]
    layer.add(coord)
    new_prop = {'point_type': np.append(properties['point_type'], 'B')}
    np.testing.assert_equal(layer.properties, new_prop)


def test_updating_points_properties():
    # test adding points initialized with properties
    shape = (10, 2)
    np.random.seed(0)
    data = 20 * np.random.random(shape)
    properties = {'point_type': _make_cycled_properties(['A', 'B'], shape[0])}
    layer = Points(data, properties=copy(properties))

    layer.mode = 'select'
    layer.selected_data = [len(data) - 1]
    layer.current_properties = {'point_type': np.array(['A'])}

    updated_properties = properties
    updated_properties['point_type'][-1] = 'A'
    np.testing.assert_equal(layer.properties, updated_properties)


def test_setting_current_properties():
    shape = (2, 2)
    np.random.seed(0)
    data = 20 * np.random.random(shape)
    properties = {
        'annotation': ['paw', 'leg'],
        'confidence': [0.5, 0.75],
        'annotator': ['jane', 'ash'],
        'model': ['worst', 'best'],
    }
    layer = Points(data, properties=copy(properties))
    current_properties = {
        'annotation': ['leg'],
        'confidence': 1,
        'annotator': 'ash',
        'model': np.array(['best']),
    }
    layer.current_properties = current_properties

    expected_current_properties = {
        'annotation': np.array(['leg']),
        'confidence': np.array([1]),
        'annotator': np.array(['ash']),
        'model': np.array(['best']),
    }

    coerced_current_properties = layer.current_properties
    for k in coerced_current_properties:
        value = coerced_current_properties[k]
        assert isinstance(value, np.ndarray)
        np.testing.assert_equal(value, expected_current_properties[k])


properties_array = {'point_type': _make_cycled_properties(['A', 'B'], 10)}
properties_list = {'point_type': list(_make_cycled_properties(['A', 'B'], 10))}


@pytest.mark.parametrize("properties", [properties_array, properties_list])
def test_text_from_property_value(properties):
    """Test setting text from a property value"""
    shape = (10, 2)
    np.random.seed(0)
    data = 20 * np.random.random(shape)
    layer = Points(data, properties=copy(properties), text='point_type')

    np.testing.assert_equal(layer.text.values, properties['point_type'])


@pytest.mark.parametrize("properties", [properties_array, properties_list])
def test_text_from_property_fstring(properties):
    """Test setting text with an f-string from the property value"""
    shape = (10, 2)
    np.random.seed(0)
    data = 20 * np.random.random(shape)
    layer = Points(
        data, properties=copy(properties), text='type: {point_type}'
    )

    expected_text = ['type: ' + v for v in properties['point_type']]
    np.testing.assert_equal(layer.text.values, expected_text)

    # test updating the text
    layer.text = 'type-ish: {point_type}'
    expected_text_2 = ['type-ish: ' + v for v in properties['point_type']]
    np.testing.assert_equal(layer.text.values, expected_text_2)

    # copy/paste
    layer.selected_data = {0}
    layer._copy_data()
    layer._paste_data()
    expected_text_3 = [*expected_text_2, "type-ish: A"]
    np.testing.assert_equal(layer.text.values, expected_text_3)

    # add point
    layer.selected_data = {0}
    new_shape = np.random.random((1, 2))
    layer.add(new_shape)
    expected_text_4 = [*expected_text_3, "type-ish: A"]
    np.testing.assert_equal(layer.text.values, expected_text_4)


@pytest.mark.parametrize("properties", [properties_array, properties_list])
def test_set_text_with_kwarg_dict(properties):
    text_kwargs = {
        'string': 'type: {point_type}',
        'color': ConstantColorEncoding(constant=[0, 0, 0, 1]),
        'rotation': 10,
        'translation': [5, 5],
        'anchor': Anchor.UPPER_LEFT,
        'size': 10,
        'visible': True,
    }
    shape = (10, 2)
    np.random.seed(0)
    data = 20 * np.random.random(shape)
    layer = Points(data, properties=copy(properties), text=text_kwargs)

    expected_text = ['type: ' + v for v in properties['point_type']]
    np.testing.assert_equal(layer.text.values, expected_text)

    for property_, value in text_kwargs.items():
        if property_ == 'string':
            continue
        layer_value = getattr(layer._text, property_)
        np.testing.assert_equal(layer_value, value)


@pytest.mark.parametrize("properties", [properties_array, properties_list])
def test_text_error(properties):
    """creating a layer with text as the wrong type should raise an error"""
    shape = (10, 2)
    np.random.seed(0)
    data = 20 * np.random.random(shape)
    # try adding text as the wrong type
    with pytest.raises(ValidationError):
        Points(data, properties=copy(properties), text=123)


def test_select_properties_object_dtype():
    """selecting points when they have a property of object dtype should not fail"""
    # pandas uses object as dtype for strings by default
    properties = pd.DataFrame({'color': ['red', 'green']})
    pl = Points(np.ones((2, 2)), properties=properties)
    selection = {0, 1}
    pl.selected_data = selection
    assert pl.selected_data == selection


def test_select_properties_unsortable():
    """selecting multiple points when they have properties that cannot be sorted should not fail

    see https://github.com/napari/napari/issues/5174
    """
    properties = pd.DataFrame({'unsortable': [{}, {}]})
    pl = Points(np.ones((2, 2)), properties=properties)
    selection = {0, 1}
    pl.selected_data = selection
    assert pl.selected_data == selection


def test_refresh_text():
    """Test refreshing the text after setting new properties"""
    shape = (10, 2)
    np.random.seed(0)
    data = 20 * np.random.random(shape)
    properties = {'point_type': ['A'] * shape[0]}
    layer = Points(data, properties=copy(properties), text='point_type')

    new_properties = {'point_type': ['B'] * shape[0]}
    layer.properties = new_properties
    np.testing.assert_equal(layer.text.values, new_properties['point_type'])


def test_points_errors():
    shape = (3, 2)
    np.random.seed(0)
    data = 20 * np.random.random(shape)

    # try adding properties with the wrong number of properties
    with pytest.raises(ValueError):
        annotations = {'point_type': np.array(['A', 'B'])}
        Points(data, properties=copy(annotations))


def test_border_width():
    """Test setting border width."""
    shape = (10, 2)
    np.random.seed(0)
    data = 20 * np.random.random(shape)
    layer = Points(data)
    np.testing.assert_array_equal(layer.border_width, 0.05)

    layer.border_width = 0.5
    np.testing.assert_array_equal(layer.border_width, 0.5)

    # fail outside of range 0, 1 if relative is enabled (default)
    with pytest.raises(ValueError):
        layer.border_width = 2

    layer.border_width_is_relative = False
    layer.border_width = 2
    np.testing.assert_array_equal(layer.border_width, 2)

    # fail if we try to come back again
    with pytest.raises(ValueError):
        layer.border_width_is_relative = True

    # all should work on instantiation too
    layer = Points(data, border_width=3, border_width_is_relative=False)
    np.testing.assert_array_equal(layer.border_width, 3)
    assert layer.border_width_is_relative is False
    with pytest.raises(ValueError):
        layer.border_width = -2


@pytest.mark.parametrize(
    "border_width",
    [1, float(1), np.array([1, 2, 3, 4, 5]), [1, 2, 3, 4, 5]],
)
def test_border_width_types(border_width):
    """Test border_width dtypes with valid values"""
    shape = (5, 2)
    np.random.seed(0)
    data = 20 * np.random.random(shape)
    layer = Points(
        data, border_width=border_width, border_width_is_relative=False
    )
    np.testing.assert_array_equal(layer.border_width, border_width)


@pytest.mark.parametrize(
    "border_width",
    [int(-1), float(-1), np.array([-1, 2, 3, 4, 5]), [-1, 2, 3, 4, 5]],
)
def test_border_width_types_negative(border_width):
    """Test negative values in all border_width dtypes"""
    shape = (5, 2)
    np.random.seed(0)
    data = 20 * np.random.random(shape)
    with pytest.raises(ValueError):
        Points(data, border_width=border_width, border_width_is_relative=False)


def test_out_of_slice_display():
    """Test setting out_of_slice_display flag for 2D and 4D data."""
    shape = (10, 2)
    np.random.seed(0)
    data = 20 * np.random.random(shape)
    layer = Points(data)
    assert layer.out_of_slice_display is False

    layer.out_of_slice_display = True
    assert layer.out_of_slice_display is True

    layer = Points(data, out_of_slice_display=True)
    assert layer.out_of_slice_display is True

    shape = (10, 4)
    data = 20 * np.random.random(shape)
    layer = Points(data)
    assert layer.out_of_slice_display is False

    layer.out_of_slice_display = True
    assert layer.out_of_slice_display is True

    layer = Points(data, out_of_slice_display=True)
    assert layer.out_of_slice_display is True


@pytest.mark.parametrize("attribute", ['border', 'face'])
def test_switch_color_mode(attribute):
    """Test switching between color modes"""
    shape = (10, 2)
    np.random.seed(0)
    data = 20 * np.random.random(shape)
    # create a continuous property with a known value in the last element
    continuous_prop = np.random.random((shape[0],))
    continuous_prop[-1] = 1
    properties = {
        'point_truthiness': continuous_prop,
        'point_type': _make_cycled_properties(['A', 'B'], shape[0]),
    }
    initial_color = [1, 0, 0, 1]
    color_cycle = ['red', 'blue']
    color_kwarg = f'{attribute}_color'
    colormap_kwarg = f'{attribute}_colormap'
    color_cycle_kwarg = f'{attribute}_color_cycle'
    args = {
        color_kwarg: initial_color,
        colormap_kwarg: 'gray',
        color_cycle_kwarg: color_cycle,
    }
    layer = Points(data, properties=properties, **args)

    layer_color_mode = getattr(layer, f'{attribute}_color_mode')
    layer_color = getattr(layer, f'{attribute}_color')
    assert layer_color_mode == 'direct'
    np.testing.assert_allclose(
        layer_color, np.repeat([initial_color], shape[0], axis=0)
    )

    # there should not be an border_color_property
    color_manager = getattr(layer, f'_{attribute}')
    color_property = color_manager.color_properties
    assert color_property is None

    # transitioning to colormap should raise a warning
    # because there isn't an border color property yet and
    # the first property in points.properties is being automatically selected
    with pytest.warns(UserWarning):
        setattr(layer, f'{attribute}_color_mode', 'colormap')
    color_manager = getattr(layer, f'_{attribute}')
    color_property_name = color_manager.color_properties.name
    assert color_property_name == next(iter(properties))
    layer_color = getattr(layer, f'{attribute}_color')
    np.testing.assert_allclose(layer_color[-1], [1, 1, 1, 1])

    # switch to color cycle
    setattr(layer, f'{attribute}_color_mode', 'cycle')
    setattr(layer, f'{attribute}_color', 'point_type')
    color = getattr(layer, f'{attribute}_color')
    layer_color = transform_color(color_cycle * int(shape[0] / 2))
    np.testing.assert_allclose(color, layer_color)

    # switch back to direct, border_colors shouldn't change
    setattr(layer, f'{attribute}_color_mode', 'direct')
    new_border_color = getattr(layer, f'{attribute}_color')
    np.testing.assert_allclose(new_border_color, color)


@pytest.mark.parametrize("attribute", ['border', 'face'])
def test_colormap_without_properties(attribute):
    """Setting the colormode to colormap should raise an exception"""
    shape = (10, 2)
    np.random.seed(0)
    data = 20 * np.random.random(shape)
    layer = Points(data)

    with pytest.raises(ValueError):
        setattr(layer, f'{attribute}_color_mode', 'colormap')


@pytest.mark.parametrize("attribute", ['border', 'face'])
def test_colormap_with_categorical_properties(attribute):
    """Setting the colormode to colormap should raise an exception"""
    shape = (10, 2)
    np.random.seed(0)
    data = 20 * np.random.random(shape)
    properties = {'point_type': _make_cycled_properties(['A', 'B'], shape[0])}
    layer = Points(data, properties=properties)

    with pytest.raises(TypeError), pytest.warns(UserWarning):
        setattr(layer, f'{attribute}_color_mode', 'colormap')


@pytest.mark.parametrize("attribute", ['border', 'face'])
def test_add_colormap(attribute):
    """Test  directly adding a vispy Colormap object"""
    shape = (10, 2)
    np.random.seed(0)
    data = 20 * np.random.random(shape)
    annotations = {'point_type': _make_cycled_properties([0, 1.5], shape[0])}
    color_kwarg = f'{attribute}_color'
    colormap_kwarg = f'{attribute}_colormap'
    args = {color_kwarg: 'point_type', colormap_kwarg: 'viridis'}
    layer = Points(data, properties=annotations, **args)

    setattr(layer, f'{attribute}_colormap', get_colormap('gray'))
    layer_colormap = getattr(layer, f'{attribute}_colormap')
    assert 'unnamed colormap' in layer_colormap.name


@pytest.mark.parametrize("attribute", ['border', 'face'])
def test_add_point_direct(attribute: str):
    """Test adding points to layer directly"""
    layer = Points()
    old_data = layer.data
    assert len(getattr(layer, f'{attribute}_color')) == 0

    layer.events.data = Mock()
    setattr(layer, f'current_{attribute}_color', 'red')
    coord = [18, 18]

    layer.add(coord)
    assert layer.events.data.call_args_list[0][1] == {
        "value": old_data,
        "action": ActionType.ADDING,
        "data_indices": (-1,),
        "vertex_indices": ((),),
    }
    assert layer.events.data.call_args[1] == {
        "value": layer.data,
        "action": ActionType.ADDED,
        "data_indices": (-1,),
        "vertex_indices": ((),),
    }
    np.testing.assert_allclose(
        [[1, 0, 0, 1]], getattr(layer, f'{attribute}_color')
    )


@pytest.mark.parametrize("attribute", ['border', 'face'])
def test_color_direct(attribute: str):
    """Test setting colors directly"""
    shape = (10, 2)
    np.random.seed(0)
    data = 20 * np.random.random(shape)
    layer_kwargs = {f'{attribute}_color': 'black'}
    layer = Points(data, **layer_kwargs)
    color_array = transform_color(['black'] * shape[0])
    current_color = getattr(layer, f'current_{attribute}_color')
    layer_color = getattr(layer, f'{attribute}_color')
    assert current_color == 'black'
    assert len(layer.border_color) == shape[0]
    np.testing.assert_allclose(color_array, layer_color)

    # With no data selected changing color has no effect
    setattr(layer, f'current_{attribute}_color', 'blue')
    current_color = getattr(layer, f'current_{attribute}_color')
    assert current_color == 'blue'
    np.testing.assert_allclose(color_array, layer_color)

    # Select data and change border color of selection
    selected_data = {0, 1}
    layer.selected_data = {0, 1}
    current_color = getattr(layer, f'current_{attribute}_color')
    assert current_color == 'black'
    setattr(layer, f'current_{attribute}_color', 'green')
    colorarray_green = transform_color(['green'] * len(layer.selected_data))
    color_array[list(selected_data)] = colorarray_green
    layer_color = getattr(layer, f'{attribute}_color')
    np.testing.assert_allclose(color_array, layer_color)

    # Add new point and test its color
    coord = [18, 18]
    layer.selected_data = {}
    setattr(layer, f'current_{attribute}_color', 'blue')
    layer.add(coord)
    color_array = np.vstack([color_array, transform_color('blue')])
    layer_color = getattr(layer, f'{attribute}_color')
    assert len(layer_color) == shape[0] + 1
    np.testing.assert_allclose(color_array, layer_color)

    # Check removing data adjusts colors correctly
    layer.selected_data = {0, 2}
    layer.remove_selected()
    assert len(layer.data) == shape[0] - 1

    layer_color = getattr(layer, f'{attribute}_color')
    assert len(layer_color) == shape[0] - 1
    np.testing.assert_allclose(
        layer_color,
        np.vstack((color_array[1], color_array[3:])),
    )


color_cycle_str = ['red', 'blue']
color_cycle_rgb = [[1, 0, 0], [0, 0, 1]]
color_cycle_rgba = [[1, 0, 0, 1], [0, 0, 1, 1]]


@pytest.mark.parametrize("attribute", ['border', 'face'])
@pytest.mark.parametrize(
    "color_cycle",
    [color_cycle_str, color_cycle_rgb, color_cycle_rgba],
)
def test_color_cycle(attribute, color_cycle):
    """Test setting border/face color with a color cycle list"""
    # create Points using list color cycle
    shape = (10, 2)
    np.random.seed(0)
    data = 20 * np.random.random(shape)
    properties = {'point_type': _make_cycled_properties(['A', 'B'], shape[0])}
    points_kwargs = {
        'properties': properties,
        f'{attribute}_color': 'point_type',
        f'{attribute}_color_cycle': color_cycle,
    }
    layer = Points(data, **points_kwargs)

    np.testing.assert_equal(layer.properties, properties)

    color_array = transform_color(
        list(islice(cycle(color_cycle), 0, shape[0]))
    )
    layer_color = getattr(layer, f'{attribute}_color')
    np.testing.assert_allclose(layer_color, color_array)

    # Add new point and test its color
    coord = [18, 18]
    layer.selected_data = {0}
    layer.add(coord)
    layer_color = getattr(layer, f'{attribute}_color')
    assert len(layer_color) == shape[0] + 1
    np.testing.assert_allclose(
        layer_color,
        np.vstack((color_array, transform_color('red'))),
    )

    # Check removing data adjusts colors correctly
    layer.selected_data = {0, 2}
    layer.remove_selected()
    assert len(layer.data) == shape[0] - 1

    layer_color = getattr(layer, f'{attribute}_color')
    assert len(layer_color) == shape[0] - 1
    np.testing.assert_allclose(
        layer_color,
        np.vstack((color_array[1], color_array[3:], transform_color('red'))),
    )

    # test adding a point with a new property value
    layer.selected_data = {}
    current_properties = layer.current_properties
    current_properties['point_type'] = np.array(['new'])
    layer.current_properties = current_properties
    layer.add([10, 10])
    color_manager = getattr(layer, f'_{attribute}')
    color_cycle_map = color_manager.categorical_colormap.colormap

    assert 'new' in color_cycle_map
    np.testing.assert_allclose(
        color_cycle_map['new'], np.squeeze(transform_color(color_cycle[0]))
    )


@pytest.mark.parametrize("attribute", ['border', 'face'])
def test_color_cycle_dict(attribute):
    """Test setting border/face color with a color cycle dict"""
    data = np.array([[0, 0], [100, 0], [0, 100]])
    properties = {'my_colors': [2, 6, 3]}
    points_kwargs = {
        'properties': properties,
        f'{attribute}_color': 'my_colors',
        f'{attribute}_color_cycle': {1: 'green', 2: 'red', 3: 'blue'},
    }
    layer = Points(data, **points_kwargs)

    color_manager = getattr(layer, f'_{attribute}')
    color_cycle_map = color_manager.categorical_colormap.colormap
    np.testing.assert_allclose(color_cycle_map[2], [1, 0, 0, 1])  # 2 is red
    np.testing.assert_allclose(color_cycle_map[3], [0, 0, 1, 1])  # 3 is blue
    np.testing.assert_allclose(color_cycle_map[6], [1, 1, 1, 1])  # 6 is white


@pytest.mark.parametrize("attribute", ['border', 'face'])
def test_add_color_cycle_to_empty_layer(attribute):
    """Test adding a point to an empty layer when border/face color is a color cycle

    See: https://github.com/napari/napari/pull/1069
    """
    default_properties = {'point_type': np.array(['A'])}
    color_cycle = ['red', 'blue']
    points_kwargs = {
        'property_choices': default_properties,
        f'{attribute}_color': 'point_type',
        f'{attribute}_color_cycle': color_cycle,
    }
    layer = Points(**points_kwargs)

    # verify the current_border_color is correct
    expected_color = transform_color(color_cycle[0])[0]
    color_manager = getattr(layer, f'_{attribute}')
    current_color = color_manager.current_color
    np.testing.assert_allclose(current_color, expected_color)

    # add a point
    layer.add([10, 10])
    props = {'point_type': np.array(['A'])}
    expected_color = np.array([[1, 0, 0, 1]])
    np.testing.assert_equal(layer.properties, props)
    attribute_color = getattr(layer, f'{attribute}_color')
    np.testing.assert_allclose(attribute_color, expected_color)

    # add a point with a new property
    layer.selected_data = []
    layer.current_properties = {'point_type': np.array(['B'])}
    layer.add([12, 12])
    new_color = np.array([0, 0, 1, 1])
    expected_color = np.vstack((expected_color, new_color))
    new_properties = {'point_type': np.array(['A', 'B'])}
    attribute_color = getattr(layer, f'{attribute}_color')
    np.testing.assert_allclose(attribute_color, expected_color)
    np.testing.assert_equal(layer.properties, new_properties)


@pytest.mark.parametrize("attribute", ['border', 'face'])
def test_adding_value_color_cycle(attribute):
    """Test that adding values to properties used to set a color cycle
    and then calling Points.refresh_colors() performs the update and adds the
    new value to the face/border_color_cycle_map.

    See: https://github.com/napari/napari/issues/988
    """
    shape = (10, 2)
    np.random.seed(0)
    data = 20 * np.random.random(shape)
    properties = {'point_type': _make_cycled_properties(['A', 'B'], shape[0])}
    color_cycle = ['red', 'blue']
    points_kwargs = {
        'properties': properties,
        f'{attribute}_color': 'point_type',
        f'{attribute}_color_cycle': color_cycle,
    }
    layer = Points(data, **points_kwargs)

    # make point 0 point_type C
    props = layer.properties
    point_types = props['point_type']
    point_types[0] = 'C'
    props['point_type'] = point_types
    layer.properties = props

    color_manager = getattr(layer, f'_{attribute}')
    color_cycle_map = color_manager.categorical_colormap.colormap
    color_map_keys = [*color_cycle_map]
    assert 'C' in color_map_keys


@pytest.mark.parametrize("attribute", ['border', 'face'])
def test_color_colormap(attribute):
    """Test setting border/face color with a colormap"""
    # create Points using with a colormap
    shape = (10, 2)
    np.random.seed(0)
    data = 20 * np.random.random(shape)
    properties = {'point_type': _make_cycled_properties([0, 1.5], shape[0])}
    points_kwargs = {
        'properties': properties,
        f'{attribute}_color': 'point_type',
        f'{attribute}_colormap': 'gray',
    }
    layer = Points(data, **points_kwargs)

    np.testing.assert_equal(layer.properties, properties)

    color_mode = getattr(layer, f'{attribute}_color_mode')
    assert color_mode == 'colormap'
    color_array = transform_color(['black', 'white'] * int(shape[0] / 2))
    attribute_color = getattr(layer, f'{attribute}_color')
    assert np.array_equal(attribute_color, color_array)

    # change the color cycle - face_color should not change
    setattr(layer, f'{attribute}_color_cycle', ['red', 'blue'])
    attribute_color = getattr(layer, f'{attribute}_color')
    assert np.array_equal(attribute_color, color_array)

    # Add new point and test its color
    coord = [18, 18]
    layer.selected_data = {0}
    layer.add(coord)
    attribute_color = getattr(layer, f'{attribute}_color')
    assert len(attribute_color) == shape[0] + 1
    np.testing.assert_allclose(
        attribute_color,
        np.vstack((color_array, transform_color('black'))),
    )

    # Check removing data adjusts colors correctly
    layer.selected_data = {0, 2}
    layer.remove_selected()
    assert len(layer.data) == shape[0] - 1
    attribute_color = getattr(layer, f'{attribute}_color')
    assert len(attribute_color) == shape[0] - 1
    np.testing.assert_allclose(
        attribute_color,
        np.vstack(
            (
                color_array[1],
                color_array[3:],
                transform_color('black'),
            )
        ),
    )

    # adjust the clims
    setattr(layer, f'{attribute}_contrast_limits', (0, 3))
    attribute_color = getattr(layer, f'{attribute}_color')
    np.testing.assert_allclose(attribute_color[-2], [0.5, 0.5, 0.5, 1])

    # change the colormap
    new_colormap = 'viridis'
    setattr(layer, f'{attribute}_colormap', new_colormap)
    attribute_colormap = getattr(layer, f'{attribute}_colormap')
    assert attribute_colormap.name == new_colormap


def test_size():
    """Test setting size with scalar."""
    shape = (10, 2)
    np.random.seed(0)
    data = 20 * np.random.random(shape)
    layer = Points(data)
    assert layer.current_size == 10
    assert layer.size.shape == (10,)
    assert np.unique(layer.size)[0] == 10

    # Add a new point, it should get current size
    coord = [17, 17]
    layer.add(coord)
    assert layer.size.shape == (11,)
    assert np.unique(layer.size)[0] == 10

    # Setting size affects newly added points not current points
    layer.current_size = 20
    assert layer.current_size == 20
    assert layer.size.shape == (11,)
    assert np.unique(layer.size)[0] == 10

    # Add new point, should have new size
    coord = [18, 18]
    layer.add(coord)
    assert layer.size.shape == (12,)
    assert np.unique(layer.size[:11])[0] == 10
    assert np.array_equal(layer.size[11], 20)

    # Select data and change size
    layer.selected_data = {0, 1}
    assert layer.current_size == 10
    layer.current_size = 16
    assert layer.size.shape == (12,)
    assert np.unique(layer.size[2:11])[0] == 10
    assert np.unique(layer.size[:2])[0] == 16

    # Select data and size changes
    layer.selected_data = {11}
    assert layer.current_size == 20


@pytest.mark.parametrize('ndim', [2, 3])
def test_size_with_arrays(ndim):
    """Test setting size with arrays."""
    shape = (10, ndim)
    np.random.seed(0)
    data = 20 * np.random.random(shape)
    layer = Points(data)
    sizes = 5 * np.random.random(10)
    layer.size = sizes
    assert np.array_equal(layer.size, sizes)

    # Un-broadcastable array should raise an exception
    sizes = [5, 5]
    with pytest.raises(ValueError):
        layer.size = sizes

    # Create new layer with new size array data
    sizes = 5 * np.random.random(10)
    layer = Points(data, size=sizes)
    assert layer.current_size == 10
    assert layer.size.shape == (10,)
    np.testing.assert_array_equal(layer.size, sizes)

    # Add new point, should have new size
    coord = [18] * ndim
    layer.current_size = 13
    layer.add(coord)
    assert layer.size.shape == (11,)
    np.testing.assert_array_equal(layer.size[:10], sizes[:10])
    assert layer.size[10] == 13

    # Select data and change size
    layer.selected_data = {0, 1}
    # current_size does not change because idx 0 and 1 are different sizes
    assert layer.current_size == 13
    layer.current_size = 16
    assert layer.size.shape == (11,)
    np.testing.assert_array_equal(layer.size[2:10], sizes[2:10])
    np.testing.assert_array_equal(layer.size[:2], 16)

    # check that current size is correctly set if all points are the same size
    layer.selected_data = {10}
    assert layer.current_size == 13
    layer.selected_data = {0, 1}
    assert layer.current_size == 16

    # Check removing data adjusts sizes correctly
    layer.selected_data = {0, 2}
    layer.remove_selected()
    assert len(layer.data) == 9
    assert len(layer.size) == 9
    assert layer.size[0] == 16
    assert layer.size[1] == sizes[3]


def test_copy_and_paste():
    """Test copying and pasting selected points."""
    shape = (10, 2)
    np.random.seed(0)
    data = 20 * np.random.random(shape)
    layer = Points(data)
    # Clipboard starts empty
    assert layer._clipboard == {}

    # Pasting empty clipboard doesn't change data
    layer._paste_data()
    assert len(layer.data) == 10

    # Copying with nothing selected leave clipboard empty
    layer._copy_data()
    assert layer._clipboard == {}

    # Copying and pasting with two points selected adds to clipboard and data
    layer.selected_data = {0, 1}
    layer._copy_data()
    layer._paste_data()
    assert len(layer._clipboard.keys()) > 0
    assert len(layer.data) == shape[0] + 2
    assert np.array_equal(layer.data[:2], layer.data[-2:])

    # Pasting again adds two more points to data
    layer._paste_data()
    assert len(layer.data) == shape[0] + 4
    assert np.array_equal(layer.data[:2], layer.data[-2:])

    # Unselecting everything and copying and pasting will empty the clipboard
    # and add no new data
    layer.selected_data = {}
    layer._copy_data()
    layer._paste_data()
    assert layer._clipboard == {}
    assert len(layer.data) == shape[0] + 4


def test_value():
    """Test getting the value of the data at the current coordinates."""
    shape = (10, 2)
    np.random.seed(0)
    data = 20 * np.random.random(shape)
    data[-1] = [0, 0]
    layer = Points(data)
    value = layer.get_value((0, 0))
    assert value == 9

    layer.data = layer.data + 20
    value = layer.get_value((0, 0))
    assert value is None


@pytest.mark.parametrize(
    'position,view_direction,dims_displayed,world,scale,expected',
    [
        ((0, 5, 15, 15), [0, 1, 0, 0], [1, 2, 3], False, (1, 1, 1, 1), 2),
        ((0, 5, 15, 15), [0, -1, 0, 0], [1, 2, 3], False, (1, 1, 1, 1), 0),
        ((0, 5, 0, 0), [0, 1, 0, 0], [1, 2, 3], False, (1, 1, 1, 1), None),
        ((0, 5, 15, 15), [0, 1, 0, 0], [1, 2, 3], True, (1, 1, 2, 1), None),
        ((0, 5, 15, 15), [0, -1, 0, 0], [1, 2, 3], True, (1, 1, 2, 1), None),
        ((0, 5, 30, 15), [0, 1, 0, 0], [1, 2, 3], True, (1, 1, 2, 1), 2),
        ((0, 5, 30, 15), [0, -1, 0, 0], [1, 2, 3], True, (1, 1, 2, 1), 0),
        ((0, 5, 0, 0), [0, 1, 0, 0], [1, 2, 3], True, (1, 1, 2, 1), None),
    ],
)
def test_value_3d(
    position, view_direction, dims_displayed, world, scale, expected
):
    """Test get_value in 3D with and without scale"""
    data = np.array([[0, 10, 15, 15], [0, 10, 5, 5], [0, 5, 15, 15]])
    layer = Points(data, size=5, scale=scale)
    layer._slice_dims(Dims(ndim=4, ndisplay=3))
    value = layer.get_value(
        position,
        view_direction=view_direction,
        dims_displayed=dims_displayed,
        world=world,
    )
    if expected is None:
        assert value is None
    else:
        assert value == expected


def test_message():
    """Test converting value and coords to message."""
    shape = (10, 2)
    np.random.seed(0)
    data = 20 * np.random.random(shape)
    data[-1] = [0, 0]
    layer = Points(data)
    msg = layer.get_status((0,) * 2)
    assert isinstance(msg, dict)


def test_message_3d():
    """Test converting values and coords to message in 3D."""
    shape = (10, 3)
    np.random.seed(0)
    data = 20 * np.random.random(shape)
    layer = Points(data)
    layer._slice_input = _SliceInput(
        ndisplay=3,
        world_slice=_ThickNDSlice.make_full(ndim=2),
        order=(0, 1, 2),
    )
    msg = layer.get_status(
        (0, 0, 0), view_direction=[1, 0, 0], dims_displayed=[0, 1, 2]
    )
    assert isinstance(msg, dict)


def test_thumbnail():
    """Test the image thumbnail for square data."""
    shape = (10, 2)
    np.random.seed(0)
    data = 20 * np.random.random(shape)
    data[0] = [0, 0]
    data[-1] = [20, 20]
    layer = Points(data)
    layer._update_thumbnail()
    assert layer.thumbnail.shape == layer._thumbnail_shape


def test_thumbnail_non_square_data():
    """Test the image thumbnail for non-square data.

    See: https://github.com/napari/napari/issues/1450
    """
    # The points coordinates are in a short and wide range.
    data_range = [1, 32]
    np.random.seed(0)
    data = np.random.random((10, 2)) * data_range
    # Make sure the random points span the range.
    data[0, :] = [0, 0]
    data[-1, :] = data_range
    layer = Points(data)

    layer._update_thumbnail()

    assert layer.thumbnail.shape == layer._thumbnail_shape
    # Check that the thumbnail only contains non-zero RGB values in the middle two rows.
    mid_row = layer.thumbnail.shape[0] // 2
    expected_zeros = np.zeros(shape=(mid_row - 1, 32, 3), dtype=np.uint8)
    np.testing.assert_array_equal(
        layer.thumbnail[: mid_row - 1, :, :3], expected_zeros
    )
    assert (
        np.count_nonzero(layer.thumbnail[mid_row - 1 : mid_row + 1, :, :3]) > 0
    )
    np.testing.assert_array_equal(
        layer.thumbnail[mid_row + 1 :, :, :3], expected_zeros
    )


def test_thumbnail_with_n_points_greater_than_max():
    """Test thumbnail generation with n_points > _max_points_thumbnail

    see: https://github.com/napari/napari/pull/934
    """
    # 2D
    max_points = Points._max_points_thumbnail * 2
    bigger_data = np.random.randint(10, 100, (max_points, 2))
    big_layer = Points(bigger_data)
    big_layer._update_thumbnail()
    assert big_layer.thumbnail.shape == big_layer._thumbnail_shape

    # #3D
    bigger_data_3d = np.random.randint(10, 100, (max_points, 3))
    bigger_layer_3d = Points(bigger_data_3d)
    bigger_layer_3d._slice_dims(Dims(ndim=3, ndisplay=3))
    bigger_layer_3d._update_thumbnail()
    assert bigger_layer_3d.thumbnail.shape == bigger_layer_3d._thumbnail_shape


def test_view_data():
    coords = np.array([[0, 1, 1], [0, 2, 2], [1, 3, 3], [3, 3, 3]])
    layer = Points(coords)

    layer._slice_dims(Dims(ndim=3, point=(0, 0, 0)))
    assert np.array_equal(layer._view_data, coords[np.ix_([0, 1], [1, 2])])

    layer._slice_dims(Dims(ndim=3, point=(1, 0, 0)))
    assert np.array_equal(layer._view_data, coords[np.ix_([2], [1, 2])])

    layer._slice_dims(Dims(ndim=3, point=(1, 0, 0), ndisplay=3))
    assert np.array_equal(layer._view_data, coords)


def test_view_size():
    """Test out of slice point rendering and slicing with no points."""
    coords = np.array([[0, 1, 1], [0, 2, 2], [1, 3, 3], [4, 3, 3]])
    sizes = np.array([5, 5, 3, 3])
    layer = Points(coords, size=sizes, out_of_slice_display=False)

    layer._slice_dims(Dims(ndim=3, point=(0, 0, 0)))
    assert np.array_equal(layer._view_size, sizes[[0, 1]])

    layer._slice_dims(Dims(ndim=3, point=(1, 0, 0)))
    assert np.array_equal(layer._view_size, sizes[[2]])

    layer.out_of_slice_display = True
    # NOTE: since a dims slice of thickness 0 defaults back to 1,
    # out_of_slice_display actually compares the half-size with
    # distance + 0.5, not just distance
    assert len(layer._view_size) == 3

    # test a slice with no points
    layer.out_of_slice_display = False
    layer._slice_dims(Dims(ndim=3, point=(2, 0, 0)))
    assert np.array_equal(layer._view_size, [])


def test_view_colors():
    coords = [[0, 1, 1], [0, 2, 2], [1, 3, 3], [3, 3, 3]]
    face_color = np.array(
        [[1, 0, 0, 1], [0, 1, 0, 1], [0, 0, 1, 1], [0, 0, 1, 1]]
    )
    border_color = np.array(
        [[0, 0, 1, 1], [1, 0, 0, 1], [0, 1, 0, 1], [0, 0, 1, 1]]
    )

<<<<<<< HEAD
    layer = Points(coords, face_color=face_color, border_color=border_color)
=======
    layer = Points(coords, face_color=face_color, edge_color=edge_color)
>>>>>>> dd993831
    layer._slice_dims(Dims(ndim=3, point=(0, 0, 0)))
    assert np.array_equal(layer._view_face_color, face_color[[0, 1]])
    assert np.array_equal(layer._view_border_color, border_color[[0, 1]])

    layer._slice_dims(Dims(ndim=3, point=(1, 0, 0)))
    assert np.array_equal(layer._view_face_color, face_color[[2]])
    assert np.array_equal(layer._view_border_color, border_color[[2]])

    # view colors should return empty array if there are no points
    layer._slice_dims(Dims(ndim=3, point=(2, 0, 0)))
    assert len(layer._view_face_color) == 0
    assert len(layer._view_border_color) == 0


def test_interaction_box():
    """Test the boxes calculated for selected points"""
    data = [[3, 3]]
    size = 2
    layer = Points(data, size=size)

    # get a box with no points selected
    index = []
    box = layer.interaction_box(index)
    assert box is None

    # get a box with a point selected
    index = [0]
    expected_box = points_to_squares(data, size)
    box = layer.interaction_box(index)
    np.all([np.isin(p, expected_box) for p in box])


def test_world_data_extent():
    """Test extent after applying transforms."""
    data = [(7, -5, 0), (-2, 0, 15), (4, 30, 12)]
    min_val = (-2, -5, 0)
    max_val = (7, 30, 15)
    layer = Points(data)
    extent = np.array((min_val, max_val))
    check_layer_world_data_extent(layer, extent, (3, 1, 1), (10, 20, 5))


def test_scale_init():
    layer = Points(None, scale=(1, 1, 1, 1))
    assert layer.ndim == 4
    layer1 = Points([], scale=(1, 1, 1, 1))
    assert layer1.ndim == 4
    layer2 = Points([])
    assert layer2.ndim == 2

    with pytest.raises(ValueError):
        Points([[1, 1, 1]], scale=(1, 1, 1, 1))


def test_update_none():
    layer = Points([(1, 2, 3), (1, 3, 2)])
    assert layer.ndim == 3
    assert layer.data.size == 6
    layer.data = None
    assert layer.ndim == 3
    assert layer.data.size == 0
    layer.data = [(1, 2, 3), (1, 3, 2)]
    assert layer.ndim == 3
    assert layer.data.size == 6


def test_set_face_color_mode_after_set_properties():
    # See GitHub issue for more details:
    # https://github.com/napari/napari/issues/2755
    np.random.seed(0)
    num_points = 3
    points = Points(np.random.random((num_points, 2)))

    points.properties = {
        'cat': np.random.randint(low=0, high=num_points, size=num_points),
        'cont': np.random.random(num_points),
    }

    # Initially the color_mode is DIRECT, which means that the face ColorManager
    # has no color_properties, so the first property is used with a warning.
    with pytest.warns(UserWarning):
        points.face_color_mode = 'cycle'

    first_property_key, first_property_values = next(
        iter(points.properties.items())
    )
    expected_properties = ColorProperties(
        name=first_property_key,
        values=first_property_values,
        current_value=first_property_values[-1],
    )
    assert points._face.color_properties == expected_properties


def test_to_mask_2d_with_size_1():
    points = Points([[1, 4]], size=1)

    mask = points.to_mask(shape=(5, 7))

    expected_mask = np.array(
        [
            [0, 0, 0, 0, 0, 0, 0],
            [0, 0, 0, 0, 1, 0, 0],
            [0, 0, 0, 0, 0, 0, 0],
            [0, 0, 0, 0, 0, 0, 0],
            [0, 0, 0, 0, 0, 0, 0],
        ],
        dtype=bool,
    )
    np.testing.assert_array_equal(mask, expected_mask)


def test_to_mask_2d_with_size_2():
    points = Points([[1, 4]], size=2)

    mask = points.to_mask(shape=(5, 7))

    expected_mask = np.array(
        [
            [0, 0, 0, 0, 1, 0, 0],
            [0, 0, 0, 1, 1, 1, 0],
            [0, 0, 0, 0, 1, 0, 0],
            [0, 0, 0, 0, 0, 0, 0],
            [0, 0, 0, 0, 0, 0, 0],
        ],
        dtype=bool,
    )
    np.testing.assert_array_equal(mask, expected_mask)


def test_to_mask_2d_with_size_4():
    points = Points([[1, 4]], size=4)

    mask = points.to_mask(shape=(5, 7))

    expected_mask = np.array(
        [
            [0, 0, 0, 1, 1, 1, 0],
            [0, 0, 1, 1, 1, 1, 1],
            [0, 0, 0, 1, 1, 1, 0],
            [0, 0, 0, 0, 1, 0, 0],
            [0, 0, 0, 0, 0, 0, 0],
        ],
        dtype=bool,
    )
    np.testing.assert_array_equal(mask, expected_mask)


def test_to_mask_2d_with_size_4_top_left():
    points = Points([[0, 0]], size=4)

    mask = points.to_mask(shape=(5, 7))

    expected_mask = np.array(
        [
            [1, 1, 1, 0, 0, 0, 0],
            [1, 1, 0, 0, 0, 0, 0],
            [1, 0, 0, 0, 0, 0, 0],
            [0, 0, 0, 0, 0, 0, 0],
            [0, 0, 0, 0, 0, 0, 0],
        ],
        dtype=bool,
    )
    np.testing.assert_array_equal(mask, expected_mask)


def test_to_mask_2d_with_size_4_bottom_right():
    points = Points([[4, 6]], size=4)

    mask = points.to_mask(shape=(5, 7))

    expected_mask = np.array(
        [
            [0, 0, 0, 0, 0, 0, 0],
            [0, 0, 0, 0, 0, 0, 0],
            [0, 0, 0, 0, 0, 0, 1],
            [0, 0, 0, 0, 0, 1, 1],
            [0, 0, 0, 0, 1, 1, 1],
        ],
        dtype=bool,
    )
    np.testing.assert_array_equal(mask, expected_mask)


def test_to_mask_2d_with_diff_sizes():
    points = Points([[2, 2], [1, 4]], size=[1, 2])

    mask = points.to_mask(shape=(5, 7))

    expected_mask = np.array(
        [
            [0, 0, 0, 0, 1, 0, 0],
            [0, 0, 0, 1, 1, 1, 0],
            [0, 0, 1, 0, 1, 0, 0],
            [0, 0, 0, 0, 0, 0, 0],
            [0, 0, 0, 0, 0, 0, 0],
        ],
        dtype=bool,
    )
    np.testing.assert_array_equal(mask, expected_mask)


def test_to_mask_2d_with_overlap():
    points = Points([[1, 3], [1, 4]], size=2)

    mask = points.to_mask(shape=(5, 7))

    expected_mask = np.array(
        [
            [0, 0, 0, 1, 1, 0, 0],
            [0, 0, 1, 1, 1, 1, 0],
            [0, 0, 0, 1, 1, 0, 0],
            [0, 0, 0, 0, 0, 0, 0],
            [0, 0, 0, 0, 0, 0, 0],
        ],
        dtype=bool,
    )
    np.testing.assert_array_equal(mask, expected_mask)


def test_to_mask_2d_with_translate():
    points = Points([[1, 4]], size=2)

    mask = points.to_mask(
        shape=(5, 7), data_to_world=CompositeAffine(translate=(-1, 2))
    )

    expected_mask = np.array(
        [
            [0, 0, 0, 0, 0, 0, 0],
            [0, 0, 1, 0, 0, 0, 0],
            [0, 1, 1, 1, 0, 0, 0],
            [0, 0, 1, 0, 0, 0, 0],
            [0, 0, 0, 0, 0, 0, 0],
        ],
        dtype=bool,
    )
    np.testing.assert_array_equal(mask, expected_mask)


def test_to_mask_2d_with_rotate():
    # Make the size just over 2, instead of exactly 2, to ensure that all expected pixels are
    # included, despite floating point imprecision caused by applying the rotation.
    points = Points([[-4, 1]], size=2.1)

    mask = points.to_mask(
        shape=(5, 7), data_to_world=CompositeAffine(rotate=90)
    )

    # The point [-4, 1] is defined in world coordinates, so after applying
    # the inverse data_to_world transform will become [1, 4].
    expected_mask = np.array(
        [
            [0, 0, 0, 0, 1, 0, 0],
            [0, 0, 0, 1, 1, 1, 0],
            [0, 0, 0, 0, 1, 0, 0],
            [0, 0, 0, 0, 0, 0, 0],
            [0, 0, 0, 0, 0, 0, 0],
        ],
        dtype=bool,
    )
    np.testing.assert_array_equal(mask, expected_mask)


def test_to_mask_2d_with_isotropic_scale():
    points = Points([[2, 8]], size=4)

    mask = points.to_mask(
        shape=(5, 7), data_to_world=CompositeAffine(scale=(2, 2))
    )

    expected_mask = np.array(
        [
            [0, 0, 0, 0, 1, 0, 0],
            [0, 0, 0, 1, 1, 1, 0],
            [0, 0, 0, 0, 1, 0, 0],
            [0, 0, 0, 0, 0, 0, 0],
            [0, 0, 0, 0, 0, 0, 0],
        ],
        dtype=bool,
    )
    np.testing.assert_array_equal(mask, expected_mask)


def test_to_mask_2d_with_negative_isotropic_scale():
    points = Points([[2, -8]], size=4)

    mask = points.to_mask(
        shape=(5, 7), data_to_world=CompositeAffine(scale=(2, -2))
    )

    expected_mask = np.array(
        [
            [0, 0, 0, 0, 1, 0, 0],
            [0, 0, 0, 1, 1, 1, 0],
            [0, 0, 0, 0, 1, 0, 0],
            [0, 0, 0, 0, 0, 0, 0],
            [0, 0, 0, 0, 0, 0, 0],
        ],
        dtype=bool,
    )
    np.testing.assert_array_equal(mask, expected_mask)


def test_to_mask_2d_with_anisotropic_scale_isotropic_output():
    # With isotropic output, the size of the output ball is determined
    # by the geometric mean of the scale which is sqrt(2), so absorb that
    # into the size to keep the math simple.
    points = Points([[2, 4]], size=2 * np.sqrt(2))

    mask = points.to_mask(
        shape=(5, 7),
        data_to_world=CompositeAffine(scale=(2, 1)),
        isotropic_output=True,
    )

    expected_mask = np.array(
        [
            [0, 0, 0, 0, 1, 0, 0],
            [0, 0, 0, 1, 1, 1, 0],
            [0, 0, 0, 0, 1, 0, 0],
            [0, 0, 0, 0, 0, 0, 0],
            [0, 0, 0, 0, 0, 0, 0],
        ],
        dtype=bool,
    )
    np.testing.assert_array_equal(mask, expected_mask)


def test_to_mask_2d_with_anisotropic_scale_anisotropic_output():
    points = Points([[2, 4]], size=4)

    mask = points.to_mask(
        shape=(5, 7),
        data_to_world=CompositeAffine(scale=(2, 1)),
        isotropic_output=False,
    )

    # With anisotropic output, the output ball will be squashed
    # in the dimension with scaling, so that after adding it back as an image
    # with the same scaling, it should be roughly isotropic.
    expected_mask = np.array(
        [
            [0, 0, 0, 0, 1, 0, 0],
            [0, 0, 1, 1, 1, 1, 1],
            [0, 0, 0, 0, 1, 0, 0],
            [0, 0, 0, 0, 0, 0, 0],
            [0, 0, 0, 0, 0, 0, 0],
        ],
        dtype=bool,
    )
    np.testing.assert_array_equal(mask, expected_mask)


def test_to_mask_2d_with_points_scale_but_no_mask_scale():
    points = Points([[1, 4]], size=2, scale=(2, 2))

    mask = points.to_mask(shape=(5, 7))

    expected_mask = np.array(
        [
            [0, 0, 0, 0, 1, 0, 0],
            [0, 0, 0, 1, 1, 1, 0],
            [0, 0, 0, 0, 1, 0, 0],
            [0, 0, 0, 0, 0, 0, 0],
            [0, 0, 0, 0, 0, 0, 0],
        ],
        dtype=bool,
    )
    np.testing.assert_array_equal(mask, expected_mask)


def test_to_mask_2d_with_same_points_and_mask_scale():
    scale = (2, 2)
    points = Points([[1, 4]], size=2, scale=scale)

    mask = points.to_mask(
        shape=(5, 7), data_to_world=CompositeAffine(scale=scale)
    )

    expected_mask = np.array(
        [
            [0, 0, 0, 0, 1, 0, 0],
            [0, 0, 0, 1, 1, 1, 0],
            [0, 0, 0, 0, 1, 0, 0],
            [0, 0, 0, 0, 0, 0, 0],
            [0, 0, 0, 0, 0, 0, 0],
        ],
        dtype=bool,
    )
    np.testing.assert_array_equal(mask, expected_mask)


def test_to_mask_3d_with_size_1():
    points = Points([[1, 2, 3]], size=1)

    mask = points.to_mask(shape=(3, 4, 5))

    expected_mask = np.array(
        [
            [
                [0, 0, 0, 0, 0],
                [0, 0, 0, 0, 0],
                [0, 0, 0, 0, 0],
                [0, 0, 0, 0, 0],
            ],
            [
                [0, 0, 0, 0, 0],
                [0, 0, 0, 0, 0],
                [0, 0, 0, 1, 0],
                [0, 0, 0, 0, 0],
            ],
            [
                [0, 0, 0, 0, 0],
                [0, 0, 0, 0, 0],
                [0, 0, 0, 0, 0],
                [0, 0, 0, 0, 0],
            ],
        ],
        dtype=bool,
    )
    np.testing.assert_array_equal(mask, expected_mask)


def test_to_mask_3d_with_size_2():
    points = Points([[1, 2, 3]], size=2)

    mask = points.to_mask(shape=(3, 4, 5))

    expected_mask = np.array(
        [
            [
                [0, 0, 0, 0, 0],
                [0, 0, 0, 0, 0],
                [0, 0, 0, 1, 0],
                [0, 0, 0, 0, 0],
            ],
            [
                [0, 0, 0, 0, 0],
                [0, 0, 0, 1, 0],
                [0, 0, 1, 1, 1],
                [0, 0, 0, 1, 0],
            ],
            [
                [0, 0, 0, 0, 0],
                [0, 0, 0, 0, 0],
                [0, 0, 0, 1, 0],
                [0, 0, 0, 0, 0],
            ],
        ],
        dtype=bool,
    )
    np.testing.assert_array_equal(mask, expected_mask)


def test_set_properties_updates_text_values():
    points = np.random.rand(3, 2)
    properties = {'class': np.array(['A', 'B', 'C'])}
    layer = Points(points, properties=properties, text='class')

    layer.properties = {'class': np.array(['D', 'E', 'F'])}

    np.testing.assert_array_equal(layer.text.values, ['D', 'E', 'F'])


def test_set_properties_with_invalid_shape_errors_safely():
    properties = {
        'class': np.array(['A', 'B', 'C']),
    }
    points = Points(np.random.rand(3, 2), text='class', properties=properties)
    np.testing.assert_equal(points.properties, properties)
    np.testing.assert_array_equal(points.text.values, ['A', 'B', 'C'])

    with pytest.raises(ValueError):
        points.properties = {'class': np.array(['D', 'E'])}

    np.testing.assert_equal(points.properties, properties)
    np.testing.assert_array_equal(points.text.values, ['A', 'B', 'C'])


def test_set_properties_with_missing_text_property_text_becomes_constant_empty_and_warns():
    properties = {
        'class': np.array(['A', 'B', 'C']),
    }
    points = Points(np.random.rand(3, 2), text='class', properties=properties)
    np.testing.assert_equal(points.properties, properties)
    np.testing.assert_array_equal(points.text.values, ['A', 'B', 'C'])

    with pytest.warns(RuntimeWarning):
        points.properties = {'not_class': np.array(['D', 'E', 'F'])}

    values = points.text.values
    np.testing.assert_array_equal(values, ['', '', ''])


def test_text_param_and_setter_are_consistent():
    """See https://github.com/napari/napari/issues/1833"""
    data = np.random.rand(5, 3) * 100
    properties = {
        'accepted': np.random.choice([True, False], (5,)),
    }
    text = {'string': 'accepted', 'color': 'black'}

    points_init = Points(data, properties=properties, text=text)

    points_set = Points(data, properties=properties)
    points_set.text = text

    np.testing.assert_array_equal(
        points_init.text.values,
        points_set.text.values,
    )
    np.testing.assert_array_equal(
        points_init.text.color, points_set.text.color
    )


def test_shown():
    """Test setting shown property"""
    shape = (10, 2)
    np.random.seed(0)
    data = 20 * np.random.random(shape)
    layer = Points(data)
    assert len(layer.shown) == shape[0]
    assert np.all(layer.shown)

    # Hide the last point
    layer.shown[-1] = False
    assert np.all(layer.shown[:-1])
    assert layer.shown[-1] == False  # noqa

    # Add a new point, it should be shown but not affect the others
    coord = [17, 17]
    layer.add(coord)
    assert len(layer.shown) == shape[0] + 1
    assert np.all(layer.shown[:-2])
    assert layer.shown[-2] == False  # noqa
    assert layer.shown[-1] == True  # noqa


def test_shown_view_size_and_view_data_have_the_same_dimension():
    data = [[0, 0, 0], [1, 1, 1]]
    # Data with default settings
    layer = Points(
        data, out_of_slice_display=False, shown=[True, True], size=3
    )
    assert layer._view_size.shape[0] == layer._view_data.shape[0]
    assert layer._view_size.shape[0] == 1
    assert np.array_equal(layer._view_size, [3])

    # shown == [True, False]
    layer = Points(
        data, out_of_slice_display=False, shown=[True, False], size=3
    )
    assert layer._view_size.shape[0] == layer._view_data.shape[0]
    assert layer._view_size.shape[0] == 1
    assert np.array_equal(layer._view_size, [3])

    # shown == [False, True]
    layer = Points(
        data, out_of_slice_display=False, shown=[False, True], size=3
    )
    assert layer._view_size.shape[0] == layer._view_data.shape[0]
    assert layer._view_size.shape[0] == 0
    assert np.array_equal(layer._view_size, [])

    # shown == [False, False]
    layer = Points(
        data, out_of_slice_display=False, shown=[False, False], size=3
    )
    assert layer._view_size.shape[0] == layer._view_data.shape[0]
    assert layer._view_size.shape[0] == 0
    assert np.array_equal(layer._view_size, [])

    # Out of slice display == True
    layer = Points(data, out_of_slice_display=True, shown=[True, True], size=3)
    assert layer._view_size.shape[0] == layer._view_data.shape[0]
    assert layer._view_size.shape[0] == 2
    assert np.array_equiv(layer._view_size, [3, 2])

    # Out of slice display == True && shown == [True, False]
    layer = Points(
        data, out_of_slice_display=True, shown=[True, False], size=3
    )
    assert layer._view_size.shape[0] == layer._view_data.shape[0]
    assert layer._view_size.shape[0] == 1
    assert np.array_equal(layer._view_size, [3])

    # Out of slice display == True && shown == [False, True]
    layer = Points(
        data, out_of_slice_display=True, shown=[False, True], size=3
    )
    assert layer._view_size.shape[0] == layer._view_data.shape[0]
    assert layer._view_size.shape[0] == 1
    assert np.array_equal(layer._view_size, [2])

    # Out of slice display == True && shown == [False, False]
    layer = Points(
        data, out_of_slice_display=True, shown=[False, False], size=3
    )
    assert layer._view_size.shape[0] == layer._view_data.shape[0]
    assert layer._view_size.shape[0] == 0
    assert np.array_equal(layer._view_size, [])


def test_empty_data_from_tuple():
    """Test that empty data raises an error."""
    layer = Points(name="points")
    layer2 = Points.create(*layer.as_layer_data_tuple())
    assert layer2.data.size == 0


@pytest.mark.parametrize(
    'attribute, new_value',
    [
        ("size", 20),
        ("face_color", np.asarray([0.0, 0.0, 1.0, 1.0])),
        ("border_color", np.asarray([0.0, 0.0, 1.0, 1.0])),
        ("border_width", np.asarray([0.2])),
    ],
)
def test_new_point_size_editable(attribute, new_value):
    """tests the newly placed points may be edited without re-selecting"""
    layer = Points()
    layer.mode = Mode.ADD
    layer.add((0, 0))

    setattr(layer, f"current_{attribute}", new_value)
    np.testing.assert_allclose(getattr(layer, attribute)[0], new_value)


def test_antialiasing_setting_and_event_emission():
    """Antialiasing changing should cause event emission."""
    data = [[0, 0, 0], [1, 1, 1]]
    layer = Points(data)
    layer.events.antialiasing = Mock()
    layer.antialiasing = 5
    assert layer.antialiasing == 5
    layer.events.antialiasing.assert_called_once()


def test_antialiasing_value_clipping():
    """Antialiasing can only be set to positive values."""
    data = [[0, 0, 0], [1, 1, 1]]
    layer = Points(data)
    with pytest.warns(RuntimeWarning):
        layer.antialiasing = -1
    assert layer.antialiasing == 0


def test_set_drag_start():
    """Drag start should only change when currently None."""
    data = [[0, 0], [1, 1]]
    layer = Points(data)
    assert layer._drag_start is None
    position = (0, 1)
    layer._set_drag_start({0}, position=position)
    np.testing.assert_array_equal(layer._drag_start, position)
    layer._set_drag_start({0}, position=(1, 2))
    np.testing.assert_array_equal(layer._drag_start, position)


@pytest.mark.parametrize(
    "dims_indices,target_indices",
    [
        ((8, np.nan, np.nan), [2]),
        ((10, np.nan, np.nan), [0, 1, 3, 4]),
        ((10 + 2 * 1e-12, np.nan, np.nan), [0, 1, 3, 4]),
        ((10.1, np.nan, np.nan), [0, 1, 3, 4]),
    ],
)
def test_point_slice_request_response(dims_indices, target_indices):
    """Test points slicing with request and response."""
    data = [
        (10, 2, 4),
        (10 + 2 * 1e-7, 4, 6),
        (8, 1, 7),
        (10.1, 7, 2),
        (10 - 2 * 1e-7, 1, 6),
    ]

    layer = Points(data)

    data_slice = _ThickNDSlice.make_full(point=dims_indices)

    request = layer._make_slice_request_internal(
        layer._slice_input, data_slice
    )
    response = request()

    assert len(response.indices) == len(target_indices)
    assert all(a == b for a, b in zip(response.indices, target_indices))


def test_editable_and_visible_are_independent():
    """See https://github.com/napari/napari/issues/1346"""
    data = np.empty((0, 2))
    layer = Points(data)
    assert layer.editable
    assert layer.visible

    layer.editable = False
    layer.visible = False
    assert not layer.editable
    assert not layer.visible

    layer.visible = True

    assert not layer.editable


def test_point_selection_remains_evented_after_update():
    """Existing evented selection model should be updated rather than replaced."""
    data = np.empty((3, 2))
    layer = Points(data)
    assert isinstance(layer.selected_data, Selection)
    layer.selected_data = {0, 1}
    assert isinstance(layer.selected_data, Selection)


def test_points_data_setter_emits_event():
    data = np.random.random((5, 2))
    emitted_events = Mock()
    layer = Points(data)
    layer.events.data.connect(emitted_events)
    layer.data = np.random.random((5, 2))
    assert emitted_events.call_count == 2


def test_points_add_delete_only_emit_two_events():
    data = np.random.random((5, 2))
    emitted_events = Mock()
    layer = Points(data)
    layer.events.data.connect(emitted_events)
    layer.add(np.random.random(2))
    assert emitted_events.call_count == 2
    layer.selected_data = {3}
    layer.remove_selected()
    assert emitted_events.call_count == 4


def test_data_setter_events():
    data = np.random.random((5, 2))
    layer = Points(data)
    layer.events.data = Mock()

    layer.data = []
    assert layer.events.data.call_args_list[0][1] == {
        "value": data,
        "action": ActionType.REMOVING,
        "data_indices": tuple(i for i in range(len(data))),
        "vertex_indices": ((),),
    }

    # Avoid truth value of empty array error
    assert np.array_equal(
        layer.events.data.call_args_list[1][1]["value"], np.empty((0, 2))
    )
    assert (
        layer.events.data.call_args_list[1][1]["action"] == ActionType.REMOVED
    )
    assert layer.events.data.call_args_list[1][1]["data_indices"] == ()
    assert layer.events.data.call_args_list[1][1]["vertex_indices"] == ((),)

    layer.data = data
    assert np.array_equal(
        layer.events.data.call_args_list[2][1]["value"], np.empty((0, 2))
    )
    assert (
        layer.events.data.call_args_list[2][1]["action"] == ActionType.ADDING
    )
    assert layer.events.data.call_args_list[2][1]["data_indices"] == tuple(
        i for i in range(len(data))
    )
    assert layer.events.data.call_args_list[2][1]["vertex_indices"] == ((),)

    assert layer.events.data.call_args_list[3][1] == {
        "value": data,
        "action": ActionType.ADDED,
        "data_indices": tuple(i for i in range(len(data))),
        "vertex_indices": ((),),
    }

    layer.data = data
    assert layer.events.data.call_args_list[4][1] == {
        "value": data,
        "action": ActionType.CHANGING,
        "data_indices": tuple(i for i in range(len(layer.data))),
        "vertex_indices": ((),),
    }
    assert layer.events.data.call_args_list[5][1] == {
        "value": data,
        "action": ActionType.CHANGED,
        "data_indices": tuple(i for i in range(len(layer.data))),
        "vertex_indices": ((),),
    }


def test_thick_slice():
    data = np.array([[0, 0, 0], [10, 10, 10]])
    layer = Points(data)

    # only first point shown
    layer._slice_dims(Dims(ndim=3, point=(0, 0, 0)))
    np.testing.assert_array_equal(layer._view_data, data[:1, -2:])

    layer.projection_mode = 'all'
    np.testing.assert_array_equal(layer._view_data, data[:1, -2:])

    # if margin is thick enough and projection is `all`,
    # it will take in the other point
    layer._slice_dims(Dims(ndim=3, point=(0, 0, 0), margin_right=(10, 0, 0)))
    np.testing.assert_array_equal(layer._view_data, data[:, -2:])<|MERGE_RESOLUTION|>--- conflicted
+++ resolved
@@ -1799,11 +1799,7 @@
         [[0, 0, 1, 1], [1, 0, 0, 1], [0, 1, 0, 1], [0, 0, 1, 1]]
     )
 
-<<<<<<< HEAD
     layer = Points(coords, face_color=face_color, border_color=border_color)
-=======
-    layer = Points(coords, face_color=face_color, edge_color=edge_color)
->>>>>>> dd993831
     layer._slice_dims(Dims(ndim=3, point=(0, 0, 0)))
     assert np.array_equal(layer._view_face_color, face_color[[0, 1]])
     assert np.array_equal(layer._view_border_color, border_color[[0, 1]])
