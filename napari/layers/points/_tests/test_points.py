from copy import copy
from itertools import cycle, islice

import numpy as np
import pandas as pd
import pytest
from vispy.color import get_colormap

from napari._tests.utils import (
    assert_layer_state_equal,
    check_layer_world_data_extent,
)
from napari.layers import Points
from napari.layers.points._points_utils import points_to_squares
from napari.layers.utils._text_constants import Anchor
from napari.layers.utils.color_manager import ColorProperties
from napari.utils.colormaps.standardize_color import transform_color
from napari.utils.transforms import CompositeAffine


def _make_cycled_properties(values, length):
    """Helper function to make property values

    Parameters
    ----------
    values
        The values to be cycled.
    length : int
        The length of the resulting property array

    Returns
    -------
    cycled_properties : np.ndarray
        The property array comprising the cycled values.
    """
    cycled_properties = np.array(list(islice(cycle(values), 0, length)))
    return cycled_properties


def test_empty_points():
    pts = Points()
    assert pts.data.shape == (0, 2)


def test_empty_points_with_properties():
    """Test instantiating an empty Points layer with properties

    See: https://github.com/napari/napari/pull/1069
    """
    properties = {
        'label': np.array(['label1', 'label2']),
        'cont_prop': np.array([0], dtype=float),
    }
    pts = Points(property_choices=properties)
    current_props = {k: v[0] for k, v in properties.items()}
    np.testing.assert_equal(pts.current_properties, current_props)

    # verify the property datatype is correct
    assert pts.properties['cont_prop'].dtype == float

    # add two points and verify the default property was applied
    pts.add([10, 10])
    pts.add([20, 20])
    props = {
        'label': np.array(['label1', 'label1']),
        'cont_prop': np.array([0, 0], dtype=float),
    }
    np.testing.assert_equal(pts.properties, props)


def test_empty_points_with_properties_list():
    """Test instantiating an empty Points layer with properties
    stored in a list

    See: https://github.com/napari/napari/pull/1069
    """
    properties = {'label': ['label1', 'label2'], 'cont_prop': [0]}
    pts = Points(property_choices=properties)
    current_props = {k: np.asarray(v[0]) for k, v in properties.items()}
    np.testing.assert_equal(pts.current_properties, current_props)

    # add two points and verify the default property was applied
    pts.add([10, 10])
    pts.add([20, 20])
    props = {
        'label': np.array(['label1', 'label1']),
        'cont_prop': np.array([0, 0], dtype=float),
    }
    np.testing.assert_equal(pts.properties, props)


def test_empty_layer_with_face_colormap():
    """Test creating an empty layer where the face color is a colormap
    See: https://github.com/napari/napari/pull/1069
    """
    default_properties = {'point_type': np.array([1.5], dtype=float)}
    layer = Points(
        property_choices=default_properties,
        face_color='point_type',
        face_colormap='gray',
    )

    assert layer.face_color_mode == 'colormap'

    # verify the current_face_color is correct
    face_color = np.array([1, 1, 1, 1])
    np.testing.assert_allclose(layer._face.current_color, face_color)


def test_empty_layer_with_edge_colormap():
    """Test creating an empty layer where the face color is a colormap
    See: https://github.com/napari/napari/pull/1069
    """
    default_properties = {'point_type': np.array([1.5], dtype=float)}
    layer = Points(
        property_choices=default_properties,
        edge_color='point_type',
        edge_colormap='gray',
    )

    assert layer.edge_color_mode == 'colormap'

    # verify the current_face_color is correct
    edge_color = np.array([1, 1, 1, 1])
    np.testing.assert_allclose(layer._edge.current_color, edge_color)


@pytest.mark.parametrize('feature_name', ('edge', 'face'))
def test_set_current_properties_on_empty_layer_with_color_cycle(feature_name):
    """Test setting current_properties an empty layer where the face/edge color
    is a color cycle.

    See: https://github.com/napari/napari/pull/3110
    """
    default_properties = {'annotation': np.array(['tail', 'nose', 'paw'])}
    color_cycle = [[0, 1, 0, 1], [1, 0, 1, 1]]
    color_parameters = {
        'colors': 'annotation',
        'categorical_colormap': color_cycle,
        'mode': 'cycle',
    }
    color_name = f'{feature_name}_color'
    points_kwargs = {
        'property_choices': default_properties,
        color_name: color_parameters,
    }
    layer = Points(**points_kwargs)

    color_mode = getattr(layer, f'{feature_name}_color_mode')
    assert color_mode == 'cycle'
    layer.current_properties = {'annotation': np.array(['paw'])}

    layer.add([10, 10])
    colors = getattr(layer, color_name)
    np.testing.assert_allclose(colors, [color_cycle[1]])
    assert len(layer.data) == 1
    cm = getattr(layer, f'_{feature_name}')
    assert cm.color_properties.current_value == 'paw'


def test_empty_layer_with_text_properties():
    """Test initializing an empty layer with text defined"""
    default_properties = {'point_type': np.array([1.5], dtype=float)}
    text_kwargs = {'text': 'point_type', 'color': 'red'}
    layer = Points(
        property_choices=default_properties,
        text=text_kwargs,
    )
    assert layer.text.values.size == 0
    np.testing.assert_allclose(layer.text.color, [1, 0, 0, 1])

    # add a point and check that the appropriate text value was added
    layer.add([1, 1])
    np.testing.assert_equal(layer.text.values, ['1.5'])
    np.testing.assert_allclose(layer.text.color, [1, 0, 0, 1])


def test_empty_layer_with_text_formatted():
    """Test initializing an empty layer with text defined"""
    default_properties = {'point_type': np.array([1.5], dtype=float)}
    layer = Points(
        property_choices=default_properties,
        text='point_type: {point_type:.2f}',
    )
    assert layer.text.values.size == 0

    # add a point and check that the appropriate text value was added
    layer.add([1, 1])
    np.testing.assert_equal(layer.text.values, ['point_type: 1.50'])


def test_random_points():
    """Test instantiating Points layer with random 2D data."""
    shape = (10, 2)
    np.random.seed(0)
    data = 20 * np.random.random(shape)
    layer = Points(data)
    assert np.all(layer.data == data)
    assert layer.ndim == shape[1]
    assert layer._view_data.ndim == 2
    assert len(layer.data) == 10
    assert len(layer.selected_data) == 0


def test_integer_points():
    """Test instantiating Points layer with integer data."""
    shape = (10, 2)
    np.random.seed(0)
    data = np.random.randint(20, size=(10, 2))
    layer = Points(data)
    assert np.all(layer.data == data)
    assert layer.ndim == shape[1]
    assert layer._view_data.ndim == 2
    assert len(layer.data) == 10


def test_negative_points():
    """Test instantiating Points layer with negative data."""
    shape = (10, 2)
    np.random.seed(0)
    data = 20 * np.random.random(shape) - 10
    layer = Points(data)
    assert np.all(layer.data == data)
    assert layer.ndim == shape[1]
    assert layer._view_data.ndim == 2
    assert len(layer.data) == 10


def test_empty_points_array():
    """Test instantiating Points layer with empty array."""
    shape = (0, 2)
    data = np.empty(shape)
    layer = Points(data)
    assert np.all(layer.data == data)
    assert layer.ndim == shape[1]
    assert layer._view_data.ndim == 2
    assert len(layer.data) == 0


def test_3D_points():
    """Test instantiating Points layer with random 3D data."""
    shape = (10, 3)
    np.random.seed(0)
    data = 20 * np.random.random(shape)
    layer = Points(data)
    assert np.all(layer.data == data)
    assert layer.ndim == shape[1]
    assert layer._view_data.ndim == 2
    assert len(layer.data) == 10


def test_single_point_extent():
    """Test extent of a single 3D point at the origin."""
    shape = (1, 3)
    data = np.zeros(shape)
    layer = Points(data)
    assert np.all(layer.extent.data == 0)
    assert np.all(layer.extent.world == 0)
    assert np.all(layer.extent.step == 1)


def test_4D_points():
    """Test instantiating Points layer with random 4D data."""
    shape = (10, 4)
    np.random.seed(0)
    data = 20 * np.random.random(shape)
    layer = Points(data)
    assert np.all(layer.data == data)
    assert layer.ndim == shape[1]
    assert layer._view_data.ndim == 2
    assert len(layer.data) == 10


def test_changing_points():
    """Test changing Points data."""
    shape_a = (10, 2)
    shape_b = (20, 2)
    np.random.seed(0)
    data_a = 20 * np.random.random(shape_a)
    data_b = 20 * np.random.random(shape_b)
    layer = Points(data_a)
    layer.data = data_b
    assert np.all(layer.data == data_b)
    assert layer.ndim == shape_b[1]
    assert layer._view_data.ndim == 2
    assert len(layer.data) == 20


def test_selecting_points():
    """Test selecting points."""
    shape = (10, 2)
    np.random.seed(0)
    data = 20 * np.random.random(shape)
    layer = Points(data)
    layer.mode = 'select'
    data_to_select = {1, 2}
    layer.selected_data = data_to_select
    assert layer.selected_data == data_to_select

    # test switching to 3D
    layer._slice_dims(ndisplay=3)
    assert layer.selected_data == data_to_select

    # select different points while in 3D mode
    other_data_to_select = {0}
    layer.selected_data = other_data_to_select
    assert layer.selected_data == other_data_to_select

    # selection should persist when going back to 2D mode
    layer._slice_dims(ndisplay=2)
    assert layer.selected_data == other_data_to_select

    # selection should persist when switching between between select and pan_zoom
    layer.mode = 'pan_zoom'
    assert layer.selected_data == other_data_to_select
    layer.mode = 'select'
    assert layer.selected_data == other_data_to_select

    # add mode should clear the selection
    layer.mode = 'add'
    assert layer.selected_data == set()


def test_adding_points():
    """Test adding Points data."""
    shape = (10, 2)
    np.random.seed(0)
    data = 20 * np.random.random(shape)
    layer = Points(data)
    assert len(layer.data) == 10

    coord = [20, 20]
    layer.add(coord)
    assert len(layer.data) == 11
    assert np.all(layer.data[10] == coord)
    # the added point should be selected
    assert layer.selected_data == {10}

    # test adding multiple points
    coords = [[10, 10], [15, 15]]
    layer.add(coords)
    assert len(layer.data) == 13
    assert np.all(layer.data[11:, :] == coords)

    # test that the last added points can be deleted
    layer.remove_selected()
    np.testing.assert_equal(layer.data, np.vstack((data, coord)))


def test_adding_points_to_empty():
    """Test adding Points data to empty."""
    shape = (0, 2)
    data = np.empty(shape)
    layer = Points(data)
    assert len(layer.data) == 0

    coord = [20, 20]
    layer.add(coord)
    assert len(layer.data) == 1
    assert np.all(layer.data[0] == coord)


def test_removing_selected_points():
    """Test selecting points."""
    shape = (10, 2)
    np.random.seed(0)
    data = 20 * np.random.random(shape)
    layer = Points(data)

    # With nothing selected no points should be removed
    layer.remove_selected()
    assert len(layer.data) == shape[0]

    # Select two points and remove them
    layer.selected_data = {0, 3}
    layer.remove_selected()
    assert len(layer.data) == shape[0] - 2
    assert len(layer.selected_data) == 0
    keep = [1, 2] + list(range(4, 10))
    assert np.all(layer.data == data[keep])
    assert layer._value is None

    # Select another point and remove it
    layer.selected_data = {4}
    layer.remove_selected()
    assert len(layer.data) == shape[0] - 3


def test_deleting_selected_value_changes():
    """Test deleting selected points appropriately sets self._value"""
    shape = (10, 2)
    np.random.seed(0)
    data = 20 * np.random.random(shape)
    layer = Points(data)

    # removing with self._value selected resets self._value to None
    layer._value = 1
    layer.selected_data = {1, 2}
    layer.remove_selected()
    assert layer._value is None

    # removing with self._value outside selection doesn't change self._value
    layer._value = 3
    layer.selected_data = {4}
    layer.remove_selected()
    assert layer._value == 3


def test_remove_selected_updates_value():
    """Test that removing a point that is not layer._value
    updates the index to account for the removed data.
    """
    shape = (10, 2)
    np.random.seed(0)
    data = 20 * np.random.random(shape)
    layer = Points(data)

    # set the value
    layer._value = 3
    layer._value_stored = 3

    layer.selected_data = {0, 5, 6, 7}
    layer.remove_selected()

    assert layer._value == 2


def test_remove_selected_removes_corresponding_attributes():
    """Test that removing points at specific indices also removes any per-point
    attribute at the same index"""
    shape = (10, 2)
    np.random.seed(0)
    data = 20 * np.random.random(shape)
    size = np.random.rand(shape[0])
    color = np.random.rand(shape[0], 4)
    feature = np.random.rand(shape[0])
    shown = np.random.randint(2, size=shape[0]).astype(bool)
    text = 'feature'

    layer = Points(
        data,
        size=size,
<<<<<<< HEAD
        edge_width=size,
=======
>>>>>>> ca7755b9
        features={'feature': feature},
        face_color=color,
        edge_color=color,
        text=text,
        shown=shown,
    )

    layer_expected = Points(
        data[1:],
        size=size[1:],
<<<<<<< HEAD
        edge_width=size[1:],
=======
>>>>>>> ca7755b9
        features={'feature': feature[1:]},
        face_color=color[1:],
        edge_color=color[1:],
        text=text,  # computed from feature
        shown=shown[1:],
    )

    layer.selected_data = {0}
    layer.remove_selected()

    state_layer = layer._get_state()
    state_expected = layer_expected._get_state()

    assert_layer_state_equal(state_layer, state_expected)


def test_move():
    """Test moving points."""
    shape = (10, 2)
    np.random.seed(0)
    data = 20 * np.random.random(shape)
    unmoved = copy(data)
    layer = Points(data)

    # Move one point relative to an initial drag start location
    layer._move([0], [0, 0])
    layer._move([0], [10, 10])
    layer._drag_start = None
    assert np.all(layer.data[0] == unmoved[0] + [10, 10])
    assert np.all(layer.data[1:] == unmoved[1:])

    # Move two points relative to an initial drag start location
    layer._move([1, 2], [2, 2])
    layer._move([1, 2], np.add([2, 2], [-3, 4]))
    assert np.all(layer.data[1:2] == unmoved[1:2] + [-3, 4])


def test_changing_modes():
    """Test changing modes."""
    shape = (10, 2)
    np.random.seed(0)
    data = 20 * np.random.random(shape)
    layer = Points(data)
    assert layer.mode == 'pan_zoom'
    assert layer.interactive is True

    layer.mode = 'add'
    assert layer.mode == 'add'

    layer.mode = 'select'
    assert layer.mode == 'select'
    assert layer.interactive is False

    layer.mode = 'pan_zoom'
    assert layer.mode == 'pan_zoom'
    assert layer.interactive is True

    with pytest.raises(ValueError):
        layer.mode = 'not_a_mode'


def test_name():
    """Test setting layer name."""
    np.random.seed(0)
    data = 20 * np.random.random((10, 2))
    layer = Points(data)
    assert layer.name == 'Points'

    layer = Points(data, name='random')
    assert layer.name == 'random'

    layer.name = 'pts'
    assert layer.name == 'pts'


def test_visibility():
    """Test setting layer visibility."""
    np.random.seed(0)
    data = 20 * np.random.random((10, 2))
    layer = Points(data)
    assert layer.visible is True

    layer.visible = False
    assert layer.visible is False

    layer = Points(data, visible=False)
    assert layer.visible is False

    layer.visible = True
    assert layer.visible is True


def test_opacity():
    """Test setting layer opacity."""
    np.random.seed(0)
    data = 20 * np.random.random((10, 2))
    layer = Points(data)
    assert layer.opacity == 1.0

    layer.opacity = 0.5
    assert layer.opacity == 0.5

    layer = Points(data, opacity=0.6)
    assert layer.opacity == 0.6

    layer.opacity = 0.3
    assert layer.opacity == 0.3


def test_blending():
    """Test setting layer blending."""
    np.random.seed(0)
    data = 20 * np.random.random((10, 2))
    layer = Points(data)
    assert layer.blending == 'translucent'

    layer.blending = 'additive'
    assert layer.blending == 'additive'

    layer = Points(data, blending='additive')
    assert layer.blending == 'additive'

    layer.blending = 'opaque'
    assert layer.blending == 'opaque'


def test_symbol():
    """Test setting symbol."""
    shape = (10, 2)
    np.random.seed(0)
    data = 20 * np.random.random(shape)
    layer = Points(data)
    assert layer.symbol == 'disc'

    layer.symbol = 'cross'
    assert layer.symbol == 'cross'

    layer = Points(data, symbol='star')
    assert layer.symbol == 'star'


properties_array = {'point_type': _make_cycled_properties(['A', 'B'], 10)}
properties_list = {'point_type': list(_make_cycled_properties(['A', 'B'], 10))}


@pytest.mark.parametrize("properties", [properties_array, properties_list])
def test_properties(properties):
    shape = (10, 2)
    np.random.seed(0)
    data = 20 * np.random.random(shape)
    layer = Points(data, properties=copy(properties))
    np.testing.assert_equal(layer.properties, properties)

    current_prop = {'point_type': np.array(['B'])}
    assert layer.current_properties == current_prop

    # test removing points
    layer.selected_data = {0, 1}
    layer.remove_selected()
    remove_properties = properties['point_type'][2::]
    assert len(layer.properties['point_type']) == (shape[0] - 2)
    assert np.all(layer.properties['point_type'] == remove_properties)

    # test selection of properties
    layer.selected_data = {0}
    selected_annotation = layer.current_properties['point_type']
    assert len(selected_annotation) == 1
    assert selected_annotation[0] == 'A'

    # test adding points with properties
    layer.add([10, 10])
    add_annotations = np.concatenate((remove_properties, ['A']), axis=0)
    assert np.all(layer.properties['point_type'] == add_annotations)

    # test copy/paste
    layer.selected_data = {0, 1}
    layer._copy_data()
    assert np.all(layer._clipboard['features']['point_type'] == ['A', 'B'])

    layer._paste_data()
    paste_annotations = np.concatenate((add_annotations, ['A', 'B']), axis=0)
    assert np.all(layer.properties['point_type'] == paste_annotations)

    assert layer.get_status(data[0]).endswith("point_type: B")
    assert layer.get_status(data[1]).endswith("point_type: A")


@pytest.mark.parametrize("attribute", ['edge', 'face'])
def test_adding_properties(attribute):
    """Test adding properties to an existing layer"""
    shape = (10, 2)
    np.random.seed(0)
    data = 20 * np.random.random(shape)
    layer = Points(data)

    # add properties
    properties = {'point_type': _make_cycled_properties(['A', 'B'], shape[0])}
    layer.properties = properties
    np.testing.assert_equal(layer.properties, properties)

    # add properties as a dataframe
    properties_df = pd.DataFrame(properties)
    layer.properties = properties_df
    np.testing.assert_equal(layer.properties, properties)

    # add properties as a dictionary with list values
    properties_list = {
        'point_type': list(_make_cycled_properties(['A', 'B'], shape[0]))
    }
    layer.properties = properties_list
    assert isinstance(layer.properties['point_type'], np.ndarray)

    # removing a property that was the _*_color_property should give a warning
    color_manager = getattr(layer, f'_{attribute}')
    color_manager.color_properties = {
        'name': 'point_type',
        'values': np.empty(0),
        'current_value': 'A',
    }
    properties_2 = {
        'not_point_type': _make_cycled_properties(['A', 'B'], shape[0])
    }
    with pytest.warns(RuntimeWarning):
        layer.properties = properties_2


def test_properties_dataframe():
    """Test if properties can be provided as a DataFrame"""
    shape = (10, 2)
    np.random.seed(0)
    data = 20 * np.random.random(shape)
    properties = {'point_type': _make_cycled_properties(['A', 'B'], shape[0])}
    properties_df = pd.DataFrame(properties)
    properties_df = properties_df.astype(properties['point_type'].dtype)
    layer = Points(data, properties=properties_df)
    np.testing.assert_equal(layer.properties, properties)


def test_add_points_with_properties_as_list():
    # test adding points initialized with properties as list
    shape = (10, 2)
    np.random.seed(0)
    data = 20 * np.random.random(shape)
    properties = {
        'point_type': list(_make_cycled_properties(['A', 'B'], shape[0]))
    }
    layer = Points(data, properties=copy(properties))

    coord = [18, 18]
    layer.add(coord)
    new_prop = {'point_type': np.append(properties['point_type'], 'B')}
    np.testing.assert_equal(layer.properties, new_prop)


def test_updating_points_properties():
    # test adding points initialized with properties
    shape = (10, 2)
    np.random.seed(0)
    data = 20 * np.random.random(shape)
    properties = {'point_type': _make_cycled_properties(['A', 'B'], shape[0])}
    layer = Points(data, properties=copy(properties))

    layer.mode = 'select'
    layer.selected_data = [len(data) - 1]
    layer.current_properties = {'point_type': np.array(['A'])}

    updated_properties = properties
    updated_properties['point_type'][-1] = 'A'
    np.testing.assert_equal(layer.properties, updated_properties)


def test_setting_current_properties():
    shape = (2, 2)
    np.random.seed(0)
    data = 20 * np.random.random(shape)
    properties = {
        'annotation': ['paw', 'leg'],
        'confidence': [0.5, 0.75],
        'annotator': ['jane', 'ash'],
        'model': ['worst', 'best'],
    }
    layer = Points(data, properties=copy(properties))
    current_properties = {
        'annotation': ['leg'],
        'confidence': 1,
        'annotator': 'ash',
        'model': np.array(['best']),
    }
    layer.current_properties = current_properties

    expected_current_properties = {
        'annotation': np.array(['leg']),
        'confidence': np.array([1]),
        'annotator': np.array(['ash']),
        'model': np.array(['best']),
    }

    coerced_current_properties = layer.current_properties
    for k, v in coerced_current_properties.items():
        value = coerced_current_properties[k]
        assert isinstance(value, np.ndarray)
        np.testing.assert_equal(value, expected_current_properties[k])


properties_array = {'point_type': _make_cycled_properties(['A', 'B'], 10)}
properties_list = {'point_type': list(_make_cycled_properties(['A', 'B'], 10))}


@pytest.mark.parametrize("properties", [properties_array, properties_list])
def test_text_from_property_value(properties):
    """Test setting text from a property value"""
    shape = (10, 2)
    np.random.seed(0)
    data = 20 * np.random.random(shape)
    layer = Points(data, properties=copy(properties), text='point_type')

    np.testing.assert_equal(layer.text.values, properties['point_type'])


@pytest.mark.parametrize("properties", [properties_array, properties_list])
def test_text_from_property_fstring(properties):
    """Test setting text with an f-string from the property value"""
    shape = (10, 2)
    np.random.seed(0)
    data = 20 * np.random.random(shape)
    layer = Points(
        data, properties=copy(properties), text='type: {point_type}'
    )

    expected_text = ['type: ' + v for v in properties['point_type']]
    np.testing.assert_equal(layer.text.values, expected_text)

    # test updating the text
    layer.text = 'type-ish: {point_type}'
    expected_text_2 = ['type-ish: ' + v for v in properties['point_type']]
    np.testing.assert_equal(layer.text.values, expected_text_2)

    # copy/paste
    layer.selected_data = {0}
    layer._copy_data()
    layer._paste_data()
    expected_text_3 = expected_text_2 + ['type-ish: A']
    np.testing.assert_equal(layer.text.values, expected_text_3)

    # add point
    layer.selected_data = {0}
    new_shape = np.random.random((1, 2))
    layer.add(new_shape)
    expected_text_4 = expected_text_3 + ['type-ish: A']
    np.testing.assert_equal(layer.text.values, expected_text_4)


@pytest.mark.parametrize("properties", [properties_array, properties_list])
def test_set_text_with_kwarg_dict(properties):
    text_kwargs = {
        'text': 'type: {point_type}',
        'color': [0, 0, 0, 1],
        'rotation': 10,
        'translation': [5, 5],
        'anchor': Anchor.UPPER_LEFT,
        'size': 10,
        'visible': True,
    }
    shape = (10, 2)
    np.random.seed(0)
    data = 20 * np.random.random(shape)
    layer = Points(data, properties=copy(properties), text=text_kwargs)

    expected_text = ['type: ' + v for v in properties['point_type']]
    np.testing.assert_equal(layer.text.values, expected_text)

    for property, value in text_kwargs.items():
        if property == 'text':
            continue
        layer_value = getattr(layer._text, property)
        np.testing.assert_equal(layer_value, value)


@pytest.mark.parametrize("properties", [properties_array, properties_list])
def test_text_error(properties):
    """creating a layer with text as the wrong type should raise an error"""
    shape = (10, 2)
    np.random.seed(0)
    data = 20 * np.random.random(shape)
    # try adding text as the wrong type
    with pytest.raises(TypeError):
        Points(data, properties=copy(properties), text=123)


def test_select_properties_object_dtype():
    """selecting points when they have a property of object dtype should not fail"""
    # pandas uses object as dtype for strings by default
    properties = pd.DataFrame({'color': ['red', 'green']})
    pl = Points(np.ones((2, 2)), properties=properties)
    selection = {0, 1}
    pl.selected_data = selection
    assert pl.selected_data == selection


def test_refresh_text():
    """Test refreshing the text after setting new properties"""
    shape = (10, 2)
    np.random.seed(0)
    data = 20 * np.random.random(shape)
    properties = {'point_type': ['A'] * shape[0]}
    layer = Points(data, properties=copy(properties), text='point_type')

    new_properties = {'point_type': ['B'] * shape[0]}
    layer.properties = new_properties
    np.testing.assert_equal(layer.text.values, new_properties['point_type'])


def test_points_errors():
    shape = (3, 2)
    np.random.seed(0)
    data = 20 * np.random.random(shape)

    # try adding properties with the wrong number of properties
    with pytest.raises(ValueError):
        annotations = {'point_type': np.array(['A', 'B'])}
        Points(data, properties=copy(annotations))


def test_edge_width():
    """Test setting edge width."""
    shape = (10, 2)
    np.random.seed(0)
    data = 20 * np.random.random(shape)
    layer = Points(data)
    assert layer.edge_width == 1

    layer.edge_width = 2
    assert layer.edge_width == 2

    layer = Points(data, edge_width=3)
    assert layer.edge_width == 3


def test_n_dimensional():
    """Test setting n_dimensional flag for 2D and 4D data."""
    shape = (10, 2)
    np.random.seed(0)
    data = 20 * np.random.random(shape)
    layer = Points(data)
    assert layer.n_dimensional is False

    layer.n_dimensional = True
    assert layer.n_dimensional is True

    layer = Points(data, n_dimensional=True)
    assert layer.n_dimensional is True

    shape = (10, 4)
    data = 20 * np.random.random(shape)
    layer = Points(data)
    assert layer.n_dimensional is False

    layer.n_dimensional = True
    assert layer.n_dimensional is True

    layer = Points(data, n_dimensional=True)
    assert layer.n_dimensional is True


@pytest.mark.filterwarnings("ignore:elementwise comparison fail:FutureWarning")
@pytest.mark.parametrize("attribute", ['edge', 'face'])
def test_switch_color_mode(attribute):
    """Test switching between color modes"""
    shape = (10, 2)
    np.random.seed(0)
    data = 20 * np.random.random(shape)
    # create a continuous property with a known value in the last element
    continuous_prop = np.random.random((shape[0],))
    continuous_prop[-1] = 1
    properties = {
        'point_truthiness': continuous_prop,
        'point_type': _make_cycled_properties(['A', 'B'], shape[0]),
    }
    initial_color = [1, 0, 0, 1]
    color_cycle = ['red', 'blue']
    color_kwarg = f'{attribute}_color'
    colormap_kwarg = f'{attribute}_colormap'
    color_cycle_kwarg = f'{attribute}_color_cycle'
    args = {
        color_kwarg: initial_color,
        colormap_kwarg: 'gray',
        color_cycle_kwarg: color_cycle,
    }
    layer = Points(data, properties=properties, **args)

    layer_color_mode = getattr(layer, f'{attribute}_color_mode')
    layer_color = getattr(layer, f'{attribute}_color')
    assert layer_color_mode == 'direct'
    np.testing.assert_allclose(
        layer_color, np.repeat([initial_color], shape[0], axis=0)
    )

    # there should not be an edge_color_property
    color_manager = getattr(layer, f'_{attribute}')
    color_property = color_manager.color_properties
    assert color_property is None

    # transitioning to colormap should raise a warning
    # because there isn't an edge color property yet and
    # the first property in points.properties is being automatically selected
    with pytest.warns(UserWarning):
        setattr(layer, f'{attribute}_color_mode', 'colormap')
    color_manager = getattr(layer, f'_{attribute}')
    color_property_name = color_manager.color_properties.name
    assert color_property_name == next(iter(properties))
    layer_color = getattr(layer, f'{attribute}_color')
    np.testing.assert_allclose(layer_color[-1], [1, 1, 1, 1])

    # switch to color cycle
    setattr(layer, f'{attribute}_color_mode', 'cycle')
    setattr(layer, f'{attribute}_color', 'point_type')
    color = getattr(layer, f'{attribute}_color')
    layer_color = transform_color(color_cycle * int(shape[0] / 2))
    np.testing.assert_allclose(color, layer_color)

    # switch back to direct, edge_colors shouldn't change
    setattr(layer, f'{attribute}_color_mode', 'direct')
    new_edge_color = getattr(layer, f'{attribute}_color')
    np.testing.assert_allclose(new_edge_color, color)


@pytest.mark.parametrize("attribute", ['edge', 'face'])
def test_colormap_without_properties(attribute):
    """Setting the colormode to colormap should raise an exception"""
    shape = (10, 2)
    np.random.seed(0)
    data = 20 * np.random.random(shape)
    layer = Points(data)

    with pytest.raises(ValueError):
        setattr(layer, f'{attribute}_color_mode', 'colormap')


@pytest.mark.parametrize("attribute", ['edge', 'face'])
def test_colormap_with_categorical_properties(attribute):
    """Setting the colormode to colormap should raise an exception"""
    shape = (10, 2)
    np.random.seed(0)
    data = 20 * np.random.random(shape)
    properties = {'point_type': _make_cycled_properties(['A', 'B'], shape[0])}
    layer = Points(data, properties=properties)

    with pytest.raises(TypeError):
        with pytest.warns(UserWarning):
            setattr(layer, f'{attribute}_color_mode', 'colormap')


@pytest.mark.parametrize("attribute", ['edge', 'face'])
def test_add_colormap(attribute):
    """Test  directly adding a vispy Colormap object"""
    shape = (10, 2)
    np.random.seed(0)
    data = 20 * np.random.random(shape)
    annotations = {'point_type': _make_cycled_properties([0, 1.5], shape[0])}
    color_kwarg = f'{attribute}_color'
    colormap_kwarg = f'{attribute}_colormap'
    args = {color_kwarg: 'point_type', colormap_kwarg: 'viridis'}
    layer = Points(data, properties=annotations, **args)

    setattr(layer, f'{attribute}_colormap', get_colormap('gray'))
    layer_colormap = getattr(layer, f'{attribute}_colormap')
    assert 'unnamed colormap' in layer_colormap.name


@pytest.mark.parametrize("attribute", ['edge', 'face'])
def test_add_point_direct(attribute: str):
    """Test adding points to layer directly"""
    layer = Points()
    assert len(getattr(layer, f'{attribute}_color')) == 0
    setattr(layer, f'current_{attribute}_color', 'red')
    coord = [18, 18]
    layer.add(coord)
    np.testing.assert_allclose(
        [[1, 0, 0, 1]], getattr(layer, f'{attribute}_color')
    )


@pytest.mark.parametrize("attribute", ['edge', 'face'])
def test_color_direct(attribute: str):
    """Test setting colors directly"""
    shape = (10, 2)
    np.random.seed(0)
    data = 20 * np.random.random(shape)
    layer_kwargs = {f'{attribute}_color': 'black'}
    layer = Points(data, **layer_kwargs)
    color_array = transform_color(['black'] * shape[0])
    current_color = getattr(layer, f'current_{attribute}_color')
    layer_color = getattr(layer, f'{attribute}_color')
    assert current_color == 'black'
    assert len(layer.edge_color) == shape[0]
    np.testing.assert_allclose(color_array, layer_color)

    # With no data selected changing color has no effect
    setattr(layer, f'current_{attribute}_color', 'blue')
    current_color = getattr(layer, f'current_{attribute}_color')
    assert current_color == 'blue'
    np.testing.assert_allclose(color_array, layer_color)

    # Select data and change edge color of selection
    selected_data = {0, 1}
    layer.selected_data = {0, 1}
    current_color = getattr(layer, f'current_{attribute}_color')
    assert current_color == 'black'
    setattr(layer, f'current_{attribute}_color', 'green')
    colorarray_green = transform_color(['green'] * len(layer.selected_data))
    color_array[list(selected_data)] = colorarray_green
    layer_color = getattr(layer, f'{attribute}_color')
    np.testing.assert_allclose(color_array, layer_color)

    # Add new point and test its color
    coord = [18, 18]
    layer.selected_data = {}
    setattr(layer, f'current_{attribute}_color', 'blue')
    layer.add(coord)
    color_array = np.vstack([color_array, transform_color('blue')])
    layer_color = getattr(layer, f'{attribute}_color')
    assert len(layer_color) == shape[0] + 1
    np.testing.assert_allclose(color_array, layer_color)

    # Check removing data adjusts colors correctly
    layer.selected_data = {0, 2}
    layer.remove_selected()
    assert len(layer.data) == shape[0] - 1

    layer_color = getattr(layer, f'{attribute}_color')
    assert len(layer_color) == shape[0] - 1
    np.testing.assert_allclose(
        layer_color,
        np.vstack((color_array[1], color_array[3:])),
    )


color_cycle_str = ['red', 'blue']
color_cycle_rgb = [[1, 0, 0], [0, 0, 1]]
color_cycle_rgba = [[1, 0, 0, 1], [0, 0, 1, 1]]


@pytest.mark.parametrize("attribute", ['edge', 'face'])
@pytest.mark.parametrize(
    "color_cycle",
    [color_cycle_str, color_cycle_rgb, color_cycle_rgba],
)
def test_color_cycle(attribute, color_cycle):
    """Test setting edge/face color with a color cycle list"""
    # create Points using list color cycle
    shape = (10, 2)
    np.random.seed(0)
    data = 20 * np.random.random(shape)
    properties = {'point_type': _make_cycled_properties(['A', 'B'], shape[0])}
    points_kwargs = {
        'properties': properties,
        f'{attribute}_color': 'point_type',
        f'{attribute}_color_cycle': color_cycle,
    }
    layer = Points(data, **points_kwargs)

    np.testing.assert_equal(layer.properties, properties)

    color_array = transform_color(
        list(islice(cycle(color_cycle), 0, shape[0]))
    )
    layer_color = getattr(layer, f'{attribute}_color')
    np.testing.assert_allclose(layer_color, color_array)

    # Add new point and test its color
    coord = [18, 18]
    layer.selected_data = {0}
    layer.add(coord)
    layer_color = getattr(layer, f'{attribute}_color')
    assert len(layer_color) == shape[0] + 1
    np.testing.assert_allclose(
        layer_color,
        np.vstack((color_array, transform_color('red'))),
    )

    # Check removing data adjusts colors correctly
    layer.selected_data = {0, 2}
    layer.remove_selected()
    assert len(layer.data) == shape[0] - 1

    layer_color = getattr(layer, f'{attribute}_color')
    assert len(layer_color) == shape[0] - 1
    np.testing.assert_allclose(
        layer_color,
        np.vstack((color_array[1], color_array[3:], transform_color('red'))),
    )

    # test adding a point with a new property value
    layer.selected_data = {}
    current_properties = layer.current_properties
    current_properties['point_type'] = np.array(['new'])
    layer.current_properties = current_properties
    layer.add([10, 10])
    color_manager = getattr(layer, f'_{attribute}')
    color_cycle_map = color_manager.categorical_colormap.colormap

    assert 'new' in color_cycle_map
    np.testing.assert_allclose(
        color_cycle_map['new'], np.squeeze(transform_color(color_cycle[0]))
    )


@pytest.mark.parametrize("attribute", ['edge', 'face'])
def test_color_cycle_dict(attribute):
    """Test setting edge/face color with a color cycle dict"""
    data = np.array([[0, 0], [100, 0], [0, 100]])
    properties = {'my_colors': [2, 6, 3]}
    points_kwargs = {
        'properties': properties,
        f'{attribute}_color': 'my_colors',
        f'{attribute}_color_cycle': {1: 'green', 2: 'red', 3: 'blue'},
    }
    layer = Points(data, **points_kwargs)

    color_manager = getattr(layer, f'_{attribute}')
    color_cycle_map = color_manager.categorical_colormap.colormap
    np.testing.assert_allclose(color_cycle_map[2], [1, 0, 0, 1])  # 2 is red
    np.testing.assert_allclose(color_cycle_map[3], [0, 0, 1, 1])  # 3 is blue
    np.testing.assert_allclose(color_cycle_map[6], [1, 1, 1, 1])  # 6 is white


@pytest.mark.parametrize("attribute", ['edge', 'face'])
def test_add_color_cycle_to_empty_layer(attribute):
    """Test adding a point to an empty layer when edge/face color is a color cycle

    See: https://github.com/napari/napari/pull/1069
    """
    default_properties = {'point_type': np.array(['A'])}
    color_cycle = ['red', 'blue']
    points_kwargs = {
        'property_choices': default_properties,
        f'{attribute}_color': 'point_type',
        f'{attribute}_color_cycle': color_cycle,
    }
    layer = Points(**points_kwargs)

    # verify the current_edge_color is correct
    expected_color = transform_color(color_cycle[0])[0]
    color_manager = getattr(layer, f'_{attribute}')
    current_color = color_manager.current_color
    np.testing.assert_allclose(current_color, expected_color)

    # add a point
    layer.add([10, 10])
    props = {'point_type': np.array(['A'])}
    expected_color = np.array([[1, 0, 0, 1]])
    np.testing.assert_equal(layer.properties, props)
    attribute_color = getattr(layer, f'{attribute}_color')
    np.testing.assert_allclose(attribute_color, expected_color)

    # add a point with a new property
    layer.selected_data = []
    layer.current_properties = {'point_type': np.array(['B'])}
    layer.add([12, 12])
    new_color = np.array([0, 0, 1, 1])
    expected_color = np.vstack((expected_color, new_color))
    new_properties = {'point_type': np.array(['A', 'B'])}
    attribute_color = getattr(layer, f'{attribute}_color')
    np.testing.assert_allclose(attribute_color, expected_color)
    np.testing.assert_equal(layer.properties, new_properties)


@pytest.mark.parametrize("attribute", ['edge', 'face'])
def test_adding_value_color_cycle(attribute):
    """Test that adding values to properties used to set a color cycle
    and then calling Points.refresh_colors() performs the update and adds the
    new value to the face/edge_color_cycle_map.

    See: https://github.com/napari/napari/issues/988
    """
    shape = (10, 2)
    np.random.seed(0)
    data = 20 * np.random.random(shape)
    properties = {'point_type': _make_cycled_properties(['A', 'B'], shape[0])}
    color_cycle = ['red', 'blue']
    points_kwargs = {
        'properties': properties,
        f'{attribute}_color': 'point_type',
        f'{attribute}_color_cycle': color_cycle,
    }
    layer = Points(data, **points_kwargs)

    # make point 0 point_type C
    props = layer.properties
    point_types = props['point_type']
    point_types[0] = 'C'
    props['point_type'] = point_types
    layer.properties = props

    color_manager = getattr(layer, f'_{attribute}')
    color_cycle_map = color_manager.categorical_colormap.colormap
    color_map_keys = [*color_cycle_map]
    assert 'C' in color_map_keys


@pytest.mark.parametrize("attribute", ['edge', 'face'])
def test_color_colormap(attribute):
    """Test setting edge/face color with a colormap"""
    # create Points using with a colormap
    shape = (10, 2)
    np.random.seed(0)
    data = 20 * np.random.random(shape)
    properties = {'point_type': _make_cycled_properties([0, 1.5], shape[0])}
    points_kwargs = {
        'properties': properties,
        f'{attribute}_color': 'point_type',
        f'{attribute}_colormap': 'gray',
    }
    layer = Points(data, **points_kwargs)

    np.testing.assert_equal(layer.properties, properties)

    color_mode = getattr(layer, f'{attribute}_color_mode')
    assert color_mode == 'colormap'
    color_array = transform_color(['black', 'white'] * int(shape[0] / 2))
    attribute_color = getattr(layer, f'{attribute}_color')
    assert np.all(attribute_color == color_array)

    # change the color cycle - face_color should not change
    setattr(layer, f'{attribute}_color_cycle', ['red', 'blue'])
    attribute_color = getattr(layer, f'{attribute}_color')
    assert np.all(attribute_color == color_array)

    # Add new point and test its color
    coord = [18, 18]
    layer.selected_data = {0}
    layer.add(coord)
    attribute_color = getattr(layer, f'{attribute}_color')
    assert len(attribute_color) == shape[0] + 1
    np.testing.assert_allclose(
        attribute_color,
        np.vstack((color_array, transform_color('black'))),
    )

    # Check removing data adjusts colors correctly
    layer.selected_data = {0, 2}
    layer.remove_selected()
    assert len(layer.data) == shape[0] - 1
    attribute_color = getattr(layer, f'{attribute}_color')
    assert len(attribute_color) == shape[0] - 1
    np.testing.assert_allclose(
        attribute_color,
        np.vstack(
            (
                color_array[1],
                color_array[3:],
                transform_color('black'),
            )
        ),
    )

    # adjust the clims
    setattr(layer, f'{attribute}_contrast_limits', (0, 3))
    attribute_color = getattr(layer, f'{attribute}_color')
    np.testing.assert_allclose(attribute_color[-2], [0.5, 0.5, 0.5, 1])

    # change the colormap
    new_colormap = 'viridis'
    setattr(layer, f'{attribute}_colormap', new_colormap)
    attribute_colormap = getattr(layer, f'{attribute}_colormap')
    assert attribute_colormap.name == new_colormap


def test_size():
    """Test setting size with scalar."""
    shape = (10, 2)
    np.random.seed(0)
    data = 20 * np.random.random(shape)
    layer = Points(data)
    assert layer.current_size == 10
    assert layer.size.shape == shape
    assert np.unique(layer.size)[0] == 10

    # Add a new point, it should get current size
    coord = [17, 17]
    layer.add(coord)
    assert layer.size.shape == (11, 2)
    assert np.unique(layer.size)[0] == 10

    # Setting size affects newly added points not current points
    layer.current_size = 20
    assert layer.current_size == 20
    assert layer.size.shape == (11, 2)
    assert np.unique(layer.size)[0] == 10

    # Add new point, should have new size
    coord = [18, 18]
    layer.add(coord)
    assert layer.size.shape == (12, 2)
    assert np.unique(layer.size[:11])[0] == 10
    assert np.all(layer.size[11] == [20, 20])

    # Select data and change size
    layer.selected_data = {0, 1}
    assert layer.current_size == 10
    layer.current_size = 16
    assert layer.size.shape == (12, 2)
    assert np.unique(layer.size[2:11])[0] == 10
    assert np.unique(layer.size[:2])[0] == 16

    # Select data and size changes
    layer.selected_data = {11}
    assert layer.current_size == 20


def test_size_with_arrays():
    """Test setting size with arrays."""
    shape = (10, 2)
    np.random.seed(0)
    data = 20 * np.random.random(shape)
    layer = Points(data)
    sizes = 5 * np.random.random(shape)
    layer.size = sizes
    assert np.all(layer.size == sizes)

    # Test broadcasting of sizes
    sizes = [5, 5]
    layer.size = sizes
    assert np.all(layer.size[0] == sizes)

    # Test broadcasting of transposed sizes
    sizes = np.random.randint(low=1, high=5, size=shape[::-1])
    layer.size = sizes
    np.testing.assert_equal(layer.size, sizes.T)

    # Un-broadcastable array should raise an exception
    bad_sizes = np.random.randint(low=1, high=5, size=(3, 8))
    with pytest.raises(ValueError):
        layer.size = bad_sizes

    # Create new layer with new size array data
    sizes = 5 * np.random.random(shape)
    layer = Points(data, size=sizes)
    assert layer.current_size == 10
    assert layer.size.shape == shape
    assert np.all(layer.size == sizes)

    # Create new layer with new size array data
    sizes = [5, 5]
    layer = Points(data, size=sizes)
    assert layer.current_size == 10
    assert layer.size.shape == shape
    assert np.all(layer.size[0] == sizes)

    # Add new point, should have new size
    coord = [18, 18]
    layer.current_size = 13
    layer.add(coord)
    assert layer.size.shape == (11, 2)
    assert np.unique(layer.size[:10])[0] == 5
    assert np.all(layer.size[10] == [13, 13])

    # Select data and change size
    layer.selected_data = {0, 1}
    assert layer.current_size == 5
    layer.current_size = 16
    assert layer.size.shape == (11, 2)
    assert np.unique(layer.size[2:10])[0] == 5
    assert np.unique(layer.size[:2])[0] == 16

    # Check removing data adjusts colors correctly
    layer.selected_data = {0, 2}
    layer.remove_selected()
    assert len(layer.data) == 9
    assert len(layer.size) == 9
    assert np.all(layer.size[0] == [16, 16])
    assert np.all(layer.size[1] == [5, 5])


def test_size_with_3D_arrays():
    """Test setting size with 3D arrays."""
    shape = (10, 3)
    np.random.seed(0)
    data = 20 * np.random.random(shape)
    data[:2, 0] = 0
    layer = Points(data)
    assert layer.current_size == 10
    assert layer.size.shape == shape
    assert np.unique(layer.size)[0] == 10

    sizes = 5 * np.random.random(shape)
    layer.size = sizes
    assert np.all(layer.size == sizes)

    # Test broadcasting of sizes
    sizes = [1, 5, 5]
    layer.size = sizes
    assert np.all(layer.size[0] == sizes)

    # Create new layer with new size array data
    sizes = 5 * np.random.random(shape)
    layer = Points(data, size=sizes)
    assert layer.current_size == 10
    assert layer.size.shape == shape
    assert np.all(layer.size == sizes)

    # Create new layer with new size array data
    sizes = [1, 5, 5]
    layer = Points(data, size=sizes)
    assert layer.current_size == 10
    assert layer.size.shape == shape
    assert np.all(layer.size[0] == sizes)

    # Add new point, should have new size in last dim only
    coord = [4, 18, 18]
    layer.current_size = 13
    layer.add(coord)
    assert layer.size.shape == (11, 3)
    assert np.unique(layer.size[:10, 1:])[0] == 5
    assert np.all(layer.size[10] == [1, 13, 13])

    # Select data and change size
    layer.selected_data = {0, 1}
    assert layer.current_size == 5
    layer.current_size = 16
    assert layer.size.shape == (11, 3)
    assert np.unique(layer.size[2:10, 1:])[0] == 5
    assert np.all(layer.size[0] == [16, 16, 16])

    # Create new 3D layer with new 2D points size data
    sizes = [0, 5, 5]
    layer = Points(data, size=sizes)
    assert layer.current_size == 10
    assert layer.size.shape == shape
    assert np.all(layer.size[0] == sizes)

    # Add new point, should have new size only in last 2 dimensions
    coord = [4, 18, 18]
    layer.current_size = 13
    layer.add(coord)
    assert layer.size.shape == (11, 3)
    assert np.all(layer.size[10] == [0, 13, 13])

    # Select data and change size
    layer.selected_data = {0, 1}
    assert layer.current_size == 5
    layer.current_size = 16
    assert layer.size.shape == (11, 3)
    assert np.unique(layer.size[2:10, 1:])[0] == 5
    assert np.all(layer.size[0] == [0, 16, 16])


def test_copy_and_paste():
    """Test copying and pasting selected points."""
    shape = (10, 2)
    np.random.seed(0)
    data = 20 * np.random.random(shape)
    layer = Points(data)
    # Clipboard starts empty
    assert layer._clipboard == {}

    # Pasting empty clipboard doesn't change data
    layer._paste_data()
    assert len(layer.data) == 10

    # Copying with nothing selected leave clipboard empty
    layer._copy_data()
    assert layer._clipboard == {}

    # Copying and pasting with two points selected adds to clipboard and data
    layer.selected_data = {0, 1}
    layer._copy_data()
    layer._paste_data()
    assert len(layer._clipboard.keys()) > 0
    assert len(layer.data) == shape[0] + 2
    assert np.all(layer.data[:2] == layer.data[-2:])

    # Pasting again adds two more points to data
    layer._paste_data()
    assert len(layer.data) == shape[0] + 4
    assert np.all(layer.data[:2] == layer.data[-2:])

    # Unselecting everything and copying and pasting will empty the clipboard
    # and add no new data
    layer.selected_data = {}
    layer._copy_data()
    layer._paste_data()
    assert layer._clipboard == {}
    assert len(layer.data) == shape[0] + 4


def test_value():
    """Test getting the value of the data at the current coordinates."""
    shape = (10, 2)
    np.random.seed(0)
    data = 20 * np.random.random(shape)
    data[-1] = [0, 0]
    layer = Points(data)
    value = layer.get_value((0, 0))
    assert value == 9

    layer.data = layer.data + 20
    value = layer.get_value((0, 0))
    assert value is None


@pytest.mark.parametrize(
    'position,view_direction,dims_displayed,world,scale,expected',
    [
        ((0, 5, 15, 15), [0, 1, 0, 0], [1, 2, 3], False, (1, 1, 1, 1), 2),
        ((0, 5, 15, 15), [0, -1, 0, 0], [1, 2, 3], False, (1, 1, 1, 1), 0),
        ((0, 5, 0, 0), [0, 1, 0, 0], [1, 2, 3], False, (1, 1, 1, 1), None),
        ((0, 5, 15, 15), [0, 1, 0, 0], [1, 2, 3], True, (1, 1, 2, 1), None),
        ((0, 5, 15, 15), [0, -1, 0, 0], [1, 2, 3], True, (1, 1, 2, 1), None),
        ((0, 5, 30, 15), [0, 1, 0, 0], [1, 2, 3], True, (1, 1, 2, 1), 2),
        ((0, 5, 30, 15), [0, -1, 0, 0], [1, 2, 3], True, (1, 1, 2, 1), 0),
        ((0, 5, 0, 0), [0, 1, 0, 0], [1, 2, 3], True, (1, 1, 2, 1), None),
    ],
)
def test_value_3d(
    position, view_direction, dims_displayed, world, scale, expected
):
    """Test get_value in 3D with and without scale"""
    data = np.array([[0, 10, 15, 15], [0, 10, 5, 5], [0, 5, 15, 15]])
    layer = Points(data, size=5, scale=scale)
    layer._slice_dims([0, 0, 0, 0], ndisplay=3)
    value = layer.get_value(
        position,
        view_direction=view_direction,
        dims_displayed=dims_displayed,
        world=world,
    )
    if expected is None:
        assert value is None
    else:
        assert value == expected


def test_message():
    """Test converting value and coords to message."""
    shape = (10, 2)
    np.random.seed(0)
    data = 20 * np.random.random(shape)
    data[-1] = [0, 0]
    layer = Points(data)
    msg = layer.get_status((0,) * 2)
    assert type(msg) == str


def test_message_3d():
    """Test converting values and coords to message in 3D."""
    shape = (10, 3)
    np.random.seed(0)
    data = 20 * np.random.random(shape)
    layer = Points(data)
    msg = layer.get_status(
        (0, 0, 0), view_direction=[1, 0, 0], dims_displayed=[0, 1, 2]
    )
    assert type(msg) == str


def test_thumbnail():
    """Test the image thumbnail for square data."""
    shape = (10, 2)
    np.random.seed(0)
    data = 20 * np.random.random(shape)
    data[0] = [0, 0]
    data[-1] = [20, 20]
    layer = Points(data)
    layer._update_thumbnail()
    assert layer.thumbnail.shape == layer._thumbnail_shape


def test_thumbnail_non_square_data():
    """Test the image thumbnail for non-square data.

    See: https://github.com/napari/napari/issues/1450
    """
    # The points coordinates are in a short and wide range.
    data_range = [1, 32]
    np.random.seed(0)
    data = np.random.random((10, 2)) * data_range
    # Make sure the random points span the range.
    data[0, :] = [0, 0]
    data[-1, :] = data_range
    layer = Points(data)

    layer._update_thumbnail()

    assert layer.thumbnail.shape == layer._thumbnail_shape
    # Check that the thumbnail only contains non-zero RGB values in the middle two rows.
    mid_row = layer.thumbnail.shape[0] // 2
    expected_zeros = np.zeros(shape=(mid_row - 1, 32, 3), dtype=np.uint8)
    np.testing.assert_array_equal(
        layer.thumbnail[: mid_row - 1, :, :3], expected_zeros
    )
    assert (
        np.count_nonzero(layer.thumbnail[mid_row - 1 : mid_row + 1, :, :3]) > 0
    )
    np.testing.assert_array_equal(
        layer.thumbnail[mid_row + 1 :, :, :3], expected_zeros
    )


def test_thumbnail_with_n_points_greater_than_max():
    """Test thumbnail generation with n_points > _max_points_thumbnail

    see: https://github.com/napari/napari/pull/934
    """
    # 2D
    max_points = Points._max_points_thumbnail * 2
    bigger_data = np.random.randint(10, 100, (max_points, 2))
    big_layer = Points(bigger_data)
    big_layer._update_thumbnail()
    assert big_layer.thumbnail.shape == big_layer._thumbnail_shape

    # #3D
    bigger_data_3d = np.random.randint(10, 100, (max_points, 3))
    bigger_layer_3d = Points(bigger_data_3d)
    bigger_layer_3d._slice_dims(ndisplay=3)
    bigger_layer_3d._update_thumbnail()
    assert bigger_layer_3d.thumbnail.shape == bigger_layer_3d._thumbnail_shape


def test_view_data():
    coords = np.array([[0, 1, 1], [0, 2, 2], [1, 3, 3], [3, 3, 3]])
    layer = Points(coords)

    layer._slice_dims([0, slice(None), slice(None)])
    assert np.all(
        layer._view_data == coords[np.ix_([0, 1], layer._dims_displayed)]
    )

    layer._slice_dims([1, slice(None), slice(None)])
    assert np.all(
        layer._view_data == coords[np.ix_([2], layer._dims_displayed)]
    )

    layer._slice_dims([1, slice(None), slice(None)], ndisplay=3)
    assert np.all(layer._view_data == coords)


def test_view_size():
    coords = np.array([[0, 1, 1], [0, 2, 2], [1, 3, 3], [3, 3, 3]])
    sizes = np.array([[3, 5, 5], [3, 5, 5], [3, 3, 3], [2, 2, 3]])
    layer = Points(coords, size=sizes, n_dimensional=False)

    layer._slice_dims([0, slice(None), slice(None)])
    assert np.all(
        layer._view_size == sizes[np.ix_([0, 1], layer._dims_displayed)]
    )

    layer._slice_dims([1, slice(None), slice(None)])
    assert np.all(
        layer._view_size == sizes[np.ix_([2], layer._dims_displayed)]
    )

    layer.n_dimensional = True
    assert len(layer._view_size) == 3

    # test a slice with no points
    layer.n_dimensional = False
    layer._slice_dims([2, slice(None), slice(None)])
    assert np.all(layer._view_size == [])


def test_view_colors():
    coords = [[0, 1, 1], [0, 2, 2], [1, 3, 3], [3, 3, 3]]
    face_color = np.array(
        [[1, 0, 0, 1], [0, 1, 0, 1], [0, 0, 1, 1], [0, 0, 1, 1]]
    )
    edge_color = np.array(
        [[0, 0, 1, 1], [1, 0, 0, 1], [0, 1, 0, 1], [0, 0, 1, 1]]
    )

    layer = Points(coords, face_color=face_color, edge_color=edge_color)
    layer._slice_dims([0, slice(None), slice(None)])
    assert np.all(layer._view_face_color == face_color[[0, 1]])
    assert np.all(layer._view_edge_color == edge_color[[0, 1]])

    layer._slice_dims([1, slice(None), slice(None)])
    assert np.all(layer._view_face_color == face_color[[2]])
    assert np.all(layer._view_edge_color == edge_color[[2]])

    # view colors should return empty array if there are no points
    layer._slice_dims([2, slice(None), slice(None)])
    assert len(layer._view_face_color) == 0
    assert len(layer._view_edge_color) == 0


def test_interaction_box():
    """Test the boxes calculated for selected points"""
    data = [[3, 3]]
    size = 2
    layer = Points(data, size=size)

    # get a box with no points selected
    index = []
    box = layer.interaction_box(index)
    assert box is None

    # get a box with a point selected
    index = [0]
    expected_box = points_to_squares(data, size)
    box = layer.interaction_box(index)
    np.all([np.isin(p, expected_box) for p in box])


def test_world_data_extent():
    """Test extent after applying transforms."""
    data = [(7, -5, 0), (-2, 0, 15), (4, 30, 12)]
    min_val = (-2, -5, 0)
    max_val = (7, 30, 15)
    layer = Points(data)
    extent = np.array((min_val, max_val))
    check_layer_world_data_extent(layer, extent, (3, 1, 1), (10, 20, 5), False)


def test_slice_data():
    data = [
        (10, 2, 4),
        (10 + 2 * 1e-7, 4, 6),
        (8, 1, 7),
        (10.1, 7, 2),
        (10 - 2 * 1e-7, 1, 6),
    ]
    layer = Points(data)
    assert len(layer._slice_data((8, slice(None), slice(None)))[0]) == 1
    assert len(layer._slice_data((10, slice(None), slice(None)))[0]) == 4
    assert (
        len(layer._slice_data((10 + 2 * 1e-12, slice(None), slice(None)))[0])
        == 4
    )
    assert len(layer._slice_data((10.1, slice(None), slice(None)))[0]) == 4


def test_scale_init():
    layer = Points(None, scale=(1, 1, 1, 1))
    assert layer.ndim == 4
    layer1 = Points([], scale=(1, 1, 1, 1))
    assert layer1.ndim == 4
    layer2 = Points([])
    assert layer2.ndim == 2

    with pytest.raises(ValueError):
        Points([[1, 1, 1]], scale=(1, 1, 1, 1))


def test_update_none():
    layer = Points([(1, 2, 3), (1, 3, 2)])
    assert layer.ndim == 3
    assert layer.data.size == 6
    layer.data = None
    assert layer.ndim == 3
    assert layer.data.size == 0
    layer.data = [(1, 2, 3), (1, 3, 2)]
    assert layer.ndim == 3
    assert layer.data.size == 6


def test_set_face_color_mode_after_set_properties():
    # See GitHub issue for more details:
    # https://github.com/napari/napari/issues/2755
    np.random.seed(0)
    num_points = 3
    points = Points(np.random.random((num_points, 2)))

    points.properties = {
        'cat': np.random.randint(low=0, high=num_points, size=num_points),
        'cont': np.random.random(num_points),
    }

    # Initially the color_mode is DIRECT, which means that the face ColorManager
    # has no color_properties, so the first property is used with a warning.
    with pytest.warns(UserWarning):
        points.face_color_mode = 'cycle'

    first_property_key, first_property_values = next(
        iter(points.properties.items())
    )
    expected_properties = ColorProperties(
        name=first_property_key,
        values=first_property_values,
        current_value=first_property_values[-1],
    )
    assert points._face.color_properties == expected_properties


def test_to_mask_2d_with_size_1():
    points = Points([[1, 4]], size=1)

    mask = points.to_mask(shape=(5, 7))

    expected_mask = np.array(
        [
            [0, 0, 0, 0, 0, 0, 0],
            [0, 0, 0, 0, 1, 0, 0],
            [0, 0, 0, 0, 0, 0, 0],
            [0, 0, 0, 0, 0, 0, 0],
            [0, 0, 0, 0, 0, 0, 0],
        ],
        dtype=bool,
    )
    np.testing.assert_array_equal(mask, expected_mask)


def test_to_mask_2d_with_size_2():
    points = Points([[1, 4]], size=2)

    mask = points.to_mask(shape=(5, 7))

    expected_mask = np.array(
        [
            [0, 0, 0, 0, 1, 0, 0],
            [0, 0, 0, 1, 1, 1, 0],
            [0, 0, 0, 0, 1, 0, 0],
            [0, 0, 0, 0, 0, 0, 0],
            [0, 0, 0, 0, 0, 0, 0],
        ],
        dtype=bool,
    )
    np.testing.assert_array_equal(mask, expected_mask)


def test_to_mask_2d_with_size_4():
    points = Points([[1, 4]], size=4)

    mask = points.to_mask(shape=(5, 7))

    expected_mask = np.array(
        [
            [0, 0, 0, 1, 1, 1, 0],
            [0, 0, 1, 1, 1, 1, 1],
            [0, 0, 0, 1, 1, 1, 0],
            [0, 0, 0, 0, 1, 0, 0],
            [0, 0, 0, 0, 0, 0, 0],
        ],
        dtype=bool,
    )
    np.testing.assert_array_equal(mask, expected_mask)


def test_to_mask_2d_with_size_4_top_left():
    points = Points([[0, 0]], size=4)

    mask = points.to_mask(shape=(5, 7))

    expected_mask = np.array(
        [
            [1, 1, 1, 0, 0, 0, 0],
            [1, 1, 0, 0, 0, 0, 0],
            [1, 0, 0, 0, 0, 0, 0],
            [0, 0, 0, 0, 0, 0, 0],
            [0, 0, 0, 0, 0, 0, 0],
        ],
        dtype=bool,
    )
    np.testing.assert_array_equal(mask, expected_mask)


def test_to_mask_2d_with_size_4_bottom_right():
    points = Points([[4, 6]], size=4)

    mask = points.to_mask(shape=(5, 7))

    expected_mask = np.array(
        [
            [0, 0, 0, 0, 0, 0, 0],
            [0, 0, 0, 0, 0, 0, 0],
            [0, 0, 0, 0, 0, 0, 1],
            [0, 0, 0, 0, 0, 1, 1],
            [0, 0, 0, 0, 1, 1, 1],
        ],
        dtype=bool,
    )
    np.testing.assert_array_equal(mask, expected_mask)


def test_to_mask_2d_with_diff_sizes():
    points = Points([[2, 2], [1, 4]], size=[[1, 1], [2, 2]])

    mask = points.to_mask(shape=(5, 7))

    expected_mask = np.array(
        [
            [0, 0, 0, 0, 1, 0, 0],
            [0, 0, 0, 1, 1, 1, 0],
            [0, 0, 1, 0, 1, 0, 0],
            [0, 0, 0, 0, 0, 0, 0],
            [0, 0, 0, 0, 0, 0, 0],
        ],
        dtype=bool,
    )
    np.testing.assert_array_equal(mask, expected_mask)


def test_to_mask_2d_with_overlap():
    points = Points([[1, 3], [1, 4]], size=2)

    mask = points.to_mask(shape=(5, 7))

    expected_mask = np.array(
        [
            [0, 0, 0, 1, 1, 0, 0],
            [0, 0, 1, 1, 1, 1, 0],
            [0, 0, 0, 1, 1, 0, 0],
            [0, 0, 0, 0, 0, 0, 0],
            [0, 0, 0, 0, 0, 0, 0],
        ],
        dtype=bool,
    )
    np.testing.assert_array_equal(mask, expected_mask)


def test_to_mask_2d_with_translate():
    points = Points([[1, 4]], size=2)

    mask = points.to_mask(
        shape=(5, 7), data_to_world=CompositeAffine(translate=(-1, 2))
    )

    expected_mask = np.array(
        [
            [0, 0, 0, 0, 0, 0, 0],
            [0, 0, 1, 0, 0, 0, 0],
            [0, 1, 1, 1, 0, 0, 0],
            [0, 0, 1, 0, 0, 0, 0],
            [0, 0, 0, 0, 0, 0, 0],
        ],
        dtype=bool,
    )
    np.testing.assert_array_equal(mask, expected_mask)


def test_to_mask_2d_with_rotate():
    # Make the size just over 2, instead of exactly 2, to ensure that all expected pixels are
    # included, despite floating point imprecision caused by applying the rotation.
    points = Points([[-4, 1]], size=2.1)

    mask = points.to_mask(
        shape=(5, 7), data_to_world=CompositeAffine(rotate=90)
    )

    # The point [-4, 1] is defined in world coordinates, so after applying
    # the inverse data_to_world transform will become [1, 4].
    expected_mask = np.array(
        [
            [0, 0, 0, 0, 1, 0, 0],
            [0, 0, 0, 1, 1, 1, 0],
            [0, 0, 0, 0, 1, 0, 0],
            [0, 0, 0, 0, 0, 0, 0],
            [0, 0, 0, 0, 0, 0, 0],
        ],
        dtype=bool,
    )
    np.testing.assert_array_equal(mask, expected_mask)


def test_to_mask_2d_with_isotropic_scale():
    points = Points([[2, 8]], size=4)

    mask = points.to_mask(
        shape=(5, 7), data_to_world=CompositeAffine(scale=(2, 2))
    )

    expected_mask = np.array(
        [
            [0, 0, 0, 0, 1, 0, 0],
            [0, 0, 0, 1, 1, 1, 0],
            [0, 0, 0, 0, 1, 0, 0],
            [0, 0, 0, 0, 0, 0, 0],
            [0, 0, 0, 0, 0, 0, 0],
        ],
        dtype=bool,
    )
    np.testing.assert_array_equal(mask, expected_mask)


def test_to_mask_2d_with_negative_isotropic_scale():
    points = Points([[2, -8]], size=4)

    mask = points.to_mask(
        shape=(5, 7), data_to_world=CompositeAffine(scale=(2, -2))
    )

    expected_mask = np.array(
        [
            [0, 0, 0, 0, 1, 0, 0],
            [0, 0, 0, 1, 1, 1, 0],
            [0, 0, 0, 0, 1, 0, 0],
            [0, 0, 0, 0, 0, 0, 0],
            [0, 0, 0, 0, 0, 0, 0],
        ],
        dtype=bool,
    )
    np.testing.assert_array_equal(mask, expected_mask)


def test_to_mask_2d_with_anisotropic_scale_isotropic_output():
    # With isotropic output, the size of the output ball is determined
    # by the geometric mean of the scale which is sqrt(2), so absorb that
    # into the size to keep the math simple.
    points = Points([[2, 4]], size=2 * np.sqrt(2))

    mask = points.to_mask(
        shape=(5, 7),
        data_to_world=CompositeAffine(scale=(2, 1)),
        isotropic_output=True,
    )

    expected_mask = np.array(
        [
            [0, 0, 0, 0, 1, 0, 0],
            [0, 0, 0, 1, 1, 1, 0],
            [0, 0, 0, 0, 1, 0, 0],
            [0, 0, 0, 0, 0, 0, 0],
            [0, 0, 0, 0, 0, 0, 0],
        ],
        dtype=bool,
    )
    np.testing.assert_array_equal(mask, expected_mask)


def test_to_mask_2d_with_anisotropic_scale_anisotropic_output():
    points = Points([[2, 4]], size=4)

    mask = points.to_mask(
        shape=(5, 7),
        data_to_world=CompositeAffine(scale=(2, 1)),
        isotropic_output=False,
    )

    # With anisotropic output, the output ball will be squashed
    # in the dimension with scaling, so that after adding it back as an image
    # with the same scaling, it should be roughly isotropic.
    expected_mask = np.array(
        [
            [0, 0, 0, 0, 1, 0, 0],
            [0, 0, 1, 1, 1, 1, 1],
            [0, 0, 0, 0, 1, 0, 0],
            [0, 0, 0, 0, 0, 0, 0],
            [0, 0, 0, 0, 0, 0, 0],
        ],
        dtype=bool,
    )
    np.testing.assert_array_equal(mask, expected_mask)


def test_to_mask_2d_with_points_scale_but_no_mask_scale():
    points = Points([[1, 4]], size=2, scale=(2, 2))

    mask = points.to_mask(shape=(5, 7))

    expected_mask = np.array(
        [
            [0, 0, 0, 0, 1, 0, 0],
            [0, 0, 0, 1, 1, 1, 0],
            [0, 0, 0, 0, 1, 0, 0],
            [0, 0, 0, 0, 0, 0, 0],
            [0, 0, 0, 0, 0, 0, 0],
        ],
        dtype=bool,
    )
    np.testing.assert_array_equal(mask, expected_mask)


def test_to_mask_2d_with_same_points_and_mask_scale():
    scale = (2, 2)
    points = Points([[1, 4]], size=2, scale=scale)

    mask = points.to_mask(
        shape=(5, 7), data_to_world=CompositeAffine(scale=scale)
    )

    expected_mask = np.array(
        [
            [0, 0, 0, 0, 1, 0, 0],
            [0, 0, 0, 1, 1, 1, 0],
            [0, 0, 0, 0, 1, 0, 0],
            [0, 0, 0, 0, 0, 0, 0],
            [0, 0, 0, 0, 0, 0, 0],
        ],
        dtype=bool,
    )
    np.testing.assert_array_equal(mask, expected_mask)


def test_to_mask_3d_with_size_1():
    points = Points([[1, 2, 3]], size=1)

    mask = points.to_mask(shape=(3, 4, 5))

    expected_mask = np.array(
        [
            [
                [0, 0, 0, 0, 0],
                [0, 0, 0, 0, 0],
                [0, 0, 0, 0, 0],
                [0, 0, 0, 0, 0],
            ],
            [
                [0, 0, 0, 0, 0],
                [0, 0, 0, 0, 0],
                [0, 0, 0, 1, 0],
                [0, 0, 0, 0, 0],
            ],
            [
                [0, 0, 0, 0, 0],
                [0, 0, 0, 0, 0],
                [0, 0, 0, 0, 0],
                [0, 0, 0, 0, 0],
            ],
        ],
        dtype=bool,
    )
    np.testing.assert_array_equal(mask, expected_mask)


def test_to_mask_3d_with_size_2():
    points = Points([[1, 2, 3]], size=2)

    mask = points.to_mask(shape=(3, 4, 5))

    expected_mask = np.array(
        [
            [
                [0, 0, 0, 0, 0],
                [0, 0, 0, 0, 0],
                [0, 0, 0, 1, 0],
                [0, 0, 0, 0, 0],
            ],
            [
                [0, 0, 0, 0, 0],
                [0, 0, 0, 1, 0],
                [0, 0, 1, 1, 1],
                [0, 0, 0, 1, 0],
            ],
            [
                [0, 0, 0, 0, 0],
                [0, 0, 0, 0, 0],
                [0, 0, 0, 1, 0],
                [0, 0, 0, 0, 0],
            ],
        ],
        dtype=bool,
    )
    np.testing.assert_array_equal(mask, expected_mask)


def test_set_properties_updates_text_values():
    points = np.random.rand(3, 2)
    properties = {'class': np.array(['A', 'B', 'C'])}
    layer = Points(points, properties=properties, text='class')

    layer.properties = {'class': np.array(['D', 'E', 'F'])}

    np.testing.assert_array_equal(layer.text.values, ['D', 'E', 'F'])


def test_set_properties_with_invalid_shape_errors_safely():
    properties = {
        'class': np.array(['A', 'B', 'C']),
    }
    points = Points(np.random.rand(3, 2), text='class', properties=properties)
    np.testing.assert_equal(points.properties, properties)
    np.testing.assert_array_equal(points.text.values, ['A', 'B', 'C'])

    with pytest.raises(ValueError):
        points.properties = {'class': np.array(['D', 'E'])}

    np.testing.assert_equal(points.properties, properties)
    np.testing.assert_array_equal(points.text.values, ['A', 'B', 'C'])


def test_set_properties_with_missing_text_property_text_becomes_constant():
    properties = {
        'class': np.array(['A', 'B', 'C']),
    }
    points = Points(np.random.rand(3, 2), text='class', properties=properties)
    np.testing.assert_equal(points.properties, properties)
    np.testing.assert_array_equal(points.text.values, ['A', 'B', 'C'])

    points.properties = {'not_class': np.array(['D', 'E', 'F'])}

    np.testing.assert_array_equal(
        points.text.values, ['class', 'class', 'class']
    )


def test_text_param_and_setter_are_consistent():
    """See https://github.com/napari/napari/issues/1833"""
    data = np.random.rand(5, 3) * 100
    properties = {
        'accepted': np.random.choice([True, False], (5,)),
    }
    text = {'text': 'accepted', 'color': 'black'}

    points_init = Points(data, properties=properties, text=text)

    points_set = Points(data, properties=properties)
    points_set.text = text

    np.testing.assert_array_equal(
        points_init.text.values,
        points_set.text.values,
    )
    np.testing.assert_array_equal(
        points_init.text.color, points_set.text.color
    )


def test_shown():
    """Test setting shown property"""
    shape = (10, 2)
    np.random.seed(0)
    data = 20 * np.random.random(shape)
    layer = Points(data)
    assert len(layer.shown) == shape[0]
    assert np.all(layer.shown == True)  # noqa

    # Hide the last point
    layer.shown[-1] = False
    assert np.all(layer.shown[:-1] == True)  # noqa
    assert layer.shown[-1] == False  # noqa

    # Add a new point, it should be shown but not affect the others
    coord = [17, 17]
    layer.add(coord)
    assert len(layer.shown) == shape[0] + 1
    assert np.all(layer.shown[:-2] == True)  # noqa
    assert layer.shown[-2] == False  # noqa
    assert layer.shown[-1] == True  # noqa<|MERGE_RESOLUTION|>--- conflicted
+++ resolved
@@ -440,10 +440,7 @@
     layer = Points(
         data,
         size=size,
-<<<<<<< HEAD
         edge_width=size,
-=======
->>>>>>> ca7755b9
         features={'feature': feature},
         face_color=color,
         edge_color=color,
@@ -454,10 +451,7 @@
     layer_expected = Points(
         data[1:],
         size=size[1:],
-<<<<<<< HEAD
         edge_width=size[1:],
-=======
->>>>>>> ca7755b9
         features={'feature': feature[1:]},
         face_color=color[1:],
         edge_color=color[1:],
