from copy import copy
from itertools import cycle, islice
from unittest.mock import Mock

import numpy as np
import pandas as pd
import pytest
from pydantic import ValidationError
from vispy.color import get_colormap

from napari._tests.utils import (
    assert_layer_state_equal,
    check_layer_world_data_extent,
)
from napari.layers import Points
from napari.layers.points._points_constants import Mode
from napari.layers.points._points_utils import points_to_squares
from napari.layers.utils._text_constants import Anchor
from napari.layers.utils.color_encoding import ConstantColorEncoding
from napari.layers.utils.color_manager import ColorProperties
from napari.utils.colormaps.standardize_color import transform_color
from napari.utils.transforms import CompositeAffine


def _make_cycled_properties(values, length):
    """Helper function to make property values

    Parameters
    ----------
    values
        The values to be cycled.
    length : int
        The length of the resulting property array

    Returns
    -------
    cycled_properties : np.ndarray
        The property array comprising the cycled values.
    """
    cycled_properties = np.array(list(islice(cycle(values), 0, length)))
    return cycled_properties


def test_empty_points():
    pts = Points()
    assert pts.data.shape == (0, 2)


def test_empty_points_with_properties():
    """Test instantiating an empty Points layer with properties

    See: https://github.com/napari/napari/pull/1069
    """
    properties = {
        'label': np.array(['label1', 'label2']),
        'cont_prop': np.array([0], dtype=float),
    }
    pts = Points(property_choices=properties)
    current_props = {k: v[0] for k, v in properties.items()}
    np.testing.assert_equal(pts.current_properties, current_props)

    # verify the property datatype is correct
    assert pts.properties['cont_prop'].dtype == float

    # add two points and verify the default property was applied
    pts.add([10, 10])
    pts.add([20, 20])
    props = {
        'label': np.array(['label1', 'label1']),
        'cont_prop': np.array([0, 0], dtype=float),
    }
    np.testing.assert_equal(pts.properties, props)


def test_empty_points_with_properties_list():
    """Test instantiating an empty Points layer with properties
    stored in a list

    See: https://github.com/napari/napari/pull/1069
    """
    properties = {'label': ['label1', 'label2'], 'cont_prop': [0]}
    pts = Points(property_choices=properties)
    current_props = {k: np.asarray(v[0]) for k, v in properties.items()}
    np.testing.assert_equal(pts.current_properties, current_props)

    # add two points and verify the default property was applied
    pts.add([10, 10])
    pts.add([20, 20])
    props = {
        'label': np.array(['label1', 'label1']),
        'cont_prop': np.array([0, 0], dtype=float),
    }
    np.testing.assert_equal(pts.properties, props)


def test_empty_layer_with_face_colormap():
    """Test creating an empty layer where the face color is a colormap
    See: https://github.com/napari/napari/pull/1069
    """
    default_properties = {'point_type': np.array([1.5], dtype=float)}
    layer = Points(
        property_choices=default_properties,
        face_color='point_type',
        face_colormap='gray',
    )

    assert layer.face_color_mode == 'colormap'

    # verify the current_face_color is correct
    face_color = np.array([1, 1, 1, 1])
    np.testing.assert_allclose(layer._face.current_color, face_color)


def test_empty_layer_with_edge_colormap():
    """Test creating an empty layer where the face color is a colormap
    See: https://github.com/napari/napari/pull/1069
    """
    default_properties = {'point_type': np.array([1.5], dtype=float)}
    layer = Points(
        property_choices=default_properties,
        edge_color='point_type',
        edge_colormap='gray',
    )

    assert layer.edge_color_mode == 'colormap'

    # verify the current_face_color is correct
    edge_color = np.array([1, 1, 1, 1])
    np.testing.assert_allclose(layer._edge.current_color, edge_color)


@pytest.mark.parametrize('feature_name', ('edge', 'face'))
def test_set_current_properties_on_empty_layer_with_color_cycle(feature_name):
    """Test setting current_properties an empty layer where the face/edge color
    is a color cycle.

    See: https://github.com/napari/napari/pull/3110
    """
    default_properties = {'annotation': np.array(['tail', 'nose', 'paw'])}
    color_cycle = [[0, 1, 0, 1], [1, 0, 1, 1]]
    color_parameters = {
        'colors': 'annotation',
        'categorical_colormap': color_cycle,
        'mode': 'cycle',
    }
    color_name = f'{feature_name}_color'
    points_kwargs = {
        'property_choices': default_properties,
        color_name: color_parameters,
    }
    layer = Points(**points_kwargs)

    color_mode = getattr(layer, f'{feature_name}_color_mode')
    assert color_mode == 'cycle'
    layer.current_properties = {'annotation': np.array(['paw'])}

    layer.add([10, 10])
    colors = getattr(layer, color_name)
    np.testing.assert_allclose(colors, [color_cycle[1]])
    assert len(layer.data) == 1
    cm = getattr(layer, f'_{feature_name}')
    assert cm.color_properties.current_value == 'paw'


def test_empty_layer_with_text_properties():
    """Test initializing an empty layer with text defined"""
    default_properties = {'point_type': np.array([1.5], dtype=float)}
    text_kwargs = {'string': 'point_type', 'color': 'red'}
    layer = Points(
        property_choices=default_properties,
        text=text_kwargs,
    )
    assert layer.text.values.size == 0
    np.testing.assert_allclose(layer.text.color.constant, [1, 0, 0, 1])

    # add a point and check that the appropriate text value was added
    layer.add([1, 1])
    np.testing.assert_equal(layer.text.values, ['1.5'])
    np.testing.assert_allclose(layer.text.color.constant, [1, 0, 0, 1])


def test_empty_layer_with_text_formatted():
    """Test initializing an empty layer with text defined"""
    default_properties = {'point_type': np.array([1.5], dtype=float)}
    layer = Points(
        property_choices=default_properties,
        text='point_type: {point_type:.2f}',
    )
    assert layer.text.values.size == 0

    # add a point and check that the appropriate text value was added
    layer.add([1, 1])
    np.testing.assert_equal(layer.text.values, ['point_type: 1.50'])


def test_random_points():
    """Test instantiating Points layer with random 2D data."""
    shape = (10, 2)
    np.random.seed(0)
    data = 20 * np.random.random(shape)
    layer = Points(data)
    assert np.all(layer.data == data)
    assert layer.ndim == shape[1]
    assert layer._view_data.ndim == 2
    assert len(layer.data) == 10
    assert len(layer.selected_data) == 0


def test_integer_points():
    """Test instantiating Points layer with integer data."""
    shape = (10, 2)
    np.random.seed(0)
    data = np.random.randint(20, size=(10, 2))
    layer = Points(data)
    assert np.all(layer.data == data)
    assert layer.ndim == shape[1]
    assert layer._view_data.ndim == 2
    assert len(layer.data) == 10


def test_negative_points():
    """Test instantiating Points layer with negative data."""
    shape = (10, 2)
    np.random.seed(0)
    data = 20 * np.random.random(shape) - 10
    layer = Points(data)
    assert np.all(layer.data == data)
    assert layer.ndim == shape[1]
    assert layer._view_data.ndim == 2
    assert len(layer.data) == 10


def test_empty_points_array():
    """Test instantiating Points layer with empty array."""
    shape = (0, 2)
    data = np.empty(shape)
    layer = Points(data)
    assert np.all(layer.data == data)
    assert layer.ndim == shape[1]
    assert layer._view_data.ndim == 2
    assert len(layer.data) == 0


def test_3D_points():
    """Test instantiating Points layer with random 3D data."""
    shape = (10, 3)
    np.random.seed(0)
    data = 20 * np.random.random(shape)
    layer = Points(data)
    assert np.all(layer.data == data)
    assert layer.ndim == shape[1]
    assert layer._view_data.ndim == 2
    assert len(layer.data) == 10


def test_single_point_extent():
    """Test extent of a single 3D point at the origin."""
    shape = (1, 3)
    data = np.zeros(shape)
    layer = Points(data)
    assert np.all(layer.extent.data == 0)
    assert np.all(layer.extent.world == 0)
    assert np.all(layer.extent.step == 1)


def test_4D_points():
    """Test instantiating Points layer with random 4D data."""
    shape = (10, 4)
    np.random.seed(0)
    data = 20 * np.random.random(shape)
    layer = Points(data)
    assert np.all(layer.data == data)
    assert layer.ndim == shape[1]
    assert layer._view_data.ndim == 2
    assert len(layer.data) == 10


def test_changing_points():
    """Test changing Points data."""
    shape_a = (10, 2)
    shape_b = (20, 2)
    np.random.seed(0)
    data_a = 20 * np.random.random(shape_a)
    data_b = 20 * np.random.random(shape_b)
    layer = Points(data_a)
    layer.data = data_b
    assert np.all(layer.data == data_b)
    assert layer.ndim == shape_b[1]
    assert layer._view_data.ndim == 2
    assert len(layer.data) == 20


def test_selecting_points():
    """Test selecting points."""
    shape = (10, 2)
    np.random.seed(0)
    data = 20 * np.random.random(shape)
    layer = Points(data)
    layer.mode = 'select'
    data_to_select = {1, 2}
    layer.selected_data = data_to_select
    assert layer.selected_data == data_to_select

    # test switching to 3D
    layer._slice_dims(ndisplay=3)
    assert layer.selected_data == data_to_select

    # select different points while in 3D mode
    other_data_to_select = {0}
    layer.selected_data = other_data_to_select
    assert layer.selected_data == other_data_to_select

    # selection should persist when going back to 2D mode
    layer._slice_dims(ndisplay=2)
    assert layer.selected_data == other_data_to_select

    # selection should persist when switching between between select and pan_zoom
    layer.mode = 'pan_zoom'
    assert layer.selected_data == other_data_to_select
    layer.mode = 'select'
    assert layer.selected_data == other_data_to_select

    # add mode should clear the selection
    layer.mode = 'add'
    assert layer.selected_data == set()


def test_adding_points():
    """Test adding Points data."""
    shape = (10, 2)
    np.random.seed(0)
    data = 20 * np.random.random(shape)
    layer = Points(data)
    assert len(layer.data) == 10

    coord = [20, 20]
    layer.add(coord)
    assert len(layer.data) == 11
    assert np.all(layer.data[10] == coord)
    # the added point should be selected
    assert layer.selected_data == {10}

    # test adding multiple points
    coords = [[10, 10], [15, 15]]
    layer.add(coords)
    assert len(layer.data) == 13
    assert np.all(layer.data[11:, :] == coords)

    # test that the last added points can be deleted
    layer.remove_selected()
    np.testing.assert_equal(layer.data, np.vstack((data, coord)))


def test_adding_points_to_empty():
    """Test adding Points data to empty."""
    shape = (0, 2)
    data = np.empty(shape)
    layer = Points(data)
    assert len(layer.data) == 0

    coord = [20, 20]
    layer.add(coord)
    assert len(layer.data) == 1
    assert np.all(layer.data[0] == coord)


def test_removing_selected_points():
    """Test selecting points."""
    shape = (10, 2)
    np.random.seed(0)
    data = 20 * np.random.random(shape)
    layer = Points(data)

    # With nothing selected no points should be removed
    layer.remove_selected()
    assert len(layer.data) == shape[0]

    # Select two points and remove them
    layer.selected_data = {0, 3}
    layer.remove_selected()
    assert len(layer.data) == shape[0] - 2
    assert len(layer.selected_data) == 0
    keep = [1, 2] + list(range(4, 10))
    assert np.all(layer.data == data[keep])
    assert layer._value is None

    # Select another point and remove it
    layer.selected_data = {4}
    layer.remove_selected()
    assert len(layer.data) == shape[0] - 3


def test_deleting_selected_value_changes():
    """Test deleting selected points appropriately sets self._value"""
    shape = (10, 2)
    np.random.seed(0)
    data = 20 * np.random.random(shape)
    layer = Points(data)

    # removing with self._value selected resets self._value to None
    layer._value = 1
    layer.selected_data = {1, 2}
    layer.remove_selected()
    assert layer._value is None

    # removing with self._value outside selection doesn't change self._value
    layer._value = 3
    layer.selected_data = {4}
    layer.remove_selected()
    assert layer._value == 3


def test_remove_selected_updates_value():
    """Test that removing a point that is not layer._value
    updates the index to account for the removed data.
    """
    shape = (10, 2)
    np.random.seed(0)
    data = 20 * np.random.random(shape)
    layer = Points(data)

    # set the value
    layer._value = 3
    layer._value_stored = 3

    layer.selected_data = {0, 5, 6, 7}
    layer.remove_selected()

    assert layer._value == 2


def test_remove_selected_removes_corresponding_attributes():
    """Test that removing points at specific indices also removes any per-point
    attribute at the same index"""
    shape = (10, 2)
    np.random.seed(0)
    data = 20 * np.random.random(shape)
    size = np.random.rand(shape[0])
    color = np.random.rand(shape[0], 4)
    feature = np.random.rand(shape[0])
    shown = np.random.randint(2, size=shape[0]).astype(bool)
    text = 'feature'

    layer = Points(
        data,
        size=size,
        edge_width=size,
        features={'feature': feature},
        face_color=color,
        edge_color=color,
        text=text,
        shown=shown,
    )

    layer_expected = Points(
        data[1:],
        size=size[1:],
        edge_width=size[1:],
        features={'feature': feature[1:]},
        face_color=color[1:],
        edge_color=color[1:],
        text=text,  # computed from feature
        shown=shown[1:],
    )

    layer.selected_data = {0}
    layer.remove_selected()

    state_layer = layer._get_state()
    state_expected = layer_expected._get_state()

    assert_layer_state_equal(state_layer, state_expected)


def test_move():
    """Test moving points."""
    shape = (10, 2)
    np.random.seed(0)
    data = 20 * np.random.random(shape)
    unmoved = copy(data)
    layer = Points(data)

    # Move one point relative to an initial drag start location
    layer._move([0], [0, 0])
    layer._move([0], [10, 10])
    layer._drag_start = None
    assert np.all(layer.data[0] == unmoved[0] + [10, 10])
    assert np.all(layer.data[1:] == unmoved[1:])

    # Move two points relative to an initial drag start location
    layer._move([1, 2], [2, 2])
    layer._move([1, 2], np.add([2, 2], [-3, 4]))
    assert np.all(layer.data[1:2] == unmoved[1:2] + [-3, 4])


def test_changing_modes():
    """Test changing modes."""
    shape = (10, 2)
    np.random.seed(0)
    data = 20 * np.random.random(shape)
    layer = Points(data)
    assert layer.mode == 'pan_zoom'
    assert layer.interactive is True

    layer.mode = 'add'
    assert layer.mode == 'add'

    layer.mode = 'select'
    assert layer.mode == 'select'
    assert layer.interactive is False

    layer.mode = 'pan_zoom'
    assert layer.mode == 'pan_zoom'
    assert layer.interactive is True

    with pytest.raises(ValueError):
        layer.mode = 'not_a_mode'


def test_name():
    """Test setting layer name."""
    np.random.seed(0)
    data = 20 * np.random.random((10, 2))
    layer = Points(data)
    assert layer.name == 'Points'

    layer = Points(data, name='random')
    assert layer.name == 'random'

    layer.name = 'pts'
    assert layer.name == 'pts'


def test_visibility():
    """Test setting layer visibility."""
    np.random.seed(0)
    data = 20 * np.random.random((10, 2))
    layer = Points(data)
    assert layer.visible is True

    layer.visible = False
    assert layer.visible is False

    layer = Points(data, visible=False)
    assert layer.visible is False

    layer.visible = True
    assert layer.visible is True


def test_opacity():
    """Test setting layer opacity."""
    np.random.seed(0)
    data = 20 * np.random.random((10, 2))
    layer = Points(data)
    assert layer.opacity == 1.0

    layer.opacity = 0.5
    assert layer.opacity == 0.5

    layer = Points(data, opacity=0.6)
    assert layer.opacity == 0.6

    layer.opacity = 0.3
    assert layer.opacity == 0.3


def test_blending():
    """Test setting layer blending."""
    np.random.seed(0)
    data = 20 * np.random.random((10, 2))
    layer = Points(data)
    assert layer.blending == 'translucent'

    layer.blending = 'additive'
    assert layer.blending == 'additive'

    layer = Points(data, blending='additive')
    assert layer.blending == 'additive'

    layer.blending = 'opaque'
    assert layer.blending == 'opaque'


def test_symbol():
    """Test setting symbol."""
    shape = (10, 2)
    np.random.seed(0)
    data = 20 * np.random.random(shape)
    layer = Points(data)
    assert layer.symbol == 'disc'

    layer.symbol = 'cross'
    assert layer.symbol == 'cross'

    layer = Points(data, symbol='star')
    assert layer.symbol == 'star'


properties_array = {'point_type': _make_cycled_properties(['A', 'B'], 10)}
properties_list = {'point_type': list(_make_cycled_properties(['A', 'B'], 10))}


@pytest.mark.parametrize("properties", [properties_array, properties_list])
def test_properties(properties):
    shape = (10, 2)
    np.random.seed(0)
    data = 20 * np.random.random(shape)
    layer = Points(data, properties=copy(properties))
    np.testing.assert_equal(layer.properties, properties)

    current_prop = {'point_type': np.array(['B'])}
    assert layer.current_properties == current_prop

    # test removing points
    layer.selected_data = {0, 1}
    layer.remove_selected()
    remove_properties = properties['point_type'][2::]
    assert len(layer.properties['point_type']) == (shape[0] - 2)
    assert np.all(layer.properties['point_type'] == remove_properties)

    # test selection of properties
    layer.selected_data = {0}
    selected_annotation = layer.current_properties['point_type']
    assert len(selected_annotation) == 1
    assert selected_annotation[0] == 'A'

    # test adding points with properties
    layer.add([10, 10])
    add_annotations = np.concatenate((remove_properties, ['A']), axis=0)
    assert np.all(layer.properties['point_type'] == add_annotations)

    # test copy/paste
    layer.selected_data = {0, 1}
    layer._copy_data()
    assert np.all(layer._clipboard['features']['point_type'] == ['A', 'B'])

    layer._paste_data()
    paste_annotations = np.concatenate((add_annotations, ['A', 'B']), axis=0)
    assert np.all(layer.properties['point_type'] == paste_annotations)

    assert layer.get_status(data[0]).endswith("point_type: B")
    assert layer.get_status(data[1]).endswith("point_type: A")


@pytest.mark.parametrize("attribute", ['edge', 'face'])
def test_adding_properties(attribute):
    """Test adding properties to an existing layer"""
    shape = (10, 2)
    np.random.seed(0)
    data = 20 * np.random.random(shape)
    layer = Points(data)

    # add properties
    properties = {'point_type': _make_cycled_properties(['A', 'B'], shape[0])}
    layer.properties = properties
    np.testing.assert_equal(layer.properties, properties)

    # add properties as a dataframe
    properties_df = pd.DataFrame(properties)
    layer.properties = properties_df
    np.testing.assert_equal(layer.properties, properties)

    # add properties as a dictionary with list values
    properties_list = {
        'point_type': list(_make_cycled_properties(['A', 'B'], shape[0]))
    }
    layer.properties = properties_list
    assert isinstance(layer.properties['point_type'], np.ndarray)

    # removing a property that was the _*_color_property should give a warning
    color_manager = getattr(layer, f'_{attribute}')
    color_manager.color_properties = {
        'name': 'point_type',
        'values': np.empty(0),
        'current_value': 'A',
    }
    properties_2 = {
        'not_point_type': _make_cycled_properties(['A', 'B'], shape[0])
    }
    with pytest.warns(RuntimeWarning):
        layer.properties = properties_2


def test_properties_dataframe():
    """Test if properties can be provided as a DataFrame"""
    shape = (10, 2)
    np.random.seed(0)
    data = 20 * np.random.random(shape)
    properties = {'point_type': _make_cycled_properties(['A', 'B'], shape[0])}
    properties_df = pd.DataFrame(properties)
    properties_df = properties_df.astype(properties['point_type'].dtype)
    layer = Points(data, properties=properties_df)
    np.testing.assert_equal(layer.properties, properties)


def test_add_points_with_properties_as_list():
    # test adding points initialized with properties as list
    shape = (10, 2)
    np.random.seed(0)
    data = 20 * np.random.random(shape)
    properties = {
        'point_type': list(_make_cycled_properties(['A', 'B'], shape[0]))
    }
    layer = Points(data, properties=copy(properties))

    coord = [18, 18]
    layer.add(coord)
    new_prop = {'point_type': np.append(properties['point_type'], 'B')}
    np.testing.assert_equal(layer.properties, new_prop)


def test_updating_points_properties():
    # test adding points initialized with properties
    shape = (10, 2)
    np.random.seed(0)
    data = 20 * np.random.random(shape)
    properties = {'point_type': _make_cycled_properties(['A', 'B'], shape[0])}
    layer = Points(data, properties=copy(properties))

    layer.mode = 'select'
    layer.selected_data = [len(data) - 1]
    layer.current_properties = {'point_type': np.array(['A'])}

    updated_properties = properties
    updated_properties['point_type'][-1] = 'A'
    np.testing.assert_equal(layer.properties, updated_properties)


def test_setting_current_properties():
    shape = (2, 2)
    np.random.seed(0)
    data = 20 * np.random.random(shape)
    properties = {
        'annotation': ['paw', 'leg'],
        'confidence': [0.5, 0.75],
        'annotator': ['jane', 'ash'],
        'model': ['worst', 'best'],
    }
    layer = Points(data, properties=copy(properties))
    current_properties = {
        'annotation': ['leg'],
        'confidence': 1,
        'annotator': 'ash',
        'model': np.array(['best']),
    }
    layer.current_properties = current_properties

    expected_current_properties = {
        'annotation': np.array(['leg']),
        'confidence': np.array([1]),
        'annotator': np.array(['ash']),
        'model': np.array(['best']),
    }

    coerced_current_properties = layer.current_properties
    for k, v in coerced_current_properties.items():
        value = coerced_current_properties[k]
        assert isinstance(value, np.ndarray)
        np.testing.assert_equal(value, expected_current_properties[k])


properties_array = {'point_type': _make_cycled_properties(['A', 'B'], 10)}
properties_list = {'point_type': list(_make_cycled_properties(['A', 'B'], 10))}


@pytest.mark.parametrize("properties", [properties_array, properties_list])
def test_text_from_property_value(properties):
    """Test setting text from a property value"""
    shape = (10, 2)
    np.random.seed(0)
    data = 20 * np.random.random(shape)
    layer = Points(data, properties=copy(properties), text='point_type')

    np.testing.assert_equal(layer.text.values, properties['point_type'])


@pytest.mark.parametrize("properties", [properties_array, properties_list])
def test_text_from_property_fstring(properties):
    """Test setting text with an f-string from the property value"""
    shape = (10, 2)
    np.random.seed(0)
    data = 20 * np.random.random(shape)
    layer = Points(
        data, properties=copy(properties), text='type: {point_type}'
    )

    expected_text = ['type: ' + v for v in properties['point_type']]
    np.testing.assert_equal(layer.text.values, expected_text)

    # test updating the text
    layer.text = 'type-ish: {point_type}'
    expected_text_2 = ['type-ish: ' + v for v in properties['point_type']]
    np.testing.assert_equal(layer.text.values, expected_text_2)

    # copy/paste
    layer.selected_data = {0}
    layer._copy_data()
    layer._paste_data()
    expected_text_3 = expected_text_2 + ['type-ish: A']
    np.testing.assert_equal(layer.text.values, expected_text_3)

    # add point
    layer.selected_data = {0}
    new_shape = np.random.random((1, 2))
    layer.add(new_shape)
    expected_text_4 = expected_text_3 + ['type-ish: A']
    np.testing.assert_equal(layer.text.values, expected_text_4)


@pytest.mark.parametrize("properties", [properties_array, properties_list])
def test_set_text_with_kwarg_dict(properties):
    text_kwargs = {
        'string': 'type: {point_type}',
        'color': ConstantColorEncoding(constant=[0, 0, 0, 1]),
        'rotation': 10,
        'translation': [5, 5],
        'anchor': Anchor.UPPER_LEFT,
        'size': 10,
        'visible': True,
    }
    shape = (10, 2)
    np.random.seed(0)
    data = 20 * np.random.random(shape)
    layer = Points(data, properties=copy(properties), text=text_kwargs)

    expected_text = ['type: ' + v for v in properties['point_type']]
    np.testing.assert_equal(layer.text.values, expected_text)

    for property, value in text_kwargs.items():
        if property == 'string':
            continue
        layer_value = getattr(layer._text, property)
        np.testing.assert_equal(layer_value, value)


@pytest.mark.parametrize("properties", [properties_array, properties_list])
def test_text_error(properties):
    """creating a layer with text as the wrong type should raise an error"""
    shape = (10, 2)
    np.random.seed(0)
    data = 20 * np.random.random(shape)
    # try adding text as the wrong type
    with pytest.raises(ValidationError):
        Points(data, properties=copy(properties), text=123)


def test_select_properties_object_dtype():
    """selecting points when they have a property of object dtype should not fail"""
    # pandas uses object as dtype for strings by default
    properties = pd.DataFrame({'color': ['red', 'green']})
    pl = Points(np.ones((2, 2)), properties=properties)
    selection = {0, 1}
    pl.selected_data = selection
    assert pl.selected_data == selection


def test_refresh_text():
    """Test refreshing the text after setting new properties"""
    shape = (10, 2)
    np.random.seed(0)
    data = 20 * np.random.random(shape)
    properties = {'point_type': ['A'] * shape[0]}
    layer = Points(data, properties=copy(properties), text='point_type')

    new_properties = {'point_type': ['B'] * shape[0]}
    layer.properties = new_properties
    np.testing.assert_equal(layer.text.values, new_properties['point_type'])


def test_points_errors():
    shape = (3, 2)
    np.random.seed(0)
    data = 20 * np.random.random(shape)

    # try adding properties with the wrong number of properties
    with pytest.raises(ValueError):
        annotations = {'point_type': np.array(['A', 'B'])}
        Points(data, properties=copy(annotations))


def test_edge_width():
    """Test setting edge width."""
    shape = (10, 2)
    np.random.seed(0)
    data = 20 * np.random.random(shape)
    layer = Points(data)
    np.testing.assert_array_equal(layer.edge_width, 0.1)

    layer.edge_width = 0.5
    np.testing.assert_array_equal(layer.edge_width, 0.5)

    # fail outside of range 0, 1 if relative is enabled (default)
    with pytest.raises(ValueError):
        layer.edge_width = 2

    layer.edge_width_is_relative = False
    layer.edge_width = 2
    np.testing.assert_array_equal(layer.edge_width, 2)

    # fail if we try to come back again
    with pytest.raises(ValueError):
        layer.edge_width_is_relative = True

    # all should work on instantiation too
    layer = Points(data, edge_width=3, edge_width_is_relative=False)
    np.testing.assert_array_equal(layer.edge_width, 3)
    assert layer.edge_width_is_relative is False


def test_out_of_slice_display():
    """Test setting out_of_slice_display flag for 2D and 4D data."""
    shape = (10, 2)
    np.random.seed(0)
    data = 20 * np.random.random(shape)
    layer = Points(data)
    assert layer.out_of_slice_display is False

    layer.out_of_slice_display = True
    assert layer.out_of_slice_display is True

    layer = Points(data, out_of_slice_display=True)
    assert layer.out_of_slice_display is True

    shape = (10, 4)
    data = 20 * np.random.random(shape)
    layer = Points(data)
    assert layer.out_of_slice_display is False

    layer.out_of_slice_display = True
    assert layer.out_of_slice_display is True

    layer = Points(data, out_of_slice_display=True)
    assert layer.out_of_slice_display is True


@pytest.mark.parametrize("attribute", ['edge', 'face'])
def test_switch_color_mode(attribute):
    """Test switching between color modes"""
    shape = (10, 2)
    np.random.seed(0)
    data = 20 * np.random.random(shape)
    # create a continuous property with a known value in the last element
    continuous_prop = np.random.random((shape[0],))
    continuous_prop[-1] = 1
    properties = {
        'point_truthiness': continuous_prop,
        'point_type': _make_cycled_properties(['A', 'B'], shape[0]),
    }
    initial_color = [1, 0, 0, 1]
    color_cycle = ['red', 'blue']
    color_kwarg = f'{attribute}_color'
    colormap_kwarg = f'{attribute}_colormap'
    color_cycle_kwarg = f'{attribute}_color_cycle'
    args = {
        color_kwarg: initial_color,
        colormap_kwarg: 'gray',
        color_cycle_kwarg: color_cycle,
    }
    layer = Points(data, properties=properties, **args)

    layer_color_mode = getattr(layer, f'{attribute}_color_mode')
    layer_color = getattr(layer, f'{attribute}_color')
    assert layer_color_mode == 'direct'
    np.testing.assert_allclose(
        layer_color, np.repeat([initial_color], shape[0], axis=0)
    )

    # there should not be an edge_color_property
    color_manager = getattr(layer, f'_{attribute}')
    color_property = color_manager.color_properties
    assert color_property is None

    # transitioning to colormap should raise a warning
    # because there isn't an edge color property yet and
    # the first property in points.properties is being automatically selected
    with pytest.warns(UserWarning):
        setattr(layer, f'{attribute}_color_mode', 'colormap')
    color_manager = getattr(layer, f'_{attribute}')
    color_property_name = color_manager.color_properties.name
    assert color_property_name == next(iter(properties))
    layer_color = getattr(layer, f'{attribute}_color')
    np.testing.assert_allclose(layer_color[-1], [1, 1, 1, 1])

    # switch to color cycle
    setattr(layer, f'{attribute}_color_mode', 'cycle')
    setattr(layer, f'{attribute}_color', 'point_type')
    color = getattr(layer, f'{attribute}_color')
    layer_color = transform_color(color_cycle * int(shape[0] / 2))
    np.testing.assert_allclose(color, layer_color)

    # switch back to direct, edge_colors shouldn't change
    setattr(layer, f'{attribute}_color_mode', 'direct')
    new_edge_color = getattr(layer, f'{attribute}_color')
    np.testing.assert_allclose(new_edge_color, color)


@pytest.mark.parametrize("attribute", ['edge', 'face'])
def test_colormap_without_properties(attribute):
    """Setting the colormode to colormap should raise an exception"""
    shape = (10, 2)
    np.random.seed(0)
    data = 20 * np.random.random(shape)
    layer = Points(data)

    with pytest.raises(ValueError):
        setattr(layer, f'{attribute}_color_mode', 'colormap')


@pytest.mark.parametrize("attribute", ['edge', 'face'])
def test_colormap_with_categorical_properties(attribute):
    """Setting the colormode to colormap should raise an exception"""
    shape = (10, 2)
    np.random.seed(0)
    data = 20 * np.random.random(shape)
    properties = {'point_type': _make_cycled_properties(['A', 'B'], shape[0])}
    layer = Points(data, properties=properties)

    with pytest.raises(TypeError):
        with pytest.warns(UserWarning):
            setattr(layer, f'{attribute}_color_mode', 'colormap')


@pytest.mark.parametrize("attribute", ['edge', 'face'])
def test_add_colormap(attribute):
    """Test  directly adding a vispy Colormap object"""
    shape = (10, 2)
    np.random.seed(0)
    data = 20 * np.random.random(shape)
    annotations = {'point_type': _make_cycled_properties([0, 1.5], shape[0])}
    color_kwarg = f'{attribute}_color'
    colormap_kwarg = f'{attribute}_colormap'
    args = {color_kwarg: 'point_type', colormap_kwarg: 'viridis'}
    layer = Points(data, properties=annotations, **args)

    setattr(layer, f'{attribute}_colormap', get_colormap('gray'))
    layer_colormap = getattr(layer, f'{attribute}_colormap')
    assert 'unnamed colormap' in layer_colormap.name


@pytest.mark.parametrize("attribute", ['edge', 'face'])
def test_add_point_direct(attribute: str):
    """Test adding points to layer directly"""
    layer = Points()
    assert len(getattr(layer, f'{attribute}_color')) == 0
    setattr(layer, f'current_{attribute}_color', 'red')
    coord = [18, 18]
    layer.add(coord)
    np.testing.assert_allclose(
        [[1, 0, 0, 1]], getattr(layer, f'{attribute}_color')
    )


@pytest.mark.parametrize("attribute", ['edge', 'face'])
def test_color_direct(attribute: str):
    """Test setting colors directly"""
    shape = (10, 2)
    np.random.seed(0)
    data = 20 * np.random.random(shape)
    layer_kwargs = {f'{attribute}_color': 'black'}
    layer = Points(data, **layer_kwargs)
    color_array = transform_color(['black'] * shape[0])
    current_color = getattr(layer, f'current_{attribute}_color')
    layer_color = getattr(layer, f'{attribute}_color')
    assert current_color == 'black'
    assert len(layer.edge_color) == shape[0]
    np.testing.assert_allclose(color_array, layer_color)

    # With no data selected changing color has no effect
    setattr(layer, f'current_{attribute}_color', 'blue')
    current_color = getattr(layer, f'current_{attribute}_color')
    assert current_color == 'blue'
    np.testing.assert_allclose(color_array, layer_color)

    # Select data and change edge color of selection
    selected_data = {0, 1}
    layer.selected_data = {0, 1}
    current_color = getattr(layer, f'current_{attribute}_color')
    assert current_color == 'black'
    setattr(layer, f'current_{attribute}_color', 'green')
    colorarray_green = transform_color(['green'] * len(layer.selected_data))
    color_array[list(selected_data)] = colorarray_green
    layer_color = getattr(layer, f'{attribute}_color')
    np.testing.assert_allclose(color_array, layer_color)

    # Add new point and test its color
    coord = [18, 18]
    layer.selected_data = {}
    setattr(layer, f'current_{attribute}_color', 'blue')
    layer.add(coord)
    color_array = np.vstack([color_array, transform_color('blue')])
    layer_color = getattr(layer, f'{attribute}_color')
    assert len(layer_color) == shape[0] + 1
    np.testing.assert_allclose(color_array, layer_color)

    # Check removing data adjusts colors correctly
    layer.selected_data = {0, 2}
    layer.remove_selected()
    assert len(layer.data) == shape[0] - 1

    layer_color = getattr(layer, f'{attribute}_color')
    assert len(layer_color) == shape[0] - 1
    np.testing.assert_allclose(
        layer_color,
        np.vstack((color_array[1], color_array[3:])),
    )


color_cycle_str = ['red', 'blue']
color_cycle_rgb = [[1, 0, 0], [0, 0, 1]]
color_cycle_rgba = [[1, 0, 0, 1], [0, 0, 1, 1]]


@pytest.mark.parametrize("attribute", ['edge', 'face'])
@pytest.mark.parametrize(
    "color_cycle",
    [color_cycle_str, color_cycle_rgb, color_cycle_rgba],
)
def test_color_cycle(attribute, color_cycle):
    """Test setting edge/face color with a color cycle list"""
    # create Points using list color cycle
    shape = (10, 2)
    np.random.seed(0)
    data = 20 * np.random.random(shape)
    properties = {'point_type': _make_cycled_properties(['A', 'B'], shape[0])}
    points_kwargs = {
        'properties': properties,
        f'{attribute}_color': 'point_type',
        f'{attribute}_color_cycle': color_cycle,
    }
    layer = Points(data, **points_kwargs)

    np.testing.assert_equal(layer.properties, properties)

    color_array = transform_color(
        list(islice(cycle(color_cycle), 0, shape[0]))
    )
    layer_color = getattr(layer, f'{attribute}_color')
    np.testing.assert_allclose(layer_color, color_array)

    # Add new point and test its color
    coord = [18, 18]
    layer.selected_data = {0}
    layer.add(coord)
    layer_color = getattr(layer, f'{attribute}_color')
    assert len(layer_color) == shape[0] + 1
    np.testing.assert_allclose(
        layer_color,
        np.vstack((color_array, transform_color('red'))),
    )

    # Check removing data adjusts colors correctly
    layer.selected_data = {0, 2}
    layer.remove_selected()
    assert len(layer.data) == shape[0] - 1

    layer_color = getattr(layer, f'{attribute}_color')
    assert len(layer_color) == shape[0] - 1
    np.testing.assert_allclose(
        layer_color,
        np.vstack((color_array[1], color_array[3:], transform_color('red'))),
    )

    # test adding a point with a new property value
    layer.selected_data = {}
    current_properties = layer.current_properties
    current_properties['point_type'] = np.array(['new'])
    layer.current_properties = current_properties
    layer.add([10, 10])
    color_manager = getattr(layer, f'_{attribute}')
    color_cycle_map = color_manager.categorical_colormap.colormap

    assert 'new' in color_cycle_map
    np.testing.assert_allclose(
        color_cycle_map['new'], np.squeeze(transform_color(color_cycle[0]))
    )


@pytest.mark.parametrize("attribute", ['edge', 'face'])
def test_color_cycle_dict(attribute):
    """Test setting edge/face color with a color cycle dict"""
    data = np.array([[0, 0], [100, 0], [0, 100]])
    properties = {'my_colors': [2, 6, 3]}
    points_kwargs = {
        'properties': properties,
        f'{attribute}_color': 'my_colors',
        f'{attribute}_color_cycle': {1: 'green', 2: 'red', 3: 'blue'},
    }
    layer = Points(data, **points_kwargs)

    color_manager = getattr(layer, f'_{attribute}')
    color_cycle_map = color_manager.categorical_colormap.colormap
    np.testing.assert_allclose(color_cycle_map[2], [1, 0, 0, 1])  # 2 is red
    np.testing.assert_allclose(color_cycle_map[3], [0, 0, 1, 1])  # 3 is blue
    np.testing.assert_allclose(color_cycle_map[6], [1, 1, 1, 1])  # 6 is white


@pytest.mark.parametrize("attribute", ['edge', 'face'])
def test_add_color_cycle_to_empty_layer(attribute):
    """Test adding a point to an empty layer when edge/face color is a color cycle

    See: https://github.com/napari/napari/pull/1069
    """
    default_properties = {'point_type': np.array(['A'])}
    color_cycle = ['red', 'blue']
    points_kwargs = {
        'property_choices': default_properties,
        f'{attribute}_color': 'point_type',
        f'{attribute}_color_cycle': color_cycle,
    }
    layer = Points(**points_kwargs)

    # verify the current_edge_color is correct
    expected_color = transform_color(color_cycle[0])[0]
    color_manager = getattr(layer, f'_{attribute}')
    current_color = color_manager.current_color
    np.testing.assert_allclose(current_color, expected_color)

    # add a point
    layer.add([10, 10])
    props = {'point_type': np.array(['A'])}
    expected_color = np.array([[1, 0, 0, 1]])
    np.testing.assert_equal(layer.properties, props)
    attribute_color = getattr(layer, f'{attribute}_color')
    np.testing.assert_allclose(attribute_color, expected_color)

    # add a point with a new property
    layer.selected_data = []
    layer.current_properties = {'point_type': np.array(['B'])}
    layer.add([12, 12])
    new_color = np.array([0, 0, 1, 1])
    expected_color = np.vstack((expected_color, new_color))
    new_properties = {'point_type': np.array(['A', 'B'])}
    attribute_color = getattr(layer, f'{attribute}_color')
    np.testing.assert_allclose(attribute_color, expected_color)
    np.testing.assert_equal(layer.properties, new_properties)


@pytest.mark.parametrize("attribute", ['edge', 'face'])
def test_adding_value_color_cycle(attribute):
    """Test that adding values to properties used to set a color cycle
    and then calling Points.refresh_colors() performs the update and adds the
    new value to the face/edge_color_cycle_map.

    See: https://github.com/napari/napari/issues/988
    """
    shape = (10, 2)
    np.random.seed(0)
    data = 20 * np.random.random(shape)
    properties = {'point_type': _make_cycled_properties(['A', 'B'], shape[0])}
    color_cycle = ['red', 'blue']
    points_kwargs = {
        'properties': properties,
        f'{attribute}_color': 'point_type',
        f'{attribute}_color_cycle': color_cycle,
    }
    layer = Points(data, **points_kwargs)

    # make point 0 point_type C
    props = layer.properties
    point_types = props['point_type']
    point_types[0] = 'C'
    props['point_type'] = point_types
    layer.properties = props

    color_manager = getattr(layer, f'_{attribute}')
    color_cycle_map = color_manager.categorical_colormap.colormap
    color_map_keys = [*color_cycle_map]
    assert 'C' in color_map_keys


@pytest.mark.parametrize("attribute", ['edge', 'face'])
def test_color_colormap(attribute):
    """Test setting edge/face color with a colormap"""
    # create Points using with a colormap
    shape = (10, 2)
    np.random.seed(0)
    data = 20 * np.random.random(shape)
    properties = {'point_type': _make_cycled_properties([0, 1.5], shape[0])}
    points_kwargs = {
        'properties': properties,
        f'{attribute}_color': 'point_type',
        f'{attribute}_colormap': 'gray',
    }
    layer = Points(data, **points_kwargs)

    np.testing.assert_equal(layer.properties, properties)

    color_mode = getattr(layer, f'{attribute}_color_mode')
    assert color_mode == 'colormap'
    color_array = transform_color(['black', 'white'] * int(shape[0] / 2))
    attribute_color = getattr(layer, f'{attribute}_color')
    assert np.all(attribute_color == color_array)

    # change the color cycle - face_color should not change
    setattr(layer, f'{attribute}_color_cycle', ['red', 'blue'])
    attribute_color = getattr(layer, f'{attribute}_color')
    assert np.all(attribute_color == color_array)

    # Add new point and test its color
    coord = [18, 18]
    layer.selected_data = {0}
    layer.add(coord)
    attribute_color = getattr(layer, f'{attribute}_color')
    assert len(attribute_color) == shape[0] + 1
    np.testing.assert_allclose(
        attribute_color,
        np.vstack((color_array, transform_color('black'))),
    )

    # Check removing data adjusts colors correctly
    layer.selected_data = {0, 2}
    layer.remove_selected()
    assert len(layer.data) == shape[0] - 1
    attribute_color = getattr(layer, f'{attribute}_color')
    assert len(attribute_color) == shape[0] - 1
    np.testing.assert_allclose(
        attribute_color,
        np.vstack(
            (
                color_array[1],
                color_array[3:],
                transform_color('black'),
            )
        ),
    )

    # adjust the clims
    setattr(layer, f'{attribute}_contrast_limits', (0, 3))
    attribute_color = getattr(layer, f'{attribute}_color')
    np.testing.assert_allclose(attribute_color[-2], [0.5, 0.5, 0.5, 1])

    # change the colormap
    new_colormap = 'viridis'
    setattr(layer, f'{attribute}_colormap', new_colormap)
    attribute_colormap = getattr(layer, f'{attribute}_colormap')
    assert attribute_colormap.name == new_colormap


def test_size():
    """Test setting size with scalar."""
    shape = (10, 2)
    np.random.seed(0)
    data = 20 * np.random.random(shape)
    layer = Points(data)
    assert layer.current_size == 10
    assert layer.size.shape == shape
    assert np.unique(layer.size)[0] == 10

    # Add a new point, it should get current size
    coord = [17, 17]
    layer.add(coord)
    assert layer.size.shape == (11, 2)
    assert np.unique(layer.size)[0] == 10

    # Setting size affects newly added points not current points
    layer.current_size = 20
    assert layer.current_size == 20
    assert layer.size.shape == (11, 2)
    assert np.unique(layer.size)[0] == 10

    # Add new point, should have new size
    coord = [18, 18]
    layer.add(coord)
    assert layer.size.shape == (12, 2)
    assert np.unique(layer.size[:11])[0] == 10
    assert np.all(layer.size[11] == [20, 20])

    # Select data and change size
    layer.selected_data = {0, 1}
    assert layer.current_size == 10
    layer.current_size = 16
    assert layer.size.shape == (12, 2)
    assert np.unique(layer.size[2:11])[0] == 10
    assert np.unique(layer.size[:2])[0] == 16

    # Select data and size changes
    layer.selected_data = {11}
    assert layer.current_size == 20


def test_size_with_arrays():
    """Test setting size with arrays."""
    shape = (10, 2)
    np.random.seed(0)
    data = 20 * np.random.random(shape)
    layer = Points(data)
    sizes = 5 * np.random.random(shape)
    layer.size = sizes
    assert np.all(layer.size == sizes)

    # Test broadcasting of sizes
    sizes = [5, 5]
    layer.size = sizes
    assert np.all(layer.size[0] == sizes)

    # Test broadcasting of transposed sizes
    sizes = np.random.randint(low=1, high=5, size=shape[::-1])
    layer.size = sizes
    np.testing.assert_equal(layer.size, sizes.T)

    # Un-broadcastable array should raise an exception
    bad_sizes = np.random.randint(low=1, high=5, size=(3, 8))
    with pytest.raises(ValueError):
        layer.size = bad_sizes

    # Create new layer with new size array data
    sizes = 5 * np.random.random(shape)
    layer = Points(data, size=sizes)
    assert layer.current_size == 10
    assert layer.size.shape == shape
    assert np.all(layer.size == sizes)

    # Create new layer with new size array data
    sizes = [5, 5]
    layer = Points(data, size=sizes)
    assert layer.current_size == 10
    assert layer.size.shape == shape
    assert np.all(layer.size[0] == sizes)

    # Add new point, should have new size
    coord = [18, 18]
    layer.current_size = 13
    layer.add(coord)
    assert layer.size.shape == (11, 2)
    assert np.unique(layer.size[:10])[0] == 5
    assert np.all(layer.size[10] == [13, 13])

    # Select data and change size
    layer.selected_data = {0, 1}
    assert layer.current_size == 5
    layer.current_size = 16
    assert layer.size.shape == (11, 2)
    assert np.unique(layer.size[2:10])[0] == 5
    assert np.unique(layer.size[:2])[0] == 16

    # Check removing data adjusts colors correctly
    layer.selected_data = {0, 2}
    layer.remove_selected()
    assert len(layer.data) == 9
    assert len(layer.size) == 9
    assert np.all(layer.size[0] == [16, 16])
    assert np.all(layer.size[1] == [5, 5])


def test_size_with_3D_arrays():
    """Test setting size with 3D arrays."""
    shape = (10, 3)
    np.random.seed(0)
    data = 20 * np.random.random(shape)
    data[:2, 0] = 0
    layer = Points(data)
    assert layer.current_size == 10
    assert layer.size.shape == shape
    assert np.unique(layer.size)[0] == 10

    sizes = 5 * np.random.random(shape)
    layer.size = sizes
    assert np.all(layer.size == sizes)

    # Test broadcasting of sizes
    sizes = [1, 5, 5]
    layer.size = sizes
    assert np.all(layer.size[0] == sizes)

    # Create new layer with new size array data
    sizes = 5 * np.random.random(shape)
    layer = Points(data, size=sizes)
    assert layer.current_size == 10
    assert layer.size.shape == shape
    assert np.all(layer.size == sizes)

    # Create new layer with new size array data
    sizes = [1, 5, 5]
    layer = Points(data, size=sizes)
    assert layer.current_size == 10
    assert layer.size.shape == shape
    assert np.all(layer.size[0] == sizes)

    # Add new point, should have new size in last dim only
    coord = [4, 18, 18]
    layer.current_size = 13
    layer.add(coord)
    assert layer.size.shape == (11, 3)
    assert np.unique(layer.size[:10, 1:])[0] == 5
    assert np.all(layer.size[10] == [1, 13, 13])

    # Select data and change size
    layer.selected_data = {0, 1}
    assert layer.current_size == 5
    layer.current_size = 16
    assert layer.size.shape == (11, 3)
    assert np.unique(layer.size[2:10, 1:])[0] == 5
    assert np.all(layer.size[0] == [16, 16, 16])

    # Create new 3D layer with new 2D points size data
    sizes = [0, 5, 5]
    layer = Points(data, size=sizes)
    assert layer.current_size == 10
    assert layer.size.shape == shape
    assert np.all(layer.size[0] == sizes)

    # Add new point, should have new size only in last 2 dimensions
    coord = [4, 18, 18]
    layer.current_size = 13
    layer.add(coord)
    assert layer.size.shape == (11, 3)
    assert np.all(layer.size[10] == [0, 13, 13])

    # Select data and change size
    layer.selected_data = {0, 1}
    assert layer.current_size == 5
    layer.current_size = 16
    assert layer.size.shape == (11, 3)
    assert np.unique(layer.size[2:10, 1:])[0] == 5
    assert np.all(layer.size[0] == [0, 16, 16])


def test_copy_and_paste():
    """Test copying and pasting selected points."""
    shape = (10, 2)
    np.random.seed(0)
    data = 20 * np.random.random(shape)
    layer = Points(data)
    # Clipboard starts empty
    assert layer._clipboard == {}

    # Pasting empty clipboard doesn't change data
    layer._paste_data()
    assert len(layer.data) == 10

    # Copying with nothing selected leave clipboard empty
    layer._copy_data()
    assert layer._clipboard == {}

    # Copying and pasting with two points selected adds to clipboard and data
    layer.selected_data = {0, 1}
    layer._copy_data()
    layer._paste_data()
    assert len(layer._clipboard.keys()) > 0
    assert len(layer.data) == shape[0] + 2
    assert np.all(layer.data[:2] == layer.data[-2:])

    # Pasting again adds two more points to data
    layer._paste_data()
    assert len(layer.data) == shape[0] + 4
    assert np.all(layer.data[:2] == layer.data[-2:])

    # Unselecting everything and copying and pasting will empty the clipboard
    # and add no new data
    layer.selected_data = {}
    layer._copy_data()
    layer._paste_data()
    assert layer._clipboard == {}
    assert len(layer.data) == shape[0] + 4


def test_value():
    """Test getting the value of the data at the current coordinates."""
    shape = (10, 2)
    np.random.seed(0)
    data = 20 * np.random.random(shape)
    data[-1] = [0, 0]
    layer = Points(data)
    value = layer.get_value((0, 0))
    assert value == 9

    layer.data = layer.data + 20
    value = layer.get_value((0, 0))
    assert value is None


@pytest.mark.parametrize(
    'position,view_direction,dims_displayed,world,scale,expected',
    [
        ((0, 5, 15, 15), [0, 1, 0, 0], [1, 2, 3], False, (1, 1, 1, 1), 2),
        ((0, 5, 15, 15), [0, -1, 0, 0], [1, 2, 3], False, (1, 1, 1, 1), 0),
        ((0, 5, 0, 0), [0, 1, 0, 0], [1, 2, 3], False, (1, 1, 1, 1), None),
        ((0, 5, 15, 15), [0, 1, 0, 0], [1, 2, 3], True, (1, 1, 2, 1), None),
        ((0, 5, 15, 15), [0, -1, 0, 0], [1, 2, 3], True, (1, 1, 2, 1), None),
        ((0, 5, 30, 15), [0, 1, 0, 0], [1, 2, 3], True, (1, 1, 2, 1), 2),
        ((0, 5, 30, 15), [0, -1, 0, 0], [1, 2, 3], True, (1, 1, 2, 1), 0),
        ((0, 5, 0, 0), [0, 1, 0, 0], [1, 2, 3], True, (1, 1, 2, 1), None),
    ],
)
def test_value_3d(
    position, view_direction, dims_displayed, world, scale, expected
):
    """Test get_value in 3D with and without scale"""
    data = np.array([[0, 10, 15, 15], [0, 10, 5, 5], [0, 5, 15, 15]])
    layer = Points(data, size=5, scale=scale)
    layer._slice_dims([0, 0, 0, 0], ndisplay=3)
    value = layer.get_value(
        position,
        view_direction=view_direction,
        dims_displayed=dims_displayed,
        world=world,
    )
    if expected is None:
        assert value is None
    else:
        assert value == expected


def test_message():
    """Test converting value and coords to message."""
    shape = (10, 2)
    np.random.seed(0)
    data = 20 * np.random.random(shape)
    data[-1] = [0, 0]
    layer = Points(data)
    msg = layer.get_status((0,) * 2)
    assert type(msg) == str


def test_message_3d():
    """Test converting values and coords to message in 3D."""
    shape = (10, 3)
    np.random.seed(0)
    data = 20 * np.random.random(shape)
    layer = Points(data)
    msg = layer.get_status(
        (0, 0, 0), view_direction=[1, 0, 0], dims_displayed=[0, 1, 2]
    )
    assert type(msg) == str


def test_thumbnail():
    """Test the image thumbnail for square data."""
    shape = (10, 2)
    np.random.seed(0)
    data = 20 * np.random.random(shape)
    data[0] = [0, 0]
    data[-1] = [20, 20]
    layer = Points(data)
    layer._update_thumbnail()
    assert layer.thumbnail.shape == layer._thumbnail_shape


def test_thumbnail_non_square_data():
    """Test the image thumbnail for non-square data.

    See: https://github.com/napari/napari/issues/1450
    """
    # The points coordinates are in a short and wide range.
    data_range = [1, 32]
    np.random.seed(0)
    data = np.random.random((10, 2)) * data_range
    # Make sure the random points span the range.
    data[0, :] = [0, 0]
    data[-1, :] = data_range
    layer = Points(data)

    layer._update_thumbnail()

    assert layer.thumbnail.shape == layer._thumbnail_shape
    # Check that the thumbnail only contains non-zero RGB values in the middle two rows.
    mid_row = layer.thumbnail.shape[0] // 2
    expected_zeros = np.zeros(shape=(mid_row - 1, 32, 3), dtype=np.uint8)
    np.testing.assert_array_equal(
        layer.thumbnail[: mid_row - 1, :, :3], expected_zeros
    )
    assert (
        np.count_nonzero(layer.thumbnail[mid_row - 1 : mid_row + 1, :, :3]) > 0
    )
    np.testing.assert_array_equal(
        layer.thumbnail[mid_row + 1 :, :, :3], expected_zeros
    )


def test_thumbnail_with_n_points_greater_than_max():
    """Test thumbnail generation with n_points > _max_points_thumbnail

    see: https://github.com/napari/napari/pull/934
    """
    # 2D
    max_points = Points._max_points_thumbnail * 2
    bigger_data = np.random.randint(10, 100, (max_points, 2))
    big_layer = Points(bigger_data)
    big_layer._update_thumbnail()
    assert big_layer.thumbnail.shape == big_layer._thumbnail_shape

    # #3D
    bigger_data_3d = np.random.randint(10, 100, (max_points, 3))
    bigger_layer_3d = Points(bigger_data_3d)
    bigger_layer_3d._slice_dims(ndisplay=3)
    bigger_layer_3d._update_thumbnail()
    assert bigger_layer_3d.thumbnail.shape == bigger_layer_3d._thumbnail_shape


def test_view_data():
    coords = np.array([[0, 1, 1], [0, 2, 2], [1, 3, 3], [3, 3, 3]])
    layer = Points(coords)

    layer._slice_dims([0, slice(None), slice(None)])
    assert np.all(
        layer._view_data == coords[np.ix_([0, 1], layer._dims_displayed)]
    )

    layer._slice_dims([1, slice(None), slice(None)])
    assert np.all(
        layer._view_data == coords[np.ix_([2], layer._dims_displayed)]
    )

    layer._slice_dims([1, slice(None), slice(None)], ndisplay=3)
    assert np.all(layer._view_data == coords)


def test_view_size():
    coords = np.array([[0, 1, 1], [0, 2, 2], [1, 3, 3], [3, 3, 3]])
    sizes = np.array([[3, 5, 5], [3, 5, 5], [3, 3, 3], [2, 2, 3]])
    layer = Points(coords, size=sizes, out_of_slice_display=False)

    layer._slice_dims([0, slice(None), slice(None)])
    assert np.all(
        layer._view_size == sizes[np.ix_([0, 1], layer._dims_displayed)]
    )

    layer._slice_dims([1, slice(None), slice(None)])
    assert np.all(
        layer._view_size == sizes[np.ix_([2], layer._dims_displayed)]
    )

    layer.out_of_slice_display = True
    assert len(layer._view_size) == 3

    # test a slice with no points
    layer.out_of_slice_display = False
    layer._slice_dims([2, slice(None), slice(None)])
    assert np.all(layer._view_size == [])


def test_view_colors():
    coords = [[0, 1, 1], [0, 2, 2], [1, 3, 3], [3, 3, 3]]
    face_color = np.array(
        [[1, 0, 0, 1], [0, 1, 0, 1], [0, 0, 1, 1], [0, 0, 1, 1]]
    )
    edge_color = np.array(
        [[0, 0, 1, 1], [1, 0, 0, 1], [0, 1, 0, 1], [0, 0, 1, 1]]
    )

    layer = Points(coords, face_color=face_color, edge_color=edge_color)
    layer._slice_dims([0, slice(None), slice(None)])
    assert np.all(layer._view_face_color == face_color[[0, 1]])
    assert np.all(layer._view_edge_color == edge_color[[0, 1]])

    layer._slice_dims([1, slice(None), slice(None)])
    assert np.all(layer._view_face_color == face_color[[2]])
    assert np.all(layer._view_edge_color == edge_color[[2]])

    # view colors should return empty array if there are no points
    layer._slice_dims([2, slice(None), slice(None)])
    assert len(layer._view_face_color) == 0
    assert len(layer._view_edge_color) == 0


def test_interaction_box():
    """Test the boxes calculated for selected points"""
    data = [[3, 3]]
    size = 2
    layer = Points(data, size=size)

    # get a box with no points selected
    index = []
    box = layer.interaction_box(index)
    assert box is None

    # get a box with a point selected
    index = [0]
    expected_box = points_to_squares(data, size)
    box = layer.interaction_box(index)
    np.all([np.isin(p, expected_box) for p in box])


def test_world_data_extent():
    """Test extent after applying transforms."""
    data = [(7, -5, 0), (-2, 0, 15), (4, 30, 12)]
    min_val = (-2, -5, 0)
    max_val = (7, 30, 15)
    layer = Points(data)
    extent = np.array((min_val, max_val))
    check_layer_world_data_extent(layer, extent, (3, 1, 1), (10, 20, 5), False)


def test_slice_data():
    data = [
        (10, 2, 4),
        (10 + 2 * 1e-7, 4, 6),
        (8, 1, 7),
        (10.1, 7, 2),
        (10 - 2 * 1e-7, 1, 6),
    ]
    layer = Points(data)
    assert len(layer._slice_data((8, slice(None), slice(None)))[0]) == 1
    assert len(layer._slice_data((10, slice(None), slice(None)))[0]) == 4
    assert (
        len(layer._slice_data((10 + 2 * 1e-12, slice(None), slice(None)))[0])
        == 4
    )
    assert len(layer._slice_data((10.1, slice(None), slice(None)))[0]) == 4


def test_scale_init():
    layer = Points(None, scale=(1, 1, 1, 1))
    assert layer.ndim == 4
    layer1 = Points([], scale=(1, 1, 1, 1))
    assert layer1.ndim == 4
    layer2 = Points([])
    assert layer2.ndim == 2

    with pytest.raises(ValueError):
        Points([[1, 1, 1]], scale=(1, 1, 1, 1))


def test_update_none():
    layer = Points([(1, 2, 3), (1, 3, 2)])
    assert layer.ndim == 3
    assert layer.data.size == 6
    layer.data = None
    assert layer.ndim == 3
    assert layer.data.size == 0
    layer.data = [(1, 2, 3), (1, 3, 2)]
    assert layer.ndim == 3
    assert layer.data.size == 6


def test_set_face_color_mode_after_set_properties():
    # See GitHub issue for more details:
    # https://github.com/napari/napari/issues/2755
    np.random.seed(0)
    num_points = 3
    points = Points(np.random.random((num_points, 2)))

    points.properties = {
        'cat': np.random.randint(low=0, high=num_points, size=num_points),
        'cont': np.random.random(num_points),
    }

    # Initially the color_mode is DIRECT, which means that the face ColorManager
    # has no color_properties, so the first property is used with a warning.
    with pytest.warns(UserWarning):
        points.face_color_mode = 'cycle'

    first_property_key, first_property_values = next(
        iter(points.properties.items())
    )
    expected_properties = ColorProperties(
        name=first_property_key,
        values=first_property_values,
        current_value=first_property_values[-1],
    )
    assert points._face.color_properties == expected_properties


def test_to_mask_2d_with_size_1():
    points = Points([[1, 4]], size=1)

    mask = points.to_mask(shape=(5, 7))

    expected_mask = np.array(
        [
            [0, 0, 0, 0, 0, 0, 0],
            [0, 0, 0, 0, 1, 0, 0],
            [0, 0, 0, 0, 0, 0, 0],
            [0, 0, 0, 0, 0, 0, 0],
            [0, 0, 0, 0, 0, 0, 0],
        ],
        dtype=bool,
    )
    np.testing.assert_array_equal(mask, expected_mask)


def test_to_mask_2d_with_size_2():
    points = Points([[1, 4]], size=2)

    mask = points.to_mask(shape=(5, 7))

    expected_mask = np.array(
        [
            [0, 0, 0, 0, 1, 0, 0],
            [0, 0, 0, 1, 1, 1, 0],
            [0, 0, 0, 0, 1, 0, 0],
            [0, 0, 0, 0, 0, 0, 0],
            [0, 0, 0, 0, 0, 0, 0],
        ],
        dtype=bool,
    )
    np.testing.assert_array_equal(mask, expected_mask)


def test_to_mask_2d_with_size_4():
    points = Points([[1, 4]], size=4)

    mask = points.to_mask(shape=(5, 7))

    expected_mask = np.array(
        [
            [0, 0, 0, 1, 1, 1, 0],
            [0, 0, 1, 1, 1, 1, 1],
            [0, 0, 0, 1, 1, 1, 0],
            [0, 0, 0, 0, 1, 0, 0],
            [0, 0, 0, 0, 0, 0, 0],
        ],
        dtype=bool,
    )
    np.testing.assert_array_equal(mask, expected_mask)


def test_to_mask_2d_with_size_4_top_left():
    points = Points([[0, 0]], size=4)

    mask = points.to_mask(shape=(5, 7))

    expected_mask = np.array(
        [
            [1, 1, 1, 0, 0, 0, 0],
            [1, 1, 0, 0, 0, 0, 0],
            [1, 0, 0, 0, 0, 0, 0],
            [0, 0, 0, 0, 0, 0, 0],
            [0, 0, 0, 0, 0, 0, 0],
        ],
        dtype=bool,
    )
    np.testing.assert_array_equal(mask, expected_mask)


def test_to_mask_2d_with_size_4_bottom_right():
    points = Points([[4, 6]], size=4)

    mask = points.to_mask(shape=(5, 7))

    expected_mask = np.array(
        [
            [0, 0, 0, 0, 0, 0, 0],
            [0, 0, 0, 0, 0, 0, 0],
            [0, 0, 0, 0, 0, 0, 1],
            [0, 0, 0, 0, 0, 1, 1],
            [0, 0, 0, 0, 1, 1, 1],
        ],
        dtype=bool,
    )
    np.testing.assert_array_equal(mask, expected_mask)


def test_to_mask_2d_with_diff_sizes():
    points = Points([[2, 2], [1, 4]], size=[[1, 1], [2, 2]])

    mask = points.to_mask(shape=(5, 7))

    expected_mask = np.array(
        [
            [0, 0, 0, 0, 1, 0, 0],
            [0, 0, 0, 1, 1, 1, 0],
            [0, 0, 1, 0, 1, 0, 0],
            [0, 0, 0, 0, 0, 0, 0],
            [0, 0, 0, 0, 0, 0, 0],
        ],
        dtype=bool,
    )
    np.testing.assert_array_equal(mask, expected_mask)


def test_to_mask_2d_with_overlap():
    points = Points([[1, 3], [1, 4]], size=2)

    mask = points.to_mask(shape=(5, 7))

    expected_mask = np.array(
        [
            [0, 0, 0, 1, 1, 0, 0],
            [0, 0, 1, 1, 1, 1, 0],
            [0, 0, 0, 1, 1, 0, 0],
            [0, 0, 0, 0, 0, 0, 0],
            [0, 0, 0, 0, 0, 0, 0],
        ],
        dtype=bool,
    )
    np.testing.assert_array_equal(mask, expected_mask)


def test_to_mask_2d_with_translate():
    points = Points([[1, 4]], size=2)

    mask = points.to_mask(
        shape=(5, 7), data_to_world=CompositeAffine(translate=(-1, 2))
    )

    expected_mask = np.array(
        [
            [0, 0, 0, 0, 0, 0, 0],
            [0, 0, 1, 0, 0, 0, 0],
            [0, 1, 1, 1, 0, 0, 0],
            [0, 0, 1, 0, 0, 0, 0],
            [0, 0, 0, 0, 0, 0, 0],
        ],
        dtype=bool,
    )
    np.testing.assert_array_equal(mask, expected_mask)


def test_to_mask_2d_with_rotate():
    # Make the size just over 2, instead of exactly 2, to ensure that all expected pixels are
    # included, despite floating point imprecision caused by applying the rotation.
    points = Points([[-4, 1]], size=2.1)

    mask = points.to_mask(
        shape=(5, 7), data_to_world=CompositeAffine(rotate=90)
    )

    # The point [-4, 1] is defined in world coordinates, so after applying
    # the inverse data_to_world transform will become [1, 4].
    expected_mask = np.array(
        [
            [0, 0, 0, 0, 1, 0, 0],
            [0, 0, 0, 1, 1, 1, 0],
            [0, 0, 0, 0, 1, 0, 0],
            [0, 0, 0, 0, 0, 0, 0],
            [0, 0, 0, 0, 0, 0, 0],
        ],
        dtype=bool,
    )
    np.testing.assert_array_equal(mask, expected_mask)


def test_to_mask_2d_with_isotropic_scale():
    points = Points([[2, 8]], size=4)

    mask = points.to_mask(
        shape=(5, 7), data_to_world=CompositeAffine(scale=(2, 2))
    )

    expected_mask = np.array(
        [
            [0, 0, 0, 0, 1, 0, 0],
            [0, 0, 0, 1, 1, 1, 0],
            [0, 0, 0, 0, 1, 0, 0],
            [0, 0, 0, 0, 0, 0, 0],
            [0, 0, 0, 0, 0, 0, 0],
        ],
        dtype=bool,
    )
    np.testing.assert_array_equal(mask, expected_mask)


def test_to_mask_2d_with_negative_isotropic_scale():
    points = Points([[2, -8]], size=4)

    mask = points.to_mask(
        shape=(5, 7), data_to_world=CompositeAffine(scale=(2, -2))
    )

    expected_mask = np.array(
        [
            [0, 0, 0, 0, 1, 0, 0],
            [0, 0, 0, 1, 1, 1, 0],
            [0, 0, 0, 0, 1, 0, 0],
            [0, 0, 0, 0, 0, 0, 0],
            [0, 0, 0, 0, 0, 0, 0],
        ],
        dtype=bool,
    )
    np.testing.assert_array_equal(mask, expected_mask)


def test_to_mask_2d_with_anisotropic_scale_isotropic_output():
    # With isotropic output, the size of the output ball is determined
    # by the geometric mean of the scale which is sqrt(2), so absorb that
    # into the size to keep the math simple.
    points = Points([[2, 4]], size=2 * np.sqrt(2))

    mask = points.to_mask(
        shape=(5, 7),
        data_to_world=CompositeAffine(scale=(2, 1)),
        isotropic_output=True,
    )

    expected_mask = np.array(
        [
            [0, 0, 0, 0, 1, 0, 0],
            [0, 0, 0, 1, 1, 1, 0],
            [0, 0, 0, 0, 1, 0, 0],
            [0, 0, 0, 0, 0, 0, 0],
            [0, 0, 0, 0, 0, 0, 0],
        ],
        dtype=bool,
    )
    np.testing.assert_array_equal(mask, expected_mask)


def test_to_mask_2d_with_anisotropic_scale_anisotropic_output():
    points = Points([[2, 4]], size=4)

    mask = points.to_mask(
        shape=(5, 7),
        data_to_world=CompositeAffine(scale=(2, 1)),
        isotropic_output=False,
    )

    # With anisotropic output, the output ball will be squashed
    # in the dimension with scaling, so that after adding it back as an image
    # with the same scaling, it should be roughly isotropic.
    expected_mask = np.array(
        [
            [0, 0, 0, 0, 1, 0, 0],
            [0, 0, 1, 1, 1, 1, 1],
            [0, 0, 0, 0, 1, 0, 0],
            [0, 0, 0, 0, 0, 0, 0],
            [0, 0, 0, 0, 0, 0, 0],
        ],
        dtype=bool,
    )
    np.testing.assert_array_equal(mask, expected_mask)


def test_to_mask_2d_with_points_scale_but_no_mask_scale():
    points = Points([[1, 4]], size=2, scale=(2, 2))

    mask = points.to_mask(shape=(5, 7))

    expected_mask = np.array(
        [
            [0, 0, 0, 0, 1, 0, 0],
            [0, 0, 0, 1, 1, 1, 0],
            [0, 0, 0, 0, 1, 0, 0],
            [0, 0, 0, 0, 0, 0, 0],
            [0, 0, 0, 0, 0, 0, 0],
        ],
        dtype=bool,
    )
    np.testing.assert_array_equal(mask, expected_mask)


def test_to_mask_2d_with_same_points_and_mask_scale():
    scale = (2, 2)
    points = Points([[1, 4]], size=2, scale=scale)

    mask = points.to_mask(
        shape=(5, 7), data_to_world=CompositeAffine(scale=scale)
    )

    expected_mask = np.array(
        [
            [0, 0, 0, 0, 1, 0, 0],
            [0, 0, 0, 1, 1, 1, 0],
            [0, 0, 0, 0, 1, 0, 0],
            [0, 0, 0, 0, 0, 0, 0],
            [0, 0, 0, 0, 0, 0, 0],
        ],
        dtype=bool,
    )
    np.testing.assert_array_equal(mask, expected_mask)


def test_to_mask_3d_with_size_1():
    points = Points([[1, 2, 3]], size=1)

    mask = points.to_mask(shape=(3, 4, 5))

    expected_mask = np.array(
        [
            [
                [0, 0, 0, 0, 0],
                [0, 0, 0, 0, 0],
                [0, 0, 0, 0, 0],
                [0, 0, 0, 0, 0],
            ],
            [
                [0, 0, 0, 0, 0],
                [0, 0, 0, 0, 0],
                [0, 0, 0, 1, 0],
                [0, 0, 0, 0, 0],
            ],
            [
                [0, 0, 0, 0, 0],
                [0, 0, 0, 0, 0],
                [0, 0, 0, 0, 0],
                [0, 0, 0, 0, 0],
            ],
        ],
        dtype=bool,
    )
    np.testing.assert_array_equal(mask, expected_mask)


def test_to_mask_3d_with_size_2():
    points = Points([[1, 2, 3]], size=2)

    mask = points.to_mask(shape=(3, 4, 5))

    expected_mask = np.array(
        [
            [
                [0, 0, 0, 0, 0],
                [0, 0, 0, 0, 0],
                [0, 0, 0, 1, 0],
                [0, 0, 0, 0, 0],
            ],
            [
                [0, 0, 0, 0, 0],
                [0, 0, 0, 1, 0],
                [0, 0, 1, 1, 1],
                [0, 0, 0, 1, 0],
            ],
            [
                [0, 0, 0, 0, 0],
                [0, 0, 0, 0, 0],
                [0, 0, 0, 1, 0],
                [0, 0, 0, 0, 0],
            ],
        ],
        dtype=bool,
    )
    np.testing.assert_array_equal(mask, expected_mask)


def test_set_properties_updates_text_values():
    points = np.random.rand(3, 2)
    properties = {'class': np.array(['A', 'B', 'C'])}
    layer = Points(points, properties=properties, text='class')

    layer.properties = {'class': np.array(['D', 'E', 'F'])}

    np.testing.assert_array_equal(layer.text.values, ['D', 'E', 'F'])


def test_set_properties_with_invalid_shape_errors_safely():
    properties = {
        'class': np.array(['A', 'B', 'C']),
    }
    points = Points(np.random.rand(3, 2), text='class', properties=properties)
    np.testing.assert_equal(points.properties, properties)
    np.testing.assert_array_equal(points.text.values, ['A', 'B', 'C'])

    with pytest.raises(ValueError):
        points.properties = {'class': np.array(['D', 'E'])}

    np.testing.assert_equal(points.properties, properties)
    np.testing.assert_array_equal(points.text.values, ['A', 'B', 'C'])


def test_set_properties_with_missing_text_property_text_becomes_constant_empty_and_warns():
    properties = {
        'class': np.array(['A', 'B', 'C']),
    }
    points = Points(np.random.rand(3, 2), text='class', properties=properties)
    np.testing.assert_equal(points.properties, properties)
    np.testing.assert_array_equal(points.text.values, ['A', 'B', 'C'])

    with pytest.warns(RuntimeWarning):
        points.properties = {'not_class': np.array(['D', 'E', 'F'])}

    values = points.text.values
    np.testing.assert_array_equal(values, ['', '', ''])


def test_text_param_and_setter_are_consistent():
    """See https://github.com/napari/napari/issues/1833"""
    data = np.random.rand(5, 3) * 100
    properties = {
        'accepted': np.random.choice([True, False], (5,)),
    }
    text = {'string': 'accepted', 'color': 'black'}

    points_init = Points(data, properties=properties, text=text)

    points_set = Points(data, properties=properties)
    points_set.text = text

    np.testing.assert_array_equal(
        points_init.text.values,
        points_set.text.values,
    )
    np.testing.assert_array_equal(
        points_init.text.color, points_set.text.color
    )


def test_editable_2d_layer_ndisplay_3():
    """Interactivity doesn't work for 2D points layers
    being rendered in 3D. Verify that layer.editable is set
    to False upon switching to 3D rendering mode.

    See: https://github.com/napari/napari/pull/4184
    """
    data = np.random.random((10, 2))
    layer = Points(data, size=5)
    assert layer.editable is True

    # simulate switching to 3D rendering
    # layer should no longer b editable
    layer._slice_dims([0, 0, 0], ndisplay=3)
    assert layer.editable is False


def test_editable_3d_layer_ndisplay_3():
    """Interactivity works for 3D points layers
    being rendered in 3D. Verify that layer.editable remains
    True upon switching to 3D rendering mode.

    See: https://github.com/napari/napari/pull/4184
    """
    data = np.random.random((10, 3))
    layer = Points(data, size=5)
    assert layer.editable is True

    # simulate switching to 3D rendering
    # layer should no longer b editable
    layer._slice_dims([0, 0, 0], ndisplay=3)
    assert layer.editable is True


def test_shown():
    """Test setting shown property"""
    shape = (10, 2)
    np.random.seed(0)
    data = 20 * np.random.random(shape)
    layer = Points(data)
    assert len(layer.shown) == shape[0]
    assert np.all(layer.shown == True)  # noqa

    # Hide the last point
    layer.shown[-1] = False
    assert np.all(layer.shown[:-1] == True)  # noqa
    assert layer.shown[-1] == False  # noqa

    # Add a new point, it should be shown but not affect the others
    coord = [17, 17]
    layer.add(coord)
    assert len(layer.shown) == shape[0] + 1
    assert np.all(layer.shown[:-2] == True)  # noqa
    assert layer.shown[-2] == False  # noqa
    assert layer.shown[-1] == True  # noqa


def test_selected_data_with_non_uniform_sizes():
    data = np.zeros((3, 2))
    size = [[1, 3], [1, 4], [1, 3]]
    layer = Points(data, size=size)
    # Current size is the default 10 because passed size is not a scalar.
    assert layer.current_size == 10

    # The first two points have different mean sizes, so the current size
    # should not change.
    layer.selected_data = (0, 1)
    assert layer.current_size == 10

    # The first and last point have the same mean size, so the current size
    # should change to that mean.
    layer.selected_data = (0, 2)
    assert layer.current_size == 2


def test_shown_view_size_and_view_data_have_the_same_dimension():
    data = [[0, 0, 0], [1, 1, 1]]
    # Data with default settings
    layer = Points(
        data, out_of_slice_display=False, shown=[True, True], size=3
    )
    assert layer._view_size.shape[0] == layer._view_data.shape[0]
    assert layer._view_size.shape[0] == 1
    assert np.array_equal(layer._view_size, [3])

    # shown == [True, False]
    layer = Points(
        data, out_of_slice_display=False, shown=[True, False], size=3
    )
    assert layer._view_size.shape[0] == layer._view_data.shape[0]
    assert layer._view_size.shape[0] == 1
    assert np.array_equal(layer._view_size, [3])

    # shown == [False, True]
    layer = Points(
        data, out_of_slice_display=False, shown=[False, True], size=3
    )
    assert layer._view_size.shape[0] == layer._view_data.shape[0]
    assert layer._view_size.shape[0] == 0
    assert np.array_equal(layer._view_size, [])

    # shown == [False, False]
    layer = Points(
        data, out_of_slice_display=False, shown=[False, False], size=3
    )
    assert layer._view_size.shape[0] == layer._view_data.shape[0]
    assert layer._view_size.shape[0] == 0
    assert np.array_equal(layer._view_size, [])

    # Out of slice display == True
    layer = Points(data, out_of_slice_display=True, shown=[True, True], size=3)
    assert layer._view_size.shape[0] == layer._view_data.shape[0]
    assert layer._view_size.shape[0] == 2
    assert np.array_equal(layer._view_size, [3, 1])

    # Out of slice display == True && shown == [True, False]
    layer = Points(
        data, out_of_slice_display=True, shown=[True, False], size=3
    )
    assert layer._view_size.shape[0] == layer._view_data.shape[0]
    assert layer._view_size.shape[0] == 1
    assert np.array_equal(layer._view_size, [3])

    # Out of slice display == True && shown == [False, True]
    layer = Points(
        data, out_of_slice_display=True, shown=[False, True], size=3
    )
    assert layer._view_size.shape[0] == layer._view_data.shape[0]
    assert layer._view_size.shape[0] == 1
    assert np.array_equal(layer._view_size, [1])

    # Out of slice display == True && shown == [False, False]
    layer = Points(
        data, out_of_slice_display=True, shown=[False, False], size=3
    )
    assert layer._view_size.shape[0] == layer._view_data.shape[0]
    assert layer._view_size.shape[0] == 0
    assert np.array_equal(layer._view_size, [])


<<<<<<< HEAD
def test_antialiasing_setting_and_event_emission():
    """Antialiasing changing should cause event emission."""
    data = [[0, 0, 0], [1, 1, 1]]
    layer = Points(data)
    layer.events.antialiasing = Mock()
    layer.antialiasing = 5
    assert layer.antialiasing == 5
    layer.events.antialiasing.assert_called_once()


def test_antialiasing_value_clipping():
    """Antialiasing can only be set to positive values."""
    data = [[0, 0, 0], [1, 1, 1]]
    layer = Points(data)
    with pytest.warns(RuntimeWarning):
        layer.antialiasing = -1
    assert layer.antialiasing == 0
=======
def test_empty_data_from_tuple():
    """Test that empty data raises an error."""
    layer = Points(name="points")
    layer2 = Points.create(*layer.as_layer_data_tuple())
    assert layer2.data.size == 0


@pytest.mark.parametrize(
    'attribute, new_value',
    [
        ("size", [20, 20]),
        ("face_color", np.asarray([0.0, 0.0, 1.0, 1.0])),
        ("edge_color", np.asarray([0.0, 0.0, 1.0, 1.0])),
        ("edge_width", np.asarray([0.2])),
    ],
)
def test_new_point_size_editable(attribute, new_value):
    """tests the newly placed points may be edited without re-selecting"""
    layer = Points()
    layer.mode = Mode.ADD
    layer.add((0, 0))

    setattr(layer, f"current_{attribute}", new_value)
    np.testing.assert_allclose(getattr(layer, attribute)[0], new_value)
>>>>>>> f226f8aa
<|MERGE_RESOLUTION|>--- conflicted
+++ resolved
@@ -2415,25 +2415,6 @@
     assert np.array_equal(layer._view_size, [])
 
 
-<<<<<<< HEAD
-def test_antialiasing_setting_and_event_emission():
-    """Antialiasing changing should cause event emission."""
-    data = [[0, 0, 0], [1, 1, 1]]
-    layer = Points(data)
-    layer.events.antialiasing = Mock()
-    layer.antialiasing = 5
-    assert layer.antialiasing == 5
-    layer.events.antialiasing.assert_called_once()
-
-
-def test_antialiasing_value_clipping():
-    """Antialiasing can only be set to positive values."""
-    data = [[0, 0, 0], [1, 1, 1]]
-    layer = Points(data)
-    with pytest.warns(RuntimeWarning):
-        layer.antialiasing = -1
-    assert layer.antialiasing == 0
-=======
 def test_empty_data_from_tuple():
     """Test that empty data raises an error."""
     layer = Points(name="points")
@@ -2458,4 +2439,22 @@
 
     setattr(layer, f"current_{attribute}", new_value)
     np.testing.assert_allclose(getattr(layer, attribute)[0], new_value)
->>>>>>> f226f8aa
+
+
+def test_antialiasing_setting_and_event_emission():
+    """Antialiasing changing should cause event emission."""
+    data = [[0, 0, 0], [1, 1, 1]]
+    layer = Points(data)
+    layer.events.antialiasing = Mock()
+    layer.antialiasing = 5
+    assert layer.antialiasing == 5
+    layer.events.antialiasing.assert_called_once()
+
+
+def test_antialiasing_value_clipping():
+    """Antialiasing can only be set to positive values."""
+    data = [[0, 0, 0], [1, 1, 1]]
+    layer = Points(data)
+    with pytest.warns(RuntimeWarning):
+        layer.antialiasing = -1
+    assert layer.antialiasing == 0