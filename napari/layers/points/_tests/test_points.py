from copy import copy
from itertools import cycle, islice

import numpy as np
import pandas as pd
import pytest
from vispy.color import get_colormap

from napari._tests.utils import (
    assert_layer_state_equal,
    check_layer_world_data_extent,
)
from napari.layers import Points
from napari.layers.points._points_utils import points_to_squares
from napari.layers.utils._text_constants import Anchor
from napari.layers.utils.color_manager import ColorProperties
from napari.utils.colormaps.standardize_color import transform_color
from napari.utils.transforms import CompositeAffine


def _make_cycled_properties(values, length):
    """Helper function to make property values

    Parameters
    ----------
    values
        The values to be cycled.
    length : int
        The length of the resulting property array

    Returns
    -------
    cycled_properties : np.ndarray
        The property array comprising the cycled values.
    """
    cycled_properties = np.array(list(islice(cycle(values), 0, length)))
    return cycled_properties


def test_empty_points():
    pts = Points()
    assert pts.data.shape == (0, 2)


def test_empty_points_with_features_check_feature_defaults():
    label_dtype = pd.CategoricalDtype(['label1', 'label2'])
    features = pd.DataFrame(
        {
            'label': pd.Series([], dtype=label_dtype),
            'cont_prop': pd.Series([], dtype=float),
        }
    )

    points = Points(features=features)

    assert points.feature_defaults['label'][0] == 'label1'
    assert np.isnan(points.feature_defaults['cont_prop'][0])


def test_add_to_empty_points_with_features_check_values():
    label_dtype = pd.CategoricalDtype(['label1', 'label2'])
    features = pd.DataFrame(
        {
            'label': pd.Series([], dtype=label_dtype),
            'cont_prop': pd.Series([], dtype=float),
        }
    )
    points = Points(features=features)

    points.add([[10, 10], [20, 20]])

    np.testing.assert_array_equal(
        points.features['label'], ['label1', 'label1']
    )
    np.testing.assert_array_equal(
        points.features['cont_prop'], [np.nan, np.nan]
    )


@pytest.mark.filterwarnings('ignore::DeprecationWarning')
def test_empty_points_with_properties():
    """Test instantiating an empty Points layer with properties

    See: https://github.com/napari/napari/pull/1069
    """
    properties = {
        'label': np.array(['label1', 'label2']),
        'cont_prop': np.array([0], dtype=float),
    }
    pts = Points(property_choices=properties)
    current_props = {k: v[0] for k, v in properties.items()}
    np.testing.assert_equal(pts.current_properties, current_props)

    # verify the property datatype is correct
    assert pts.properties['cont_prop'].dtype == float

    # add two points and verify the default property was applied
    pts.add([10, 10])
    pts.add([20, 20])
    props = {
        'label': np.array(['label1', 'label1']),
        'cont_prop': np.array([0, 0], dtype=float),
    }
    np.testing.assert_equal(pts.properties, props)


@pytest.mark.filterwarnings('ignore::DeprecationWarning')
def test_empty_points_with_properties_list():
    """Test instantiating an empty Points layer with properties
    stored in a list

    See: https://github.com/napari/napari/pull/1069
    """
    properties = {'label': ['label1', 'label2'], 'cont_prop': [0]}
    pts = Points(property_choices=properties)
    current_props = {k: np.asarray(v[0]) for k, v in properties.items()}
    np.testing.assert_equal(pts.current_properties, current_props)

    # add two points and verify the default property was applied
    pts.add([10, 10])
    pts.add([20, 20])
    props = {
        'label': np.array(['label1', 'label1']),
        'cont_prop': np.array([0, 0], dtype=float),
    }
    np.testing.assert_equal(pts.properties, props)


@pytest.mark.filterwarnings('ignore::DeprecationWarning')
def test_empty_layer_with_face_colormap():
    """Test creating an empty layer where the face color is a colormap
    See: https://github.com/napari/napari/pull/1069
    """
    default_properties = {'point_type': np.array([1.5], dtype=float)}
    layer = Points(
        property_choices=default_properties,
        face_color='point_type',
        face_colormap='gray',
    )

    assert layer.face_color_mode == 'colormap'

    # verify the current_face_color is correct
    face_color = np.array([1, 1, 1, 1])
    np.testing.assert_allclose(layer._face.current_color, face_color)


def test_empty_layer_with_edge_colormap():
    """Test creating an empty layer where the face color is a colormap
    See: https://github.com/napari/napari/pull/1069
    """
    default_properties = {'point_type': np.array([1.5], dtype=float)}
    layer = Points(
        property_choices=default_properties,
        edge_color='point_type',
        edge_colormap='gray',
    )

    assert layer.edge_color_mode == 'colormap'

    # verify the current_face_color is correct
    edge_color = np.array([1, 1, 1, 1])
    np.testing.assert_allclose(layer._edge.current_color, edge_color)


@pytest.mark.filterwarnings('ignore::DeprecationWarning')
@pytest.mark.parametrize('feature_name', ('edge', 'face'))
def test_set_current_properties_on_empty_layer_with_color_cycle(feature_name):
    """Test setting current_properties an empty layer where the face/edge color
    is a color cycle.

    See: https://github.com/napari/napari/pull/3110
    """
    default_properties = {'annotation': np.array(['tail', 'nose', 'paw'])}
    color_cycle = [[0, 1, 0, 1], [1, 0, 1, 1]]
    color_parameters = {
        'colors': 'annotation',
        'categorical_colormap': color_cycle,
        'mode': 'cycle',
    }
    color_name = f'{feature_name}_color'
    points_kwargs = {
        'property_choices': default_properties,
        color_name: color_parameters,
    }
    layer = Points(**points_kwargs)

    color_mode = getattr(layer, f'{feature_name}_color_mode')
    assert color_mode == 'cycle'
    layer.current_properties = {'annotation': np.array(['paw'])}

    layer.add([10, 10])
    colors = getattr(layer, color_name)
    np.testing.assert_allclose(colors, [color_cycle[1]])
    assert len(layer.data) == 1
    cm = getattr(layer, f'_{feature_name}')
    assert cm.color_properties.current_value == 'paw'


def test_empty_layer_with_text_properties():
    """Test initializing an empty layer with text defined"""
    default_properties = {'point_type': np.array([1.5], dtype=float)}
    text_kwargs = {'text': 'point_type', 'color': 'red'}
    layer = Points(
        property_choices=default_properties,
        text=text_kwargs,
    )
    assert layer.text.values.size == 0
    np.testing.assert_allclose(layer.text.color, [1, 0, 0, 1])

    # add a point and check that the appropriate text value was added
    layer.add([1, 1])
    np.testing.assert_equal(layer.text.values, ['1.5'])
    np.testing.assert_allclose(layer.text.color, [1, 0, 0, 1])


def test_empty_layer_with_text_formatted():
    """Test initializing an empty layer with text defined"""
    default_properties = {'point_type': np.array([1.5], dtype=float)}
    layer = Points(
        property_choices=default_properties,
        text='point_type: {point_type:.2f}',
    )
    assert layer.text.values.size == 0

    # add a point and check that the appropriate text value was added
    layer.add([1, 1])
    np.testing.assert_equal(layer.text.values, ['point_type: 1.50'])


def test_random_points():
    """Test instantiating Points layer with random 2D data."""
    shape = (10, 2)
    np.random.seed(0)
    data = 20 * np.random.random(shape)
    layer = Points(data)
    assert np.all(layer.data == data)
    assert layer.ndim == shape[1]
    assert layer._view_data.ndim == 2
    assert len(layer.data) == 10
    assert len(layer.selected_data) == 0


def test_integer_points():
    """Test instantiating Points layer with integer data."""
    shape = (10, 2)
    np.random.seed(0)
    data = np.random.randint(20, size=(10, 2))
    layer = Points(data)
    assert np.all(layer.data == data)
    assert layer.ndim == shape[1]
    assert layer._view_data.ndim == 2
    assert len(layer.data) == 10


def test_negative_points():
    """Test instantiating Points layer with negative data."""
    shape = (10, 2)
    np.random.seed(0)
    data = 20 * np.random.random(shape) - 10
    layer = Points(data)
    assert np.all(layer.data == data)
    assert layer.ndim == shape[1]
    assert layer._view_data.ndim == 2
    assert len(layer.data) == 10


def test_empty_points_array():
    """Test instantiating Points layer with empty array."""
    shape = (0, 2)
    data = np.empty(shape)
    layer = Points(data)
    assert np.all(layer.data == data)
    assert layer.ndim == shape[1]
    assert layer._view_data.ndim == 2
    assert len(layer.data) == 0


def test_3D_points():
    """Test instantiating Points layer with random 3D data."""
    shape = (10, 3)
    np.random.seed(0)
    data = 20 * np.random.random(shape)
    layer = Points(data)
    assert np.all(layer.data == data)
    assert layer.ndim == shape[1]
    assert layer._view_data.ndim == 2
    assert len(layer.data) == 10


def test_single_point_extent():
    """Test extent of a single 3D point at the origin."""
    shape = (1, 3)
    data = np.zeros(shape)
    layer = Points(data)
    assert np.all(layer.extent.data == 0)
    assert np.all(layer.extent.world == 0)
    assert np.all(layer.extent.step == 1)


def test_4D_points():
    """Test instantiating Points layer with random 4D data."""
    shape = (10, 4)
    np.random.seed(0)
    data = 20 * np.random.random(shape)
    layer = Points(data)
    assert np.all(layer.data == data)
    assert layer.ndim == shape[1]
    assert layer._view_data.ndim == 2
    assert len(layer.data) == 10


def test_changing_points():
    """Test changing Points data."""
    shape_a = (10, 2)
    shape_b = (20, 2)
    np.random.seed(0)
    data_a = 20 * np.random.random(shape_a)
    data_b = 20 * np.random.random(shape_b)
    layer = Points(data_a)
    layer.data = data_b
    assert np.all(layer.data == data_b)
    assert layer.ndim == shape_b[1]
    assert layer._view_data.ndim == 2
    assert len(layer.data) == 20


def test_selecting_points():
    """Test selecting points."""
    shape = (10, 2)
    np.random.seed(0)
    data = 20 * np.random.random(shape)
    layer = Points(data)
    layer.mode = 'select'
    data_to_select = {1, 2}
    layer.selected_data = data_to_select
    assert layer.selected_data == data_to_select

    # test switching to 3D
    layer._slice_dims(ndisplay=3)
    assert layer.selected_data == data_to_select

    # select different points while in 3D mode
    other_data_to_select = {0}
    layer.selected_data = other_data_to_select
    assert layer.selected_data == other_data_to_select

    # selection should persist when going back to 2D mode
    layer._slice_dims(ndisplay=2)
    assert layer.selected_data == other_data_to_select

    # selection should persist when switching between between select and pan_zoom
    layer.mode = 'pan_zoom'
    assert layer.selected_data == other_data_to_select
    layer.mode = 'select'
    assert layer.selected_data == other_data_to_select

    # add mode should clear the selection
    layer.mode = 'add'
    assert layer.selected_data == set()


def test_adding_points():
    """Test adding Points data."""
    shape = (10, 2)
    np.random.seed(0)
    data = 20 * np.random.random(shape)
    layer = Points(data)
    assert len(layer.data) == 10

    coord = [20, 20]
    layer.add(coord)
    assert len(layer.data) == 11
    assert np.all(layer.data[10] == coord)
    # the added point should be selected
    assert layer.selected_data == {10}

    # test adding multiple points
    coords = [[10, 10], [15, 15]]
    layer.add(coords)
    assert len(layer.data) == 13
    assert np.all(layer.data[11:, :] == coords)

    # test that the last added points can be deleted
    layer.remove_selected()
    np.testing.assert_equal(layer.data, np.vstack((data, coord)))


def test_adding_points_to_empty():
    """Test adding Points data to empty."""
    shape = (0, 2)
    data = np.empty(shape)
    layer = Points(data)
    assert len(layer.data) == 0

    coord = [20, 20]
    layer.add(coord)
    assert len(layer.data) == 1
    assert np.all(layer.data[0] == coord)


def test_removing_selected_points():
    """Test selecting points."""
    shape = (10, 2)
    np.random.seed(0)
    data = 20 * np.random.random(shape)
    layer = Points(data)

    # With nothing selected no points should be removed
    layer.remove_selected()
    assert len(layer.data) == shape[0]

    # Select two points and remove them
    layer.selected_data = {0, 3}
    layer.remove_selected()
    assert len(layer.data) == shape[0] - 2
    assert len(layer.selected_data) == 0
    keep = [1, 2] + list(range(4, 10))
    assert np.all(layer.data == data[keep])
    assert layer._value is None

    # Select another point and remove it
    layer.selected_data = {4}
    layer.remove_selected()
    assert len(layer.data) == shape[0] - 3


def test_deleting_selected_value_changes():
    """Test deleting selected points appropriately sets self._value"""
    shape = (10, 2)
    np.random.seed(0)
    data = 20 * np.random.random(shape)
    layer = Points(data)

    # removing with self._value selected resets self._value to None
    layer._value = 1
    layer.selected_data = {1, 2}
    layer.remove_selected()
    assert layer._value is None

    # removing with self._value outside selection doesn't change self._value
    layer._value = 3
    layer.selected_data = {4}
    layer.remove_selected()
    assert layer._value == 3


def test_remove_selected_updates_value():
    """Test that removing a point that is not layer._value
    updates the index to account for the removed data.
    """
    shape = (10, 2)
    np.random.seed(0)
    data = 20 * np.random.random(shape)
    layer = Points(data)

    # set the value
    layer._value = 3
    layer._value_stored = 3

    layer.selected_data = {0, 5, 6, 7}
    layer.remove_selected()

    assert layer._value == 2


@pytest.mark.filterwarnings('ignore::DeprecationWarning')
def test_remove_selected_removes_corresponding_attributes():
    """Test that removing points at specific indices also removes any per-point
    attribute at the same index"""
    shape = (10, 2)
    np.random.seed(0)
    data = 20 * np.random.random(shape)
    size = np.random.rand(shape[0])
    color = np.random.rand(shape[0], 4)
    feature = np.random.rand(shape[0])
    shown = np.random.randint(2, size=shape[0]).astype(bool)
    text = 'feature'

    layer = Points(
        data,
        size=size,
        edge_width=size,
        features={'feature': feature},
        face_color=color,
        edge_color=color,
        text=text,
        shown=shown,
    )

    layer_expected = Points(
        data[1:],
        size=size[1:],
        edge_width=size[1:],
        features={'feature': feature[1:]},
        face_color=color[1:],
        edge_color=color[1:],
        text=text,  # computed from feature
        shown=shown[1:],
    )

    layer.selected_data = {0}
    layer.remove_selected()

    state_layer = layer._get_state()
    state_expected = layer_expected._get_state()

    assert_layer_state_equal(state_layer, state_expected)


def test_move():
    """Test moving points."""
    shape = (10, 2)
    np.random.seed(0)
    data = 20 * np.random.random(shape)
    unmoved = copy(data)
    layer = Points(data)

    # Move one point relative to an initial drag start location
    layer._move([0], [0, 0])
    layer._move([0], [10, 10])
    layer._drag_start = None
    assert np.all(layer.data[0] == unmoved[0] + [10, 10])
    assert np.all(layer.data[1:] == unmoved[1:])

    # Move two points relative to an initial drag start location
    layer._move([1, 2], [2, 2])
    layer._move([1, 2], np.add([2, 2], [-3, 4]))
    assert np.all(layer.data[1:2] == unmoved[1:2] + [-3, 4])


def test_changing_modes():
    """Test changing modes."""
    shape = (10, 2)
    np.random.seed(0)
    data = 20 * np.random.random(shape)
    layer = Points(data)
    assert layer.mode == 'pan_zoom'
    assert layer.interactive is True

    layer.mode = 'add'
    assert layer.mode == 'add'

    layer.mode = 'select'
    assert layer.mode == 'select'
    assert layer.interactive is False

    layer.mode = 'pan_zoom'
    assert layer.mode == 'pan_zoom'
    assert layer.interactive is True

    with pytest.raises(ValueError):
        layer.mode = 'not_a_mode'


def test_name():
    """Test setting layer name."""
    np.random.seed(0)
    data = 20 * np.random.random((10, 2))
    layer = Points(data)
    assert layer.name == 'Points'

    layer = Points(data, name='random')
    assert layer.name == 'random'

    layer.name = 'pts'
    assert layer.name == 'pts'


def test_visibility():
    """Test setting layer visibility."""
    np.random.seed(0)
    data = 20 * np.random.random((10, 2))
    layer = Points(data)
    assert layer.visible is True

    layer.visible = False
    assert layer.visible is False

    layer = Points(data, visible=False)
    assert layer.visible is False

    layer.visible = True
    assert layer.visible is True


def test_opacity():
    """Test setting layer opacity."""
    np.random.seed(0)
    data = 20 * np.random.random((10, 2))
    layer = Points(data)
    assert layer.opacity == 1.0

    layer.opacity = 0.5
    assert layer.opacity == 0.5

    layer = Points(data, opacity=0.6)
    assert layer.opacity == 0.6

    layer.opacity = 0.3
    assert layer.opacity == 0.3


def test_blending():
    """Test setting layer blending."""
    np.random.seed(0)
    data = 20 * np.random.random((10, 2))
    layer = Points(data)
    assert layer.blending == 'translucent'

    layer.blending = 'additive'
    assert layer.blending == 'additive'

    layer = Points(data, blending='additive')
    assert layer.blending == 'additive'

    layer.blending = 'opaque'
    assert layer.blending == 'opaque'


def test_symbol():
    """Test setting symbol."""
    shape = (10, 2)
    np.random.seed(0)
    data = 20 * np.random.random(shape)
    layer = Points(data)
    assert layer.symbol == 'disc'

    layer.symbol = 'cross'
    assert layer.symbol == 'cross'

    layer = Points(data, symbol='star')
    assert layer.symbol == 'star'


properties_array = {'point_type': _make_cycled_properties(['A', 'B'], 10)}
properties_list = {'point_type': list(_make_cycled_properties(['A', 'B'], 10))}


@pytest.mark.filterwarnings('ignore::DeprecationWarning')
@pytest.mark.parametrize("properties", [properties_array, properties_list])
def test_properties(properties):
    shape = (10, 2)
    np.random.seed(0)
    data = 20 * np.random.random(shape)
    layer = Points(data, properties=copy(properties))
    np.testing.assert_equal(layer.properties, properties)

    current_prop = {'point_type': np.array(['B'])}
    assert layer.current_properties == current_prop

    # test removing points
    layer.selected_data = {0, 1}
    layer.remove_selected()
    remove_properties = properties['point_type'][2::]
    assert len(layer.properties['point_type']) == (shape[0] - 2)
    assert np.all(layer.properties['point_type'] == remove_properties)

    # test selection of properties
    layer.selected_data = {0}
    selected_annotation = layer.current_properties['point_type']
    assert len(selected_annotation) == 1
    assert selected_annotation[0] == 'A'

    # test adding points with properties
    layer.add([10, 10])
    add_annotations = np.concatenate((remove_properties, ['A']), axis=0)
    assert np.all(layer.properties['point_type'] == add_annotations)

    # test copy/paste
    layer.selected_data = {0, 1}
    layer._copy_data()
    assert np.all(layer._clipboard['features']['point_type'] == ['A', 'B'])

    layer._paste_data()
    paste_annotations = np.concatenate((add_annotations, ['A', 'B']), axis=0)
    assert np.all(layer.properties['point_type'] == paste_annotations)

    assert layer.get_status(data[0]).endswith("point_type: B")
    assert layer.get_status(data[1]).endswith("point_type: A")


@pytest.mark.filterwarnings('ignore::DeprecationWarning')
@pytest.mark.parametrize("attribute", ['edge', 'face'])
def test_adding_properties(attribute):
    """Test adding properties to an existing layer"""
    shape = (10, 2)
    np.random.seed(0)
    data = 20 * np.random.random(shape)
    layer = Points(data)

    # add properties
    properties = {'point_type': _make_cycled_properties(['A', 'B'], shape[0])}
    layer.properties = properties
    np.testing.assert_equal(layer.properties, properties)

    # add properties as a dataframe
    properties_df = pd.DataFrame(properties)
    layer.properties = properties_df
    np.testing.assert_equal(layer.properties, properties)

    # add properties as a dictionary with list values
    properties_list = {
        'point_type': list(_make_cycled_properties(['A', 'B'], shape[0]))
    }
    layer.properties = properties_list
    assert isinstance(layer.properties['point_type'], np.ndarray)

    # removing a property that was the _*_color_property should give a warning
    color_manager = getattr(layer, f'_{attribute}')
    color_manager.color_properties = {
        'name': 'point_type',
        'values': np.empty(0),
        'current_value': 'A',
    }
    properties_2 = {
        'not_point_type': _make_cycled_properties(['A', 'B'], shape[0])
    }
    with pytest.warns(RuntimeWarning):
        layer.properties = properties_2


@pytest.mark.filterwarnings('ignore::DeprecationWarning')
def test_properties_dataframe():
    """Test if properties can be provided as a DataFrame"""
    shape = (10, 2)
    np.random.seed(0)
    data = 20 * np.random.random(shape)
    properties = {'point_type': _make_cycled_properties(['A', 'B'], shape[0])}
    properties_df = pd.DataFrame(properties)
    properties_df = properties_df.astype(properties['point_type'].dtype)
    layer = Points(data, properties=properties_df)
    np.testing.assert_equal(layer.properties, properties)


@pytest.mark.filterwarnings('ignore::DeprecationWarning')
def test_add_points_with_properties_as_list():
    # test adding points initialized with properties as list
    shape = (10, 2)
    np.random.seed(0)
    data = 20 * np.random.random(shape)
    properties = {
        'point_type': list(_make_cycled_properties(['A', 'B'], shape[0]))
    }
    layer = Points(data, properties=copy(properties))

    coord = [18, 18]
    layer.add(coord)
    new_prop = {'point_type': np.append(properties['point_type'], 'B')}
    np.testing.assert_equal(layer.properties, new_prop)


@pytest.mark.filterwarnings('ignore::DeprecationWarning')
def test_updating_points_properties():
    # test adding points initialized with properties
    shape = (10, 2)
    np.random.seed(0)
    data = 20 * np.random.random(shape)
    properties = {'point_type': _make_cycled_properties(['A', 'B'], shape[0])}
    layer = Points(data, properties=copy(properties))

    layer.mode = 'select'
    layer.selected_data = [len(data) - 1]
    layer.current_properties = {'point_type': np.array(['A'])}

    updated_properties = properties
    updated_properties['point_type'][-1] = 'A'
    np.testing.assert_equal(layer.properties, updated_properties)


@pytest.mark.filterwarnings('ignore::DeprecationWarning')
def test_setting_current_properties():
    shape = (2, 2)
    np.random.seed(0)
    data = 20 * np.random.random(shape)
    properties = {
        'annotation': ['paw', 'leg'],
        'confidence': [0.5, 0.75],
        'annotator': ['jane', 'ash'],
        'model': ['worst', 'best'],
    }
    layer = Points(data, properties=copy(properties))
    current_properties = {
        'annotation': ['leg'],
        'confidence': 1,
        'annotator': 'ash',
        'model': np.array(['best']),
    }
    layer.current_properties = current_properties

    expected_current_properties = {
        'annotation': np.array(['leg']),
        'confidence': np.array([1]),
        'annotator': np.array(['ash']),
        'model': np.array(['best']),
    }

    coerced_current_properties = layer.current_properties
    for k, v in coerced_current_properties.items():
        value = coerced_current_properties[k]
        assert isinstance(value, np.ndarray)
        np.testing.assert_equal(value, expected_current_properties[k])


properties_array = {'point_type': _make_cycled_properties(['A', 'B'], 10)}
properties_list = {'point_type': list(_make_cycled_properties(['A', 'B'], 10))}


@pytest.mark.parametrize("properties", [properties_array, properties_list])
def test_text_from_property_value(properties):
    """Test setting text from a property value"""
    shape = (10, 2)
    np.random.seed(0)
    data = 20 * np.random.random(shape)
    layer = Points(data, properties=copy(properties), text='point_type')

    np.testing.assert_equal(layer.text.values, properties['point_type'])


@pytest.mark.filterwarnings('ignore::DeprecationWarning')
@pytest.mark.parametrize("properties", [properties_array, properties_list])
def test_text_from_property_fstring(properties):
    """Test setting text with an f-string from the property value"""
    shape = (10, 2)
    np.random.seed(0)
    data = 20 * np.random.random(shape)
    layer = Points(
        data, properties=copy(properties), text='type: {point_type}'
    )

    expected_text = ['type: ' + v for v in properties['point_type']]
    np.testing.assert_equal(layer.text.values, expected_text)

    # test updating the text
    layer.text = 'type-ish: {point_type}'
    expected_text_2 = ['type-ish: ' + v for v in properties['point_type']]
    np.testing.assert_equal(layer.text.values, expected_text_2)

    # copy/paste
    layer.selected_data = {0}
    layer._copy_data()
    layer._paste_data()
    expected_text_3 = expected_text_2 + ['type-ish: A']
    np.testing.assert_equal(layer.text.values, expected_text_3)

    # add point
    layer.selected_data = {0}
    new_shape = np.random.random((1, 2))
    layer.add(new_shape)
    expected_text_4 = expected_text_3 + ['type-ish: A']
    np.testing.assert_equal(layer.text.values, expected_text_4)


@pytest.mark.parametrize("properties", [properties_array, properties_list])
def test_set_text_with_kwarg_dict(properties):
    text_kwargs = {
        'text': 'type: {point_type}',
        'color': [0, 0, 0, 1],
        'rotation': 10,
        'translation': [5, 5],
        'anchor': Anchor.UPPER_LEFT,
        'size': 10,
        'visible': True,
    }
    shape = (10, 2)
    np.random.seed(0)
    data = 20 * np.random.random(shape)
    layer = Points(data, properties=copy(properties), text=text_kwargs)

    expected_text = ['type: ' + v for v in properties['point_type']]
    np.testing.assert_equal(layer.text.values, expected_text)

    for property, value in text_kwargs.items():
        if property == 'text':
            continue
        layer_value = getattr(layer._text, property)
        np.testing.assert_equal(layer_value, value)


@pytest.mark.parametrize("properties", [properties_array, properties_list])
def test_text_error(properties):
    """creating a layer with text as the wrong type should raise an error"""
    shape = (10, 2)
    np.random.seed(0)
    data = 20 * np.random.random(shape)
    # try adding text as the wrong type
    with pytest.raises(TypeError):
        Points(data, properties=copy(properties), text=123)


def test_select_properties_object_dtype():
    """selecting points when they have a property of object dtype should not fail"""
    # pandas uses object as dtype for strings by default
    properties = pd.DataFrame({'color': ['red', 'green']})
    pl = Points(np.ones((2, 2)), properties=properties)
    selection = {0, 1}
    pl.selected_data = selection
    assert pl.selected_data == selection


@pytest.mark.filterwarnings('ignore::DeprecationWarning')
def test_refresh_text():
    """Test refreshing the text after setting new properties"""
    shape = (10, 2)
    np.random.seed(0)
    data = 20 * np.random.random(shape)
    properties = {'point_type': ['A'] * shape[0]}
    layer = Points(data, properties=copy(properties), text='point_type')

    new_properties = {'point_type': ['B'] * shape[0]}
    layer.properties = new_properties
    np.testing.assert_equal(layer.text.values, new_properties['point_type'])


def test_points_errors():
    shape = (3, 2)
    np.random.seed(0)
    data = 20 * np.random.random(shape)

    # try adding properties with the wrong number of properties
    with pytest.raises(ValueError):
        annotations = {'point_type': np.array(['A', 'B'])}
        Points(data, properties=copy(annotations))


def test_edge_width():
    """Test setting edge width."""
    shape = (10, 2)
    np.random.seed(0)
    data = 20 * np.random.random(shape)
    layer = Points(data)
    np.testing.assert_array_equal(layer.edge_width, 0.1)

    layer.edge_width = 0.5
    np.testing.assert_array_equal(layer.edge_width, 0.5)

    # fail outside of range 0, 1 if relative is enabled (default)
    with pytest.raises(ValueError):
        layer.edge_width = 2

    layer.edge_width_is_relative = False
    layer.edge_width = 2
    np.testing.assert_array_equal(layer.edge_width, 2)

    # fail if we try to come back again
    with pytest.raises(ValueError):
        layer.edge_width_is_relative = True

    # all should work on instantiation too
    layer = Points(data, edge_width=3, edge_width_is_relative=False)
    np.testing.assert_array_equal(layer.edge_width, 3)
    assert layer.edge_width_is_relative is False


def test_out_of_slice_display():
    """Test setting out_of_slice_display flag for 2D and 4D data."""
    shape = (10, 2)
    np.random.seed(0)
    data = 20 * np.random.random(shape)
    layer = Points(data)
    assert layer.out_of_slice_display is False

    layer.out_of_slice_display = True
    assert layer.out_of_slice_display is True

    layer = Points(data, out_of_slice_display=True)
    assert layer.out_of_slice_display is True

    shape = (10, 4)
    data = 20 * np.random.random(shape)
    layer = Points(data)
    assert layer.out_of_slice_display is False

    layer.out_of_slice_display = True
    assert layer.out_of_slice_display is True

    layer = Points(data, out_of_slice_display=True)
    assert layer.out_of_slice_display is True


<<<<<<< HEAD
@pytest.mark.filterwarnings(
    "ignore:elementwise comparison fail:FutureWarning",
    "ignore::DeprecationWarning",
)
=======
>>>>>>> d4903544
@pytest.mark.parametrize("attribute", ['edge', 'face'])
def test_switch_color_mode(attribute):
    """Test switching between color modes"""
    shape = (10, 2)
    np.random.seed(0)
    data = 20 * np.random.random(shape)
    # create a continuous property with a known value in the last element
    continuous_prop = np.random.random((shape[0],))
    continuous_prop[-1] = 1
    properties = {
        'point_truthiness': continuous_prop,
        'point_type': _make_cycled_properties(['A', 'B'], shape[0]),
    }
    initial_color = [1, 0, 0, 1]
    color_cycle = ['red', 'blue']
    color_kwarg = f'{attribute}_color'
    colormap_kwarg = f'{attribute}_colormap'
    color_cycle_kwarg = f'{attribute}_color_cycle'
    args = {
        color_kwarg: initial_color,
        colormap_kwarg: 'gray',
        color_cycle_kwarg: color_cycle,
    }
    layer = Points(data, properties=properties, **args)

    layer_color_mode = getattr(layer, f'{attribute}_color_mode')
    layer_color = getattr(layer, f'{attribute}_color')
    assert layer_color_mode == 'direct'
    np.testing.assert_allclose(
        layer_color, np.repeat([initial_color], shape[0], axis=0)
    )

    # there should not be an edge_color_property
    color_manager = getattr(layer, f'_{attribute}')
    color_property = color_manager.color_properties
    assert color_property is None

    # transitioning to colormap should raise a warning
    # because there isn't an edge color property yet and
    # the first property in points.properties is being automatically selected
    with pytest.warns(UserWarning):
        setattr(layer, f'{attribute}_color_mode', 'colormap')
    color_manager = getattr(layer, f'_{attribute}')
    color_property_name = color_manager.color_properties.name
    assert color_property_name == next(iter(properties))
    layer_color = getattr(layer, f'{attribute}_color')
    np.testing.assert_allclose(layer_color[-1], [1, 1, 1, 1])

    # switch to color cycle
    setattr(layer, f'{attribute}_color_mode', 'cycle')
    setattr(layer, f'{attribute}_color', 'point_type')
    color = getattr(layer, f'{attribute}_color')
    layer_color = transform_color(color_cycle * int(shape[0] / 2))
    np.testing.assert_allclose(color, layer_color)

    # switch back to direct, edge_colors shouldn't change
    setattr(layer, f'{attribute}_color_mode', 'direct')
    new_edge_color = getattr(layer, f'{attribute}_color')
    np.testing.assert_allclose(new_edge_color, color)


@pytest.mark.filterwarnings('ignore::DeprecationWarning')
@pytest.mark.parametrize("attribute", ['edge', 'face'])
def test_colormap_without_properties(attribute):
    """Setting the colormode to colormap should raise an exception"""
    shape = (10, 2)
    np.random.seed(0)
    data = 20 * np.random.random(shape)
    layer = Points(data)

    with pytest.raises(ValueError):
        setattr(layer, f'{attribute}_color_mode', 'colormap')


@pytest.mark.filterwarnings('ignore::DeprecationWarning')
@pytest.mark.parametrize("attribute", ['edge', 'face'])
def test_colormap_with_categorical_properties(attribute):
    """Setting the colormode to colormap should raise an exception"""
    shape = (10, 2)
    np.random.seed(0)
    data = 20 * np.random.random(shape)
    properties = {'point_type': _make_cycled_properties(['A', 'B'], shape[0])}
    layer = Points(data, properties=properties)

    with pytest.raises(TypeError):
        with pytest.warns(UserWarning):
            setattr(layer, f'{attribute}_color_mode', 'colormap')


@pytest.mark.filterwarnings('ignore::DeprecationWarning')
@pytest.mark.parametrize("attribute", ['edge', 'face'])
def test_add_colormap(attribute):
    """Test  directly adding a vispy Colormap object"""
    shape = (10, 2)
    np.random.seed(0)
    data = 20 * np.random.random(shape)
    annotations = {'point_type': _make_cycled_properties([0, 1.5], shape[0])}
    color_kwarg = f'{attribute}_color'
    colormap_kwarg = f'{attribute}_colormap'
    args = {color_kwarg: 'point_type', colormap_kwarg: 'viridis'}
    layer = Points(data, properties=annotations, **args)

    setattr(layer, f'{attribute}_colormap', get_colormap('gray'))
    layer_colormap = getattr(layer, f'{attribute}_colormap')
    assert 'unnamed colormap' in layer_colormap.name


@pytest.mark.parametrize("attribute", ['edge', 'face'])
def test_add_point_direct(attribute: str):
    """Test adding points to layer directly"""
    layer = Points()
    assert len(getattr(layer, f'{attribute}_color')) == 0
    setattr(layer, f'current_{attribute}_color', 'red')
    coord = [18, 18]
    layer.add(coord)
    np.testing.assert_allclose(
        [[1, 0, 0, 1]], getattr(layer, f'{attribute}_color')
    )


@pytest.mark.parametrize("attribute", ['edge', 'face'])
def test_color_direct(attribute: str):
    """Test setting colors directly"""
    shape = (10, 2)
    np.random.seed(0)
    data = 20 * np.random.random(shape)
    layer_kwargs = {f'{attribute}_color': 'black'}
    layer = Points(data, **layer_kwargs)
    color_array = transform_color(['black'] * shape[0])
    current_color = getattr(layer, f'current_{attribute}_color')
    layer_color = getattr(layer, f'{attribute}_color')
    assert current_color == 'black'
    assert len(layer.edge_color) == shape[0]
    np.testing.assert_allclose(color_array, layer_color)

    # With no data selected changing color has no effect
    setattr(layer, f'current_{attribute}_color', 'blue')
    current_color = getattr(layer, f'current_{attribute}_color')
    assert current_color == 'blue'
    np.testing.assert_allclose(color_array, layer_color)

    # Select data and change edge color of selection
    selected_data = {0, 1}
    layer.selected_data = {0, 1}
    current_color = getattr(layer, f'current_{attribute}_color')
    assert current_color == 'black'
    setattr(layer, f'current_{attribute}_color', 'green')
    colorarray_green = transform_color(['green'] * len(layer.selected_data))
    color_array[list(selected_data)] = colorarray_green
    layer_color = getattr(layer, f'{attribute}_color')
    np.testing.assert_allclose(color_array, layer_color)

    # Add new point and test its color
    coord = [18, 18]
    layer.selected_data = {}
    setattr(layer, f'current_{attribute}_color', 'blue')
    layer.add(coord)
    color_array = np.vstack([color_array, transform_color('blue')])
    layer_color = getattr(layer, f'{attribute}_color')
    assert len(layer_color) == shape[0] + 1
    np.testing.assert_allclose(color_array, layer_color)

    # Check removing data adjusts colors correctly
    layer.selected_data = {0, 2}
    layer.remove_selected()
    assert len(layer.data) == shape[0] - 1

    layer_color = getattr(layer, f'{attribute}_color')
    assert len(layer_color) == shape[0] - 1
    np.testing.assert_allclose(
        layer_color,
        np.vstack((color_array[1], color_array[3:])),
    )


color_cycle_str = ['red', 'blue']
color_cycle_rgb = [[1, 0, 0], [0, 0, 1]]
color_cycle_rgba = [[1, 0, 0, 1], [0, 0, 1, 1]]


@pytest.mark.filterwarnings('ignore::DeprecationWarning')
@pytest.mark.parametrize("attribute", ['edge', 'face'])
@pytest.mark.parametrize(
    "color_cycle",
    [color_cycle_str, color_cycle_rgb, color_cycle_rgba],
)
def test_color_cycle(attribute, color_cycle):
    """Test setting edge/face color with a color cycle list"""
    # create Points using list color cycle
    shape = (10, 2)
    np.random.seed(0)
    data = 20 * np.random.random(shape)
    properties = {'point_type': _make_cycled_properties(['A', 'B'], shape[0])}
    points_kwargs = {
        'properties': properties,
        f'{attribute}_color': 'point_type',
        f'{attribute}_color_cycle': color_cycle,
    }
    layer = Points(data, **points_kwargs)

    np.testing.assert_equal(layer.properties, properties)

    color_array = transform_color(
        list(islice(cycle(color_cycle), 0, shape[0]))
    )
    layer_color = getattr(layer, f'{attribute}_color')
    np.testing.assert_allclose(layer_color, color_array)

    # Add new point and test its color
    coord = [18, 18]
    layer.selected_data = {0}
    layer.add(coord)
    layer_color = getattr(layer, f'{attribute}_color')
    assert len(layer_color) == shape[0] + 1
    np.testing.assert_allclose(
        layer_color,
        np.vstack((color_array, transform_color('red'))),
    )

    # Check removing data adjusts colors correctly
    layer.selected_data = {0, 2}
    layer.remove_selected()
    assert len(layer.data) == shape[0] - 1

    layer_color = getattr(layer, f'{attribute}_color')
    assert len(layer_color) == shape[0] - 1
    np.testing.assert_allclose(
        layer_color,
        np.vstack((color_array[1], color_array[3:], transform_color('red'))),
    )

    # test adding a point with a new property value
    layer.selected_data = {}
    current_properties = layer.current_properties
    current_properties['point_type'] = np.array(['new'])
    layer.current_properties = current_properties
    layer.add([10, 10])
    color_manager = getattr(layer, f'_{attribute}')
    color_cycle_map = color_manager.categorical_colormap.colormap

    assert 'new' in color_cycle_map
    np.testing.assert_allclose(
        color_cycle_map['new'], np.squeeze(transform_color(color_cycle[0]))
    )


@pytest.mark.filterwarnings('ignore::DeprecationWarning')
@pytest.mark.parametrize("attribute", ['edge', 'face'])
def test_color_cycle_dict(attribute):
    """Test setting edge/face color with a color cycle dict"""
    data = np.array([[0, 0], [100, 0], [0, 100]])
    properties = {'my_colors': [2, 6, 3]}
    points_kwargs = {
        'properties': properties,
        f'{attribute}_color': 'my_colors',
        f'{attribute}_color_cycle': {1: 'green', 2: 'red', 3: 'blue'},
    }
    layer = Points(data, **points_kwargs)

    color_manager = getattr(layer, f'_{attribute}')
    color_cycle_map = color_manager.categorical_colormap.colormap
    np.testing.assert_allclose(color_cycle_map[2], [1, 0, 0, 1])  # 2 is red
    np.testing.assert_allclose(color_cycle_map[3], [0, 0, 1, 1])  # 3 is blue
    np.testing.assert_allclose(color_cycle_map[6], [1, 1, 1, 1])  # 6 is white


@pytest.mark.filterwarnings('ignore::DeprecationWarning')
@pytest.mark.parametrize("attribute", ['edge', 'face'])
def test_add_color_cycle_to_empty_layer(attribute):
    """Test adding a point to an empty layer when edge/face color is a color cycle

    See: https://github.com/napari/napari/pull/1069
    """
    default_properties = {'point_type': np.array(['A'])}
    color_cycle = ['red', 'blue']
    points_kwargs = {
        'property_choices': default_properties,
        f'{attribute}_color': 'point_type',
        f'{attribute}_color_cycle': color_cycle,
    }
    layer = Points(**points_kwargs)

    # verify the current_edge_color is correct
    expected_color = transform_color(color_cycle[0])[0]
    color_manager = getattr(layer, f'_{attribute}')
    current_color = color_manager.current_color
    np.testing.assert_allclose(current_color, expected_color)

    # add a point
    layer.add([10, 10])
    props = {'point_type': np.array(['A'])}
    expected_color = np.array([[1, 0, 0, 1]])
    np.testing.assert_equal(layer.properties, props)
    attribute_color = getattr(layer, f'{attribute}_color')
    np.testing.assert_allclose(attribute_color, expected_color)

    # add a point with a new property
    layer.selected_data = []
    layer.current_properties = {'point_type': np.array(['B'])}
    layer.add([12, 12])
    new_color = np.array([0, 0, 1, 1])
    expected_color = np.vstack((expected_color, new_color))
    new_properties = {'point_type': np.array(['A', 'B'])}
    attribute_color = getattr(layer, f'{attribute}_color')
    np.testing.assert_allclose(attribute_color, expected_color)
    np.testing.assert_equal(layer.properties, new_properties)


@pytest.mark.filterwarnings('ignore::DeprecationWarning')
@pytest.mark.parametrize("attribute", ['edge', 'face'])
def test_adding_value_color_cycle(attribute):
    """Test that adding values to properties used to set a color cycle
    and then calling Points.refresh_colors() performs the update and adds the
    new value to the face/edge_color_cycle_map.

    See: https://github.com/napari/napari/issues/988
    """
    shape = (10, 2)
    np.random.seed(0)
    data = 20 * np.random.random(shape)
    properties = {'point_type': _make_cycled_properties(['A', 'B'], shape[0])}
    color_cycle = ['red', 'blue']
    points_kwargs = {
        'properties': properties,
        f'{attribute}_color': 'point_type',
        f'{attribute}_color_cycle': color_cycle,
    }
    layer = Points(data, **points_kwargs)

    # make point 0 point_type C
    props = layer.properties
    point_types = props['point_type']
    point_types[0] = 'C'
    props['point_type'] = point_types
    layer.properties = props

    color_manager = getattr(layer, f'_{attribute}')
    color_cycle_map = color_manager.categorical_colormap.colormap
    color_map_keys = [*color_cycle_map]
    assert 'C' in color_map_keys


@pytest.mark.filterwarnings('ignore::DeprecationWarning')
@pytest.mark.parametrize("attribute", ['edge', 'face'])
def test_color_colormap(attribute):
    """Test setting edge/face color with a colormap"""
    # create Points using with a colormap
    shape = (10, 2)
    np.random.seed(0)
    data = 20 * np.random.random(shape)
    properties = {'point_type': _make_cycled_properties([0, 1.5], shape[0])}
    points_kwargs = {
        'properties': properties,
        f'{attribute}_color': 'point_type',
        f'{attribute}_colormap': 'gray',
    }
    layer = Points(data, **points_kwargs)

    np.testing.assert_equal(layer.properties, properties)

    color_mode = getattr(layer, f'{attribute}_color_mode')
    assert color_mode == 'colormap'
    color_array = transform_color(['black', 'white'] * int(shape[0] / 2))
    attribute_color = getattr(layer, f'{attribute}_color')
    assert np.all(attribute_color == color_array)

    # change the color cycle - face_color should not change
    setattr(layer, f'{attribute}_color_cycle', ['red', 'blue'])
    attribute_color = getattr(layer, f'{attribute}_color')
    assert np.all(attribute_color == color_array)

    # Add new point and test its color
    coord = [18, 18]
    layer.selected_data = {0}
    layer.add(coord)
    attribute_color = getattr(layer, f'{attribute}_color')
    assert len(attribute_color) == shape[0] + 1
    np.testing.assert_allclose(
        attribute_color,
        np.vstack((color_array, transform_color('black'))),
    )

    # Check removing data adjusts colors correctly
    layer.selected_data = {0, 2}
    layer.remove_selected()
    assert len(layer.data) == shape[0] - 1
    attribute_color = getattr(layer, f'{attribute}_color')
    assert len(attribute_color) == shape[0] - 1
    np.testing.assert_allclose(
        attribute_color,
        np.vstack(
            (
                color_array[1],
                color_array[3:],
                transform_color('black'),
            )
        ),
    )

    # adjust the clims
    setattr(layer, f'{attribute}_contrast_limits', (0, 3))
    attribute_color = getattr(layer, f'{attribute}_color')
    np.testing.assert_allclose(attribute_color[-2], [0.5, 0.5, 0.5, 1])

    # change the colormap
    new_colormap = 'viridis'
    setattr(layer, f'{attribute}_colormap', new_colormap)
    attribute_colormap = getattr(layer, f'{attribute}_colormap')
    assert attribute_colormap.name == new_colormap


def test_size():
    """Test setting size with scalar."""
    shape = (10, 2)
    np.random.seed(0)
    data = 20 * np.random.random(shape)
    layer = Points(data)
    assert layer.current_size == 10
    assert layer.size.shape == shape
    assert np.unique(layer.size)[0] == 10

    # Add a new point, it should get current size
    coord = [17, 17]
    layer.add(coord)
    assert layer.size.shape == (11, 2)
    assert np.unique(layer.size)[0] == 10

    # Setting size affects newly added points not current points
    layer.current_size = 20
    assert layer.current_size == 20
    assert layer.size.shape == (11, 2)
    assert np.unique(layer.size)[0] == 10

    # Add new point, should have new size
    coord = [18, 18]
    layer.add(coord)
    assert layer.size.shape == (12, 2)
    assert np.unique(layer.size[:11])[0] == 10
    assert np.all(layer.size[11] == [20, 20])

    # Select data and change size
    layer.selected_data = {0, 1}
    assert layer.current_size == 10
    layer.current_size = 16
    assert layer.size.shape == (12, 2)
    assert np.unique(layer.size[2:11])[0] == 10
    assert np.unique(layer.size[:2])[0] == 16

    # Select data and size changes
    layer.selected_data = {11}
    assert layer.current_size == 20


def test_size_with_arrays():
    """Test setting size with arrays."""
    shape = (10, 2)
    np.random.seed(0)
    data = 20 * np.random.random(shape)
    layer = Points(data)
    sizes = 5 * np.random.random(shape)
    layer.size = sizes
    assert np.all(layer.size == sizes)

    # Test broadcasting of sizes
    sizes = [5, 5]
    layer.size = sizes
    assert np.all(layer.size[0] == sizes)

    # Test broadcasting of transposed sizes
    sizes = np.random.randint(low=1, high=5, size=shape[::-1])
    layer.size = sizes
    np.testing.assert_equal(layer.size, sizes.T)

    # Un-broadcastable array should raise an exception
    bad_sizes = np.random.randint(low=1, high=5, size=(3, 8))
    with pytest.raises(ValueError):
        layer.size = bad_sizes

    # Create new layer with new size array data
    sizes = 5 * np.random.random(shape)
    layer = Points(data, size=sizes)
    assert layer.current_size == 10
    assert layer.size.shape == shape
    assert np.all(layer.size == sizes)

    # Create new layer with new size array data
    sizes = [5, 5]
    layer = Points(data, size=sizes)
    assert layer.current_size == 10
    assert layer.size.shape == shape
    assert np.all(layer.size[0] == sizes)

    # Add new point, should have new size
    coord = [18, 18]
    layer.current_size = 13
    layer.add(coord)
    assert layer.size.shape == (11, 2)
    assert np.unique(layer.size[:10])[0] == 5
    assert np.all(layer.size[10] == [13, 13])

    # Select data and change size
    layer.selected_data = {0, 1}
    assert layer.current_size == 5
    layer.current_size = 16
    assert layer.size.shape == (11, 2)
    assert np.unique(layer.size[2:10])[0] == 5
    assert np.unique(layer.size[:2])[0] == 16

    # Check removing data adjusts colors correctly
    layer.selected_data = {0, 2}
    layer.remove_selected()
    assert len(layer.data) == 9
    assert len(layer.size) == 9
    assert np.all(layer.size[0] == [16, 16])
    assert np.all(layer.size[1] == [5, 5])


def test_size_with_3D_arrays():
    """Test setting size with 3D arrays."""
    shape = (10, 3)
    np.random.seed(0)
    data = 20 * np.random.random(shape)
    data[:2, 0] = 0
    layer = Points(data)
    assert layer.current_size == 10
    assert layer.size.shape == shape
    assert np.unique(layer.size)[0] == 10

    sizes = 5 * np.random.random(shape)
    layer.size = sizes
    assert np.all(layer.size == sizes)

    # Test broadcasting of sizes
    sizes = [1, 5, 5]
    layer.size = sizes
    assert np.all(layer.size[0] == sizes)

    # Create new layer with new size array data
    sizes = 5 * np.random.random(shape)
    layer = Points(data, size=sizes)
    assert layer.current_size == 10
    assert layer.size.shape == shape
    assert np.all(layer.size == sizes)

    # Create new layer with new size array data
    sizes = [1, 5, 5]
    layer = Points(data, size=sizes)
    assert layer.current_size == 10
    assert layer.size.shape == shape
    assert np.all(layer.size[0] == sizes)

    # Add new point, should have new size in last dim only
    coord = [4, 18, 18]
    layer.current_size = 13
    layer.add(coord)
    assert layer.size.shape == (11, 3)
    assert np.unique(layer.size[:10, 1:])[0] == 5
    assert np.all(layer.size[10] == [1, 13, 13])

    # Select data and change size
    layer.selected_data = {0, 1}
    assert layer.current_size == 5
    layer.current_size = 16
    assert layer.size.shape == (11, 3)
    assert np.unique(layer.size[2:10, 1:])[0] == 5
    assert np.all(layer.size[0] == [16, 16, 16])

    # Create new 3D layer with new 2D points size data
    sizes = [0, 5, 5]
    layer = Points(data, size=sizes)
    assert layer.current_size == 10
    assert layer.size.shape == shape
    assert np.all(layer.size[0] == sizes)

    # Add new point, should have new size only in last 2 dimensions
    coord = [4, 18, 18]
    layer.current_size = 13
    layer.add(coord)
    assert layer.size.shape == (11, 3)
    assert np.all(layer.size[10] == [0, 13, 13])

    # Select data and change size
    layer.selected_data = {0, 1}
    assert layer.current_size == 5
    layer.current_size = 16
    assert layer.size.shape == (11, 3)
    assert np.unique(layer.size[2:10, 1:])[0] == 5
    assert np.all(layer.size[0] == [0, 16, 16])


def test_copy_and_paste():
    """Test copying and pasting selected points."""
    shape = (10, 2)
    np.random.seed(0)
    data = 20 * np.random.random(shape)
    layer = Points(data)
    # Clipboard starts empty
    assert layer._clipboard == {}

    # Pasting empty clipboard doesn't change data
    layer._paste_data()
    assert len(layer.data) == 10

    # Copying with nothing selected leave clipboard empty
    layer._copy_data()
    assert layer._clipboard == {}

    # Copying and pasting with two points selected adds to clipboard and data
    layer.selected_data = {0, 1}
    layer._copy_data()
    layer._paste_data()
    assert len(layer._clipboard.keys()) > 0
    assert len(layer.data) == shape[0] + 2
    assert np.all(layer.data[:2] == layer.data[-2:])

    # Pasting again adds two more points to data
    layer._paste_data()
    assert len(layer.data) == shape[0] + 4
    assert np.all(layer.data[:2] == layer.data[-2:])

    # Unselecting everything and copying and pasting will empty the clipboard
    # and add no new data
    layer.selected_data = {}
    layer._copy_data()
    layer._paste_data()
    assert layer._clipboard == {}
    assert len(layer.data) == shape[0] + 4


def test_value():
    """Test getting the value of the data at the current coordinates."""
    shape = (10, 2)
    np.random.seed(0)
    data = 20 * np.random.random(shape)
    data[-1] = [0, 0]
    layer = Points(data)
    value = layer.get_value((0, 0))
    assert value == 9

    layer.data = layer.data + 20
    value = layer.get_value((0, 0))
    assert value is None


@pytest.mark.parametrize(
    'position,view_direction,dims_displayed,world,scale,expected',
    [
        ((0, 5, 15, 15), [0, 1, 0, 0], [1, 2, 3], False, (1, 1, 1, 1), 2),
        ((0, 5, 15, 15), [0, -1, 0, 0], [1, 2, 3], False, (1, 1, 1, 1), 0),
        ((0, 5, 0, 0), [0, 1, 0, 0], [1, 2, 3], False, (1, 1, 1, 1), None),
        ((0, 5, 15, 15), [0, 1, 0, 0], [1, 2, 3], True, (1, 1, 2, 1), None),
        ((0, 5, 15, 15), [0, -1, 0, 0], [1, 2, 3], True, (1, 1, 2, 1), None),
        ((0, 5, 30, 15), [0, 1, 0, 0], [1, 2, 3], True, (1, 1, 2, 1), 2),
        ((0, 5, 30, 15), [0, -1, 0, 0], [1, 2, 3], True, (1, 1, 2, 1), 0),
        ((0, 5, 0, 0), [0, 1, 0, 0], [1, 2, 3], True, (1, 1, 2, 1), None),
    ],
)
def test_value_3d(
    position, view_direction, dims_displayed, world, scale, expected
):
    """Test get_value in 3D with and without scale"""
    data = np.array([[0, 10, 15, 15], [0, 10, 5, 5], [0, 5, 15, 15]])
    layer = Points(data, size=5, scale=scale)
    layer._slice_dims([0, 0, 0, 0], ndisplay=3)
    value = layer.get_value(
        position,
        view_direction=view_direction,
        dims_displayed=dims_displayed,
        world=world,
    )
    if expected is None:
        assert value is None
    else:
        assert value == expected


def test_message():
    """Test converting value and coords to message."""
    shape = (10, 2)
    np.random.seed(0)
    data = 20 * np.random.random(shape)
    data[-1] = [0, 0]
    layer = Points(data)
    msg = layer.get_status((0,) * 2)
    assert type(msg) == str


def test_message_3d():
    """Test converting values and coords to message in 3D."""
    shape = (10, 3)
    np.random.seed(0)
    data = 20 * np.random.random(shape)
    layer = Points(data)
    msg = layer.get_status(
        (0, 0, 0), view_direction=[1, 0, 0], dims_displayed=[0, 1, 2]
    )
    assert type(msg) == str


def test_thumbnail():
    """Test the image thumbnail for square data."""
    shape = (10, 2)
    np.random.seed(0)
    data = 20 * np.random.random(shape)
    data[0] = [0, 0]
    data[-1] = [20, 20]
    layer = Points(data)
    layer._update_thumbnail()
    assert layer.thumbnail.shape == layer._thumbnail_shape


def test_thumbnail_non_square_data():
    """Test the image thumbnail for non-square data.

    See: https://github.com/napari/napari/issues/1450
    """
    # The points coordinates are in a short and wide range.
    data_range = [1, 32]
    np.random.seed(0)
    data = np.random.random((10, 2)) * data_range
    # Make sure the random points span the range.
    data[0, :] = [0, 0]
    data[-1, :] = data_range
    layer = Points(data)

    layer._update_thumbnail()

    assert layer.thumbnail.shape == layer._thumbnail_shape
    # Check that the thumbnail only contains non-zero RGB values in the middle two rows.
    mid_row = layer.thumbnail.shape[0] // 2
    expected_zeros = np.zeros(shape=(mid_row - 1, 32, 3), dtype=np.uint8)
    np.testing.assert_array_equal(
        layer.thumbnail[: mid_row - 1, :, :3], expected_zeros
    )
    assert (
        np.count_nonzero(layer.thumbnail[mid_row - 1 : mid_row + 1, :, :3]) > 0
    )
    np.testing.assert_array_equal(
        layer.thumbnail[mid_row + 1 :, :, :3], expected_zeros
    )


def test_thumbnail_with_n_points_greater_than_max():
    """Test thumbnail generation with n_points > _max_points_thumbnail

    see: https://github.com/napari/napari/pull/934
    """
    # 2D
    max_points = Points._max_points_thumbnail * 2
    bigger_data = np.random.randint(10, 100, (max_points, 2))
    big_layer = Points(bigger_data)
    big_layer._update_thumbnail()
    assert big_layer.thumbnail.shape == big_layer._thumbnail_shape

    # #3D
    bigger_data_3d = np.random.randint(10, 100, (max_points, 3))
    bigger_layer_3d = Points(bigger_data_3d)
    bigger_layer_3d._slice_dims(ndisplay=3)
    bigger_layer_3d._update_thumbnail()
    assert bigger_layer_3d.thumbnail.shape == bigger_layer_3d._thumbnail_shape


def test_view_data():
    coords = np.array([[0, 1, 1], [0, 2, 2], [1, 3, 3], [3, 3, 3]])
    layer = Points(coords)

    layer._slice_dims([0, slice(None), slice(None)])
    assert np.all(
        layer._view_data == coords[np.ix_([0, 1], layer._dims_displayed)]
    )

    layer._slice_dims([1, slice(None), slice(None)])
    assert np.all(
        layer._view_data == coords[np.ix_([2], layer._dims_displayed)]
    )

    layer._slice_dims([1, slice(None), slice(None)], ndisplay=3)
    assert np.all(layer._view_data == coords)


def test_view_size():
    coords = np.array([[0, 1, 1], [0, 2, 2], [1, 3, 3], [3, 3, 3]])
    sizes = np.array([[3, 5, 5], [3, 5, 5], [3, 3, 3], [2, 2, 3]])
    layer = Points(coords, size=sizes, out_of_slice_display=False)

    layer._slice_dims([0, slice(None), slice(None)])
    assert np.all(
        layer._view_size == sizes[np.ix_([0, 1], layer._dims_displayed)]
    )

    layer._slice_dims([1, slice(None), slice(None)])
    assert np.all(
        layer._view_size == sizes[np.ix_([2], layer._dims_displayed)]
    )

    layer.out_of_slice_display = True
    assert len(layer._view_size) == 3

    # test a slice with no points
    layer.out_of_slice_display = False
    layer._slice_dims([2, slice(None), slice(None)])
    assert np.all(layer._view_size == [])


def test_view_colors():
    coords = [[0, 1, 1], [0, 2, 2], [1, 3, 3], [3, 3, 3]]
    face_color = np.array(
        [[1, 0, 0, 1], [0, 1, 0, 1], [0, 0, 1, 1], [0, 0, 1, 1]]
    )
    edge_color = np.array(
        [[0, 0, 1, 1], [1, 0, 0, 1], [0, 1, 0, 1], [0, 0, 1, 1]]
    )

    layer = Points(coords, face_color=face_color, edge_color=edge_color)
    layer._slice_dims([0, slice(None), slice(None)])
    assert np.all(layer._view_face_color == face_color[[0, 1]])
    assert np.all(layer._view_edge_color == edge_color[[0, 1]])

    layer._slice_dims([1, slice(None), slice(None)])
    assert np.all(layer._view_face_color == face_color[[2]])
    assert np.all(layer._view_edge_color == edge_color[[2]])

    # view colors should return empty array if there are no points
    layer._slice_dims([2, slice(None), slice(None)])
    assert len(layer._view_face_color) == 0
    assert len(layer._view_edge_color) == 0


def test_interaction_box():
    """Test the boxes calculated for selected points"""
    data = [[3, 3]]
    size = 2
    layer = Points(data, size=size)

    # get a box with no points selected
    index = []
    box = layer.interaction_box(index)
    assert box is None

    # get a box with a point selected
    index = [0]
    expected_box = points_to_squares(data, size)
    box = layer.interaction_box(index)
    np.all([np.isin(p, expected_box) for p in box])


def test_world_data_extent():
    """Test extent after applying transforms."""
    data = [(7, -5, 0), (-2, 0, 15), (4, 30, 12)]
    min_val = (-2, -5, 0)
    max_val = (7, 30, 15)
    layer = Points(data)
    extent = np.array((min_val, max_val))
    check_layer_world_data_extent(layer, extent, (3, 1, 1), (10, 20, 5), False)


def test_slice_data():
    data = [
        (10, 2, 4),
        (10 + 2 * 1e-7, 4, 6),
        (8, 1, 7),
        (10.1, 7, 2),
        (10 - 2 * 1e-7, 1, 6),
    ]
    layer = Points(data)
    assert len(layer._slice_data((8, slice(None), slice(None)))[0]) == 1
    assert len(layer._slice_data((10, slice(None), slice(None)))[0]) == 4
    assert (
        len(layer._slice_data((10 + 2 * 1e-12, slice(None), slice(None)))[0])
        == 4
    )
    assert len(layer._slice_data((10.1, slice(None), slice(None)))[0]) == 4


def test_scale_init():
    layer = Points(None, scale=(1, 1, 1, 1))
    assert layer.ndim == 4
    layer1 = Points([], scale=(1, 1, 1, 1))
    assert layer1.ndim == 4
    layer2 = Points([])
    assert layer2.ndim == 2

    with pytest.raises(ValueError):
        Points([[1, 1, 1]], scale=(1, 1, 1, 1))


def test_update_none():
    layer = Points([(1, 2, 3), (1, 3, 2)])
    assert layer.ndim == 3
    assert layer.data.size == 6
    layer.data = None
    assert layer.ndim == 3
    assert layer.data.size == 0
    layer.data = [(1, 2, 3), (1, 3, 2)]
    assert layer.ndim == 3
    assert layer.data.size == 6


@pytest.mark.filterwarnings('ignore::DeprecationWarning')
def test_set_face_color_mode_after_set_properties():
    # See GitHub issue for more details:
    # https://github.com/napari/napari/issues/2755
    np.random.seed(0)
    num_points = 3
    points = Points(np.random.random((num_points, 2)))

    points.properties = {
        'cat': np.random.randint(low=0, high=num_points, size=num_points),
        'cont': np.random.random(num_points),
    }

    # Initially the color_mode is DIRECT, which means that the face ColorManager
    # has no color_properties, so the first property is used with a warning.
    with pytest.warns(UserWarning):
        points.face_color_mode = 'cycle'

    first_property_key, first_property_values = next(
        iter(points.properties.items())
    )
    expected_properties = ColorProperties(
        name=first_property_key,
        values=first_property_values,
        current_value=first_property_values[-1],
    )
    assert points._face.color_properties == expected_properties


def test_to_mask_2d_with_size_1():
    points = Points([[1, 4]], size=1)

    mask = points.to_mask(shape=(5, 7))

    expected_mask = np.array(
        [
            [0, 0, 0, 0, 0, 0, 0],
            [0, 0, 0, 0, 1, 0, 0],
            [0, 0, 0, 0, 0, 0, 0],
            [0, 0, 0, 0, 0, 0, 0],
            [0, 0, 0, 0, 0, 0, 0],
        ],
        dtype=bool,
    )
    np.testing.assert_array_equal(mask, expected_mask)


def test_to_mask_2d_with_size_2():
    points = Points([[1, 4]], size=2)

    mask = points.to_mask(shape=(5, 7))

    expected_mask = np.array(
        [
            [0, 0, 0, 0, 1, 0, 0],
            [0, 0, 0, 1, 1, 1, 0],
            [0, 0, 0, 0, 1, 0, 0],
            [0, 0, 0, 0, 0, 0, 0],
            [0, 0, 0, 0, 0, 0, 0],
        ],
        dtype=bool,
    )
    np.testing.assert_array_equal(mask, expected_mask)


def test_to_mask_2d_with_size_4():
    points = Points([[1, 4]], size=4)

    mask = points.to_mask(shape=(5, 7))

    expected_mask = np.array(
        [
            [0, 0, 0, 1, 1, 1, 0],
            [0, 0, 1, 1, 1, 1, 1],
            [0, 0, 0, 1, 1, 1, 0],
            [0, 0, 0, 0, 1, 0, 0],
            [0, 0, 0, 0, 0, 0, 0],
        ],
        dtype=bool,
    )
    np.testing.assert_array_equal(mask, expected_mask)


def test_to_mask_2d_with_size_4_top_left():
    points = Points([[0, 0]], size=4)

    mask = points.to_mask(shape=(5, 7))

    expected_mask = np.array(
        [
            [1, 1, 1, 0, 0, 0, 0],
            [1, 1, 0, 0, 0, 0, 0],
            [1, 0, 0, 0, 0, 0, 0],
            [0, 0, 0, 0, 0, 0, 0],
            [0, 0, 0, 0, 0, 0, 0],
        ],
        dtype=bool,
    )
    np.testing.assert_array_equal(mask, expected_mask)


def test_to_mask_2d_with_size_4_bottom_right():
    points = Points([[4, 6]], size=4)

    mask = points.to_mask(shape=(5, 7))

    expected_mask = np.array(
        [
            [0, 0, 0, 0, 0, 0, 0],
            [0, 0, 0, 0, 0, 0, 0],
            [0, 0, 0, 0, 0, 0, 1],
            [0, 0, 0, 0, 0, 1, 1],
            [0, 0, 0, 0, 1, 1, 1],
        ],
        dtype=bool,
    )
    np.testing.assert_array_equal(mask, expected_mask)


def test_to_mask_2d_with_diff_sizes():
    points = Points([[2, 2], [1, 4]], size=[[1, 1], [2, 2]])

    mask = points.to_mask(shape=(5, 7))

    expected_mask = np.array(
        [
            [0, 0, 0, 0, 1, 0, 0],
            [0, 0, 0, 1, 1, 1, 0],
            [0, 0, 1, 0, 1, 0, 0],
            [0, 0, 0, 0, 0, 0, 0],
            [0, 0, 0, 0, 0, 0, 0],
        ],
        dtype=bool,
    )
    np.testing.assert_array_equal(mask, expected_mask)


def test_to_mask_2d_with_overlap():
    points = Points([[1, 3], [1, 4]], size=2)

    mask = points.to_mask(shape=(5, 7))

    expected_mask = np.array(
        [
            [0, 0, 0, 1, 1, 0, 0],
            [0, 0, 1, 1, 1, 1, 0],
            [0, 0, 0, 1, 1, 0, 0],
            [0, 0, 0, 0, 0, 0, 0],
            [0, 0, 0, 0, 0, 0, 0],
        ],
        dtype=bool,
    )
    np.testing.assert_array_equal(mask, expected_mask)


def test_to_mask_2d_with_translate():
    points = Points([[1, 4]], size=2)

    mask = points.to_mask(
        shape=(5, 7), data_to_world=CompositeAffine(translate=(-1, 2))
    )

    expected_mask = np.array(
        [
            [0, 0, 0, 0, 0, 0, 0],
            [0, 0, 1, 0, 0, 0, 0],
            [0, 1, 1, 1, 0, 0, 0],
            [0, 0, 1, 0, 0, 0, 0],
            [0, 0, 0, 0, 0, 0, 0],
        ],
        dtype=bool,
    )
    np.testing.assert_array_equal(mask, expected_mask)


def test_to_mask_2d_with_rotate():
    # Make the size just over 2, instead of exactly 2, to ensure that all expected pixels are
    # included, despite floating point imprecision caused by applying the rotation.
    points = Points([[-4, 1]], size=2.1)

    mask = points.to_mask(
        shape=(5, 7), data_to_world=CompositeAffine(rotate=90)
    )

    # The point [-4, 1] is defined in world coordinates, so after applying
    # the inverse data_to_world transform will become [1, 4].
    expected_mask = np.array(
        [
            [0, 0, 0, 0, 1, 0, 0],
            [0, 0, 0, 1, 1, 1, 0],
            [0, 0, 0, 0, 1, 0, 0],
            [0, 0, 0, 0, 0, 0, 0],
            [0, 0, 0, 0, 0, 0, 0],
        ],
        dtype=bool,
    )
    np.testing.assert_array_equal(mask, expected_mask)


def test_to_mask_2d_with_isotropic_scale():
    points = Points([[2, 8]], size=4)

    mask = points.to_mask(
        shape=(5, 7), data_to_world=CompositeAffine(scale=(2, 2))
    )

    expected_mask = np.array(
        [
            [0, 0, 0, 0, 1, 0, 0],
            [0, 0, 0, 1, 1, 1, 0],
            [0, 0, 0, 0, 1, 0, 0],
            [0, 0, 0, 0, 0, 0, 0],
            [0, 0, 0, 0, 0, 0, 0],
        ],
        dtype=bool,
    )
    np.testing.assert_array_equal(mask, expected_mask)


def test_to_mask_2d_with_negative_isotropic_scale():
    points = Points([[2, -8]], size=4)

    mask = points.to_mask(
        shape=(5, 7), data_to_world=CompositeAffine(scale=(2, -2))
    )

    expected_mask = np.array(
        [
            [0, 0, 0, 0, 1, 0, 0],
            [0, 0, 0, 1, 1, 1, 0],
            [0, 0, 0, 0, 1, 0, 0],
            [0, 0, 0, 0, 0, 0, 0],
            [0, 0, 0, 0, 0, 0, 0],
        ],
        dtype=bool,
    )
    np.testing.assert_array_equal(mask, expected_mask)


def test_to_mask_2d_with_anisotropic_scale_isotropic_output():
    # With isotropic output, the size of the output ball is determined
    # by the geometric mean of the scale which is sqrt(2), so absorb that
    # into the size to keep the math simple.
    points = Points([[2, 4]], size=2 * np.sqrt(2))

    mask = points.to_mask(
        shape=(5, 7),
        data_to_world=CompositeAffine(scale=(2, 1)),
        isotropic_output=True,
    )

    expected_mask = np.array(
        [
            [0, 0, 0, 0, 1, 0, 0],
            [0, 0, 0, 1, 1, 1, 0],
            [0, 0, 0, 0, 1, 0, 0],
            [0, 0, 0, 0, 0, 0, 0],
            [0, 0, 0, 0, 0, 0, 0],
        ],
        dtype=bool,
    )
    np.testing.assert_array_equal(mask, expected_mask)


def test_to_mask_2d_with_anisotropic_scale_anisotropic_output():
    points = Points([[2, 4]], size=4)

    mask = points.to_mask(
        shape=(5, 7),
        data_to_world=CompositeAffine(scale=(2, 1)),
        isotropic_output=False,
    )

    # With anisotropic output, the output ball will be squashed
    # in the dimension with scaling, so that after adding it back as an image
    # with the same scaling, it should be roughly isotropic.
    expected_mask = np.array(
        [
            [0, 0, 0, 0, 1, 0, 0],
            [0, 0, 1, 1, 1, 1, 1],
            [0, 0, 0, 0, 1, 0, 0],
            [0, 0, 0, 0, 0, 0, 0],
            [0, 0, 0, 0, 0, 0, 0],
        ],
        dtype=bool,
    )
    np.testing.assert_array_equal(mask, expected_mask)


def test_to_mask_2d_with_points_scale_but_no_mask_scale():
    points = Points([[1, 4]], size=2, scale=(2, 2))

    mask = points.to_mask(shape=(5, 7))

    expected_mask = np.array(
        [
            [0, 0, 0, 0, 1, 0, 0],
            [0, 0, 0, 1, 1, 1, 0],
            [0, 0, 0, 0, 1, 0, 0],
            [0, 0, 0, 0, 0, 0, 0],
            [0, 0, 0, 0, 0, 0, 0],
        ],
        dtype=bool,
    )
    np.testing.assert_array_equal(mask, expected_mask)


def test_to_mask_2d_with_same_points_and_mask_scale():
    scale = (2, 2)
    points = Points([[1, 4]], size=2, scale=scale)

    mask = points.to_mask(
        shape=(5, 7), data_to_world=CompositeAffine(scale=scale)
    )

    expected_mask = np.array(
        [
            [0, 0, 0, 0, 1, 0, 0],
            [0, 0, 0, 1, 1, 1, 0],
            [0, 0, 0, 0, 1, 0, 0],
            [0, 0, 0, 0, 0, 0, 0],
            [0, 0, 0, 0, 0, 0, 0],
        ],
        dtype=bool,
    )
    np.testing.assert_array_equal(mask, expected_mask)


def test_to_mask_3d_with_size_1():
    points = Points([[1, 2, 3]], size=1)

    mask = points.to_mask(shape=(3, 4, 5))

    expected_mask = np.array(
        [
            [
                [0, 0, 0, 0, 0],
                [0, 0, 0, 0, 0],
                [0, 0, 0, 0, 0],
                [0, 0, 0, 0, 0],
            ],
            [
                [0, 0, 0, 0, 0],
                [0, 0, 0, 0, 0],
                [0, 0, 0, 1, 0],
                [0, 0, 0, 0, 0],
            ],
            [
                [0, 0, 0, 0, 0],
                [0, 0, 0, 0, 0],
                [0, 0, 0, 0, 0],
                [0, 0, 0, 0, 0],
            ],
        ],
        dtype=bool,
    )
    np.testing.assert_array_equal(mask, expected_mask)


def test_to_mask_3d_with_size_2():
    points = Points([[1, 2, 3]], size=2)

    mask = points.to_mask(shape=(3, 4, 5))

    expected_mask = np.array(
        [
            [
                [0, 0, 0, 0, 0],
                [0, 0, 0, 0, 0],
                [0, 0, 0, 1, 0],
                [0, 0, 0, 0, 0],
            ],
            [
                [0, 0, 0, 0, 0],
                [0, 0, 0, 1, 0],
                [0, 0, 1, 1, 1],
                [0, 0, 0, 1, 0],
            ],
            [
                [0, 0, 0, 0, 0],
                [0, 0, 0, 0, 0],
                [0, 0, 0, 1, 0],
                [0, 0, 0, 0, 0],
            ],
        ],
        dtype=bool,
    )
    np.testing.assert_array_equal(mask, expected_mask)


@pytest.mark.filterwarnings('ignore::DeprecationWarning')
def test_set_properties_updates_text_values():
    points = np.random.rand(3, 2)
    properties = {'class': np.array(['A', 'B', 'C'])}
    layer = Points(points, properties=properties, text='class')

    layer.properties = {'class': np.array(['D', 'E', 'F'])}

    np.testing.assert_array_equal(layer.text.values, ['D', 'E', 'F'])


@pytest.mark.filterwarnings('ignore::DeprecationWarning')
def test_set_properties_with_invalid_shape_errors_safely():
    properties = {
        'class': np.array(['A', 'B', 'C']),
    }
    points = Points(np.random.rand(3, 2), text='class', properties=properties)
    np.testing.assert_equal(points.properties, properties)
    np.testing.assert_array_equal(points.text.values, ['A', 'B', 'C'])

    with pytest.raises(ValueError):
        points.properties = {'class': np.array(['D', 'E'])}

    np.testing.assert_equal(points.properties, properties)
    np.testing.assert_array_equal(points.text.values, ['A', 'B', 'C'])


@pytest.mark.filterwarnings('ignore::DeprecationWarning')
def test_set_properties_with_missing_text_property_text_becomes_constant():
    properties = {
        'class': np.array(['A', 'B', 'C']),
    }
    points = Points(np.random.rand(3, 2), text='class', properties=properties)
    np.testing.assert_equal(points.properties, properties)
    np.testing.assert_array_equal(points.text.values, ['A', 'B', 'C'])

    points.properties = {'not_class': np.array(['D', 'E', 'F'])}

    np.testing.assert_array_equal(
        points.text.values, ['class', 'class', 'class']
    )


@pytest.mark.filterwarnings('ignore::DeprecationWarning')
def test_text_param_and_setter_are_consistent():
    """See https://github.com/napari/napari/issues/1833"""
    data = np.random.rand(5, 3) * 100
    properties = {
        'accepted': np.random.choice([True, False], (5,)),
    }
    text = {'text': 'accepted', 'color': 'black'}

    points_init = Points(data, properties=properties, text=text)

    points_set = Points(data, properties=properties)
    points_set.text = text

    np.testing.assert_array_equal(
        points_init.text.values,
        points_set.text.values,
    )
    np.testing.assert_array_equal(
        points_init.text.color, points_set.text.color
    )


def test_editable_2d_layer_ndisplay_3():
    """Interactivity doesn't work for 2D points layers
    being rendered in 3D. Verify that layer.editable is set
    to False upon switching to 3D rendering mode.

    See: https://github.com/napari/napari/pull/4184
    """
    data = np.random.random((10, 2))
    layer = Points(data, size=5)
    assert layer.editable is True

    # simulate switching to 3D rendering
    # layer should no longer b editable
    layer._slice_dims([0, 0, 0], ndisplay=3)
    assert layer.editable is False


def test_editable_3d_layer_ndisplay_3():
    """Interactivity works for 3D points layers
    being rendered in 3D. Verify that layer.editable remains
    True upon switching to 3D rendering mode.

    See: https://github.com/napari/napari/pull/4184
    """
    data = np.random.random((10, 3))
    layer = Points(data, size=5)
    assert layer.editable is True

    # simulate switching to 3D rendering
    # layer should no longer b editable
    layer._slice_dims([0, 0, 0], ndisplay=3)
    assert layer.editable is True


def test_shown():
    """Test setting shown property"""
    shape = (10, 2)
    np.random.seed(0)
    data = 20 * np.random.random(shape)
    layer = Points(data)
    assert len(layer.shown) == shape[0]
    assert np.all(layer.shown == True)  # noqa

    # Hide the last point
    layer.shown[-1] = False
    assert np.all(layer.shown[:-1] == True)  # noqa
    assert layer.shown[-1] == False  # noqa

    # Add a new point, it should be shown but not affect the others
    coord = [17, 17]
    layer.add(coord)
    assert len(layer.shown) == shape[0] + 1
    assert np.all(layer.shown[:-2] == True)  # noqa
    assert layer.shown[-2] == False  # noqa
    assert layer.shown[-1] == True  # noqa<|MERGE_RESOLUTION|>--- conflicted
+++ resolved
@@ -978,13 +978,7 @@
     assert layer.out_of_slice_display is True
 
 
-<<<<<<< HEAD
-@pytest.mark.filterwarnings(
-    "ignore:elementwise comparison fail:FutureWarning",
-    "ignore::DeprecationWarning",
-)
-=======
->>>>>>> d4903544
+@pytest.mark.filterwarnings("ignore::DeprecationWarning")
 @pytest.mark.parametrize("attribute", ['edge', 'face'])
 def test_switch_color_mode(attribute):
     """Test switching between color modes"""
