--- conflicted
+++ resolved
@@ -1,9 +1,4 @@
-<<<<<<< HEAD
 from typing import List, Optional, Tuple, Union
-=======
-from collections.abc import Iterable
-from typing import Optional
->>>>>>> f5402e1a
 
 import numpy as np
 
