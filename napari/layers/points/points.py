import numbers
import warnings
from copy import copy, deepcopy
from itertools import cycle
from typing import Any, Dict, List, Optional, Sequence, Tuple, Union

import numpy as np
import pandas as pd
from psygnal.containers import Selection
from scipy.stats import gmean

from napari.layers.base import Layer, no_op
from napari.layers.base._base_constants import ActionType
from napari.layers.base._base_mouse_bindings import (
    highlight_box_handles,
    transform_with_box,
)
from napari.layers.points._points_constants import Mode, Shading
from napari.layers.points._points_mouse_bindings import add, highlight, select
from napari.layers.points._points_utils import (
    _create_box_from_corners_3d,
    coerce_symbols,
    create_box,
    fix_data_points,
    points_to_squares,
)
from napari.layers.points._slice import _PointSliceRequest, _PointSliceResponse
from napari.layers.utils._color_manager_constants import ColorMode
from napari.layers.utils._slice_input import _SliceInput
from napari.layers.utils.color_manager import ColorManager
from napari.layers.utils.color_transformations import ColorType
from napari.layers.utils.interactivity_utils import (
    displayed_plane_from_nd_line_segment,
)
from napari.layers.utils.layer_utils import (
    _features_to_properties,
    _FeatureTable,
    _unique_element,
)
from napari.layers.utils.text_manager import TextManager
from napari.utils.colormaps import Colormap, ValidColormapArg
from napari.utils.colormaps.standardize_color import hex_to_name, rgb_to_hex
from napari.utils.events import Event
from napari.utils.events.custom_types import Array
from napari.utils.geometry import project_points_onto_plane, rotate_points
from napari.utils.status_messages import generate_layer_coords_status
from napari.utils.transforms import Affine
from napari.utils.translations import trans

DEFAULT_COLOR_CYCLE = np.array([[1, 0, 1, 1], [0, 1, 0, 1]])


class Points(Layer):
    """Points layer.

    Parameters
    ----------
    data : array (N, D)
        Coordinates for N points in D dimensions.
    ndim : int
        Number of dimensions for shapes. When data is not None, ndim must be D.
        An empty points layer can be instantiated with arbitrary ndim.
    features : dict[str, array-like] or DataFrame
        Features table where each row corresponds to a point and each column
        is a feature.
    feature_defaults : dict[str, Any] or DataFrame
        The default value of each feature in a table with one row.
    properties : dict {str: array (N,)}, DataFrame
        Properties for each point. Each property should be an array of length N,
        where N is the number of points.
    property_choices : dict {str: array (N,)}
        possible values for each property.
    text : str, dict
        Text to be displayed with the points. If text is set to a key in properties,
        the value of that property will be displayed. Multiple properties can be
        composed using f-string-like syntax (e.g., '{property_1}, {float_property:.2f}).
        A dictionary can be provided with keyword arguments to set the text values
        and display properties. See TextManager.__init__() for the valid keyword arguments.
        For example usage, see /napari/examples/add_points_with_text.py.
    symbol : str, array
        Symbols to be used for the point markers. Must be one of the
        following: arrow, clobber, cross, diamond, disc, hbar, ring,
        square, star, tailed_arrow, triangle_down, triangle_up, vbar, x.
    size : float, array
        Size of the point marker in data pixels. If given as a scalar, all points are made
        the same size. If given as an array, size must be the same or broadcastable
        to the same shape as the data.
    edge_width : float, array
        Width of the symbol edge in pixels.
    edge_width_is_relative : bool
        If enabled, edge_width is interpreted as a fraction of the point size.
    edge_color : str, array-like, dict
        Color of the point marker border. Numeric color values should be RGB(A).
    edge_color_cycle : np.ndarray, list
        Cycle of colors (provided as string name, RGB, or RGBA) to map to edge_color if a
        categorical attribute is used color the vectors.
    edge_colormap : str, napari.utils.Colormap
        Colormap to set edge_color if a continuous attribute is used to set face_color.
    edge_contrast_limits : None, (float, float)
        clims for mapping the property to a color map. These are the min and max value
        of the specified property that are mapped to 0 and 1, respectively.
        The default value is None. If set the none, the clims will be set to
        (property.min(), property.max())
    face_color : str, array-like, dict
        Color of the point marker body. Numeric color values should be RGB(A).
    face_color_cycle : np.ndarray, list
        Cycle of colors (provided as string name, RGB, or RGBA) to map to face_color if a
        categorical attribute is used color the vectors.
    face_colormap : str, napari.utils.Colormap
        Colormap to set face_color if a continuous attribute is used to set face_color.
    face_contrast_limits : None, (float, float)
        clims for mapping the property to a color map. These are the min and max value
        of the specified property that are mapped to 0 and 1, respectively.
        The default value is None. If set the none, the clims will be set to
        (property.min(), property.max())
    out_of_slice_display : bool
        If True, renders points not just in central plane but also slightly out of slice
        according to specified point marker size.
    n_dimensional : bool
        This property will soon be deprecated in favor of 'out_of_slice_display'.
        Use that instead.
    name : str
        Name of the layer.
    metadata : dict
        Layer metadata.
    scale : tuple of float
        Scale factors for the layer.
    translate : tuple of float
        Translation values for the layer.
    rotate : float, 3-tuple of float, or n-D array.
        If a float convert into a 2D rotation matrix using that value as an
        angle. If 3-tuple convert into a 3D rotation matrix, using a yaw,
        pitch, roll convention. Otherwise assume an nD rotation. Angles are
        assumed to be in degrees. They can be converted from radians with
        np.degrees if needed.
    shear : 1-D array or n-D array
        Either a vector of upper triangular values, or an nD shear matrix with
        ones along the main diagonal.
    affine : n-D array or napari.utils.transforms.Affine
        (N+1, N+1) affine transformation matrix in homogeneous coordinates.
        The first (N, N) entries correspond to a linear transform and
        the final column is a length N translation vector and a 1 or a napari
        `Affine` transform object. Applied as an extra transform on top of the
        provided scale, rotate, and shear values.
    opacity : float
        Opacity of the layer visual, between 0.0 and 1.0.
    blending : str
        One of a list of preset blending modes that determines how RGB and
        alpha values of the layer visual get mixed. Allowed values are
        {'opaque', 'translucent', and 'additive'}.
    visible : bool
        Whether the layer visual is currently being displayed.
    cache : bool
        Whether slices of out-of-core datasets should be cached upon retrieval.
        Currently, this only applies to dask arrays.
    shading : str, Shading
        Render lighting and shading on points. Options are:

        * 'none'
          No shading is added to the points.
        * 'spherical'
          Shading and depth buffer are changed to give a 3D spherical look to the points
    antialiasing: float
        Amount of antialiasing in canvas pixels.
    canvas_size_limits : tuple of float
        Lower and upper limits for the size of points in canvas pixels.
    shown : 1-D array of bool
        Whether to show each point.

    Attributes
    ----------
    data : array (N, D)
        Coordinates for N points in D dimensions.
    features : DataFrame-like
        Features table where each row corresponds to a point and each column
        is a feature.
    feature_defaults : DataFrame-like
        Stores the default value of each feature in a table with one row.
    properties : dict {str: array (N,)} or DataFrame
        Annotations for each point. Each property should be an array of length N,
        where N is the number of points.
    text : str
        Text to be displayed with the points. If text is set to a key in properties, the value of
        that property will be displayed. Multiple properties can be composed using f-string-like
        syntax (e.g., '{property_1}, {float_property:.2f}).
        For example usage, see /napari/examples/add_points_with_text.py.
    symbol : array of str
        Array of symbols for each point.
    size : array (N,)
        Array of sizes for each point. Must have the same shape as the layer `data`.
    edge_width : array (N,)
        Width of the marker edges in pixels for all points
    edge_width : array (N,)
        Width of the marker edges for all points as a fraction of their size.
    edge_color : Nx4 numpy array
        Array of edge color RGBA values, one for each point.
    edge_color_cycle : np.ndarray, list
        Cycle of colors (provided as string name, RGB, or RGBA) to map to edge_color if a
        categorical attribute is used color the vectors.
    edge_colormap : str, napari.utils.Colormap
        Colormap to set edge_color if a continuous attribute is used to set face_color.
    edge_contrast_limits : None, (float, float)
        clims for mapping the property to a color map. These are the min and max value
        of the specified property that are mapped to 0 and 1, respectively.
        The default value is None. If set the none, the clims will be set to
        (property.min(), property.max())
    face_color : Nx4 numpy array
        Array of face color RGBA values, one for each point.
    face_color_cycle : np.ndarray, list
        Cycle of colors (provided as string name, RGB, or RGBA) to map to face_color if a
        categorical attribute is used color the vectors.
    face_colormap : str, napari.utils.Colormap
        Colormap to set face_color if a continuous attribute is used to set face_color.
    face_contrast_limits : None, (float, float)
        clims for mapping the property to a color map. These are the min and max value
        of the specified property that are mapped to 0 and 1, respectively.
        The default value is None. If set the none, the clims will be set to
        (property.min(), property.max())
    current_symbol : Symbol
        Symbol for the next point to be added or the currently selected points.
    current_size : float
        Size of the marker for the next point to be added or the currently
        selected point.
    current_edge_width : float
        Edge width of the marker for the next point to be added or the currently
        selected point.
    current_edge_color : str
        Edge color of the marker edge for the next point to be added or the currently
        selected point.
    current_face_color : str
        Face color of the marker edge for the next point to be added or the currently
        selected point.
    out_of_slice_display : bool
        If True, renders points not just in central plane but also slightly out of slice
        according to specified point marker size.
    selected_data : Selection
        Integer indices of any selected points.
    mode : str
        Interactive mode. The normal, default mode is PAN_ZOOM, which
        allows for normal interactivity with the canvas.

        In ADD mode clicks of the cursor add points at the clicked location.

        In SELECT mode the cursor can select points by clicking on them or
        by dragging a box around them. Once selected points can be moved,
        have their properties edited, or be deleted.
    face_color_mode : str
        Face color setting mode.

        DIRECT (default mode) allows each point to be set arbitrarily

        CYCLE allows the color to be set via a color cycle over an attribute

        COLORMAP allows color to be set via a color map over an attribute
    edge_color_mode : str
        Edge color setting mode.

        DIRECT (default mode) allows each point to be set arbitrarily

        CYCLE allows the color to be set via a color cycle over an attribute

        COLORMAP allows color to be set via a color map over an attribute
    shading : Shading
        Shading mode.
    antialiasing: float
        Amount of antialiasing in canvas pixels.
    canvas_size_limits : tuple of float
        Lower and upper limits for the size of points in canvas pixels.
    shown : 1-D array of bool
        Whether each point is shown.

    Notes
    -----
    _view_data : array (M, D)
        coordinates of points in the currently viewed slice.
    _view_size : array (M, )
        Size of the point markers in the currently viewed slice.
    _view_symbol : array (M, )
        Symbols of the point markers in the currently viewed slice.
    _view_edge_width : array (M, )
        Edge width of the point markers in the currently viewed slice.
    _indices_view : array (M, )
        Integer indices of the points in the currently viewed slice and are shown.
    _selected_view :
        Integer indices of selected points in the currently viewed slice within
        the `_view_data` array.
    _selected_box : array (4, 2) or None
        Four corners of any box either around currently selected points or
        being created during a drag action. Starting in the top left and
        going clockwise.
    _drag_start : list or None
        Coordinates of first cursor click during a drag action. Gets reset to
        None after dragging is done.
    """

    _modeclass = Mode

    _drag_modes = {
        Mode.PAN_ZOOM: no_op,
        Mode.TRANSFORM: transform_with_box,
        Mode.ADD: add,
        Mode.SELECT: select,
    }

    _move_modes = {
        Mode.PAN_ZOOM: no_op,
        Mode.TRANSFORM: highlight_box_handles,
        Mode.ADD: no_op,
        Mode.SELECT: highlight,
    }
    _cursor_modes = {
        Mode.PAN_ZOOM: 'standard',
        Mode.TRANSFORM: 'standard',
        Mode.ADD: 'crosshair',
        Mode.SELECT: 'standard',
    }

    # TODO  write better documentation for edge_color and face_color

    # The max number of points that will ever be used to render the thumbnail
    # If more points are present then they are randomly subsampled
    _max_points_thumbnail = 1024

    def __init__(
        self,
        data=None,
        *,
        ndim=None,
        features=None,
        feature_defaults=None,
        properties=None,
        text=None,
        symbol='o',
        size=10,
        edge_width=0.05,
        edge_width_is_relative=True,
        edge_color='dimgray',
        edge_color_cycle=None,
        edge_colormap='viridis',
        edge_contrast_limits=None,
        face_color='white',
        face_color_cycle=None,
        face_colormap='viridis',
        face_contrast_limits=None,
        out_of_slice_display=False,
        n_dimensional=None,
        name=None,
        metadata=None,
        scale=None,
        translate=None,
        rotate=None,
        shear=None,
        affine=None,
        opacity=1,
        blending='translucent',
        visible=True,
        cache=True,
        property_choices=None,
        experimental_clipping_planes=None,
        shading='none',
        canvas_size_limits=(2, 10000),
        antialiasing=1,
        shown=True,
    ) -> None:
        if ndim is None and scale is not None:
            ndim = len(scale)

        data, ndim = fix_data_points(data, ndim)

        # Indices of selected points
        self._selected_data_stored = set()
        self._selected_data_history = set()
        # Indices of selected points within the currently viewed slice
        self._selected_view = []
        # Index of hovered point
        self._value = None
        self._value_stored = None
        self._highlight_index = []
        self._highlight_box = None

        self._drag_start = None
        self._drag_normal = None
        self._drag_up = None

        # initialize view data
        self.__indices_view = np.empty(0, int)
        self._view_size_scale = []

        self._drag_box = None
        self._drag_box_stored = None
        self._is_selecting = False
        self._clipboard = {}
        self._round_index = False

        super().__init__(
            data,
            ndim,
            name=name,
            metadata=metadata,
            scale=scale,
            translate=translate,
            rotate=rotate,
            shear=shear,
            affine=affine,
            opacity=opacity,
            blending=blending,
            visible=visible,
            cache=cache,
            experimental_clipping_planes=experimental_clipping_planes,
        )

        self.events.add(
            size=Event,
            current_size=Event,
            edge_width=Event,
            current_edge_width=Event,
            edge_width_is_relative=Event,
            face_color=Event,
            current_face_color=Event,
            edge_color=Event,
            current_edge_color=Event,
            properties=Event,
            current_properties=Event,
            symbol=Event,
            current_symbol=Event,
            out_of_slice_display=Event,
            n_dimensional=Event,
            highlight=Event,
            shading=Event,
            antialiasing=Event,
            canvas_size_limits=Event,
            features=Event,
            feature_defaults=Event,
        )

        # Save the point coordinates
        self._data = np.asarray(data)

        self._feature_table = _FeatureTable.from_layer(
            features=features,
            feature_defaults=feature_defaults,
            properties=properties,
            property_choices=property_choices,
            num_data=len(self.data),
        )

        self._text = TextManager._from_layer(
            text=text,
            features=self.features,
        )

        self._edge_width_is_relative = False
        self._shown = np.empty(0).astype(bool)

        # Indices of selected points
        self._selected_data: Selection[int] = Selection()
        self._selected_data_stored = set()
        self._selected_data_history = set()
        # Indices of selected points within the currently viewed slice
        self._selected_view = []

        # The following point properties are for the new points that will
        # be added. For any given property, if a list is passed to the
        # constructor so each point gets its own value then the default
        # value is used when adding new points
        self._current_size = np.asarray(size) if np.isscalar(size) else 10
        self._current_edge_width = (
            np.asarray(edge_width) if np.isscalar(edge_width) else 0.1
        )
        self.current_symbol = (
            np.asarray(symbol) if np.isscalar(symbol) else 'o'
        )

        # Index of hovered point
        self._value = None
        self._value_stored = None
        self._mode = Mode.PAN_ZOOM
        self._status = self.mode

        color_properties = (
            self._feature_table.properties()
            if self._data.size > 0
            else self._feature_table.currents()
        )
        self._edge = ColorManager._from_layer_kwargs(
            n_colors=len(data),
            colors=edge_color,
            continuous_colormap=edge_colormap,
            contrast_limits=edge_contrast_limits,
            categorical_colormap=edge_color_cycle,
            properties=color_properties,
        )
        self._face = ColorManager._from_layer_kwargs(
            n_colors=len(data),
            colors=face_color,
            continuous_colormap=face_colormap,
            contrast_limits=face_contrast_limits,
            categorical_colormap=face_color_cycle,
            properties=color_properties,
        )

        if n_dimensional is not None:
            self._out_of_slice_display = n_dimensional
        else:
            self._out_of_slice_display = out_of_slice_display

        # Save the point style params
        self.size = size
        self.shown = shown
        self.symbol = symbol
        self.edge_width = edge_width
        self.edge_width_is_relative = edge_width_is_relative

        self.canvas_size_limits = canvas_size_limits
        self.shading = shading
        self.antialiasing = antialiasing

        # Trigger generation of view slice and thumbnail
        self.refresh()

    @property
    def data(self) -> np.ndarray:
        """(N, D) array: coordinates for N points in D dimensions."""
        return self._data

    @data.setter
    def data(self, data: Optional[np.ndarray]):
        data, _ = fix_data_points(data, self.ndim)
        cur_npoints = len(self._data)
        self._data = data

        # Add/remove property and style values based on the number of new points.
        with self.events.blocker_all(), self._edge.events.blocker_all(), self._face.events.blocker_all():
            self._feature_table.resize(len(data))
            self.text.apply(self.features)
            if len(data) < cur_npoints:
                # If there are now fewer points, remove the size and colors of the
                # extra ones
                if len(self._edge.colors) > len(data):
                    self._edge._remove(
                        np.arange(len(data), len(self._edge.colors))
                    )
                if len(self._face.colors) > len(data):
                    self._face._remove(
                        np.arange(len(data), len(self._face.colors))
                    )
                self._shown = self._shown[: len(data)]
                self._size = self._size[: len(data)]
                self._edge_width = self._edge_width[: len(data)]
                self._symbol = self._symbol[: len(data)]

            elif len(data) > cur_npoints:
                # If there are now more points, add the size and colors of the
                # new ones
                adding = len(data) - cur_npoints
                size = np.repeat(self.current_size, adding, axis=0)

                if len(self._edge_width) > 0:
                    new_edge_width = copy(self._edge_width[-1])
                else:
                    new_edge_width = self.current_edge_width
                edge_width = np.repeat([new_edge_width], adding, axis=0)

                if len(self._symbol) > 0:
                    new_symbol = copy(self._symbol[-1])
                else:
                    new_symbol = self.current_symbol
                symbol = np.repeat([new_symbol], adding, axis=0)

                # Add new colors, updating the current property value before
                # to handle any in-place modification of feature_defaults.
                # Also see: https://github.com/napari/napari/issues/5634
                current_properties = self._feature_table.currents()
                self._edge._update_current_properties(current_properties)
                self._edge._add(n_colors=adding)
                self._face._update_current_properties(current_properties)
                self._face._add(n_colors=adding)

                shown = np.repeat([True], adding, axis=0)
                self._shown = np.concatenate((self._shown, shown), axis=0)

                self.size = np.concatenate((self._size, size), axis=0)
                self.edge_width = np.concatenate(
                    (self._edge_width, edge_width), axis=0
                )
                self.symbol = np.concatenate((self._symbol, symbol), axis=0)
                self.selected_data = set(np.arange(cur_npoints, len(data)))

        self._update_dims()
        self._reset_editable()

    def _on_selection(self, selected):
        if selected:
            self._set_highlight()
        else:
            self._highlight_box = None
            self._highlight_index = []
            self.events.highlight()

    @property
    def features(self):
        """Dataframe-like features table.

        It is an implementation detail that this is a `pandas.DataFrame`. In the future,
        we will target the currently-in-development Data API dataframe protocol [1].
        This will enable us to use alternate libraries such as xarray or cuDF for
        additional features without breaking existing usage of this.

        If you need to specifically rely on the pandas API, please coerce this to a
        `pandas.DataFrame` using `features_to_pandas_dataframe`.

        References
        ----------
        .. [1]: https://data-apis.org/dataframe-protocol/latest/API.html
        """
        return self._feature_table.values

    @features.setter
    def features(
        self,
        features: Union[Dict[str, np.ndarray], pd.DataFrame],
    ) -> None:
        self._feature_table.set_values(features, num_data=len(self.data))
        self._update_color_manager(
            self._face, self._feature_table, "face_color"
        )
        self._update_color_manager(
            self._edge, self._feature_table, "edge_color"
        )
        self.text.refresh(self.features)
        self.events.properties()
        self.events.features()

    @property
    def feature_defaults(self):
        """Dataframe-like with one row of feature default values.

        See `features` for more details on the type of this property.
        """
        return self._feature_table.defaults

    @feature_defaults.setter
    def feature_defaults(
        self, defaults: Union[Dict[str, Any], pd.DataFrame]
    ) -> None:
        self._feature_table.set_defaults(defaults)
        current_properties = self.current_properties
        self._edge._update_current_properties(current_properties)
        self._face._update_current_properties(current_properties)
        self.events.current_properties()
        self.events.feature_defaults()

    @property
    def property_choices(self) -> Dict[str, np.ndarray]:
        return self._feature_table.choices()

    @property
    def properties(self) -> Dict[str, np.ndarray]:
        """dict {str: np.ndarray (N,)}, DataFrame: Annotations for each point"""
        return self._feature_table.properties()

    @staticmethod
    def _update_color_manager(color_manager, feature_table, name):
        if color_manager.color_properties is not None:
            color_name = color_manager.color_properties.name
            if color_name not in feature_table.values:
                color_manager.color_mode = ColorMode.DIRECT
                color_manager.color_properties = None
                warnings.warn(
                    trans._(
                        'property used for {name} dropped',
                        deferred=True,
                        name=name,
                    ),
                    RuntimeWarning,
                )
            else:
                color_manager.color_properties = {
                    'name': color_name,
                    'values': feature_table.values[color_name].to_numpy(),
                    'current_value': feature_table.defaults[color_name][0],
                }

    @properties.setter
    def properties(
        self, properties: Union[Dict[str, Array], pd.DataFrame, None]
    ):
        self.features = properties

    @property
    def current_properties(self) -> Dict[str, np.ndarray]:
        """dict{str: np.ndarray(1,)}: properties for the next added point."""
        return self._feature_table.currents()

    @current_properties.setter
    def current_properties(self, current_properties):
        update_indices = None
        if self._update_properties and len(self.selected_data) > 0:
            update_indices = list(self.selected_data)
        self._feature_table.set_currents(
            current_properties, update_indices=update_indices
        )
        current_properties = self.current_properties
        self._edge._update_current_properties(current_properties)
        self._face._update_current_properties(current_properties)
        self.events.current_properties()
        self.events.feature_defaults()
        if update_indices is not None:
            self.events.properties()
            self.events.features()

    @property
    def text(self) -> TextManager:
        """TextManager: the TextManager object containing containing the text properties"""
        return self._text

    @text.setter
    def text(self, text):
        self._text._update_from_layer(
            text=text,
            features=self.features,
        )

    def refresh_text(self):
        """Refresh the text values.

        This is generally used if the features were updated without changing the data
        """
        self.text.refresh(self.features)

    def _get_ndim(self) -> int:
        """Determine number of dimensions of the layer."""
        return self.data.shape[1]

    @property
    def _extent_data(self) -> np.ndarray:
        """Extent of layer in data coordinates.

        Returns
        -------
        extent_data : array, shape (2, D)
        """
        if len(self.data) == 0:
            extrema = np.full((2, self.ndim), np.nan)
        else:
            maxs = np.max(self.data, axis=0)
            mins = np.min(self.data, axis=0)
            extrema = np.vstack([mins, maxs])
        return extrema.astype(float)

    @property
    def _extent_data_augmented(self):
        # _extent_data is a property that returns a new/copied array, which
        # is safe to modify below
        extent = self._extent_data
        if len(self.size) == 0:
            return extent

        max_point_size = np.max(self.size)
        extent[0] -= max_point_size / 2
        extent[1] += max_point_size / 2
        return extent

    @property
    def out_of_slice_display(self) -> bool:
        """bool: renders points slightly out of slice."""
        return self._out_of_slice_display

    @out_of_slice_display.setter
    def out_of_slice_display(self, out_of_slice_display: bool) -> None:
        self._out_of_slice_display = bool(out_of_slice_display)
        self.events.out_of_slice_display()
        self.events.n_dimensional()
        self.refresh()

    @property
    def n_dimensional(self) -> bool:
        """
        This property will soon be deprecated in favor of `out_of_slice_display`. Use that instead.
        """
        return self._out_of_slice_display

    @n_dimensional.setter
    def n_dimensional(self, value: bool) -> None:
        self.out_of_slice_display = value

    @property
    def symbol(self) -> np.ndarray:
        """str: symbol used for all point markers."""
        return self._symbol

    @symbol.setter
    def symbol(self, symbol: Union[str, np.ndarray, list]) -> None:
        symbol = np.broadcast_to(symbol, self.data.shape[0])
        self._symbol = coerce_symbols(symbol)
        self.events.symbol()
        self.events.highlight()

    @property
    def current_symbol(self) -> Union[int, float]:
        """float: symbol of marker for the next added point."""
        return self._current_symbol

    @current_symbol.setter
    def current_symbol(self, symbol: Union[None, float]) -> None:
        symbol = coerce_symbols(np.array([symbol]))[0]
        self._current_symbol = symbol
        if self._update_properties and len(self.selected_data) > 0:
            self.symbol[list(self.selected_data)] = symbol
            self.events.symbol()
        self.events.current_symbol()

    @property
    def size(self) -> np.ndarray:
        """(N,) array: size of all N points."""
        return self._size

    @size.setter
    def size(self, size: Union[int, float, np.ndarray, list]) -> None:
        try:
            self._size = np.broadcast_to(size, len(self.data)).copy()
        except ValueError as e:
            # deprecated anisotropic sizes; extra check should be removed in future version
            try:
                self._size = np.broadcast_to(
                    size, self.data.shape[::-1]
                ).T.copy()
            except ValueError:
                raise ValueError(
                    trans._(
                        "Size is not compatible for broadcasting",
                        deferred=True,
                    )
                ) from e
            else:
                self._size = np.mean(size, axis=1)
                warnings.warn(
                    trans._(
                        "Point sizes must be isotropic; the average from each dimension will be used instead. "
                        "This will become an error in a future version.",
                        deferred=True,
                    ),
                    category=DeprecationWarning,
                    stacklevel=2,
                )
        self._clear_extent_augmented()
        self.refresh()

    @property
    def current_size(self) -> Union[int, float]:
        """float: size of marker for the next added point."""
        return self._current_size

    @current_size.setter
    def current_size(self, size: Union[None, float]) -> None:
        if isinstance(size, (list, tuple, np.ndarray)):
            warnings.warn(
                trans._(
                    "Point sizes must be isotropic; the average from each dimension will be used instead. "
                    "This will become an error in a future version.",
                    deferred=True,
                ),
                category=DeprecationWarning,
                stacklevel=2,
            )
            size = size[-1]
        if not isinstance(size, numbers.Number):
            raise TypeError(
                trans._(
                    'currrent size must be a number',
                    deferred=True,
                )
            )
        if size < 0:
            raise ValueError(
                trans._(
                    'current_size value must be positive.',
                    deferred=True,
                ),
            )

        self._current_size = size
        if self._update_properties and len(self.selected_data) > 0:
            idx = np.fromiter(self.selected_data, dtype=int)
            self.size[idx] = size
            self._clear_extent_augmented()
            self.refresh()
            self.events.size()
        self.events.current_size()

    @property
    def antialiasing(self) -> float:
        """Amount of antialiasing in canvas pixels."""
        return self._antialiasing

    @antialiasing.setter
    def antialiasing(self, value: float):
        """Set the amount of antialiasing in canvas pixels.

        Values can only be positive.
        """
        if value < 0:
            warnings.warn(
                message=trans._(
                    'antialiasing value must be positive, value will be set to 0.',
                    deferred=True,
                ),
                category=RuntimeWarning,
            )
        self._antialiasing = max(0, value)
        self.events.antialiasing(value=self._antialiasing)

    @property
    def shading(self) -> Shading:
        """shading mode."""
        return self._shading

    @shading.setter
    def shading(self, value):
        self._shading = Shading(value)
        self.events.shading()

    @property
    def canvas_size_limits(self) -> Tuple[float, float]:
        """Limit the canvas size of points"""
        return self._canvas_size_limits

    @canvas_size_limits.setter
    def canvas_size_limits(self, value):
        self._canvas_size_limits = float(value[0]), float(value[1])
        self.events.canvas_size_limits()

    @property
    def shown(self):
        """
        Boolean array determining which points to show
        """
        return self._shown

    @shown.setter
    def shown(self, shown):
        self._shown = np.broadcast_to(shown, self.data.shape[0]).astype(bool)
        self.refresh()

    @property
    def edge_width(self) -> np.ndarray:
        """(N, D) array: edge_width of all N points."""
        return self._edge_width

    @edge_width.setter
    def edge_width(
        self, edge_width: Union[int, float, np.ndarray, list]
    ) -> None:
        # broadcast to np.array
        edge_width = np.broadcast_to(edge_width, self.data.shape[0]).copy()

        # edge width cannot be negative
        if np.any(edge_width < 0):
            raise ValueError(
                trans._(
                    'All edge_width must be > 0',
                    deferred=True,
                )
            )
        # if relative edge width is enabled, edge_width must be between 0 and 1
        if self.edge_width_is_relative and np.any(edge_width > 1):
            raise ValueError(
                trans._(
                    'All edge_width must be between 0 and 1 if edge_width_is_relative is enabled',
                    deferred=True,
                )
            )

        self._edge_width = edge_width
        self.refresh()

    @property
    def edge_width_is_relative(self) -> bool:
        """bool: treat edge_width as a fraction of point size."""
        return self._edge_width_is_relative

    @edge_width_is_relative.setter
    def edge_width_is_relative(self, edge_width_is_relative: bool) -> None:
        if edge_width_is_relative and np.any(
            (self.edge_width > 1) | (self.edge_width < 0)
        ):
            raise ValueError(
                trans._(
                    'edge_width_is_relative can only be enabled if edge_width is between 0 and 1',
                    deferred=True,
                )
            )
        self._edge_width_is_relative = edge_width_is_relative
        self.events.edge_width_is_relative()

    @property
    def current_edge_width(self) -> Union[int, float]:
        """float: edge_width of marker for the next added point."""
        return self._current_edge_width

    @current_edge_width.setter
    def current_edge_width(self, edge_width: Union[None, float]) -> None:
        self._current_edge_width = edge_width
        if self._update_properties and len(self.selected_data) > 0:
<<<<<<< HEAD
            idx = np.fromiter(self.selected_data, dtype=int)
            self.edge_width[idx] = edge_width
=======
            for i in self.selected_data:
                self.edge_width[i] = ((self.edge_width[i] > 0) * edge_width)[0]
>>>>>>> 62bc8248
            self.refresh()
            self.events.edge_width()
        self.events.current_edge_width()

    @property
    def edge_color(self) -> np.ndarray:
        """(N x 4) np.ndarray: Array of RGBA edge colors for each point"""
        return self._edge.colors

    @edge_color.setter
    def edge_color(self, edge_color):
        self._edge._set_color(
            color=edge_color,
            n_colors=len(self.data),
            properties=self.properties,
            current_properties=self.current_properties,
        )
        self.events.edge_color()

    @property
    def edge_color_cycle(self) -> np.ndarray:
        """Union[list, np.ndarray] :  Color cycle for edge_color.
        Can be a list of colors defined by name, RGB or RGBA
        """
        return self._edge.categorical_colormap.fallback_color.values

    @edge_color_cycle.setter
    def edge_color_cycle(self, edge_color_cycle: Union[list, np.ndarray]):
        self._edge.categorical_colormap = edge_color_cycle

    @property
    def edge_colormap(self) -> Colormap:
        """Return the colormap to be applied to a property to get the edge color.

        Returns
        -------
        colormap : napari.utils.Colormap
            The Colormap object.
        """
        return self._edge.continuous_colormap

    @edge_colormap.setter
    def edge_colormap(self, colormap: ValidColormapArg):
        self._edge.continuous_colormap = colormap

    @property
    def edge_contrast_limits(self) -> Tuple[float, float]:
        """None, (float, float): contrast limits for mapping
        the edge_color colormap property to 0 and 1
        """
        return self._edge.contrast_limits

    @edge_contrast_limits.setter
    def edge_contrast_limits(
        self, contrast_limits: Union[None, Tuple[float, float]]
    ):
        self._edge.contrast_limits = contrast_limits

    @property
    def current_edge_color(self) -> str:
        """str: Edge color of marker for the next added point or the selected point(s)."""
        hex_ = rgb_to_hex(self._edge.current_color)[0]
        return hex_to_name.get(hex_, hex_)

    @current_edge_color.setter
    def current_edge_color(self, edge_color: ColorType) -> None:
        if self._update_properties and len(self.selected_data) > 0:
            update_indices = list(self.selected_data)
        else:
            update_indices = []
        self._edge._update_current_color(
            edge_color, update_indices=update_indices
        )
        self.events.current_edge_color()

    @property
    def edge_color_mode(self) -> str:
        """str: Edge color setting mode

        DIRECT (default mode) allows each point to be set arbitrarily

        CYCLE allows the color to be set via a color cycle over an attribute

        COLORMAP allows color to be set via a color map over an attribute
        """
        return self._edge.color_mode

    @edge_color_mode.setter
    def edge_color_mode(self, edge_color_mode: Union[str, ColorMode]):
        self._set_color_mode(edge_color_mode, 'edge')

    @property
    def face_color(self) -> np.ndarray:
        """(N x 4) np.ndarray: Array of RGBA face colors for each point"""
        return self._face.colors

    @face_color.setter
    def face_color(self, face_color):
        self._face._set_color(
            color=face_color,
            n_colors=len(self.data),
            properties=self.properties,
            current_properties=self.current_properties,
        )
        self.events.face_color()

    @property
    def face_color_cycle(self) -> np.ndarray:
        """Union[np.ndarray, cycle]:  Color cycle for face_color
        Can be a list of colors defined by name, RGB or RGBA
        """
        return self._face.categorical_colormap.fallback_color.values

    @face_color_cycle.setter
    def face_color_cycle(self, face_color_cycle: Union[np.ndarray, cycle]):
        self._face.categorical_colormap = face_color_cycle

    @property
    def face_colormap(self) -> Colormap:
        """Return the colormap to be applied to a property to get the face color.

        Returns
        -------
        colormap : napari.utils.Colormap
            The Colormap object.
        """
        return self._face.continuous_colormap

    @face_colormap.setter
    def face_colormap(self, colormap: ValidColormapArg):
        self._face.continuous_colormap = colormap

    @property
    def face_contrast_limits(self) -> Union[None, Tuple[float, float]]:
        """None, (float, float) : clims for mapping the face_color
        colormap property to 0 and 1
        """
        return self._face.contrast_limits

    @face_contrast_limits.setter
    def face_contrast_limits(
        self, contrast_limits: Union[None, Tuple[float, float]]
    ):
        self._face.contrast_limits = contrast_limits

    @property
    def current_face_color(self) -> str:
        """Face color of marker for the next added point or the selected point(s)."""
        hex_ = rgb_to_hex(self._face.current_color)[0]
        return hex_to_name.get(hex_, hex_)

    @current_face_color.setter
    def current_face_color(self, face_color: ColorType) -> None:
        if self._update_properties and len(self.selected_data) > 0:
            update_indices = list(self.selected_data)
        else:
            update_indices = []
        self._face._update_current_color(
            face_color, update_indices=update_indices
        )
        self.events.current_face_color()

    @property
    def face_color_mode(self) -> str:
        """str: Face color setting mode

        DIRECT (default mode) allows each point to be set arbitrarily

        CYCLE allows the color to be set via a color cycle over an attribute

        COLORMAP allows color to be set via a color map over an attribute
        """
        return self._face.color_mode

    @face_color_mode.setter
    def face_color_mode(self, face_color_mode):
        self._set_color_mode(face_color_mode, 'face')

    def _set_color_mode(
        self, color_mode: Union[ColorMode, str], attribute: str
    ):
        """Set the face_color_mode or edge_color_mode property

        Parameters
        ----------
        color_mode : str, ColorMode
            The value for setting edge or face_color_mode. If color_mode is a string,
            it should be one of: 'direct', 'cycle', or 'colormap'
        attribute : str in {'edge', 'face'}
            The name of the attribute to set the color of.
            Should be 'edge' for edge_color_mode or 'face' for face_color_mode.
        """
        color_mode = ColorMode(color_mode)
        color_manager = getattr(self, f'_{attribute}')

        if color_mode == ColorMode.DIRECT:
            color_manager.color_mode = color_mode
        elif color_mode in (ColorMode.CYCLE, ColorMode.COLORMAP):
            if color_manager.color_properties is not None:
                color_property = color_manager.color_properties.name
            else:
                color_property = ''
            if color_property == '':
                if self.features.shape[1] > 0:
                    new_color_property = next(iter(self.features))
                    color_manager.color_properties = {
                        'name': new_color_property,
                        'values': self.features[new_color_property].to_numpy(),
                        'current_value': np.squeeze(
                            self.current_properties[new_color_property]
                        ),
                    }
                    warnings.warn(
                        trans._(
                            '_{attribute}_color_property was not set, setting to: {new_color_property}',
                            deferred=True,
                            attribute=attribute,
                            new_color_property=new_color_property,
                        )
                    )
                else:
                    raise ValueError(
                        trans._(
                            'There must be a valid Points.properties to use {color_mode}',
                            deferred=True,
                            color_mode=color_mode,
                        )
                    )

            # ColorMode.COLORMAP can only be applied to numeric properties
            color_property = color_manager.color_properties.name
            if (color_mode == ColorMode.COLORMAP) and not issubclass(
                self.features[color_property].dtype.type, np.number
            ):
                raise TypeError(
                    trans._(
                        'selected property must be numeric to use ColorMode.COLORMAP',
                        deferred=True,
                    )
                )
            color_manager.color_mode = color_mode

    def refresh_colors(self, update_color_mapping: bool = False):
        """Calculate and update face and edge colors if using a cycle or color map

        Parameters
        ----------
        update_color_mapping : bool
            If set to True, the function will recalculate the color cycle map
            or colormap (whichever is being used). If set to False, the function
            will use the current color cycle map or color map. For example, if you
            are adding/modifying points and want them to be colored with the same
            mapping as the other points (i.e., the new points shouldn't affect
            the color cycle map or colormap), set ``update_color_mapping=False``.
            Default value is False.
        """
        self._edge._refresh_colors(self.properties, update_color_mapping)
        self._face._refresh_colors(self.properties, update_color_mapping)

    def _get_state(self):
        """Get dictionary of layer state.

        Returns
        -------
        state : dict
            Dictionary of layer state.
        """
        state = self._get_base_state()
        state.update(
            {
                'symbol': self.symbol
                if self.data.size
                else [self.current_symbol],
                'edge_width': self.edge_width,
                'edge_width_is_relative': self.edge_width_is_relative,
                'face_color': self.face_color
                if self.data.size
                else [self.current_face_color],
                'face_color_cycle': self.face_color_cycle,
                'face_colormap': self.face_colormap.name,
                'face_contrast_limits': self.face_contrast_limits,
                'edge_color': self.edge_color
                if self.data.size
                else [self.current_edge_color],
                'edge_color_cycle': self.edge_color_cycle,
                'edge_colormap': self.edge_colormap.name,
                'edge_contrast_limits': self.edge_contrast_limits,
                'properties': self.properties,
                'property_choices': self.property_choices,
                'text': self.text.dict(),
                'out_of_slice_display': self.out_of_slice_display,
                'n_dimensional': self.out_of_slice_display,
                'size': self.size,
                'ndim': self.ndim,
                'data': self.data,
                'features': self.features,
                'feature_defaults': self.feature_defaults,
                'shading': self.shading,
                'antialiasing': self.antialiasing,
                'canvas_size_limits': self.canvas_size_limits,
                'shown': self.shown,
            }
        )
        return state

    @property
    def selected_data(self) -> Selection[int]:
        """set: set of currently selected points."""
        return self._selected_data

    @selected_data.setter
    def selected_data(self, selected_data: Sequence[int]) -> None:
        self._selected_data.clear()
        self._selected_data.update(set(selected_data))
        self._selected_view = list(
            np.intersect1d(
                np.array(list(self._selected_data)),
                self._indices_view,
                return_indices=True,
            )[2]
        )

        # Update properties based on selected points
        if not len(self._selected_data):
            self._set_highlight()
            return
        index = list(self._selected_data)
        with self.block_update_properties():
            if (
                unique_edge_color := _unique_element(self.edge_color[index])
            ) is not None:
                self.current_edge_color = unique_edge_color

            if (
                unique_face_color := _unique_element(self.face_color[index])
            ) is not None:
                self.current_face_color = unique_face_color

            if (unique_size := _unique_element(self.size[index])) is not None:
                self.current_size = unique_size

            if (
                unique_edge_width := _unique_element(self.edge_width[index])
            ) is not None:
                self.current_edge_width = unique_edge_width
            if (
                unique_symbol := _unique_element(self.symbol[index])
            ) is not None:
                self.current_symbol = unique_symbol

            unique_properties = {}
            for k, v in self.properties.items():
                unique_properties[k] = _unique_element(v[index])

            if all(p is not None for p in unique_properties.values()):
                self.current_properties = unique_properties

        self._set_highlight()

    def interaction_box(self, index) -> Optional[np.ndarray]:
        """Create the interaction box around a list of points in view.

        Parameters
        ----------
        index : list
            List of points around which to construct the interaction box.

        Returns
        -------
        box : np.ndarray or None
            4x2 array of corners of the interaction box in clockwise order
            starting in the upper-left corner.
        """
        if len(index) > 0:
            data = self._view_data[index]
            size = self._view_size[index]
            data = points_to_squares(data, size)
            return create_box(data)
        return None

    @Layer.mode.getter
    def mode(self) -> str:
        """str: Interactive mode

        Interactive mode. The normal, default mode is PAN_ZOOM, which
        allows for normal interactivity with the canvas.

        In ADD mode clicks of the cursor add points at the clicked location.

        In SELECT mode the cursor can select points by clicking on them or
        by dragging a box around them. Once selected points can be moved,
        have their properties edited, or be deleted.
        """
        return str(self._mode)

    def _mode_setter_helper(self, mode):
        mode = super()._mode_setter_helper(mode)
        if mode == self._mode:
            return mode

        if mode == Mode.ADD:
            self.selected_data = set()
            self.mouse_pan = True
        elif mode != Mode.SELECT or self._mode != Mode.SELECT:
            self._selected_data_stored = set()

        self._set_highlight()
        return mode

    @property
    def _indices_view(self):
        return self.__indices_view

    @_indices_view.setter
    def _indices_view(self, value):
        if len(self._shown) == 0:
            self.__indices_view = np.empty(0, int)
        else:
            self.__indices_view = value[self.shown[value]]

    @property
    def _view_data(self) -> np.ndarray:
        """Get the coords of the points in view

        Returns
        -------
        view_data : (N x D) np.ndarray
            Array of coordinates for the N points in view
        """
        if len(self._indices_view) > 0:
            data = self.data[
                np.ix_(self._indices_view, self._slice_input.displayed)
            ]
        else:
            # if no points in this slice send dummy data
            data = np.zeros((0, self._slice_input.ndisplay))

        return data

    @property
    def _view_text(self) -> np.ndarray:
        """Get the values of the text elements in view

        Returns
        -------
        text : (N x 1) np.ndarray
            Array of text strings for the N text elements in view
        """
        # This may be triggered when the string encoding instance changed,
        # in which case it has no cached values, so generate them here.
        self.text.string._apply(self.features)
        return self.text.view_text(self._indices_view)

    @property
    def _view_text_coords(self) -> Tuple[np.ndarray, str, str]:
        """Get the coordinates of the text elements in view

        Returns
        -------
        text_coords : (N x D) np.ndarray
            Array of coordinates for the N text elements in view
        anchor_x : str
            The vispy text anchor for the x axis
        anchor_y : str
            The vispy text anchor for the y axis
        """
        return self.text.compute_text_coords(
            self._view_data,
            self._slice_input.ndisplay,
            self._slice_input.order,
        )

    @property
    def _view_text_color(self) -> np.ndarray:
        """Get the colors of the text elements at the given indices."""
        self.text.color._apply(self.features)
        return self.text._view_color(self._indices_view)

    @property
    def _view_size(self) -> np.ndarray:
        """Get the sizes of the points in view

        Returns
        -------
        view_size : (N,) np.ndarray
            Array of sizes for the N points in view
        """
        if len(self._indices_view) > 0:
            sizes = self.size[self._indices_view] * self._view_size_scale
        else:
            # if no points, return an empty list
            sizes = np.array([])
        return sizes

    @property
    def _view_symbol(self) -> np.ndarray:
        """Get the symbols of the points in view

        Returns
        -------
        symbol : (N,) np.ndarray
            Array of symbol strings for the N points in view
        """
        return self.symbol[self._indices_view]

    @property
    def _view_edge_width(self) -> np.ndarray:
        """Get the edge_width of the points in view

        Returns
        -------
        view_edge_width : (N,) np.ndarray
            Array of edge_widths for the N points in view
        """
        return self.edge_width[self._indices_view]

    @property
    def _view_face_color(self) -> np.ndarray:
        """Get the face colors of the points in view

        Returns
        -------
        view_face_color : (N x 4) np.ndarray
            RGBA color array for the face colors of the N points in view.
            If there are no points in view, returns array of length 0.
        """
        return self.face_color[self._indices_view]

    @property
    def _view_edge_color(self) -> np.ndarray:
        """Get the edge colors of the points in view

        Returns
        -------
        view_edge_color : (N x 4) np.ndarray
            RGBA color array for the edge colors of the N points in view.
            If there are no points in view, returns array of length 0.
        """
        return self.edge_color[self._indices_view]

    def _reset_editable(self) -> None:
        """Set editable mode based on layer properties."""
        # interaction currently does not work for 2D layers being rendered in 3D
        self.editable = not (
            self.ndim == 2 and self._slice_input.ndisplay == 3
        )

    def _on_editable_changed(self) -> None:
        if not self.editable:
            self.mode = Mode.PAN_ZOOM

    def _get_value(self, position) -> Optional[int]:
        """Index of the point at a given 2D position in data coordinates.

        Parameters
        ----------
        position : tuple
            Position in data coordinates.

        Returns
        -------
        value : int or None
            Index of point that is at the current coordinate if any.
        """
        # Display points if there are any in this slice
        view_data = self._view_data
        selection = None
        if len(view_data) > 0:
            displayed_position = [
                position[i] for i in self._slice_input.displayed
            ]
            # positions are scaled anisotropically by scale, but sizes are not,
            # so we need to calculate the ratio to correctly map to screen coordinates
            scale_ratio = (
                self.scale[self._slice_input.displayed] / self.scale[-1]
            )
            # Get the point sizes
            # TODO: calculate distance in canvas space to account for canvas_size_limits.
            # Without this implementation, point hover and selection (and anything depending
            # on self.get_value()) won't be aware of the real extent of points, causing
            # unexpected behaviour. See #3734 for details.
            distances = abs(view_data - displayed_position)
            in_slice_matches = np.all(
                distances
                <= np.expand_dims(self._view_size, axis=1) / scale_ratio / 2,
                axis=1,
            )
            indices = np.where(in_slice_matches)[0]
            if len(indices) > 0:
                selection = self._indices_view[indices[-1]]

        return selection

    def _get_value_3d(
        self,
        start_point: np.ndarray,
        end_point: np.ndarray,
        dims_displayed: List[int],
    ) -> Optional[int]:
        """Get the layer data value along a ray

        Parameters
        ----------
        start_point : np.ndarray
            The start position of the ray used to interrogate the data.
        end_point : np.ndarray
            The end position of the ray used to interrogate the data.
        dims_displayed : List[int]
            The indices of the dimensions currently displayed in the Viewer.

        Returns
        -------
        value : Union[int, None]
            The data value along the supplied ray.
        """
        if (start_point is None) or (end_point is None):
            # if the ray doesn't intersect the data volume, no points could have been intersected
            return None
        plane_point, plane_normal = displayed_plane_from_nd_line_segment(
            start_point, end_point, dims_displayed
        )

        # project the in view points onto the plane
        projected_points, projection_distances = project_points_onto_plane(
            points=self._view_data,
            plane_point=plane_point,
            plane_normal=plane_normal,
        )

        # rotate points and plane to be axis aligned with normal [0, 0, 1]
        rotated_points, rotation_matrix = rotate_points(
            points=projected_points,
            current_plane_normal=plane_normal,
            new_plane_normal=[0, 0, 1],
        )
        rotated_click_point = np.dot(rotation_matrix, plane_point)

        # positions are scaled anisotropically by scale, but sizes are not,
        # so we need to calculate the ratio to correctly map to screen coordinates
        scale_ratio = self.scale[self._slice_input.displayed] / self.scale[-1]
        # find the points the click intersects
        distances = abs(rotated_points - rotated_click_point)
        in_slice_matches = np.all(
            distances
            <= np.expand_dims(self._view_size, axis=1) / scale_ratio / 2,
            axis=1,
        )
        indices = np.where(in_slice_matches)[0]

        if len(indices) > 0:
            # find the point that is most in the foreground
            candidate_point_distances = projection_distances[indices]
            closest_index = indices[np.argmin(candidate_point_distances)]
            selection = self._indices_view[closest_index]
        else:
            selection = None
        return selection

    def get_ray_intersections(
        self,
        position: List[float],
        view_direction: np.ndarray,
        dims_displayed: List[int],
        world: bool = True,
    ) -> Union[Tuple[np.ndarray, np.ndarray], Tuple[None, None]]:
        """Get the start and end point for the ray extending
        from a point through the displayed bounding box.

        This method overrides the base layer, replacing the bounding box used
        to calculate intersections with a larger one which includes the size
        of points in view.

        Parameters
        ----------
        position
            the position of the point in nD coordinates. World vs. data
            is set by the world keyword argument.
        view_direction : np.ndarray
            a unit vector giving the direction of the ray in nD coordinates.
            World vs. data is set by the world keyword argument.
        dims_displayed
            a list of the dimensions currently being displayed in the viewer.
        world : bool
            True if the provided coordinates are in world coordinates.
            Default value is True.

        Returns
        -------
        start_point : np.ndarray
            The point on the axis-aligned data bounding box that the cursor click
            intersects with. This is the point closest to the camera.
            The point is the full nD coordinates of the layer data.
            If the click does not intersect the axis-aligned data bounding box,
            None is returned.
        end_point : np.ndarray
            The point on the axis-aligned data bounding box that the cursor click
            intersects with. This is the point farthest from the camera.
            The point is the full nD coordinates of the layer data.
            If the click does not intersect the axis-aligned data bounding box,
            None is returned.
        """
        if len(dims_displayed) != 3:
            return None, None

        # create the bounding box in data coordinates
        bounding_box = self._display_bounding_box_augmented(dims_displayed)

        if bounding_box is None:
            return None, None

        start_point, end_point = self._get_ray_intersections(
            position=position,
            view_direction=view_direction,
            dims_displayed=dims_displayed,
            world=world,
            bounding_box=bounding_box,
        )
        return start_point, end_point

    def _set_view_slice(self):
        """Sets the view given the indices to slice with."""

        # The new slicing code makes a request from the existing state and
        # executes the request on the calling thread directly.
        # For async slicing, the calling thread will not be the main thread.
        request = self._make_slice_request_internal(
            self._slice_input, self._slice_indices
        )
        response = request()
        self._update_slice_response(response)

    def _make_slice_request(self, dims) -> _PointSliceRequest:
        """Make a Points slice request based on the given dims and these data."""
        slice_input = self._make_slice_input(
            dims.point, dims.ndisplay, dims.order
        )
        # See Image._make_slice_request to understand why we evaluate this here
        # instead of using `self._slice_indices`.
        slice_indices = slice_input.data_indices(
            self._data_to_world.inverse, round_index=False
        )
        return self._make_slice_request_internal(slice_input, slice_indices)

    def _make_slice_request_internal(
        self, slice_input: _SliceInput, dims_indices
    ):
        return _PointSliceRequest(
            dims=slice_input,
            data=self.data,
            dims_indices=dims_indices,
            out_of_slice_display=self.out_of_slice_display,
            size=self.size,
        )

    def _update_slice_response(self, response: _PointSliceResponse):
        """Handle a slicing response."""
        self._slice_input = response.dims
        indices = response.indices
        scale = response.scale

        # Update the _view_size_scale in accordance to the self._indices_view setter.
        # If out_of_slice_display is False, scale is a number and not an array.
        # Therefore we have an additional if statement checking for
        # self._view_size_scale being an integer.
        if not isinstance(scale, np.ndarray):
            self._view_size_scale = scale
        elif len(self._shown) == 0:
            self._view_size_scale = np.empty(0, int)
        else:
            self._view_size_scale = scale[self.shown[indices]]

        self._indices_view = np.array(indices, dtype=int)
        # get the selected points that are in view
        self._selected_view = list(
            np.intersect1d(
                np.array(list(self._selected_data)),
                self._indices_view,
                return_indices=True,
            )[2]
        )
        with self.events.highlight.blocker():
            self._set_highlight(force=True)

    def _set_highlight(self, force=False):
        """Render highlights of shapes including boundaries, vertices,
        interaction boxes, and the drag selection box when appropriate.
        Highlighting only occurs in Mode.SELECT.

        Parameters
        ----------
        force : bool
            Bool that forces a redraw to occur when `True`
        """
        # Check if any point ids have changed since last call
        if (
            self.selected_data == self._selected_data_stored
            and self._value == self._value_stored
            and np.all(self._drag_box == self._drag_box_stored)
        ) and not force:
            return
        self._selected_data_stored = copy(self.selected_data)
        self._value_stored = copy(self._value)
        self._drag_box_stored = copy(self._drag_box)

        if self._value is not None or len(self._selected_view) > 0:
            if len(self._selected_view) > 0:
                index = copy(self._selected_view)
                # highlight the hovered point if not in adding mode
                if (
                    self._value in self._indices_view
                    and self._mode == Mode.SELECT
                    and not self._is_selecting
                ):
                    hover_point = list(self._indices_view).index(self._value)
                    if hover_point not in index:
                        index.append(hover_point)
                index.sort()
            else:
                # only highlight hovered points in select mode
                if (
                    self._value in self._indices_view
                    and self._mode == Mode.SELECT
                    and not self._is_selecting
                ):
                    hover_point = list(self._indices_view).index(self._value)
                    index = [hover_point]
                else:
                    index = []

            self._highlight_index = index
        else:
            self._highlight_index = []

        # only display dragging selection box in 2D
        if self._is_selecting:
            if self._drag_normal is None:
                pos = create_box(self._drag_box)
            else:
                pos = _create_box_from_corners_3d(
                    self._drag_box, self._drag_normal, self._drag_up
                )
            pos = pos[[*range(4), 0]]
        else:
            pos = None

        self._highlight_box = pos
        self.events.highlight()

    def _update_thumbnail(self):
        """Update thumbnail with current points and colors."""
        colormapped = np.zeros(self._thumbnail_shape)
        colormapped[..., 3] = 1
        view_data = self._view_data
        if len(view_data) > 0:
            # Get the zoom factor required to fit all data in the thumbnail.
            de = self._extent_data
            min_vals = [de[0, i] for i in self._slice_input.displayed]
            shape = np.ceil(
                [de[1, i] - de[0, i] + 1 for i in self._slice_input.displayed]
            ).astype(int)
            zoom_factor = np.divide(
                self._thumbnail_shape[:2], shape[-2:]
            ).min()

            # Maybe subsample the points.
            if len(view_data) > self._max_points_thumbnail:
                thumbnail_indices = np.random.randint(
                    0, len(view_data), self._max_points_thumbnail
                )
                points = view_data[thumbnail_indices]
            else:
                points = view_data
                thumbnail_indices = self._indices_view

            # Calculate the point coordinates in the thumbnail data space.
            thumbnail_shape = np.clip(
                np.ceil(zoom_factor * np.array(shape[:2])).astype(int),
                1,  # smallest side should be 1 pixel wide
                self._thumbnail_shape[:2],
            )
            coords = np.floor(
                (points[:, -2:] - min_vals[-2:] + 0.5) * zoom_factor
            ).astype(int)
            coords = np.clip(coords, 0, thumbnail_shape - 1)

            # Draw single pixel points in the colormapped thumbnail.
            colormapped = np.zeros((*thumbnail_shape, 4))
            colormapped[..., 3] = 1
            colors = self._face.colors[thumbnail_indices]
            colormapped[coords[:, 0], coords[:, 1]] = colors

        colormapped[..., 3] *= self.opacity
        self.thumbnail = colormapped

    def add(self, coords):
        """Adds points at coordinates.

        Parameters
        ----------
        coords : array
            Point or points to add to the layer data.
        """
        self.data = np.append(self.data, np.atleast_2d(coords), axis=0)
        self.events.data(
            value=self.data,
            action=ActionType.ADD.value,
            data_indices=(-1,),
            vertex_indices=((),),
        )

    def remove_selected(self):
        """Removes selected points if any."""
        index = list(self.selected_data)
        index.sort()
        if len(index):
            self._shown = np.delete(self._shown, index, axis=0)
            self._size = np.delete(self._size, index, axis=0)
            self._symbol = np.delete(self._symbol, index, axis=0)
            self._edge_width = np.delete(self._edge_width, index, axis=0)
            with self._edge.events.blocker_all():
                self._edge._remove(indices_to_remove=index)
            with self._face.events.blocker_all():
                self._face._remove(indices_to_remove=index)
            self._feature_table.remove(index)
            self.text.remove(index)
            if self._value in self.selected_data:
                self._value = None
            else:
                if self._value is not None:
                    # update the index of self._value to account for the
                    # data being removed
                    indices_removed = np.array(index) < self._value
                    offset = np.sum(indices_removed)
                    self._value -= offset
                    self._value_stored -= offset

            self.data = np.delete(self.data, index, axis=0)
            self.events.data(
                value=self.data,
                action=ActionType.REMOVE.value,
                data_indices=tuple(
                    self.selected_data,
                ),
                vertex_indices=((),),
            )
            self.selected_data = set()

    def _move(
        self,
        selection_indices: Sequence[int],
        position: Sequence[Union[int, float]],
    ) -> None:
        """Move points relative to drag start location.

        Parameters
        ----------
        selection_indices : Sequence[int]
            Integer indices of points to move in self.data
        position : tuple
            Position to move points to in data coordinates.
        """
        if len(selection_indices) > 0:
            selection_indices = list(selection_indices)
            disp = list(self._slice_input.displayed)
            self._set_drag_start(selection_indices, position)
            center = self.data[np.ix_(selection_indices, disp)].mean(axis=0)
            shift = np.array(position)[disp] - center - self._drag_start
            self.data[np.ix_(selection_indices, disp)] = (
                self.data[np.ix_(selection_indices, disp)] + shift
            )
            self.refresh()
        self.events.data(
            value=self.data,
            action=ActionType.CHANGE.value,
            data_indices=tuple(selection_indices),
            vertex_indices=((),),
        )

    def _set_drag_start(
        self,
        selection_indices: Sequence[int],
        position: Sequence[Union[int, float]],
        center_by_data: bool = True,
    ) -> None:
        """Store the initial position at the start of a drag event.

        Parameters
        ----------
        selection_indices : set of int
            integer indices of selected data used to index into self.data
        position : Sequence of numbers
            position of the drag start in data coordinates.
        center_by_data : bool
            Center the drag start based on the selected data.
            Used for modifier drag_box selection.
        """
        selection_indices = list(selection_indices)
        dims_displayed = list(self._slice_input.displayed)
        if self._drag_start is None:
            self._drag_start = np.array(position, dtype=float)[dims_displayed]
            if len(selection_indices) > 0 and center_by_data:
                center = self.data[
                    np.ix_(selection_indices, dims_displayed)
                ].mean(axis=0)
                self._drag_start -= center

    def _paste_data(self):
        """Paste any point from clipboard and select them."""
        npoints = len(self._view_data)
        totpoints = len(self.data)

        if len(self._clipboard.keys()) > 0:
            not_disp = self._slice_input.not_displayed
            data = deepcopy(self._clipboard['data'])
            offset = [
                self._slice_indices[i] - self._clipboard['indices'][i]
                for i in not_disp
            ]
            data[:, not_disp] = data[:, not_disp] + np.array(offset)
            self._data = np.append(self.data, data, axis=0)
            self._shown = np.append(
                self.shown, deepcopy(self._clipboard['shown']), axis=0
            )
            self._size = np.append(
                self.size, deepcopy(self._clipboard['size']), axis=0
            )
            self._symbol = np.append(
                self.symbol, deepcopy(self._clipboard['symbol']), axis=0
            )

            self._feature_table.append(self._clipboard['features'])

            self.text._paste(**self._clipboard['text'])

            self._edge_width = np.append(
                self.edge_width,
                deepcopy(self._clipboard['edge_width']),
                axis=0,
            )
            self._edge._paste(
                colors=self._clipboard['edge_color'],
                properties=_features_to_properties(
                    self._clipboard['features']
                ),
            )
            self._face._paste(
                colors=self._clipboard['face_color'],
                properties=_features_to_properties(
                    self._clipboard['features']
                ),
            )

            self._selected_view = list(
                range(npoints, npoints + len(self._clipboard['data']))
            )
            self._selected_data.update(
                set(range(totpoints, totpoints + len(self._clipboard['data'])))
            )
            self.refresh()

    def _copy_data(self):
        """Copy selected points to clipboard."""
        if len(self.selected_data) > 0:
            index = list(self.selected_data)
            self._clipboard = {
                'data': deepcopy(self.data[index]),
                'edge_color': deepcopy(self.edge_color[index]),
                'face_color': deepcopy(self.face_color[index]),
                'shown': deepcopy(self.shown[index]),
                'size': deepcopy(self.size[index]),
                'symbol': deepcopy(self.symbol[index]),
                'edge_width': deepcopy(self.edge_width[index]),
                'features': deepcopy(self.features.iloc[index]),
                'indices': self._slice_indices,
                'text': self.text._copy(index),
            }
        else:
            self._clipboard = {}

    def to_mask(
        self,
        *,
        shape: tuple,
        data_to_world: Optional[Affine] = None,
        isotropic_output: bool = True,
    ):
        """Return a binary mask array of all the points as balls.

        Parameters
        ----------
        shape : tuple
            The shape of the mask to be generated.
        data_to_world : Optional[Affine]
            The data-to-world transform of the output mask image. This likely comes from a reference image.
            If None, then this is the same as this layer's data-to-world transform.
        isotropic_output : bool
            If True, then force the output mask to always contain isotropic balls in data/pixel coordinates.
            Otherwise, allow the anisotropy in the data-to-world transform to squash the balls in certain dimensions.
            By default this is True, but you should set it to False if you are going to create a napari image
            layer from the result with the same data-to-world transform and want the visualized balls to be
            roughly isotropic.

        Returns
        -------
        np.ndarray
            The output binary mask array of the given shape containing this layer's points as balls.
        """
        if data_to_world is None:
            data_to_world = self._data_to_world
        mask = np.zeros(shape, dtype=bool)
        mask_world_to_data = data_to_world.inverse
        points_data_to_mask_data = self._data_to_world.compose(
            mask_world_to_data
        )
        points_in_mask_data_coords = np.atleast_2d(
            points_data_to_mask_data(self.data)
        )

        # Calculating the radii of the output points in the mask is complex.
        radii = self.size / 2

        # Scale each radius by the geometric mean scale of the Points layer to
        # keep the balls isotropic when visualized in world coordinates.
        # The geometric means are used instead of the arithmetic mean
        # to maintain the volume scaling factor of the transforms.
        point_data_to_world_scale = gmean(np.abs(self._data_to_world.scale))
        mask_world_to_data_scale = (
            gmean(np.abs(mask_world_to_data.scale))
            if isotropic_output
            else np.abs(mask_world_to_data.scale)
        )
        radii_scale = point_data_to_world_scale * mask_world_to_data_scale

        output_data_radii = radii[:, np.newaxis] * np.atleast_2d(radii_scale)

        for coords, radii in zip(
            points_in_mask_data_coords, output_data_radii
        ):
            # Define a minimal set of coordinates where the mask could be present
            # by defining an inclusive lower and exclusive upper bound for each dimension.
            lower_coords = np.maximum(np.floor(coords - radii), 0).astype(int)
            upper_coords = np.minimum(
                np.ceil(coords + radii) + 1, shape
            ).astype(int)
            # Generate every possible coordinate within the bounds defined above
            # in a grid of size D1 x D2 x ... x Dd x D (e.g. for D=2, this might be 4x5x2).
            submask_coords = [
                range(lower_coords[i], upper_coords[i])
                for i in range(self.ndim)
            ]
            submask_grids = np.stack(
                np.meshgrid(*submask_coords, copy=False, indexing='ij'),
                axis=-1,
            )
            # Update the mask coordinates based on the normalized square distance
            # using a logical or to maintain any existing positive mask locations.
            normalized_square_distances = np.sum(
                ((submask_grids - coords) / radii) ** 2, axis=-1
            )
            mask[np.ix_(*submask_coords)] |= normalized_square_distances <= 1
        return mask

    def get_status(
        self,
        position: Optional[Tuple] = None,
        *,
        view_direction: Optional[np.ndarray] = None,
        dims_displayed: Optional[List[int]] = None,
        world: bool = False,
    ) -> dict:
        """Status message information of the data at a coordinate position.

        # Parameters
        # ----------
        # position : tuple
        #     Position in either data or world coordinates.
        # view_direction : Optional[np.ndarray]
        #     A unit vector giving the direction of the ray in nD world coordinates.
        #     The default value is None.
        # dims_displayed : Optional[List[int]]
        #     A list of the dimensions currently being displayed in the viewer.
        #     The default value is None.
        # world : bool
        #     If True the position is taken to be in world coordinates
        #     and converted into data coordinates. False by default.

        # Returns
        # -------
        # source_info : dict
        #     Dict containing information that can be used in a status update.
        #"""
        if position is not None:
            value = self.get_value(
                position,
                view_direction=view_direction,
                dims_displayed=dims_displayed,
                world=world,
            )
        else:
            value = None

        source_info = self._get_source_info()
        source_info['coordinates'] = generate_layer_coords_status(
            position[-self.ndim :], value
        )

        # if this points layer has properties
        properties = self._get_properties(
            position,
            view_direction=view_direction,
            dims_displayed=dims_displayed,
            world=world,
        )
        if properties:
            source_info['coordinates'] += "; " + ", ".join(properties)

        return source_info

    def _get_tooltip_text(
        self,
        position,
        *,
        view_direction: Optional[np.ndarray] = None,
        dims_displayed: Optional[List[int]] = None,
        world: bool = False,
    ):
        """
        tooltip message of the data at a coordinate position.

        Parameters
        ----------
        position : tuple
            Position in either data or world coordinates.
        view_direction : Optional[np.ndarray]
            A unit vector giving the direction of the ray in nD world coordinates.
            The default value is None.
        dims_displayed : Optional[List[int]]
            A list of the dimensions currently being displayed in the viewer.
            The default value is None.
        world : bool
            If True the position is taken to be in world coordinates
            and converted into data coordinates. False by default.

        Returns
        -------
        msg : string
            String containing a message that can be used as a tooltip.
        """
        return "\n".join(
            self._get_properties(
                position,
                view_direction=view_direction,
                dims_displayed=dims_displayed,
                world=world,
            )
        )

    def _get_properties(
        self,
        position,
        *,
        view_direction: Optional[np.ndarray] = None,
        dims_displayed: Optional[List[int]] = None,
        world: bool = False,
    ) -> list:
        if self.features.shape[1] == 0:
            return []

        value = self.get_value(
            position,
            view_direction=view_direction,
            dims_displayed=dims_displayed,
            world=world,
        )
        # if the cursor is not outside the image or on the background
        if value is None or value > self.data.shape[0]:
            return []

        return [
            f'{k}: {v[value]}'
            for k, v in self.features.items()
            if k != 'index'
            and len(v) > value
            and v[value] is not None
            and not (isinstance(v[value], float) and np.isnan(v[value]))
        ]<|MERGE_RESOLUTION|>--- conflicted
+++ resolved
@@ -1002,13 +1002,8 @@
     def current_edge_width(self, edge_width: Union[None, float]) -> None:
         self._current_edge_width = edge_width
         if self._update_properties and len(self.selected_data) > 0:
-<<<<<<< HEAD
             idx = np.fromiter(self.selected_data, dtype=int)
             self.edge_width[idx] = edge_width
-=======
-            for i in self.selected_data:
-                self.edge_width[i] = ((self.edge_width[i] > 0) * edge_width)[0]
->>>>>>> 62bc8248
             self.refresh()
             self.events.edge_width()
         self.events.current_edge_width()
