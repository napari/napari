import warnings
from copy import copy, deepcopy
from itertools import cycle
from typing import Dict, List, Optional, Tuple, Union

import numpy as np
import pandas as pd
from scipy.stats import gmean

from ...utils.colormaps import Colormap, ValidColormapArg
from ...utils.colormaps.standardize_color import (
    get_color_namelist,
    hex_to_name,
    rgb_to_hex,
)
from ...utils.events import Event
from ...utils.events.custom_types import Array
from ...utils.geometry import project_points_onto_plane, rotate_points
from ...utils.status_messages import generate_layer_status
from ...utils.transforms import Affine
from ...utils.translations import trans
from ..base import Layer, no_op
from ..utils._color_manager_constants import ColorMode
from ..utils.color_manager import ColorManager
from ..utils.color_transformations import ColorType
from ..utils.interactivity_utils import displayed_plane_from_nd_line_segment
from ..utils.layer_utils import _features_to_properties, _FeatureTable
from ..utils.text_manager import TextManager
from ._points_constants import SYMBOL_ALIAS, Mode, Shading, Symbol
from ._points_mouse_bindings import add, highlight, select
from ._points_utils import (
    _create_box_from_corners_3d,
    create_box,
    fix_data_points,
    points_to_squares,
)

DEFAULT_COLOR_CYCLE = np.array([[1, 0, 1, 1], [0, 1, 0, 1]])


class Points(Layer):
    """Points layer.

    Parameters
    ----------
    data : array (N, D)
        Coordinates for N points in D dimensions.
    ndim : int
        Number of dimensions for shapes. When data is not None, ndim must be D.
        An empty points layer can be instantiated with arbitrary ndim.
    features : dict[str, array-like] or DataFrame
        Features table where each row corresponds to a point and each column
        is a feature.
    properties : dict {str: array (N,)}, DataFrame
        Properties for each point. Each property should be an array of length N,
        where N is the number of points.
    property_choices : dict {str: array (N,)}
        possible values for each property.
    text : str, dict
        Text to be displayed with the points. If text is set to a key in properties,
        the value of that property will be displayed. Multiple properties can be
        composed using f-string-like syntax (e.g., '{property_1}, {float_property:.2f}).
        A dictionary can be provided with keyword arguments to set the text values
        and display properties. See TextManager.__init__() for the valid keyword arguments.
        For example usage, see /napari/examples/add_points_with_text.py.
    symbol : str
        Symbol to be used for the point markers. Must be one of the
        following: arrow, clobber, cross, diamond, disc, hbar, ring,
        square, star, tailed_arrow, triangle_down, triangle_up, vbar, x.
    size : float, array
        Size of the point marker in data pixels. If given as a scalar, all points are made
        the same size. If given as an array, size must be the same or broadcastable
        to the same shape as the data.
    edge_width : float, array
        Width of the symbol edge in pixels.
    edge_width_rel : bool
        If enabled, edge_width is interpreted as a fraction of the point size.
    edge_color : str, array-like, dict
        Color of the point marker border. Numeric color values should be RGB(A).
    edge_color_cycle : np.ndarray, list
        Cycle of colors (provided as string name, RGB, or RGBA) to map to edge_color if a
        categorical attribute is used color the vectors.
    edge_colormap : str, napari.utils.Colormap
        Colormap to set edge_color if a continuous attribute is used to set face_color.
    edge_contrast_limits : None, (float, float)
        clims for mapping the property to a color map. These are the min and max value
        of the specified property that are mapped to 0 and 1, respectively.
        The default value is None. If set the none, the clims will be set to
        (property.min(), property.max())
    face_color : str, array-like, dict
        Color of the point marker body. Numeric color values should be RGB(A).
    face_color_cycle : np.ndarray, list
        Cycle of colors (provided as string name, RGB, or RGBA) to map to face_color if a
        categorical attribute is used color the vectors.
    face_colormap : str, napari.utils.Colormap
        Colormap to set face_color if a continuous attribute is used to set face_color.
    face_contrast_limits : None, (float, float)
        clims for mapping the property to a color map. These are the min and max value
        of the specified property that are mapped to 0 and 1, respectively.
        The default value is None. If set the none, the clims will be set to
        (property.min(), property.max())
    n_dimensional : bool
        If True, renders points not just in central plane but also in all
        n-dimensions according to specified point marker size.
    name : str
        Name of the layer.
    metadata : dict
        Layer metadata.
    scale : tuple of float
        Scale factors for the layer.
    translate : tuple of float
        Translation values for the layer.
    rotate : float, 3-tuple of float, or n-D array.
        If a float convert into a 2D rotation matrix using that value as an
        angle. If 3-tuple convert into a 3D rotation matrix, using a yaw,
        pitch, roll convention. Otherwise assume an nD rotation. Angles are
        assumed to be in degrees. They can be converted from radians with
        np.degrees if needed.
    shear : 1-D array or n-D array
        Either a vector of upper triangular values, or an nD shear matrix with
        ones along the main diagonal.
    affine : n-D array or napari.utils.transforms.Affine
        (N+1, N+1) affine transformation matrix in homogeneous coordinates.
        The first (N, N) entries correspond to a linear transform and
        the final column is a length N translation vector and a 1 or a napari
        `Affine` transform object. Applied as an extra transform on top of the
        provided scale, rotate, and shear values.
    opacity : float
        Opacity of the layer visual, between 0.0 and 1.0.
    blending : str
        One of a list of preset blending modes that determines how RGB and
        alpha values of the layer visual get mixed. Allowed values are
        {'opaque', 'translucent', and 'additive'}.
    visible : bool
        Whether the layer visual is currently being displayed.
    cache : bool
        Whether slices of out-of-core datasets should be cached upon retrieval.
        Currently, this only applies to dask arrays.
    shading : str, Shading
        Render lighting and shading on points. Options are:
            * 'none'
                No shading is added to the points.
            * 'spherical'
                Shading and depth buffer are changed to give a 3D spherical look to the points
    experimental_canvas_size_limits : tuple of float
        Lower and upper limits for the size of points in canvas pixels.
    shown : 1-D array of bool
        Whether to show each point.

    Attributes
    ----------
    data : array (N, D)
        Coordinates for N points in D dimensions.
    features : DataFrame-like
        Features table where each row corresponds to a point and each column
        is a feature.
    feature_defaults : DataFrame-like
        Stores the default value of each feature in a table with one row.
    properties : dict {str: array (N,)} or DataFrame
        Annotations for each point. Each property should be an array of length N,
        where N is the number of points.
    text : str
        Text to be displayed with the points. If text is set to a key in properties, the value of
        that property will be displayed. Multiple properties can be composed using f-string-like
        syntax (e.g., '{property_1}, {float_property:.2f}).
        For example usage, see /napari/examples/add_points_with_text.py.
    symbol : str
        Symbol used for all point markers.
    size : array (N, D)
        Array of sizes for each point in each dimension. Must have the same
        shape as the layer `data`.
    edge_width : array (N,)
        Width of the marker edges in pixels for all points
    edge_width : array (N,)
        Width of the marker edges for all points as a fraction of their size.
    edge_color : Nx4 numpy array
        Array of edge color RGBA values, one for each point.
    edge_color_cycle : np.ndarray, list
        Cycle of colors (provided as string name, RGB, or RGBA) to map to edge_color if a
        categorical attribute is used color the vectors.
    edge_colormap : str, napari.utils.Colormap
        Colormap to set edge_color if a continuous attribute is used to set face_color.
    edge_contrast_limits : None, (float, float)
        clims for mapping the property to a color map. These are the min and max value
        of the specified property that are mapped to 0 and 1, respectively.
        The default value is None. If set the none, the clims will be set to
        (property.min(), property.max())
    face_color : Nx4 numpy array
        Array of face color RGBA values, one for each point.
    face_color_cycle : np.ndarray, list
        Cycle of colors (provided as string name, RGB, or RGBA) to map to face_color if a
        categorical attribute is used color the vectors.
    face_colormap : str, napari.utils.Colormap
        Colormap to set face_color if a continuous attribute is used to set face_color.
    face_contrast_limits : None, (float, float)
        clims for mapping the property to a color map. These are the min and max value
        of the specified property that are mapped to 0 and 1, respectively.
        The default value is None. If set the none, the clims will be set to
        (property.min(), property.max())
    current_size : float
        Size of the marker for the next point to be added or the currently
        selected point.
    current_edge_width : float
        Edge width of the marker for the next point to be added or the currently
        selected point.
    current_edge_color : str
        Edge color of the marker edge for the next point to be added or the currently
        selected point.
    current_face_color : str
        Face color of the marker edge for the next point to be added or the currently
        selected point.
    n_dimensional : bool
        If True, renders points not just in central plane but also in all
        n-dimensions according to specified point marker size.
    selected_data : set
        Integer indices of any selected points.
    mode : str
        Interactive mode. The normal, default mode is PAN_ZOOM, which
        allows for normal interactivity with the canvas.

        In ADD mode clicks of the cursor add points at the clicked location.

        In SELECT mode the cursor can select points by clicking on them or
        by dragging a box around them. Once selected points can be moved,
        have their properties edited, or be deleted.
    face_color_mode : str
        Face color setting mode.

        DIRECT (default mode) allows each point to be set arbitrarily

        CYCLE allows the color to be set via a color cycle over an attribute

        COLORMAP allows color to be set via a color map over an attribute
    edge_color_mode : str
        Edge color setting mode.

        DIRECT (default mode) allows each point to be set arbitrarily

        CYCLE allows the color to be set via a color cycle over an attribute

        COLORMAP allows color to be set via a color map over an attribute
    shading : Shading
        Shading mode.
    experimental_canvas_size_limits : tuple of float
        Lower and upper limits for the size of points in canvas pixels.
    shown : 1-D array of bool
        Whether each point is shown.

    Notes
    -----
    _view_data : array (M, 2)
        2D coordinates of points in the currently viewed slice.
    _view_size : array (M, )
        Size of the point markers in the currently viewed slice.
    _view_edge_width : array (M, )
        Edge width of the point markers in the currently viewed slice.
    _indices_view : array (M, )
        Integer indices of the points in the currently viewed slice and are shown.
    _selected_view :
        Integer indices of selected points in the currently viewed slice within
        the `_view_data` array.
    _selected_box : array (4, 2) or None
        Four corners of any box either around currently selected points or
        being created during a drag action. Starting in the top left and
        going clockwise.
    _drag_start : list or None
        Coordinates of first cursor click during a drag action. Gets reset to
        None after dragging is done.
    _antialias : float
        The amount of antialiasing pixels for both the marker and marker edge.
    """

    # TODO  write better documentation for edge_color and face_color

    # The max number of points that will ever be used to render the thumbnail
    # If more points are present then they are randomly subsampled
    _max_points_thumbnail = 1024

    def __init__(
        self,
        data=None,
        *,
        ndim=None,
        features=None,
        properties=None,
        text=None,
        symbol='o',
        size=10,
        edge_width=0.1,
        edge_width_rel=True,
        edge_color='black',
        edge_color_cycle=None,
        edge_colormap='viridis',
        edge_contrast_limits=None,
        face_color='white',
        face_color_cycle=None,
        face_colormap='viridis',
        face_contrast_limits=None,
        n_dimensional=False,
        name=None,
        metadata=None,
        scale=None,
        translate=None,
        rotate=None,
        shear=None,
        affine=None,
        opacity=1,
        blending='translucent',
        visible=True,
        cache=True,
        property_choices=None,
        experimental_clipping_planes=None,
        shading='none',
        experimental_canvas_size_limits=(0, 10000),
        shown=True,
    ):
        if ndim is None and scale is not None:
            ndim = len(scale)

        data, ndim = fix_data_points(data, ndim)

        super().__init__(
            data,
            ndim,
            name=name,
            metadata=metadata,
            scale=scale,
            translate=translate,
            rotate=rotate,
            shear=shear,
            affine=affine,
            opacity=opacity,
            blending=blending,
            visible=visible,
            cache=cache,
            experimental_clipping_planes=experimental_clipping_planes,
        )

        self.events.add(
            mode=Event,
            size=Event,
            edge_width=Event,
            edge_width_rel=Event,
            face_color=Event,
            current_face_color=Event,
            edge_color=Event,
            current_edge_color=Event,
            properties=Event,
            current_properties=Event,
            symbol=Event,
            n_dimensional=Event,
            highlight=Event,
            shading=Event,
            _antialias=Event,
            experimental_canvas_size_limits=Event,
        )

        self._colors = get_color_namelist()

        # Save the point coordinates
        self._data = np.asarray(data)

        self._feature_table = _FeatureTable.from_layer(
            features=features,
            properties=properties,
            property_choices=property_choices,
            num_data=len(self.data),
        )

        self._text = TextManager._from_layer(
            text=text,
            n_text=len(self.data),
            properties=self.properties,
        )

        # Save the point style params
        self.symbol = symbol
        self._n_dimensional = n_dimensional

        # The following point properties are for the new points that will
        # be added. For any given property, if a list is passed to the
        # constructor so each point gets its own value then the default
        # value is used when adding new points
        self._current_size = np.asarray(size) if np.isscalar(size) else 10
        self._current_edge_width = (
            np.asarray(edge_width) if np.isscalar(edge_width) else 0.1
        )
        # Indices of selected points
        self._selected_data = set()
        self._selected_data_stored = set()
        self._selected_data_history = set()
        # Indices of selected points within the currently viewed slice
        self._selected_view = []
        # Index of hovered point
        self._value = None
        self._value_stored = None
        self._mode = Mode.PAN_ZOOM
        self._status = self.mode
        self._highlight_index = []
        self._highlight_box = None

        self._drag_start = None
        self._drag_normal = None
        self._drag_up = None

        # initialize view data
        self.__indices_view = np.empty(0, int)
        self._view_size_scale = []

        self._drag_box = None
        self._drag_box_stored = None
        self._is_selecting = False
        self._clipboard = {}
        self._round_index = False

        color_properties = (
            self.properties if self._data.size > 0 else self.property_choices
        )
        self._edge = ColorManager._from_layer_kwargs(
            n_colors=len(data),
            colors=edge_color,
            continuous_colormap=edge_colormap,
            contrast_limits=edge_contrast_limits,
            categorical_colormap=edge_color_cycle,
            properties=color_properties,
        )
        self._face = ColorManager._from_layer_kwargs(
            n_colors=len(data),
            colors=face_color,
            continuous_colormap=face_colormap,
            contrast_limits=face_contrast_limits,
            categorical_colormap=face_color_cycle,
            properties=color_properties,
        )

        self._shown = np.empty(0).astype(bool)
        self.size = size
<<<<<<< HEAD
        self._edge_width_rel = False
        self.edge_width = edge_width
        self.edge_width_rel = edge_width_rel
=======
        self.shown = shown
        self.experimental_canvas_size_limits = experimental_canvas_size_limits
>>>>>>> ca7755b9
        self.shading = shading
        self._antialias = True

        # Trigger generation of view slice and thumbnail
        self._update_dims()

    @property
    def data(self) -> np.ndarray:
        """(N, D) array: coordinates for N points in D dimensions."""
        return self._data

    @data.setter
    def data(self, data: Optional[np.ndarray]):
        data, _ = fix_data_points(data, self.ndim)
        cur_npoints = len(self._data)
        self._data = data

        # Add/remove property and style values based on the number of new points.
        with self.events.blocker_all():
            with self._edge.events.blocker_all():
                with self._face.events.blocker_all():
                    self._feature_table.resize(len(data))
                    if len(data) < cur_npoints:
                        # If there are now fewer points, remove the size and colors of the
                        # extra ones
                        if len(self._edge.colors) > len(data):
                            self._edge._remove(
                                np.arange(len(data), len(self._edge.colors))
                            )
                        if len(self._face.colors) > len(data):
                            self._face._remove(
                                np.arange(len(data), len(self._face.colors))
                            )
                        self._shown = self._shown[: len(data)]
                        self._size = self._size[: len(data)]
                        self._edge_width = self._edge_width[: len(data)]

                    elif len(data) > cur_npoints:
                        # If there are now more points, add the size and colors of the
                        # new ones
                        adding = len(data) - cur_npoints
                        if len(self._size) > 0:
                            new_size = copy(self._size[-1])
                            for i in self._dims_displayed:
                                new_size[i] = self.current_size
                        else:
                            # Add the default size, with a value for each dimension
                            new_size = np.repeat(
                                self.current_size, self._size.shape[1]
                            )
                        size = np.repeat([new_size], adding, axis=0)

                        if len(self._edge_width) > 0:
                            new_edge_width = copy(self._edge_width[-1])
                        else:
                            new_edge_width = self.current_edge_width
                        edge_width = np.repeat(
                            [new_edge_width], adding, axis=0
                        )

                        # add new colors
                        self._edge._add(n_colors=adding)
                        self._face._add(n_colors=adding)

                        shown = np.repeat([True], adding, axis=0)
                        self._shown = np.concatenate(
                            (self._shown, shown), axis=0
                        )

                        self.size = np.concatenate((self._size, size), axis=0)
                        self.edge_width = np.concatenate(
                            (self._edge_width, edge_width), axis=0
                        )
                        self.selected_data = set(
                            np.arange(cur_npoints, len(data))
                        )

                        self.text.add(self.current_properties, adding)

        self._update_dims()
        self.events.data(value=self.data)
        self._set_editable()

    def _on_selection(self, selected):
        if selected:
            self._set_highlight()
        else:
            self._highlight_box = None
            self._highlight_index = []
            self.events.highlight()

    @property
    def features(self):
        """Dataframe-like features table.

        It is an implementation detail that this is a `pandas.DataFrame`. In the future,
        we will target the currently-in-development Data API dataframe protocol [1].
        This will enable us to use alternate libraries such as xarray or cuDF for
        additional features without breaking existing usage of this.

        If you need to specifically rely on the pandas API, please coerce this to a
        `pandas.DataFrame` using `features_to_pandas_dataframe`.

        References
        ----------
        .. [1]: https://data-apis.org/dataframe-protocol/latest/API.html
        """
        return self._feature_table.values

    @features.setter
    def features(
        self,
        features: Union[Dict[str, np.ndarray], pd.DataFrame],
    ) -> None:
        self._feature_table.set_values(features, num_data=len(self.data))
        self._update_color_manager(
            self._face, self._feature_table, "face_color"
        )
        self._update_color_manager(
            self._edge, self._feature_table, "edge_color"
        )
        if self.text.values is not None:
            self.refresh_text()
        self.events.properties()

    @property
    def feature_defaults(self):
        """Dataframe-like with one row of feature default values.

        See `features` for more details on the type of this property.
        """
        return self._feature_table.defaults

    @property
    def property_choices(self) -> Dict[str, np.ndarray]:
        return self._feature_table.choices()

    @property
    def properties(self) -> Dict[str, np.ndarray]:
        """dict {str: np.ndarray (N,)}, DataFrame: Annotations for each point"""
        return self._feature_table.properties()

    @staticmethod
    def _update_color_manager(color_manager, feature_table, name):
        if color_manager.color_properties is not None:
            color_name = color_manager.color_properties.name
            if color_name not in feature_table.values:
                color_manager.color_mode = ColorMode.DIRECT
                color_manager.color_properties = None
                warnings.warn(
                    trans._(
                        'property used for {name} dropped',
                        deferred=True,
                        name=name,
                    ),
                    RuntimeWarning,
                )
            else:
                color_manager.color_properties = {
                    'name': color_name,
                    'values': feature_table.values[color_name].to_numpy(),
                    'current_value': feature_table.defaults[color_name][0],
                }

    @properties.setter
    def properties(
        self, properties: Union[Dict[str, Array], pd.DataFrame, None]
    ):
        self.features = properties

    @property
    def current_properties(self) -> Dict[str, np.ndarray]:
        """dict{str: np.ndarray(1,)}: properties for the next added point."""
        return self._feature_table.currents()

    @current_properties.setter
    def current_properties(self, current_properties):
        update_indices = None
        if (
            self._update_properties
            and len(self.selected_data) > 0
            and self._mode != Mode.ADD
        ):
            update_indices = list(self.selected_data)
        self._feature_table.set_currents(
            current_properties, update_indices=update_indices
        )
        current_properties = self.current_properties
        self._edge._update_current_properties(current_properties)
        self._face._update_current_properties(current_properties)
        self.events.current_properties()

    @property
    def text(self) -> TextManager:
        """TextManager: the TextManager object containing containing the text properties"""
        return self._text

    @text.setter
    def text(self, text):
        self._text._update_from_layer(
            text=text,
            n_text=len(self.data),
            properties=self.properties,
        )

    def refresh_text(self):
        """Refresh the text values.

        This is generally used if the properties were updated without changing the data
        """
        self.text.refresh_text(self.properties)

    def _get_ndim(self) -> int:
        """Determine number of dimensions of the layer."""
        return self.data.shape[1]

    @property
    def _extent_data(self) -> np.ndarray:
        """Extent of layer in data coordinates.

        Returns
        -------
        extent_data : array, shape (2, D)
        """
        if len(self.data) == 0:
            extrema = np.full((2, self.ndim), np.nan)
        else:
            maxs = np.max(self.data, axis=0)
            mins = np.min(self.data, axis=0)
            extrema = np.vstack([mins, maxs])
        return extrema

    @property
    def n_dimensional(self) -> bool:
        """bool: renders points as n-dimensional."""
        return self._n_dimensional

    @n_dimensional.setter
    def n_dimensional(self, n_dimensional: bool) -> None:
        self._n_dimensional = n_dimensional
        self.events.n_dimensional()
        self.refresh()

    @property
    def symbol(self) -> str:
        """str: symbol used for all point markers."""
        return str(self._symbol)

    @symbol.setter
    def symbol(self, symbol: Union[str, Symbol]) -> None:
        if isinstance(symbol, str):
            # Convert the alias string to the deduplicated string
            if symbol in SYMBOL_ALIAS:
                symbol = SYMBOL_ALIAS[symbol]
            else:
                symbol = Symbol(symbol)
        self._symbol = symbol
        self.events.symbol()
        self.events.highlight()

    @property
    def size(self) -> np.ndarray:
        """(N, D) array: size of all N points in D dimensions."""
        return self._size

    @size.setter
    def size(self, size: Union[int, float, np.ndarray, list]) -> None:
        try:
            self._size = np.broadcast_to(size, self.data.shape).copy()
        except Exception:
            try:
                self._size = np.broadcast_to(
                    size, self.data.shape[::-1]
                ).T.copy()
            except Exception:
                raise ValueError(
                    trans._(
                        "Size is not compatible for broadcasting",
                        deferred=True,
                    )
                )
        self.refresh()

    @property
    def current_size(self) -> Union[int, float]:
        """float: size of marker for the next added point."""
        return self._current_size

    @current_size.setter
    def current_size(self, size: Union[None, float]) -> None:
        self._current_size = size
        if (
            self._update_properties
            and len(self.selected_data) > 0
            and self._mode != Mode.ADD
        ):
            for i in self.selected_data:
                self.size[i, :] = (self.size[i, :] > 0) * size
            self.refresh()
            self.events.size()

    @property
    def _antialias(self):
        """float: amount in pixels of antialiasing"""
        return self.__antialias

    @_antialias.setter
    def _antialias(self, value) -> Union[int, float]:
        if value < 0:
            value = 0
        self.__antialias = float(value)
        self.events._antialias()

    @property
    def shading(self) -> Shading:
        """shading mode."""
        return self._shading

    @shading.setter
    def shading(self, value):
        self._shading = Shading(value)
        self.events.shading()

    @property
    def experimental_canvas_size_limits(self) -> Tuple[float, float]:
        """Limit the canvas size of points"""
        return self._experimental_canvas_size_limits

    @experimental_canvas_size_limits.setter
    def experimental_canvas_size_limits(self, value):
        self._experimental_canvas_size_limits = float(value[0]), float(
            value[1]
        )
        self.events.experimental_canvas_size_limits()

    @property
<<<<<<< HEAD
    def edge_width(self) -> np.ndarray:
        """(N, D) array: edge_width of all N points."""
=======
    def shown(self):
        """
        Boolean array determining which points to show
        """
        return self._shown

    @shown.setter
    def shown(self, shown):
        self._shown = np.broadcast_to(shown, self.data.shape[0]).astype(bool)
        self.refresh()

    @property
    def edge_width(self) -> Union[None, int, float]:
        """float: width used for all point markers."""
>>>>>>> ca7755b9
        return self._edge_width

    @edge_width.setter
    def edge_width(
        self, edge_width: Union[int, float, np.ndarray, list]
    ) -> None:
        edge_width = np.broadcast_to(edge_width, self.data.shape[0]).copy()
        if self.edge_width_rel and np.any((edge_width > 1) | (edge_width < 0)):
            raise ValueError(
                trans._(
                    'edge_width must be between 0 and 1 if edge_width_rel is enabled',
                    deferred=True,
                )
            )
        self._edge_width = edge_width
        self.refresh()

    @property
    def edge_width_rel(self) -> bool:
        """bool: treat edge_width as a fraction of point size."""
        return self._edge_width_rel

    @edge_width_rel.setter
    def edge_width_rel(self, edge_width_rel: bool) -> None:
        if edge_width_rel and np.any(
            (self.edge_width > 1) | (self.edge_width < 0)
        ):
            raise ValueError(
                trans._(
                    'edge_width_rel can only be enabled if edge_width is between 0 and 1',
                    deferred=True,
                )
            )
        self._edge_width_rel = edge_width_rel
        self.events.edge_width_rel()

    @property
    def current_edge_width(self) -> Union[int, float]:
        """float: edge_width of marker for the next added point."""
        return self._current_edge_width

    @current_edge_width.setter
    def current_edge_width(self, edge_width: Union[None, float]) -> None:
        self._current_edge_width = edge_width
        if (
            self._update_properties
            and len(self.selected_data) > 0
            and self._mode != Mode.ADD
        ):
            for i in self.selected_data:
                self.edge_width[i] = (self.edge_width[i] > 0) * edge_width
            self.refresh()
            self.events.edge_width()

    @property
    def edge_color(self) -> np.ndarray:
        """(N x 4) np.ndarray: Array of RGBA edge colors for each point"""
        return self._edge.colors

    @edge_color.setter
    def edge_color(self, edge_color):
        self._edge._set_color(
            color=edge_color,
            n_colors=len(self.data),
            properties=self.properties,
            current_properties=self.current_properties,
        )
        self.events.edge_color()

    @property
    def edge_color_cycle(self) -> np.ndarray:
        """Union[list, np.ndarray] :  Color cycle for edge_color.
        Can be a list of colors defined by name, RGB or RGBA
        """
        return self._edge.categorical_colormap.fallback_color.values

    @edge_color_cycle.setter
    def edge_color_cycle(self, edge_color_cycle: Union[list, np.ndarray]):
        self._edge.categorical_colormap = edge_color_cycle

    @property
    def edge_colormap(self) -> Colormap:
        """Return the colormap to be applied to a property to get the edge color.

        Returns
        -------
        colormap : napari.utils.Colormap
            The Colormap object.
        """
        return self._edge.continuous_colormap

    @edge_colormap.setter
    def edge_colormap(self, colormap: ValidColormapArg):
        self._edge.continuous_colormap = colormap

    @property
    def edge_contrast_limits(self) -> Tuple[float, float]:
        """None, (float, float): contrast limits for mapping
        the edge_color colormap property to 0 and 1
        """
        return self._edge.contrast_limits

    @edge_contrast_limits.setter
    def edge_contrast_limits(
        self, contrast_limits: Union[None, Tuple[float, float]]
    ):
        self._edge.contrast_limits = contrast_limits

    @property
    def current_edge_color(self) -> str:
        """str: Edge color of marker for the next added point or the selected point(s)."""
        hex_ = rgb_to_hex(self._edge.current_color)[0]
        return hex_to_name.get(hex_, hex_)

    @current_edge_color.setter
    def current_edge_color(self, edge_color: ColorType) -> None:
        if (
            self._update_properties
            and len(self.selected_data) > 0
            and self._mode != Mode.ADD
        ):
            update_indices = list(self.selected_data)
        else:
            update_indices = []
        self._edge._update_current_color(
            edge_color, update_indices=update_indices
        )
        self.events.current_edge_color()

    @property
    def edge_color_mode(self) -> str:
        """str: Edge color setting mode

        DIRECT (default mode) allows each point to be set arbitrarily

        CYCLE allows the color to be set via a color cycle over an attribute

        COLORMAP allows color to be set via a color map over an attribute
        """
        return self._edge.color_mode

    @edge_color_mode.setter
    def edge_color_mode(self, edge_color_mode: Union[str, ColorMode]):
        self._set_color_mode(edge_color_mode, 'edge')

    @property
    def face_color(self) -> np.ndarray:
        """(N x 4) np.ndarray: Array of RGBA face colors for each point"""
        return self._face.colors

    @face_color.setter
    def face_color(self, face_color):
        self._face._set_color(
            color=face_color,
            n_colors=len(self.data),
            properties=self.properties,
            current_properties=self.current_properties,
        )
        self.events.face_color()

    @property
    def face_color_cycle(self) -> np.ndarray:
        """Union[np.ndarray, cycle]:  Color cycle for face_color
        Can be a list of colors defined by name, RGB or RGBA
        """
        return self._face.categorical_colormap.fallback_color.values

    @face_color_cycle.setter
    def face_color_cycle(self, face_color_cycle: Union[np.ndarray, cycle]):
        self._face.categorical_colormap = face_color_cycle

    @property
    def face_colormap(self) -> Colormap:
        """Return the colormap to be applied to a property to get the face color.

        Returns
        -------
        colormap : napari.utils.Colormap
            The Colormap object.
        """
        return self._face.continuous_colormap

    @face_colormap.setter
    def face_colormap(self, colormap: ValidColormapArg):
        self._face.continuous_colormap = colormap

    @property
    def face_contrast_limits(self) -> Union[None, Tuple[float, float]]:
        """None, (float, float) : clims for mapping the face_color
        colormap property to 0 and 1
        """
        return self._face.contrast_limits

    @face_contrast_limits.setter
    def face_contrast_limits(
        self, contrast_limits: Union[None, Tuple[float, float]]
    ):
        self._face.contrast_limits = contrast_limits

    @property
    def current_face_color(self) -> str:
        """Face color of marker for the next added point or the selected point(s)."""
        hex_ = rgb_to_hex(self._face.current_color)[0]
        return hex_to_name.get(hex_, hex_)

    @current_face_color.setter
    def current_face_color(self, face_color: ColorType) -> None:

        if (
            self._update_properties
            and len(self.selected_data) > 0
            and self._mode != Mode.ADD
        ):
            update_indices = list(self.selected_data)
        else:
            update_indices = []
        self._face._update_current_color(
            face_color, update_indices=update_indices
        )
        self.events.current_face_color()

    @property
    def face_color_mode(self) -> str:
        """str: Face color setting mode

        DIRECT (default mode) allows each point to be set arbitrarily

        CYCLE allows the color to be set via a color cycle over an attribute

        COLORMAP allows color to be set via a color map over an attribute
        """
        return self._face.color_mode

    @face_color_mode.setter
    def face_color_mode(self, face_color_mode):
        self._set_color_mode(face_color_mode, 'face')

    def _set_color_mode(
        self, color_mode: Union[ColorMode, str], attribute: str
    ):
        """Set the face_color_mode or edge_color_mode property

        Parameters
        ----------
        color_mode : str, ColorMode
            The value for setting edge or face_color_mode. If color_mode is a string,
            it should be one of: 'direct', 'cycle', or 'colormap'
        attribute : str in {'edge', 'face'}
            The name of the attribute to set the color of.
            Should be 'edge' for edge_color_mode or 'face' for face_color_mode.
        """
        color_mode = ColorMode(color_mode)
        color_manager = getattr(self, f'_{attribute}')

        if color_mode == ColorMode.DIRECT:
            color_manager.color_mode = color_mode
        elif color_mode in (ColorMode.CYCLE, ColorMode.COLORMAP):
            if color_manager.color_properties is not None:
                color_property = color_manager.color_properties.name
            else:
                color_property = ''
            if color_property == '':
                if self.features.shape[1] > 0:
                    new_color_property = next(iter(self.features))
                    color_manager.color_properties = {
                        'name': new_color_property,
                        'values': self.features[new_color_property].to_numpy(),
                        'current_value': np.squeeze(
                            self.current_properties[new_color_property]
                        ),
                    }
                    warnings.warn(
                        trans._(
                            '_{attribute}_color_property was not set, setting to: {new_color_property}',
                            deferred=True,
                            attribute=attribute,
                            new_color_property=new_color_property,
                        )
                    )
                else:
                    raise ValueError(
                        trans._(
                            'There must be a valid Points.properties to use {color_mode}',
                            deferred=True,
                            color_mode=color_mode,
                        )
                    )

            # ColorMode.COLORMAP can only be applied to numeric properties
            color_property = color_manager.color_properties.name
            if (color_mode == ColorMode.COLORMAP) and not issubclass(
                self.features[color_property].dtype.type, np.number
            ):
                raise TypeError(
                    trans._(
                        'selected property must be numeric to use ColorMode.COLORMAP',
                        deferred=True,
                    )
                )
            color_manager.color_mode = color_mode

    def refresh_colors(self, update_color_mapping: bool = False):
        """Calculate and update face and edge colors if using a cycle or color map

        Parameters
        ----------
        update_color_mapping : bool
            If set to True, the function will recalculate the color cycle map
            or colormap (whichever is being used). If set to False, the function
            will use the current color cycle map or color map. For example, if you
            are adding/modifying points and want them to be colored with the same
            mapping as the other points (i.e., the new points shouldn't affect
            the color cycle map or colormap), set ``update_color_mapping=False``.
            Default value is False.
        """
        self._edge._refresh_colors(self.properties, update_color_mapping)
        self._face._refresh_colors(self.properties, update_color_mapping)

    def _get_state(self):
        """Get dictionary of layer state.

        Returns
        -------
        state : dict
            Dictionary of layer state.
        """
        state = self._get_base_state()
        state.update(
            {
                'symbol': self.symbol,
                'edge_width': self.edge_width,
                'edge_width_rel': self.edge_width_rel,
                'face_color': self.face_color,
                'face_color_cycle': self.face_color_cycle,
                'face_colormap': self.face_colormap.name,
                'face_contrast_limits': self.face_contrast_limits,
                'edge_color': self.edge_color,
                'edge_color_cycle': self.edge_color_cycle,
                'edge_colormap': self.edge_colormap.name,
                'edge_contrast_limits': self.edge_contrast_limits,
                'properties': self.properties,
                'property_choices': self.property_choices,
                'text': self.text.dict(),
                'n_dimensional': self.n_dimensional,
                'size': self.size,
                'ndim': self.ndim,
                'data': self.data,
                'features': self.features,
                'shading': self.shading,
                'experimental_canvas_size_limits': self.experimental_canvas_size_limits,
                'shown': self.shown,
            }
        )
        return state

    @property
    def selected_data(self) -> set:
        """set: set of currently selected points."""
        return self._selected_data

    @selected_data.setter
    def selected_data(self, selected_data):
        self._selected_data = set(selected_data)
        self._selected_view = list(
            np.intersect1d(
                np.array(list(self._selected_data)),
                self._indices_view,
                return_indices=True,
            )[2]
        )

        # Update properties based on selected points
        if not len(self._selected_data):
            self._set_highlight()
            return
        index = list(self._selected_data)
        edge_colors = np.unique(self.edge_color[index], axis=0)
        if len(edge_colors) == 1:
            edge_color = edge_colors[0]
            with self.block_update_properties():
                self.current_edge_color = edge_color

        face_colors = np.unique(self.face_color[index], axis=0)
        if len(face_colors) == 1:
            face_color = face_colors[0]
            with self.block_update_properties():
                self.current_face_color = face_color

        size = list({self.size[i, self._dims_displayed].mean() for i in index})
        if len(size) == 1:
            size = size[0]
            with self.block_update_properties():
                self.current_size = size

        edge_width = np.unique(self.edge_width[index])
        if len(edge_width) == 1:
            edge_width = edge_width[0]
            with self.block_update_properties():
                self.current_edge_width = edge_width

        properties = {}
        for k, v in self.properties.items():
            # pandas uses `object` as dtype for strings by default, which
            # combined with the axis argument breaks np.unique
            axis = 0 if v.ndim > 1 else None
            properties[k] = np.unique(v[index], axis=axis)

        n_unique_properties = np.array([len(v) for v in properties.values()])
        if np.all(n_unique_properties == 1):
            with self.block_update_properties():
                self.current_properties = properties
        self._set_highlight()

    def interaction_box(self, index) -> Optional[np.ndarray]:
        """Create the interaction box around a list of points in view.

        Parameters
        ----------
        index : list
            List of points around which to construct the interaction box.

        Returns
        -------
        box : np.ndarray or None
            4x2 array of corners of the interaction box in clockwise order
            starting in the upper-left corner.
        """
        if len(index) > 0:
            data = self._view_data[index]
            size = self._view_size[index]
            data = points_to_squares(data, size)
            return create_box(data)
        return None

    @property
    def mode(self) -> str:
        """str: Interactive mode

        Interactive mode. The normal, default mode is PAN_ZOOM, which
        allows for normal interactivity with the canvas.

        In ADD mode clicks of the cursor add points at the clicked location.

        In SELECT mode the cursor can select points by clicking on them or
        by dragging a box around them. Once selected points can be moved,
        have their properties edited, or be deleted.
        """
        return str(self._mode)

    _drag_modes = {
        Mode.ADD: add,
        Mode.SELECT: select,
        Mode.PAN_ZOOM: no_op,
        Mode.TRANSFORM: no_op,
    }

    _move_modes = {
        Mode.ADD: no_op,
        Mode.SELECT: highlight,
        Mode.PAN_ZOOM: no_op,
        Mode.TRANSFORM: no_op,
    }
    _cursor_modes = {
        Mode.ADD: 'crosshair',
        Mode.SELECT: 'standard',
        Mode.PAN_ZOOM: 'standard',
        Mode.TRANSFORM: 'standard',
    }

    @mode.setter
    def mode(self, mode):
        mode, changed = self._mode_setter_helper(mode, Mode)
        if not changed:
            return
        assert mode is not None, mode
        old_mode = self._mode

        if mode == Mode.ADD:
            self.selected_data = set()
            self.interactive = True

        if mode == Mode.PAN_ZOOM:
            self.help = ''
            self.interactive = True
        else:
            self.help = trans._('hold <space> to pan/zoom')

        if mode != Mode.SELECT or old_mode != Mode.SELECT:
            self._selected_data_stored = set()

        self._set_highlight()
        self.events.mode(mode=mode)

    @property
    def _indices_view(self):
        return self.__indices_view

    @_indices_view.setter
    def _indices_view(self, value):
        if len(self._shown) == 0:
            self.__indices_view = np.empty(0, int)
        else:
            self.__indices_view = value[self.shown[value]]

    @property
    def _view_data(self) -> np.ndarray:
        """Get the coords of the points in view

        Returns
        -------
        view_data : (N x D) np.ndarray
            Array of coordinates for the N points in view
        """
        if len(self._indices_view) > 0:
            data = self.data[np.ix_(self._indices_view, self._dims_displayed)]
        else:
            # if no points in this slice send dummy data
            data = np.zeros((0, self._ndisplay))

        return data

    @property
    def _view_text(self) -> np.ndarray:
        """Get the values of the text elements in view

        Returns
        -------
        text : (N x 1) np.ndarray
            Array of text strings for the N text elements in view
        """
        return self.text.view_text(self._indices_view)

    @property
    def _view_text_coords(self) -> Tuple[np.ndarray, str, str]:
        """Get the coordinates of the text elements in view

        Returns
        -------
        text_coords : (N x D) np.ndarray
            Array of coordinates for the N text elements in view
        anchor_x : str
            The vispy text anchor for the x axis
        anchor_y : str
            The vispy text anchor for the y axis
        """
        return self.text.compute_text_coords(self._view_data, self._ndisplay)

    @property
    def _view_size(self) -> np.ndarray:
        """Get the sizes of the points in view

        Returns
        -------
        view_size : (N x D) np.ndarray
            Array of sizes for the N points in view
        """
        if len(self._indices_view) > 0:
            # Get the point sizes and scale for ndim display
            sizes = (
                self.size[
                    np.ix_(self._indices_view, self._dims_displayed)
                ].mean(axis=1)
                * self._view_size_scale
            )

        else:
            # if no points, return an empty list
            sizes = np.array([])
        return sizes

    @property
    def _view_edge_width(self) -> np.ndarray:
        """Get the edge_width of the points in view

        Returns
        -------
        view_edge_width : (N,) np.ndarray
            Array of edge_widths for the N points in view
        """
        return self.edge_width[self._indices_view]

    @property
    def _view_face_color(self) -> np.ndarray:
        """Get the face colors of the points in view

        Returns
        -------
        view_face_color : (N x 4) np.ndarray
            RGBA color array for the face colors of the N points in view.
            If there are no points in view, returns array of length 0.
        """
        return self.face_color[self._indices_view]

    @property
    def _view_edge_color(self) -> np.ndarray:
        """Get the edge colors of the points in view

        Returns
        -------
        view_edge_color : (N x 4) np.ndarray
            RGBA color array for the edge colors of the N points in view.
            If there are no points in view, returns array of length 0.
        """
        return self.edge_color[self._indices_view]

    def _set_editable(self, editable=None):
        """Set editable mode based on layer properties."""
        if editable is None:
            self.editable = True
        if not self.editable:
            self.mode = Mode.PAN_ZOOM

    def _slice_data(
        self, dims_indices
    ) -> Tuple[List[int], Union[float, np.ndarray]]:
        """Determines the slice of points given the indices.

        Parameters
        ----------
        dims_indices : sequence of int or slice
            Indices to slice with.

        Returns
        -------
        slice_indices : list
            Indices of points in the currently viewed slice.
        scale : float, (N, ) array
            If in `n_dimensional` mode then the scale factor of points, where
            values of 1 corresponds to points located in the slice, and values
            less than 1 correspond to points located in neighboring slices.
        """
        # Get a list of the data for the points in this slice
        not_disp = list(self._dims_not_displayed)
        indices = np.array(dims_indices)
        if len(self.data) > 0:
            if self.n_dimensional is True and self.ndim > 2:
                distances = abs(self.data[:, not_disp] - indices[not_disp])
                sizes = self.size[:, not_disp] / 2
                matches = np.all(distances <= sizes, axis=1)
                size_match = sizes[matches]
                size_match[size_match == 0] = 1
                scale_per_dim = (size_match - distances[matches]) / size_match
                scale_per_dim[size_match == 0] = 1
                scale = np.prod(scale_per_dim, axis=1)
                slice_indices = np.where(matches)[0].astype(int)
                return slice_indices, scale
            else:
                data = self.data[:, not_disp]
                distances = np.abs(data - indices[not_disp])
                matches = np.all(distances <= 0.5, axis=1)
                slice_indices = np.where(matches)[0].astype(int)
                return slice_indices, 1
        else:
            return [], np.empty(0)

    def _get_value(self, position) -> Union[None, int]:
        """Index of the point at a given 2D position in data coordinates.

        Parameters
        ----------
        position : tuple
            Position in data coordinates.

        Returns
        -------
        value : int or None
            Index of point that is at the current coordinate if any.
        """
        # Display points if there are any in this slice
        view_data = self._view_data
        selection = None
        if len(view_data) > 0:
            displayed_position = [position[i] for i in self._dims_displayed]
            # Get the point sizes
            # TODO: calculate distance in canvas space to account for canvas_size_limits.
            # Without this implementation, point hover and selection (and anything depending
            # on self.get_value()) won't be aware of the real extent of points, causing
            # unexpected behaviour. See #3734 for details.
            distances = abs(view_data - displayed_position)
            in_slice_matches = np.all(
                distances <= np.expand_dims(self._view_size, axis=1) / 2,
                axis=1,
            )
            indices = np.where(in_slice_matches)[0]
            if len(indices) > 0:
                selection = self._indices_view[indices[-1]]

        return selection

    def _get_value_3d(
        self,
        start_point: np.ndarray,
        end_point: np.ndarray,
        dims_displayed: List[int],
    ) -> Union[int, None]:
        """Get the layer data value along a ray

        Parameters
        ----------
        start_point : np.ndarray
            The start position of the ray used to interrogate the data.
        end_point : np.ndarray
            The end position of the ray used to interrogate the data.
        dims_displayed : List[int]
            The indices of the dimensions currently displayed in the Viewer.

        Returns
        -------
        value : Union[int, None]
            The data value along the supplied ray.
        """
        if (start_point is None) or (end_point is None):
            # if the ray doesn't intersect the data volume, no points could have been intersected
            return None
        plane_point, plane_normal = displayed_plane_from_nd_line_segment(
            start_point, end_point, dims_displayed
        )

        # project the in view points onto the plane
        projected_points, projection_distances = project_points_onto_plane(
            points=self._view_data,
            plane_point=plane_point,
            plane_normal=plane_normal,
        )

        # rotate points and plane to be axis aligned with normal [0, 0, 1]
        rotated_points, rotation_matrix = rotate_points(
            points=projected_points,
            current_plane_normal=plane_normal,
            new_plane_normal=[0, 0, 1],
        )
        rotated_click_point = np.dot(rotation_matrix, plane_point)

        # find the points the click intersects
        distances = abs(rotated_points[:, :2] - rotated_click_point[:2])
        in_slice_matches = np.all(
            distances <= np.expand_dims(self._view_size, axis=1) / 2,
            axis=1,
        )
        indices = np.where(in_slice_matches)[0]

        if len(indices) > 0:
            # find the point that is most in the foreground
            candidate_point_distances = projection_distances[indices]
            closest_index = indices[np.argmin(candidate_point_distances)]
            selection = self._indices_view[closest_index]
        else:
            selection = None
        return selection

    def _display_bounding_box_augmented(self, dims_displayed: np.ndarray):
        """An augmented, axis-aligned (self._ndisplay, 2) bounding box.

        This bounding box for includes the full size of displayed points
        and enables calculation of intersections in `Layer._get_value_3d()`.
        """
        if len(self._view_size) == 0:
            return None
        max_point_size = np.max(self._view_size)
        bounding_box = np.copy(
            self._display_bounding_box(dims_displayed)
        ).astype(float)
        bounding_box[:, 0] -= max_point_size / 2
        bounding_box[:, 1] += max_point_size / 2
        return bounding_box

    def get_ray_intersections(
        self,
        position: List[float],
        view_direction: np.ndarray,
        dims_displayed: List[int],
        world: bool = True,
    ) -> Union[Tuple[np.ndarray, np.ndarray], Tuple[None, None]]:
        """Get the start and end point for the ray extending
        from a point through the displayed bounding box.

        This method overrides the base layer, replacing the bounding box used
        to calculate intersections with a larger one which includes the size
        of points in view.

        Parameters
        ----------
        position
            the position of the point in nD coordinates. World vs. data
            is set by the world keyword argument.
        view_direction : np.ndarray
            a unit vector giving the direction of the ray in nD coordinates.
            World vs. data is set by the world keyword argument.
        dims_displayed
            a list of the dimensions currently being displayed in the viewer.
        world : bool
            True if the provided coordinates are in world coordinates.
            Default value is True.

        Returns
        -------
        start_point : np.ndarray
            The point on the axis-aligned data bounding box that the cursor click
            intersects with. This is the point closest to the camera.
            The point is the full nD coordinates of the layer data.
            If the click does not intersect the axis-aligned data bounding box,
            None is returned.
        end_point : np.ndarray
            The point on the axis-aligned data bounding box that the cursor click
            intersects with. This is the point farthest from the camera.
            The point is the full nD coordinates of the layer data.
            If the click does not intersect the axis-aligned data bounding box,
            None is returned.
        """
        if len(dims_displayed) != 3:
            return None, None

        # create the bounding box in data coordinates
        bounding_box = self._display_bounding_box_augmented(dims_displayed)

        if bounding_box is None:
            return None, None

        start_point, end_point = self._get_ray_intersections(
            position=position,
            view_direction=view_direction,
            dims_displayed=dims_displayed,
            world=world,
            bounding_box=bounding_box,
        )
        return start_point, end_point

    def _set_view_slice(self):
        """Sets the view given the indices to slice with."""
        # get the indices of points in view
        indices, scale = self._slice_data(self._slice_indices)
        self._view_size_scale = scale
        self._indices_view = np.array(indices, dtype=int)
        # get the selected points that are in view
        self._selected_view = list(
            np.intersect1d(
                np.array(list(self._selected_data)),
                self._indices_view,
                return_indices=True,
            )[2]
        )
        with self.events.highlight.blocker():
            self._set_highlight(force=True)

    def _set_highlight(self, force=False):
        """Render highlights of shapes including boundaries, vertices,
        interaction boxes, and the drag selection box when appropriate.
        Highlighting only occurs in Mode.SELECT.

        Parameters
        ----------
        force : bool
            Bool that forces a redraw to occur when `True`
        """
        # Check if any point ids have changed since last call
        if (
            self.selected_data == self._selected_data_stored
            and self._value == self._value_stored
            and np.all(self._drag_box == self._drag_box_stored)
        ) and not force:
            return
        self._selected_data_stored = copy(self.selected_data)
        self._value_stored = copy(self._value)
        self._drag_box_stored = copy(self._drag_box)

        if self._value is not None or len(self._selected_view) > 0:
            if len(self._selected_view) > 0:
                index = copy(self._selected_view)
                # highlight the hovered point if not in adding mode
                if (
                    self._value in self._indices_view
                    and self._mode == Mode.SELECT
                    and not self._is_selecting
                ):
                    hover_point = list(self._indices_view).index(self._value)
                    if hover_point not in index:
                        index.append(hover_point)
                index.sort()
            else:
                # only highlight hovered points in select mode
                if (
                    self._value in self._indices_view
                    and self._mode == Mode.SELECT
                    and not self._is_selecting
                ):
                    hover_point = list(self._indices_view).index(self._value)
                    index = [hover_point]
                else:
                    index = []

            self._highlight_index = index
        else:
            self._highlight_index = []

        # only display dragging selection box in 2D
        if self._is_selecting:
            if self._drag_normal is None:
                pos = create_box(self._drag_box)
            else:
                pos = _create_box_from_corners_3d(
                    self._drag_box, self._drag_normal, self._drag_up
                )
            pos = pos[list(range(4)) + [0]]
        else:
            pos = None

        self._highlight_box = pos
        self.events.highlight()

    def _update_thumbnail(self):
        """Update thumbnail with current points and colors."""
        colormapped = np.zeros(self._thumbnail_shape)
        colormapped[..., 3] = 1
        view_data = self._view_data
        if len(view_data) > 0:
            # Get the zoom factor required to fit all data in the thumbnail.
            de = self._extent_data
            min_vals = [de[0, i] for i in self._dims_displayed]
            shape = np.ceil(
                [de[1, i] - de[0, i] + 1 for i in self._dims_displayed]
            ).astype(int)
            zoom_factor = np.divide(
                self._thumbnail_shape[:2], shape[-2:]
            ).min()

            # Maybe subsample the points.
            if len(view_data) > self._max_points_thumbnail:
                thumbnail_indices = np.random.randint(
                    0, len(view_data), self._max_points_thumbnail
                )
                points = view_data[thumbnail_indices]
            else:
                points = view_data
                thumbnail_indices = self._indices_view

            # Calculate the point coordinates in the thumbnail data space.
            thumbnail_shape = np.clip(
                np.ceil(zoom_factor * np.array(shape[:2])).astype(int),
                1,  # smallest side should be 1 pixel wide
                self._thumbnail_shape[:2],
            )
            coords = np.floor(
                (points[:, -2:] - min_vals[-2:] + 0.5) * zoom_factor
            ).astype(int)
            coords = np.clip(coords, 0, thumbnail_shape - 1)

            # Draw single pixel points in the colormapped thumbnail.
            colormapped = np.zeros(tuple(thumbnail_shape) + (4,))
            colormapped[..., 3] = 1
            colors = self._face.colors[thumbnail_indices]
            colormapped[coords[:, 0], coords[:, 1]] = colors

        colormapped[..., 3] *= self.opacity
        self.thumbnail = colormapped

    def add(self, coord):
        """Adds point at coordinate.

        Parameters
        ----------
        coord : sequence of indices to add point at
        """
        self.data = np.append(self.data, np.atleast_2d(coord), axis=0)

    def remove_selected(self):
        """Removes selected points if any."""
        index = list(self.selected_data)
        index.sort()
        if len(index):
            self._shown = np.delete(self._shown, index, axis=0)
            self._size = np.delete(self._size, index, axis=0)
            self._edge_width = np.delete(self._edge_width, index, axis=0)
            with self._edge.events.blocker_all():
                self._edge._remove(indices_to_remove=index)
            with self._face.events.blocker_all():
                self._face._remove(indices_to_remove=index)
            self._feature_table.remove(index)
            with self.text.events.blocker_all():
                self.text.remove(index)
            if self._value in self.selected_data:
                self._value = None
            else:
                if self._value is not None:
                    # update the index of self._value to account for the
                    # data being removed
                    indices_removed = np.array(index) < self._value
                    offset = np.sum(indices_removed)
                    self._value -= offset
                    self._value_stored -= offset

            self.data = np.delete(self.data, index, axis=0)
            self.selected_data = set()

    def _move(self, index, coord):
        """Moves points relative drag start location.

        Parameters
        ----------
        index : list
            Integer indices of points to move
        coord : tuple
            Coordinates to move points to
        """
        if len(index) > 0:
            index = list(index)
            disp = list(self._dims_displayed)
            if self._drag_start is None:
                center = self.data[np.ix_(index, disp)].mean(axis=0)
                self._drag_start = np.array(coord)[disp] - center
            center = self.data[np.ix_(index, disp)].mean(axis=0)
            shift = np.array(coord)[disp] - center - self._drag_start
            self.data[np.ix_(index, disp)] = (
                self.data[np.ix_(index, disp)] + shift
            )
            self.refresh()
        self.events.data(value=self.data)

    def _paste_data(self):
        """Paste any point from clipboard and select them."""
        npoints = len(self._view_data)
        totpoints = len(self.data)

        if len(self._clipboard.keys()) > 0:
            not_disp = self._dims_not_displayed
            data = deepcopy(self._clipboard['data'])
            offset = [
                self._slice_indices[i] - self._clipboard['indices'][i]
                for i in not_disp
            ]
            data[:, not_disp] = data[:, not_disp] + np.array(offset)
            self._data = np.append(self.data, data, axis=0)
            self._shown = np.append(
                self.shown, deepcopy(self._clipboard['shown']), axis=0
            )
            self._size = np.append(
                self.size, deepcopy(self._clipboard['size']), axis=0
            )
            self._edge_width = np.append(
                self.edge_width,
                deepcopy(self._clipboard['edge_width']),
                axis=0,
            )
            self._edge._paste(
                colors=self._clipboard['edge_color'],
                properties=_features_to_properties(
                    self._clipboard['features']
                ),
            )
            self._face._paste(
                colors=self._clipboard['face_color'],
                properties=_features_to_properties(
                    self._clipboard['features']
                ),
            )

            self._feature_table.append(self._clipboard['features'])

            self._selected_view = list(
                range(npoints, npoints + len(self._clipboard['data']))
            )
            self._selected_data = set(
                range(totpoints, totpoints + len(self._clipboard['data']))
            )

            if len(self._clipboard['text']) > 0:
                self.text.values = np.concatenate(
                    (self.text.values, self._clipboard['text']), axis=0
                )

            self.refresh()

    def _copy_data(self):
        """Copy selected points to clipboard."""
        if len(self.selected_data) > 0:
            index = list(self.selected_data)
            self._clipboard = {
                'data': deepcopy(self.data[index]),
                'edge_color': deepcopy(self.edge_color[index]),
                'face_color': deepcopy(self.face_color[index]),
                'shown': deepcopy(self.shown[index]),
                'size': deepcopy(self.size[index]),
                'edge_width': deepcopy(self.edge_width[index]),
                'features': deepcopy(self.features.iloc[index]),
                'indices': self._slice_indices,
            }

            if len(self.text.values) == 0:
                self._clipboard['text'] = np.empty(0)

            else:
                self._clipboard['text'] = deepcopy(self.text.values[index])

        else:
            self._clipboard = {}

    def to_mask(
        self,
        *,
        shape: tuple,
        data_to_world: Optional[Affine] = None,
        isotropic_output: bool = True,
    ):
        """Return a binary mask array of all the points as balls.

        Parameters
        ----------
        shape : tuple
            The shape of the mask to be generated.
        data_to_world : Optional[Affine]
            The data-to-world transform of the output mask image. This likely comes from a reference image.
            If None, then this is the same as this layer's data-to-world transform.
        isotropic_output : bool
            If True, then force the output mask to always contain isotropic balls in data/pixel coordinates.
            Otherwise, allow the anisotropy in the data-to-world transform to squash the balls in certain dimensions.
            By default this is True, but you should set it to False if you are going to create a napari image
            layer from the result with the same data-to-world transform and want the visualized balls to be
            roughly isotropic.

        Returns
        -------
        np.ndarray
            The output binary mask array of the given shape containing this layer's points as balls.
        """
        if data_to_world is None:
            data_to_world = self._data_to_world
        mask = np.zeros(shape, dtype=bool)
        mask_world_to_data = data_to_world.inverse
        points_data_to_mask_data = self._data_to_world.compose(
            mask_world_to_data
        )
        points_in_mask_data_coords = np.atleast_2d(
            points_data_to_mask_data(self.data)
        )

        # Calculating the radii of the output points in the mask is complex.

        # Points.size tells the size of the points in pixels in each dimension,
        # so we take the arithmetic mean across dimensions to define a scalar size
        # per point, which is consistent with visualization.
        mean_radii = np.mean(self.size, axis=1, keepdims=True) / 2

        # Scale each radius by the geometric mean scale of the Points layer to
        # keep the balls isotropic when visualized in world coordinates.
        # Then scale each radius by the scale of the output image mask
        # using the geometric mean if isotropic output is desired.
        # The geometric means are used instead of the arithmetic mean
        # to maintain the volume scaling factor of the transforms.
        point_data_to_world_scale = gmean(np.abs(self._data_to_world.scale))
        mask_world_to_data_scale = (
            gmean(np.abs(mask_world_to_data.scale))
            if isotropic_output
            else np.abs(mask_world_to_data.scale)
        )
        radii_scale = point_data_to_world_scale * mask_world_to_data_scale

        output_data_radii = mean_radii * np.atleast_2d(radii_scale)

        for coords, radii in zip(
            points_in_mask_data_coords, output_data_radii
        ):
            # Define a minimal set of coordinates where the mask could be present
            # by defining an inclusive lower and exclusive upper bound for each dimension.
            lower_coords = np.maximum(np.floor(coords - radii), 0).astype(int)
            upper_coords = np.minimum(
                np.ceil(coords + radii) + 1, shape
            ).astype(int)
            # Generate every possible coordinate within the bounds defined above
            # in a grid of size D1 x D2 x ... x Dd x D (e.g. for D=2, this might be 4x5x2).
            submask_coords = [
                range(lower_coords[i], upper_coords[i])
                for i in range(self.ndim)
            ]
            submask_grids = np.stack(
                np.meshgrid(*submask_coords, copy=False, indexing='ij'),
                axis=-1,
            )
            # Update the mask coordinates based on the normalized square distance
            # using a logical or to maintain any existing positive mask locations.
            normalized_square_distances = np.sum(
                ((submask_grids - coords) / radii) ** 2, axis=-1
            )
            mask[np.ix_(*submask_coords)] |= normalized_square_distances <= 1
        return mask

    def get_status(
        self,
        position,
        *,
        view_direction: Optional[np.ndarray] = None,
        dims_displayed: Optional[List[int]] = None,
        world: bool = False,
    ) -> str:
        """Status message of the data at a coordinate position.

        Parameters
        ----------
        position : tuple
            Position in either data or world coordinates.
        view_direction : Optional[np.ndarray]
            A unit vector giving the direction of the ray in nD world coordinates.
            The default value is None.
        dims_displayed : Optional[List[int]]
            A list of the dimensions currently being displayed in the viewer.
            The default value is None.
        world : bool
            If True the position is taken to be in world coordinates
            and converted into data coordinates. False by default.

        Returns
        -------
        msg : string
            String containing a message that can be used as a status update.
        """
        value = self.get_value(
            position,
            view_direction=view_direction,
            dims_displayed=dims_displayed,
            world=world,
        )
        msg = generate_layer_status(self.name, position, value)

        # if this labels layer has properties
        properties = self._get_properties(
            position,
            view_direction=view_direction,
            dims_displayed=dims_displayed,
            world=world,
        )
        if properties:
            msg += "; " + ", ".join(properties)

        return msg

    def _get_tooltip_text(
        self,
        position,
        *,
        view_direction: Optional[np.ndarray] = None,
        dims_displayed: Optional[List[int]] = None,
        world: bool = False,
    ):
        """
        tooltip message of the data at a coordinate position.

        Parameters
        ----------
        position : tuple
            Position in either data or world coordinates.
        view_direction : Optional[np.ndarray]
            A unit vector giving the direction of the ray in nD world coordinates.
            The default value is None.
        dims_displayed : Optional[List[int]]
            A list of the dimensions currently being displayed in the viewer.
            The default value is None.
        world : bool
            If True the position is taken to be in world coordinates
            and converted into data coordinates. False by default.

        Returns
        -------
        msg : string
            String containing a message that can be used as a tooltip.
        """
        return "\n".join(
            self._get_properties(
                position,
                view_direction=view_direction,
                dims_displayed=dims_displayed,
                world=world,
            )
        )

    def _get_properties(
        self,
        position,
        *,
        view_direction: Optional[np.ndarray] = None,
        dims_displayed: Optional[List[int]] = None,
        world: bool = False,
    ) -> list:
        if self.features.shape[1] == 0:
            return []

        value = self.get_value(
            position,
            view_direction=view_direction,
            dims_displayed=dims_displayed,
            world=world,
        )
        # if the cursor is not outside the image or on the background
        if value is None or value > self.data.shape[0]:
            return []

        return [
            f'{k}: {v[value]}'
            for k, v in self.features.items()
            if k != 'index'
            and len(v) > value
            and v[value] is not None
            and not (isinstance(v[value], float) and np.isnan(v[value]))
        ]<|MERGE_RESOLUTION|>--- conflicted
+++ resolved
@@ -435,14 +435,13 @@
 
         self._shown = np.empty(0).astype(bool)
         self.size = size
-<<<<<<< HEAD
+        self.shown = shown
+
         self._edge_width_rel = False
         self.edge_width = edge_width
         self.edge_width_rel = edge_width_rel
-=======
-        self.shown = shown
+
         self.experimental_canvas_size_limits = experimental_canvas_size_limits
->>>>>>> ca7755b9
         self.shading = shading
         self._antialias = True
 
@@ -778,11 +777,6 @@
         )
         self.events.experimental_canvas_size_limits()
 
-    @property
-<<<<<<< HEAD
-    def edge_width(self) -> np.ndarray:
-        """(N, D) array: edge_width of all N points."""
-=======
     def shown(self):
         """
         Boolean array determining which points to show
@@ -795,9 +789,8 @@
         self.refresh()
 
     @property
-    def edge_width(self) -> Union[None, int, float]:
-        """float: width used for all point markers."""
->>>>>>> ca7755b9
+    def edge_width(self) -> np.ndarray:
+        """(N, D) array: edge_width of all N points."""
         return self._edge_width
 
     @edge_width.setter
