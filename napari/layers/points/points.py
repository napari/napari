--- conflicted
+++ resolved
@@ -822,7 +822,9 @@
         except ValueError as e:
             # deprecated anisotropic sizes; extra check should be removed in future version
             try:
-                size = np.broadcast_to(size, self.data.shape[::-1]).T.copy()
+                self._size = np.broadcast_to(
+                    size, self.data.shape[::-1]
+                ).T.copy()
             except ValueError:
                 raise ValueError(
                     trans._(
@@ -830,7 +832,6 @@
                         deferred=True,
                     )
                 ) from e
-<<<<<<< HEAD
             else:
                 self._size = np.mean(size, axis=1)
                 warnings.warn(
@@ -842,10 +843,8 @@
                     category=DeprecationWarning,
                     stacklevel=2,
                 )
-=======
         self._clear_extent_augmented()
         self.refresh()
->>>>>>> 48626e8d
 
     @property
     def current_size(self) -> Union[int, float]:
@@ -882,15 +881,9 @@
 
         self._current_size = size
         if self._update_properties and len(self.selected_data) > 0:
-<<<<<<< HEAD
             idx = np.fromiter(self.selected_data, dtype=int)
             # TODO: explain why this check; only if size > 0?
             self.size[idx] = (self.size[idx] > 0) * size
-=======
-            for i in self.selected_data:
-                self.size[i, :] = (self.size[i, :] > 0) * size
-            self._clear_extent_augmented()
->>>>>>> 48626e8d
             self.refresh()
             self.events.size()
         self.events.current_size()
