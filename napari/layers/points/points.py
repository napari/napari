import numbers
import warnings
from copy import copy, deepcopy
from itertools import cycle
from typing import Any, Dict, List, Optional, Sequence, Tuple, Union

import numpy as np
import pandas as pd
from psygnal.containers import Selection
from scipy.stats import gmean

from napari.layers.base import Layer, no_op
from napari.layers.base._base_constants import ActionType
from napari.layers.base._base_mouse_bindings import (
    highlight_box_handles,
    transform_with_box,
)
from napari.layers.points._points_constants import Mode, Shading
from napari.layers.points._points_mouse_bindings import add, highlight, select
from napari.layers.points._points_utils import (
    _create_box_from_corners_3d,
    coerce_symbols,
    create_box,
    fix_data_points,
    points_to_squares,
)
from napari.layers.points._slice import _PointSliceRequest, _PointSliceResponse
from napari.layers.utils._color_manager_constants import ColorMode
from napari.layers.utils._slice_input import _SliceInput, _ThickNDSlice
from napari.layers.utils.color_manager import ColorManager
from napari.layers.utils.color_transformations import ColorType
from napari.layers.utils.interactivity_utils import (
    displayed_plane_from_nd_line_segment,
)
from napari.layers.utils.layer_utils import (
    _features_to_properties,
    _FeatureTable,
    _unique_element,
)
from napari.layers.utils.text_manager import TextManager
from napari.utils.colormaps import Colormap, ValidColormapArg
from napari.utils.colormaps.standardize_color import hex_to_name, rgb_to_hex
from napari.utils.events import Event
from napari.utils.events.custom_types import Array
from napari.utils.geometry import project_points_onto_plane, rotate_points
from napari.utils.status_messages import generate_layer_coords_status
from napari.utils.transforms import Affine
from napari.utils.translations import trans

DEFAULT_COLOR_CYCLE = np.array([[1, 0, 1, 1], [0, 1, 0, 1]])


class Points(Layer):
    """Points layer.

    Parameters
    ----------
    data : array (N, D)
        Coordinates for N points in D dimensions.
    ndim : int
        Number of dimensions for shapes. When data is not None, ndim must be D.
        An empty points layer can be instantiated with arbitrary ndim.
    features : dict[str, array-like] or DataFrame
        Features table where each row corresponds to a point and each column
        is a feature.
    feature_defaults : dict[str, Any] or DataFrame
        The default value of each feature in a table with one row.
    properties : dict {str: array (N,)}, DataFrame
        Properties for each point. Each property should be an array of length N,
        where N is the number of points.
    property_choices : dict {str: array (N,)}
        possible values for each property.
    text : str, dict
        Text to be displayed with the points. If text is set to a key in properties,
        the value of that property will be displayed. Multiple properties can be
        composed using f-string-like syntax (e.g., '{property_1}, {float_property:.2f}).
        A dictionary can be provided with keyword arguments to set the text values
        and display properties. See TextManager.__init__() for the valid keyword arguments.
        For example usage, see /napari/examples/add_points_with_text.py.
    symbol : str, array
        Symbols to be used for the point markers. Must be one of the
        following: arrow, clobber, cross, diamond, disc, hbar, ring,
        square, star, tailed_arrow, triangle_down, triangle_up, vbar, x.
    size : float, array
        Size of the point marker in data pixels. If given as a scalar, all points are made
        the same size. If given as an array, size must be the same or broadcastable
        to the same shape as the data.
    edge_width : float, array
        Width of the symbol edge in pixels.
    edge_width_is_relative : bool
        If enabled, edge_width is interpreted as a fraction of the point size.
    edge_color : str, array-like, dict
        Color of the point marker border. Numeric color values should be RGB(A).
    edge_color_cycle : np.ndarray, list
        Cycle of colors (provided as string name, RGB, or RGBA) to map to edge_color if a
        categorical attribute is used color the vectors.
    edge_colormap : str, napari.utils.Colormap
        Colormap to set edge_color if a continuous attribute is used to set face_color.
    edge_contrast_limits : None, (float, float)
        clims for mapping the property to a color map. These are the min and max value
        of the specified property that are mapped to 0 and 1, respectively.
        The default value is None. If set the none, the clims will be set to
        (property.min(), property.max())
    face_color : str, array-like, dict
        Color of the point marker body. Numeric color values should be RGB(A).
    face_color_cycle : np.ndarray, list
        Cycle of colors (provided as string name, RGB, or RGBA) to map to face_color if a
        categorical attribute is used color the vectors.
    face_colormap : str, napari.utils.Colormap
        Colormap to set face_color if a continuous attribute is used to set face_color.
    face_contrast_limits : None, (float, float)
        clims for mapping the property to a color map. These are the min and max value
        of the specified property that are mapped to 0 and 1, respectively.
        The default value is None. If set the none, the clims will be set to
        (property.min(), property.max())
    out_of_slice_display : bool
        If True, renders points not just in central plane but also slightly out of slice
        according to specified point marker size.
    n_dimensional : bool
        This property will soon be deprecated in favor of 'out_of_slice_display'.
        Use that instead.
    name : str
        Name of the layer.
    metadata : dict
        Layer metadata.
    scale : tuple of float
        Scale factors for the layer.
    translate : tuple of float
        Translation values for the layer.
    rotate : float, 3-tuple of float, or n-D array.
        If a float convert into a 2D rotation matrix using that value as an
        angle. If 3-tuple convert into a 3D rotation matrix, using a yaw,
        pitch, roll convention. Otherwise assume an nD rotation. Angles are
        assumed to be in degrees. They can be converted from radians with
        np.degrees if needed.
    shear : 1-D array or n-D array
        Either a vector of upper triangular values, or an nD shear matrix with
        ones along the main diagonal.
    affine : n-D array or napari.utils.transforms.Affine
        (N+1, N+1) affine transformation matrix in homogeneous coordinates.
        The first (N, N) entries correspond to a linear transform and
        the final column is a length N translation vector and a 1 or a napari
        `Affine` transform object. Applied as an extra transform on top of the
        provided scale, rotate, and shear values.
    opacity : float
        Opacity of the layer visual, between 0.0 and 1.0.
    blending : str
        One of a list of preset blending modes that determines how RGB and
        alpha values of the layer visual get mixed. Allowed values are
        {'opaque', 'translucent', and 'additive'}.
    visible : bool
        Whether the layer visual is currently being displayed.
    cache : bool
        Whether slices of out-of-core datasets should be cached upon retrieval.
        Currently, this only applies to dask arrays.
    shading : str, Shading
        Render lighting and shading on points. Options are:

        * 'none'
          No shading is added to the points.
        * 'spherical'
          Shading and depth buffer are changed to give a 3D spherical look to the points
    antialiasing: float
        Amount of antialiasing in canvas pixels.
    canvas_size_limits : tuple of float
        Lower and upper limits for the size of points in canvas pixels.
    shown : 1-D array of bool
        Whether to show each point.

    Attributes
    ----------
    data : array (N, D)
        Coordinates for N points in D dimensions.
    features : DataFrame-like
        Features table where each row corresponds to a point and each column
        is a feature.
    feature_defaults : DataFrame-like
        Stores the default value of each feature in a table with one row.
    properties : dict {str: array (N,)} or DataFrame
        Annotations for each point. Each property should be an array of length N,
        where N is the number of points.
    text : str
        Text to be displayed with the points. If text is set to a key in properties, the value of
        that property will be displayed. Multiple properties can be composed using f-string-like
        syntax (e.g., '{property_1}, {float_property:.2f}).
        For example usage, see /napari/examples/add_points_with_text.py.
    symbol : array of str
        Array of symbols for each point.
    size : array (N,)
        Array of sizes for each point. Must have the same shape as the layer `data`.
    edge_width : array (N,)
        Width of the marker edges in pixels for all points
    edge_width : array (N,)
        Width of the marker edges for all points as a fraction of their size.
    edge_color : Nx4 numpy array
        Array of edge color RGBA values, one for each point.
    edge_color_cycle : np.ndarray, list
        Cycle of colors (provided as string name, RGB, or RGBA) to map to edge_color if a
        categorical attribute is used color the vectors.
    edge_colormap : str, napari.utils.Colormap
        Colormap to set edge_color if a continuous attribute is used to set face_color.
    edge_contrast_limits : None, (float, float)
        clims for mapping the property to a color map. These are the min and max value
        of the specified property that are mapped to 0 and 1, respectively.
        The default value is None. If set the none, the clims will be set to
        (property.min(), property.max())
    face_color : Nx4 numpy array
        Array of face color RGBA values, one for each point.
    face_color_cycle : np.ndarray, list
        Cycle of colors (provided as string name, RGB, or RGBA) to map to face_color if a
        categorical attribute is used color the vectors.
    face_colormap : str, napari.utils.Colormap
        Colormap to set face_color if a continuous attribute is used to set face_color.
    face_contrast_limits : None, (float, float)
        clims for mapping the property to a color map. These are the min and max value
        of the specified property that are mapped to 0 and 1, respectively.
        The default value is None. If set the none, the clims will be set to
        (property.min(), property.max())
    current_symbol : Symbol
        Symbol for the next point to be added or the currently selected points.
    current_size : float
        Size of the marker for the next point to be added or the currently
        selected point.
    current_edge_width : float
        Edge width of the marker for the next point to be added or the currently
        selected point.
    current_edge_color : str
        Edge color of the marker edge for the next point to be added or the currently
        selected point.
    current_face_color : str
        Face color of the marker edge for the next point to be added or the currently
        selected point.
    out_of_slice_display : bool
        If True, renders points not just in central plane but also slightly out of slice
        according to specified point marker size.
    selected_data : Selection
        Integer indices of any selected points.
    mode : str
        Interactive mode. The normal, default mode is PAN_ZOOM, which
        allows for normal interactivity with the canvas.

        In ADD mode clicks of the cursor add points at the clicked location.

        In SELECT mode the cursor can select points by clicking on them or
        by dragging a box around them. Once selected points can be moved,
        have their properties edited, or be deleted.
    face_color_mode : str
        Face color setting mode.

        DIRECT (default mode) allows each point to be set arbitrarily

        CYCLE allows the color to be set via a color cycle over an attribute

        COLORMAP allows color to be set via a color map over an attribute
    edge_color_mode : str
        Edge color setting mode.

        DIRECT (default mode) allows each point to be set arbitrarily

        CYCLE allows the color to be set via a color cycle over an attribute

        COLORMAP allows color to be set via a color map over an attribute
    shading : Shading
        Shading mode.
    antialiasing: float
        Amount of antialiasing in canvas pixels.
    canvas_size_limits : tuple of float
        Lower and upper limits for the size of points in canvas pixels.
    shown : 1-D array of bool
        Whether each point is shown.

    Notes
    -----
    _view_data : array (M, D)
        coordinates of points in the currently viewed slice.
    _view_size : array (M, )
        Size of the point markers in the currently viewed slice.
    _view_symbol : array (M, )
        Symbols of the point markers in the currently viewed slice.
    _view_edge_width : array (M, )
        Edge width of the point markers in the currently viewed slice.
    _indices_view : array (M, )
        Integer indices of the points in the currently viewed slice and are shown.
    _selected_view :
        Integer indices of selected points in the currently viewed slice within
        the `_view_data` array.
    _selected_box : array (4, 2) or None
        Four corners of any box either around currently selected points or
        being created during a drag action. Starting in the top left and
        going clockwise.
    _drag_start : list or None
        Coordinates of first cursor click during a drag action. Gets reset to
        None after dragging is done.
    """

    _modeclass = Mode

    _drag_modes = {
        Mode.PAN_ZOOM: no_op,
        Mode.TRANSFORM: transform_with_box,
        Mode.ADD: add,
        Mode.SELECT: select,
    }

    _move_modes = {
        Mode.PAN_ZOOM: no_op,
        Mode.TRANSFORM: highlight_box_handles,
        Mode.ADD: no_op,
        Mode.SELECT: highlight,
    }
    _cursor_modes = {
        Mode.PAN_ZOOM: 'standard',
        Mode.TRANSFORM: 'standard',
        Mode.ADD: 'crosshair',
        Mode.SELECT: 'standard',
    }

    # TODO  write better documentation for edge_color and face_color

    # The max number of points that will ever be used to render the thumbnail
    # If more points are present then they are randomly subsampled
    _max_points_thumbnail = 1024

    def __init__(
        self,
        data=None,
        *,
        ndim=None,
        features=None,
        feature_defaults=None,
        properties=None,
        text=None,
        symbol='o',
        size=10,
        edge_width=0.05,
        edge_width_is_relative=True,
        edge_color='dimgray',
        edge_color_cycle=None,
        edge_colormap='viridis',
        edge_contrast_limits=None,
        face_color='white',
        face_color_cycle=None,
        face_colormap='viridis',
        face_contrast_limits=None,
        out_of_slice_display=False,
        n_dimensional=None,
        name=None,
        metadata=None,
        scale=None,
        translate=None,
        rotate=None,
        shear=None,
        affine=None,
        opacity=1,
        blending='translucent',
        visible=True,
        cache=True,
        property_choices=None,
        experimental_clipping_planes=None,
        shading='none',
        canvas_size_limits=(2, 10000),
        antialiasing=1,
        shown=True,
    ) -> None:
        if ndim is None and scale is not None:
            ndim = len(scale)

        data, ndim = fix_data_points(data, ndim)

        # Indices of selected points
        self._selected_data_stored = set()
        self._selected_data_history = set()
        # Indices of selected points within the currently viewed slice
        self._selected_view = []
        # Index of hovered point
        self._value = None
        self._value_stored = None
        self._highlight_index = []
        self._highlight_box = None

        self._drag_start = None
        self._drag_normal = None
        self._drag_up = None

        # initialize view data
        self.__indices_view = np.empty(0, int)
        self._view_size_scale = []

        self._drag_box = None
        self._drag_box_stored = None
        self._is_selecting = False
        self._clipboard = {}
        self._round_index = False

        super().__init__(
            data,
            ndim,
            name=name,
            metadata=metadata,
            scale=scale,
            translate=translate,
            rotate=rotate,
            shear=shear,
            affine=affine,
            opacity=opacity,
            blending=blending,
            visible=visible,
            cache=cache,
            experimental_clipping_planes=experimental_clipping_planes,
        )

        self.events.add(
            size=Event,
            current_size=Event,
            edge_width=Event,
            current_edge_width=Event,
            edge_width_is_relative=Event,
            face_color=Event,
            current_face_color=Event,
            edge_color=Event,
            current_edge_color=Event,
            properties=Event,
            current_properties=Event,
            symbol=Event,
            current_symbol=Event,
            out_of_slice_display=Event,
            n_dimensional=Event,
            highlight=Event,
            shading=Event,
            antialiasing=Event,
            canvas_size_limits=Event,
            features=Event,
            feature_defaults=Event,
        )

        # Save the point coordinates
        self._data = np.asarray(data)

        self._feature_table = _FeatureTable.from_layer(
            features=features,
            feature_defaults=feature_defaults,
            properties=properties,
            property_choices=property_choices,
            num_data=len(self.data),
        )

        self._text = TextManager._from_layer(
            text=text,
            features=self.features,
        )

        self._edge_width_is_relative = False
        self._shown = np.empty(0).astype(bool)

        # Indices of selected points
        self._selected_data: Selection[int] = Selection()
        self._selected_data_stored = set()
        self._selected_data_history = set()
        # Indices of selected points within the currently viewed slice
        self._selected_view = []

        # The following point properties are for the new points that will
        # be added. For any given property, if a list is passed to the
        # constructor so each point gets its own value then the default
        # value is used when adding new points
        self._current_size = np.asarray(size) if np.isscalar(size) else 10
        self._current_edge_width = (
            np.asarray(edge_width) if np.isscalar(edge_width) else 0.1
        )
        self.current_symbol = (
            np.asarray(symbol) if np.isscalar(symbol) else 'o'
        )

        # Index of hovered point
        self._value = None
        self._value_stored = None
        self._mode = Mode.PAN_ZOOM
        self._status = self.mode

        color_properties = (
            self._feature_table.properties()
            if self._data.size > 0
            else self._feature_table.currents()
        )
        self._edge = ColorManager._from_layer_kwargs(
            n_colors=len(data),
            colors=edge_color,
            continuous_colormap=edge_colormap,
            contrast_limits=edge_contrast_limits,
            categorical_colormap=edge_color_cycle,
            properties=color_properties,
        )
        self._face = ColorManager._from_layer_kwargs(
            n_colors=len(data),
            colors=face_color,
            continuous_colormap=face_colormap,
            contrast_limits=face_contrast_limits,
            categorical_colormap=face_color_cycle,
            properties=color_properties,
        )

        if n_dimensional is not None:
            self._out_of_slice_display = n_dimensional
        else:
            self._out_of_slice_display = out_of_slice_display

        # Save the point style params
        self.size = size
        self.shown = shown
        self.symbol = symbol
        self.edge_width = edge_width
        self.edge_width_is_relative = edge_width_is_relative

        self.canvas_size_limits = canvas_size_limits
        self.shading = shading
        self.antialiasing = antialiasing

        # Trigger generation of view slice and thumbnail
        self.refresh()

    @property
    def data(self) -> np.ndarray:
        """(N, D) array: coordinates for N points in D dimensions."""
        return self._data

    @data.setter
    def data(self, data: Optional[np.ndarray]):
        data, _ = fix_data_points(data, self.ndim)
        cur_npoints = len(self._data)
        self._data = data

        # Add/remove property and style values based on the number of new points.
        with self.events.blocker_all(), self._edge.events.blocker_all(), self._face.events.blocker_all():
            self._feature_table.resize(len(data))
            self.text.apply(self.features)
            if len(data) < cur_npoints:
                # If there are now fewer points, remove the size and colors of the
                # extra ones
                if len(self._edge.colors) > len(data):
                    self._edge._remove(
                        np.arange(len(data), len(self._edge.colors))
                    )
                if len(self._face.colors) > len(data):
                    self._face._remove(
                        np.arange(len(data), len(self._face.colors))
                    )
                self._shown = self._shown[: len(data)]
                self._size = self._size[: len(data)]
                self._edge_width = self._edge_width[: len(data)]
                self._symbol = self._symbol[: len(data)]

            elif len(data) > cur_npoints:
                # If there are now more points, add the size and colors of the
                # new ones
                adding = len(data) - cur_npoints
                size = np.repeat(self.current_size, adding, axis=0)

                if len(self._edge_width) > 0:
                    new_edge_width = copy(self._edge_width[-1])
                else:
                    new_edge_width = self.current_edge_width
                edge_width = np.repeat([new_edge_width], adding, axis=0)

                if len(self._symbol) > 0:
                    new_symbol = copy(self._symbol[-1])
                else:
                    new_symbol = self.current_symbol
                symbol = np.repeat([new_symbol], adding, axis=0)

                # Add new colors, updating the current property value before
                # to handle any in-place modification of feature_defaults.
                # Also see: https://github.com/napari/napari/issues/5634
                current_properties = self._feature_table.currents()
                self._edge._update_current_properties(current_properties)
                self._edge._add(n_colors=adding)
                self._face._update_current_properties(current_properties)
                self._face._add(n_colors=adding)

                shown = np.repeat([True], adding, axis=0)
                self._shown = np.concatenate((self._shown, shown), axis=0)

                self.size = np.concatenate((self._size, size), axis=0)
                self.edge_width = np.concatenate(
                    (self._edge_width, edge_width), axis=0
                )
                self.symbol = np.concatenate((self._symbol, symbol), axis=0)
                self.selected_data = set(np.arange(cur_npoints, len(data)))

        self._update_dims()
        self._reset_editable()

    def _on_selection(self, selected):
        if selected:
            self._set_highlight()
        else:
            self._highlight_box = None
            self._highlight_index = []
            self.events.highlight()

    @property
    def features(self):
        """Dataframe-like features table.

        It is an implementation detail that this is a `pandas.DataFrame`. In the future,
        we will target the currently-in-development Data API dataframe protocol [1].
        This will enable us to use alternate libraries such as xarray or cuDF for
        additional features without breaking existing usage of this.

        If you need to specifically rely on the pandas API, please coerce this to a
        `pandas.DataFrame` using `features_to_pandas_dataframe`.

        References
        ----------
        .. [1]: https://data-apis.org/dataframe-protocol/latest/API.html
        """
        return self._feature_table.values

    @features.setter
    def features(
        self,
        features: Union[Dict[str, np.ndarray], pd.DataFrame],
    ) -> None:
        self._feature_table.set_values(features, num_data=len(self.data))
        self._update_color_manager(
            self._face, self._feature_table, "face_color"
        )
        self._update_color_manager(
            self._edge, self._feature_table, "edge_color"
        )
        self.text.refresh(self.features)
        self.events.properties()
        self.events.features()

    @property
    def feature_defaults(self):
        """Dataframe-like with one row of feature default values.

        See `features` for more details on the type of this property.
        """
        return self._feature_table.defaults

    @feature_defaults.setter
    def feature_defaults(
        self, defaults: Union[Dict[str, Any], pd.DataFrame]
    ) -> None:
        self._feature_table.set_defaults(defaults)
        current_properties = self.current_properties
        self._edge._update_current_properties(current_properties)
        self._face._update_current_properties(current_properties)
        self.events.current_properties()
        self.events.feature_defaults()

    @property
    def property_choices(self) -> Dict[str, np.ndarray]:
        return self._feature_table.choices()

    @property
    def properties(self) -> Dict[str, np.ndarray]:
        """dict {str: np.ndarray (N,)}, DataFrame: Annotations for each point"""
        return self._feature_table.properties()

    @staticmethod
    def _update_color_manager(color_manager, feature_table, name):
        if color_manager.color_properties is not None:
            color_name = color_manager.color_properties.name
            if color_name not in feature_table.values:
                color_manager.color_mode = ColorMode.DIRECT
                color_manager.color_properties = None
                warnings.warn(
                    trans._(
                        'property used for {name} dropped',
                        deferred=True,
                        name=name,
                    ),
                    RuntimeWarning,
                )
            else:
                color_manager.color_properties = {
                    'name': color_name,
                    'values': feature_table.values[color_name].to_numpy(),
                    'current_value': feature_table.defaults[color_name][0],
                }

    @properties.setter
    def properties(
        self, properties: Union[Dict[str, Array], pd.DataFrame, None]
    ):
        self.features = properties

    @property
    def current_properties(self) -> Dict[str, np.ndarray]:
        """dict{str: np.ndarray(1,)}: properties for the next added point."""
        return self._feature_table.currents()

    @current_properties.setter
    def current_properties(self, current_properties):
        update_indices = None
        if self._update_properties and len(self.selected_data) > 0:
            update_indices = list(self.selected_data)
        self._feature_table.set_currents(
            current_properties, update_indices=update_indices
        )
        current_properties = self.current_properties
        self._edge._update_current_properties(current_properties)
        self._face._update_current_properties(current_properties)
        self.events.current_properties()
        self.events.feature_defaults()
        if update_indices is not None:
            self.events.properties()
            self.events.features()

    @property
    def text(self) -> TextManager:
        """TextManager: the TextManager object containing containing the text properties"""
        return self._text

    @text.setter
    def text(self, text):
        self._text._update_from_layer(
            text=text,
            features=self.features,
        )

    def refresh_text(self):
        """Refresh the text values.

        This is generally used if the features were updated without changing the data
        """
        self.text.refresh(self.features)

    def _get_ndim(self) -> int:
        """Determine number of dimensions of the layer."""
        return self.data.shape[1]

    @property
    def _extent_data(self) -> np.ndarray:
        """Extent of layer in data coordinates.

        Returns
        -------
        extent_data : array, shape (2, D)
        """
        if len(self.data) == 0:
            extrema = np.full((2, self.ndim), np.nan)
        else:
            maxs = np.max(self.data, axis=0)
            mins = np.min(self.data, axis=0)
            extrema = np.vstack([mins, maxs])
        return extrema.astype(float)

    @property
    def _extent_data_augmented(self):
        # _extent_data is a property that returns a new/copied array, which
        # is safe to modify below
        extent = self._extent_data
        if len(self.size) == 0:
            return extent

        max_point_size = np.max(self.size)
        extent[0] -= max_point_size / 2
        extent[1] += max_point_size / 2
        return extent

    @property
    def out_of_slice_display(self) -> bool:
        """bool: renders points slightly out of slice."""
        return self._out_of_slice_display

    @out_of_slice_display.setter
    def out_of_slice_display(self, out_of_slice_display: bool) -> None:
        self._out_of_slice_display = bool(out_of_slice_display)
        self.events.out_of_slice_display()
        self.events.n_dimensional()
        self.refresh()

    @property
    def n_dimensional(self) -> bool:
        """
        This property will soon be deprecated in favor of `out_of_slice_display`. Use that instead.
        """
        return self._out_of_slice_display

    @n_dimensional.setter
    def n_dimensional(self, value: bool) -> None:
        self.out_of_slice_display = value

    @property
    def symbol(self) -> np.ndarray:
        """str: symbol used for all point markers."""
        return self._symbol

    @symbol.setter
    def symbol(self, symbol: Union[str, np.ndarray, list]) -> None:
        symbol = np.broadcast_to(symbol, self.data.shape[0])
        self._symbol = coerce_symbols(symbol)
        self.events.symbol()
        self.events.highlight()

    @property
    def current_symbol(self) -> Union[int, float]:
        """float: symbol of marker for the next added point."""
        return self._current_symbol

    @current_symbol.setter
    def current_symbol(self, symbol: Union[None, float]) -> None:
        symbol = coerce_symbols(np.array([symbol]))[0]
        self._current_symbol = symbol
        if self._update_properties and len(self.selected_data) > 0:
            self.symbol[list(self.selected_data)] = symbol
            self.events.symbol()
        self.events.current_symbol()

    @property
    def size(self) -> np.ndarray:
        """(N,) array: size of all N points."""
        return self._size

    @size.setter
    def size(self, size: Union[int, float, np.ndarray, list]) -> None:
        try:
            self._size = np.broadcast_to(size, len(self.data)).copy()
        except ValueError as e:
            # deprecated anisotropic sizes; extra check should be removed in future version
            try:
                self._size = np.broadcast_to(
                    size, self.data.shape[::-1]
                ).T.copy()
            except ValueError:
                raise ValueError(
                    trans._(
                        "Size is not compatible for broadcasting",
                        deferred=True,
                    )
                ) from e
            else:
                self._size = np.mean(size, axis=1)
                warnings.warn(
                    trans._(
                        "Since 0.4.18 point sizes must be isotropic; the average from each dimension will be"
                        " used instead. This will become an error in version 0.6.0.",
                        deferred=True,
                    ),
                    category=DeprecationWarning,
                    stacklevel=2,
                )
        self._clear_extent_augmented()
        self.refresh()

    @property
    def current_size(self) -> Union[int, float]:
        """float: size of marker for the next added point."""
        return self._current_size

    @current_size.setter
    def current_size(self, size: Union[None, float]) -> None:
        if isinstance(size, (list, tuple, np.ndarray)):
            warnings.warn(
                trans._(
                    "Since 0.4.18 point sizes must be isotropic; the average from each dimension will be used instead. "
                    "This will become an error in version 0.6.0.",
                    deferred=True,
                ),
                category=DeprecationWarning,
                stacklevel=2,
            )
            size = size[-1]
        if not isinstance(size, numbers.Number):
            raise TypeError(
                trans._(
                    'currrent size must be a number',
                    deferred=True,
                )
            )
        if size < 0:
            raise ValueError(
                trans._(
                    'current_size value must be positive.',
                    deferred=True,
                ),
            )

        self._current_size = size
        if self._update_properties and len(self.selected_data) > 0:
            idx = np.fromiter(self.selected_data, dtype=int)
            self.size[idx] = size
            self._clear_extent_augmented()
            self.refresh()
            self.events.size()
        self.events.current_size()

    @property
    def antialiasing(self) -> float:
        """Amount of antialiasing in canvas pixels."""
        return self._antialiasing

    @antialiasing.setter
    def antialiasing(self, value: float):
        """Set the amount of antialiasing in canvas pixels.

        Values can only be positive.
        """
        if value < 0:
            warnings.warn(
                message=trans._(
                    'antialiasing value must be positive, value will be set to 0.',
                    deferred=True,
                ),
                category=RuntimeWarning,
            )
        self._antialiasing = max(0, value)
        self.events.antialiasing(value=self._antialiasing)

    @property
    def shading(self) -> Shading:
        """shading mode."""
        return self._shading

    @shading.setter
    def shading(self, value):
        self._shading = Shading(value)
        self.events.shading()

    @property
    def canvas_size_limits(self) -> Tuple[float, float]:
        """Limit the canvas size of points"""
        return self._canvas_size_limits

    @canvas_size_limits.setter
    def canvas_size_limits(self, value):
        self._canvas_size_limits = float(value[0]), float(value[1])
        self.events.canvas_size_limits()

    @property
    def shown(self):
        """
        Boolean array determining which points to show
        """
        return self._shown

    @shown.setter
    def shown(self, shown):
        self._shown = np.broadcast_to(shown, self.data.shape[0]).astype(bool)
        self.refresh()

    @property
    def edge_width(self) -> np.ndarray:
        """(N, D) array: edge_width of all N points."""
        return self._edge_width

    @edge_width.setter
    def edge_width(
        self, edge_width: Union[int, float, np.ndarray, list]
    ) -> None:
        # broadcast to np.array
        edge_width = np.broadcast_to(edge_width, self.data.shape[0]).copy()

        # edge width cannot be negative
        if np.any(edge_width < 0):
            raise ValueError(
                trans._(
                    'All edge_width must be > 0',
                    deferred=True,
                )
            )
        # if relative edge width is enabled, edge_width must be between 0 and 1
        if self.edge_width_is_relative and np.any(edge_width > 1):
            raise ValueError(
                trans._(
                    'All edge_width must be between 0 and 1 if edge_width_is_relative is enabled',
                    deferred=True,
                )
            )

        self._edge_width = edge_width
        self.refresh()

    @property
    def edge_width_is_relative(self) -> bool:
        """bool: treat edge_width as a fraction of point size."""
        return self._edge_width_is_relative

    @edge_width_is_relative.setter
    def edge_width_is_relative(self, edge_width_is_relative: bool) -> None:
        if edge_width_is_relative and np.any(
            (self.edge_width > 1) | (self.edge_width < 0)
        ):
            raise ValueError(
                trans._(
                    'edge_width_is_relative can only be enabled if edge_width is between 0 and 1',
                    deferred=True,
                )
            )
        self._edge_width_is_relative = edge_width_is_relative
        self.events.edge_width_is_relative()

    @property
    def current_edge_width(self) -> Union[int, float]:
        """float: edge_width of marker for the next added point."""
        return self._current_edge_width

    @current_edge_width.setter
    def current_edge_width(self, edge_width: Union[None, float]) -> None:
        self._current_edge_width = edge_width
        if self._update_properties and len(self.selected_data) > 0:
            idx = np.fromiter(self.selected_data, dtype=int)
            self.edge_width[idx] = edge_width
            self.refresh()
            self.events.edge_width()
        self.events.current_edge_width()

    @property
    def edge_color(self) -> np.ndarray:
        """(N x 4) np.ndarray: Array of RGBA edge colors for each point"""
        return self._edge.colors

    @edge_color.setter
    def edge_color(self, edge_color):
        self._edge._set_color(
            color=edge_color,
            n_colors=len(self.data),
            properties=self.properties,
            current_properties=self.current_properties,
        )
        self.events.edge_color()

    @property
    def edge_color_cycle(self) -> np.ndarray:
        """Union[list, np.ndarray] :  Color cycle for edge_color.
        Can be a list of colors defined by name, RGB or RGBA
        """
        return self._edge.categorical_colormap.fallback_color.values

    @edge_color_cycle.setter
    def edge_color_cycle(self, edge_color_cycle: Union[list, np.ndarray]):
        self._edge.categorical_colormap = edge_color_cycle

    @property
    def edge_colormap(self) -> Colormap:
        """Return the colormap to be applied to a property to get the edge color.

        Returns
        -------
        colormap : napari.utils.Colormap
            The Colormap object.
        """
        return self._edge.continuous_colormap

    @edge_colormap.setter
    def edge_colormap(self, colormap: ValidColormapArg):
        self._edge.continuous_colormap = colormap

    @property
    def edge_contrast_limits(self) -> Tuple[float, float]:
        """None, (float, float): contrast limits for mapping
        the edge_color colormap property to 0 and 1
        """
        return self._edge.contrast_limits

    @edge_contrast_limits.setter
    def edge_contrast_limits(
        self, contrast_limits: Union[None, Tuple[float, float]]
    ):
        self._edge.contrast_limits = contrast_limits

    @property
    def current_edge_color(self) -> str:
        """str: Edge color of marker for the next added point or the selected point(s)."""
        hex_ = rgb_to_hex(self._edge.current_color)[0]
        return hex_to_name.get(hex_, hex_)

    @current_edge_color.setter
    def current_edge_color(self, edge_color: ColorType) -> None:
        if self._update_properties and len(self.selected_data) > 0:
            update_indices = list(self.selected_data)
        else:
            update_indices = []
        self._edge._update_current_color(
            edge_color, update_indices=update_indices
        )
        self.events.current_edge_color()

    @property
    def edge_color_mode(self) -> str:
        """str: Edge color setting mode

        DIRECT (default mode) allows each point to be set arbitrarily

        CYCLE allows the color to be set via a color cycle over an attribute

        COLORMAP allows color to be set via a color map over an attribute
        """
        return self._edge.color_mode

    @edge_color_mode.setter
    def edge_color_mode(self, edge_color_mode: Union[str, ColorMode]):
        self._set_color_mode(edge_color_mode, 'edge')

    @property
    def face_color(self) -> np.ndarray:
        """(N x 4) np.ndarray: Array of RGBA face colors for each point"""
        return self._face.colors

    @face_color.setter
    def face_color(self, face_color):
        self._face._set_color(
            color=face_color,
            n_colors=len(self.data),
            properties=self.properties,
            current_properties=self.current_properties,
        )
        self.events.face_color()

    @property
    def face_color_cycle(self) -> np.ndarray:
        """Union[np.ndarray, cycle]:  Color cycle for face_color
        Can be a list of colors defined by name, RGB or RGBA
        """
        return self._face.categorical_colormap.fallback_color.values

    @face_color_cycle.setter
    def face_color_cycle(self, face_color_cycle: Union[np.ndarray, cycle]):
        self._face.categorical_colormap = face_color_cycle

    @property
    def face_colormap(self) -> Colormap:
        """Return the colormap to be applied to a property to get the face color.

        Returns
        -------
        colormap : napari.utils.Colormap
            The Colormap object.
        """
        return self._face.continuous_colormap

    @face_colormap.setter
    def face_colormap(self, colormap: ValidColormapArg):
        self._face.continuous_colormap = colormap

    @property
    def face_contrast_limits(self) -> Union[None, Tuple[float, float]]:
        """None, (float, float) : clims for mapping the face_color
        colormap property to 0 and 1
        """
        return self._face.contrast_limits

    @face_contrast_limits.setter
    def face_contrast_limits(
        self, contrast_limits: Union[None, Tuple[float, float]]
    ):
        self._face.contrast_limits = contrast_limits

    @property
    def current_face_color(self) -> str:
        """Face color of marker for the next added point or the selected point(s)."""
        hex_ = rgb_to_hex(self._face.current_color)[0]
        return hex_to_name.get(hex_, hex_)

    @current_face_color.setter
    def current_face_color(self, face_color: ColorType) -> None:
        if self._update_properties and len(self.selected_data) > 0:
            update_indices = list(self.selected_data)
        else:
            update_indices = []
        self._face._update_current_color(
            face_color, update_indices=update_indices
        )
        self.events.current_face_color()

    @property
    def face_color_mode(self) -> str:
        """str: Face color setting mode

        DIRECT (default mode) allows each point to be set arbitrarily

        CYCLE allows the color to be set via a color cycle over an attribute

        COLORMAP allows color to be set via a color map over an attribute
        """
        return self._face.color_mode

    @face_color_mode.setter
    def face_color_mode(self, face_color_mode):
        self._set_color_mode(face_color_mode, 'face')

    def _set_color_mode(
        self, color_mode: Union[ColorMode, str], attribute: str
    ):
        """Set the face_color_mode or edge_color_mode property

        Parameters
        ----------
        color_mode : str, ColorMode
            The value for setting edge or face_color_mode. If color_mode is a string,
            it should be one of: 'direct', 'cycle', or 'colormap'
        attribute : str in {'edge', 'face'}
            The name of the attribute to set the color of.
            Should be 'edge' for edge_color_mode or 'face' for face_color_mode.
        """
        color_mode = ColorMode(color_mode)
        color_manager = getattr(self, f'_{attribute}')

        if color_mode == ColorMode.DIRECT:
            color_manager.color_mode = color_mode
        elif color_mode in (ColorMode.CYCLE, ColorMode.COLORMAP):
            if color_manager.color_properties is not None:
                color_property = color_manager.color_properties.name
            else:
                color_property = ''
            if color_property == '':
                if self.features.shape[1] > 0:
                    new_color_property = next(iter(self.features))
                    color_manager.color_properties = {
                        'name': new_color_property,
                        'values': self.features[new_color_property].to_numpy(),
                        'current_value': np.squeeze(
                            self.current_properties[new_color_property]
                        ),
                    }
                    warnings.warn(
                        trans._(
                            '_{attribute}_color_property was not set, setting to: {new_color_property}',
                            deferred=True,
                            attribute=attribute,
                            new_color_property=new_color_property,
                        )
                    )
                else:
                    raise ValueError(
                        trans._(
                            'There must be a valid Points.properties to use {color_mode}',
                            deferred=True,
                            color_mode=color_mode,
                        )
                    )

            # ColorMode.COLORMAP can only be applied to numeric properties
            color_property = color_manager.color_properties.name
            if (color_mode == ColorMode.COLORMAP) and not issubclass(
                self.features[color_property].dtype.type, np.number
            ):
                raise TypeError(
                    trans._(
                        'selected property must be numeric to use ColorMode.COLORMAP',
                        deferred=True,
                    )
                )
            color_manager.color_mode = color_mode

    def refresh_colors(self, update_color_mapping: bool = False):
        """Calculate and update face and edge colors if using a cycle or color map

        Parameters
        ----------
        update_color_mapping : bool
            If set to True, the function will recalculate the color cycle map
            or colormap (whichever is being used). If set to False, the function
            will use the current color cycle map or color map. For example, if you
            are adding/modifying points and want them to be colored with the same
            mapping as the other points (i.e., the new points shouldn't affect
            the color cycle map or colormap), set ``update_color_mapping=False``.
            Default value is False.
        """
        self._edge._refresh_colors(self.properties, update_color_mapping)
        self._face._refresh_colors(self.properties, update_color_mapping)

    def _get_state(self):
        """Get dictionary of layer state.

        Returns
        -------
        state : dict
            Dictionary of layer state.
        """
        state = self._get_base_state()
        state.update(
            {
                'symbol': self.symbol
                if self.data.size
                else [self.current_symbol],
                'edge_width': self.edge_width,
                'edge_width_is_relative': self.edge_width_is_relative,
                'face_color': self.face_color
                if self.data.size
                else [self.current_face_color],
                'face_color_cycle': self.face_color_cycle,
                'face_colormap': self.face_colormap.name,
                'face_contrast_limits': self.face_contrast_limits,
                'edge_color': self.edge_color
                if self.data.size
                else [self.current_edge_color],
                'edge_color_cycle': self.edge_color_cycle,
                'edge_colormap': self.edge_colormap.name,
                'edge_contrast_limits': self.edge_contrast_limits,
                'properties': self.properties,
                'property_choices': self.property_choices,
                'text': self.text.dict(),
                'out_of_slice_display': self.out_of_slice_display,
                'n_dimensional': self.out_of_slice_display,
                'size': self.size,
                'ndim': self.ndim,
                'data': self.data,
                'features': self.features,
                'feature_defaults': self.feature_defaults,
                'shading': self.shading,
                'antialiasing': self.antialiasing,
                'canvas_size_limits': self.canvas_size_limits,
                'shown': self.shown,
            }
        )
        return state

    @property
    def selected_data(self) -> Selection[int]:
        """set: set of currently selected points."""
        return self._selected_data

    @selected_data.setter
    def selected_data(self, selected_data: Sequence[int]) -> None:
        self._selected_data.clear()
        self._selected_data.update(set(selected_data))
        self._selected_view = list(
            np.intersect1d(
                np.array(list(self._selected_data)),
                self._indices_view,
                return_indices=True,
            )[2]
        )

        # Update properties based on selected points
        if not len(self._selected_data):
            self._set_highlight()
            return
        index = list(self._selected_data)
        with self.block_update_properties():
            if (
                unique_edge_color := _unique_element(self.edge_color[index])
            ) is not None:
                self.current_edge_color = unique_edge_color

            if (
                unique_face_color := _unique_element(self.face_color[index])
            ) is not None:
                self.current_face_color = unique_face_color

            if (unique_size := _unique_element(self.size[index])) is not None:
                self.current_size = unique_size

            if (
                unique_edge_width := _unique_element(self.edge_width[index])
            ) is not None:
                self.current_edge_width = unique_edge_width
            if (
                unique_symbol := _unique_element(self.symbol[index])
            ) is not None:
                self.current_symbol = unique_symbol

            unique_properties = {}
            for k, v in self.properties.items():
                unique_properties[k] = _unique_element(v[index])

            if all(p is not None for p in unique_properties.values()):
                self.current_properties = unique_properties

        self._set_highlight()

    def interaction_box(self, index) -> Optional[np.ndarray]:
        """Create the interaction box around a list of points in view.

        Parameters
        ----------
        index : list
            List of points around which to construct the interaction box.

        Returns
        -------
        box : np.ndarray or None
            4x2 array of corners of the interaction box in clockwise order
            starting in the upper-left corner.
        """
        if len(index) > 0:
            data = self._view_data[index]
            size = self._view_size[index]
            data = points_to_squares(data, size)
            return create_box(data)
        return None

    @Layer.mode.getter
    def mode(self) -> str:
        """str: Interactive mode

        Interactive mode. The normal, default mode is PAN_ZOOM, which
        allows for normal interactivity with the canvas.

        In ADD mode clicks of the cursor add points at the clicked location.

        In SELECT mode the cursor can select points by clicking on them or
        by dragging a box around them. Once selected points can be moved,
        have their properties edited, or be deleted.
        """
        return str(self._mode)

    def _mode_setter_helper(self, mode):
        mode = super()._mode_setter_helper(mode)
        if mode == self._mode:
            return mode

        if mode == Mode.ADD:
            self.selected_data = set()
            self.mouse_pan = True
        elif mode != Mode.SELECT or self._mode != Mode.SELECT:
            self._selected_data_stored = set()

        self._set_highlight()
        return mode

    @property
    def _indices_view(self):
        return self.__indices_view

    @_indices_view.setter
    def _indices_view(self, value):
        if len(self._shown) == 0:
            self.__indices_view = np.empty(0, int)
        else:
            self.__indices_view = value[self.shown[value]]

    @property
    def _view_data(self) -> np.ndarray:
        """Get the coords of the points in view

        Returns
        -------
        view_data : (N x D) np.ndarray
            Array of coordinates for the N points in view
        """
        if len(self._indices_view) > 0:
            data = self.data[
                np.ix_(self._indices_view, self._slice_input.displayed)
            ]
        else:
            # if no points in this slice send dummy data
            data = np.zeros((0, self._slice_input.ndisplay))

        return data

    @property
    def _view_text(self) -> np.ndarray:
        """Get the values of the text elements in view

        Returns
        -------
        text : (N x 1) np.ndarray
            Array of text strings for the N text elements in view
        """
        # This may be triggered when the string encoding instance changed,
        # in which case it has no cached values, so generate them here.
        self.text.string._apply(self.features)
        return self.text.view_text(self._indices_view)

    @property
    def _view_text_coords(self) -> Tuple[np.ndarray, str, str]:
        """Get the coordinates of the text elements in view

        Returns
        -------
        text_coords : (N x D) np.ndarray
            Array of coordinates for the N text elements in view
        anchor_x : str
            The vispy text anchor for the x axis
        anchor_y : str
            The vispy text anchor for the y axis
        """
        return self.text.compute_text_coords(
            self._view_data,
            self._slice_input.ndisplay,
            self._slice_input.order,
        )

    @property
    def _view_text_color(self) -> np.ndarray:
        """Get the colors of the text elements at the given indices."""
        self.text.color._apply(self.features)
        return self.text._view_color(self._indices_view)

    @property
    def _view_size(self) -> np.ndarray:
        """Get the sizes of the points in view

        Returns
        -------
        view_size : (N,) np.ndarray
            Array of sizes for the N points in view
        """
        if len(self._indices_view) > 0:
            sizes = self.size[self._indices_view] * self._view_size_scale
        else:
            # if no points, return an empty list
            sizes = np.array([])
        return sizes

    @property
    def _view_symbol(self) -> np.ndarray:
        """Get the symbols of the points in view

        Returns
        -------
        symbol : (N,) np.ndarray
            Array of symbol strings for the N points in view
        """
        return self.symbol[self._indices_view]

    @property
    def _view_edge_width(self) -> np.ndarray:
        """Get the edge_width of the points in view

        Returns
        -------
        view_edge_width : (N,) np.ndarray
            Array of edge_widths for the N points in view
        """
        return self.edge_width[self._indices_view]

    @property
    def _view_face_color(self) -> np.ndarray:
        """Get the face colors of the points in view

        Returns
        -------
        view_face_color : (N x 4) np.ndarray
            RGBA color array for the face colors of the N points in view.
            If there are no points in view, returns array of length 0.
        """
        return self.face_color[self._indices_view]

    @property
    def _view_edge_color(self) -> np.ndarray:
        """Get the edge colors of the points in view

        Returns
        -------
        view_edge_color : (N x 4) np.ndarray
            RGBA color array for the edge colors of the N points in view.
            If there are no points in view, returns array of length 0.
        """
        return self.edge_color[self._indices_view]

    def _reset_editable(self) -> None:
        """Set editable mode based on layer properties."""
        # interaction currently does not work for 2D layers being rendered in 3D
        self.editable = not (
            self.ndim == 2 and self._slice_input.ndisplay == 3
        )

    def _on_editable_changed(self) -> None:
        if not self.editable:
            self.mode = Mode.PAN_ZOOM

    def _get_value(self, position) -> Optional[int]:
        """Index of the point at a given 2D position in data coordinates.

        Parameters
        ----------
        position : tuple
            Position in data coordinates.

        Returns
        -------
        value : int or None
            Index of point that is at the current coordinate if any.
        """
        # Display points if there are any in this slice
        view_data = self._view_data
        selection = None
        if len(view_data) > 0:
            displayed_position = [
                position[i] for i in self._slice_input.displayed
            ]
            # positions are scaled anisotropically by scale, but sizes are not,
            # so we need to calculate the ratio to correctly map to screen coordinates
            scale_ratio = (
                self.scale[self._slice_input.displayed] / self.scale[-1]
            )
            # Get the point sizes
            # TODO: calculate distance in canvas space to account for canvas_size_limits.
            # Without this implementation, point hover and selection (and anything depending
            # on self.get_value()) won't be aware of the real extent of points, causing
            # unexpected behaviour. See #3734 for details.
            distances = abs(view_data - displayed_position)
            in_slice_matches = np.all(
                distances
                <= np.expand_dims(self._view_size, axis=1) / scale_ratio / 2,
                axis=1,
            )
            indices = np.where(in_slice_matches)[0]
            if len(indices) > 0:
                selection = self._indices_view[indices[-1]]

        return selection

    def _get_value_3d(
        self,
        start_point: np.ndarray,
        end_point: np.ndarray,
        dims_displayed: List[int],
    ) -> Optional[int]:
        """Get the layer data value along a ray

        Parameters
        ----------
        start_point : np.ndarray
            The start position of the ray used to interrogate the data.
        end_point : np.ndarray
            The end position of the ray used to interrogate the data.
        dims_displayed : List[int]
            The indices of the dimensions currently displayed in the Viewer.

        Returns
        -------
        value : Union[int, None]
            The data value along the supplied ray.
        """
        if (start_point is None) or (end_point is None):
            # if the ray doesn't intersect the data volume, no points could have been intersected
            return None
        plane_point, plane_normal = displayed_plane_from_nd_line_segment(
            start_point, end_point, dims_displayed
        )

        # project the in view points onto the plane
        projected_points, projection_distances = project_points_onto_plane(
            points=self._view_data,
            plane_point=plane_point,
            plane_normal=plane_normal,
        )

        # rotate points and plane to be axis aligned with normal [0, 0, 1]
        rotated_points, rotation_matrix = rotate_points(
            points=projected_points,
            current_plane_normal=plane_normal,
            new_plane_normal=[0, 0, 1],
        )
        rotated_click_point = np.dot(rotation_matrix, plane_point)

        # positions are scaled anisotropically by scale, but sizes are not,
        # so we need to calculate the ratio to correctly map to screen coordinates
        scale_ratio = self.scale[self._slice_input.displayed] / self.scale[-1]
        # find the points the click intersects
        distances = abs(rotated_points - rotated_click_point)
        in_slice_matches = np.all(
            distances
            <= np.expand_dims(self._view_size, axis=1) / scale_ratio / 2,
            axis=1,
        )
        indices = np.where(in_slice_matches)[0]

        if len(indices) > 0:
            # find the point that is most in the foreground
            candidate_point_distances = projection_distances[indices]
            closest_index = indices[np.argmin(candidate_point_distances)]
            selection = self._indices_view[closest_index]
        else:
            selection = None
        return selection

    def get_ray_intersections(
        self,
        position: List[float],
        view_direction: np.ndarray,
        dims_displayed: List[int],
        world: bool = True,
    ) -> Union[Tuple[np.ndarray, np.ndarray], Tuple[None, None]]:
        """Get the start and end point for the ray extending
        from a point through the displayed bounding box.

        This method overrides the base layer, replacing the bounding box used
        to calculate intersections with a larger one which includes the size
        of points in view.

        Parameters
        ----------
        position
            the position of the point in nD coordinates. World vs. data
            is set by the world keyword argument.
        view_direction : np.ndarray
            a unit vector giving the direction of the ray in nD coordinates.
            World vs. data is set by the world keyword argument.
        dims_displayed
            a list of the dimensions currently being displayed in the viewer.
        world : bool
            True if the provided coordinates are in world coordinates.
            Default value is True.

        Returns
        -------
        start_point : np.ndarray
            The point on the axis-aligned data bounding box that the cursor click
            intersects with. This is the point closest to the camera.
            The point is the full nD coordinates of the layer data.
            If the click does not intersect the axis-aligned data bounding box,
            None is returned.
        end_point : np.ndarray
            The point on the axis-aligned data bounding box that the cursor click
            intersects with. This is the point farthest from the camera.
            The point is the full nD coordinates of the layer data.
            If the click does not intersect the axis-aligned data bounding box,
            None is returned.
        """
        if len(dims_displayed) != 3:
            return None, None

        # create the bounding box in data coordinates
        bounding_box = self._display_bounding_box_augmented(dims_displayed)

        if bounding_box is None:
            return None, None

        start_point, end_point = self._get_ray_intersections(
            position=position,
            view_direction=view_direction,
            dims_displayed=dims_displayed,
            world=world,
            bounding_box=bounding_box,
        )
        return start_point, end_point

    def _set_view_slice(self):
        """Sets the view given the indices to slice with."""

        # The new slicing code makes a request from the existing state and
        # executes the request on the calling thread directly.
        # For async slicing, the calling thread will not be the main thread.
        request = self._make_slice_request_internal(
            self._slice_input, self._data_slice
        )
        response = request()
        self._update_slice_response(response)

    def _make_slice_request(self, dims) -> _PointSliceRequest:
        """Make a Points slice request based on the given dims and these data."""
        slice_input = self._make_slice_input(
            dims.point,
            dims.left_margin,
            dims.right_margin,
            dims.ndisplay,
            dims.order,
        )
<<<<<<< HEAD
        # TODO: [see Image]
        #   For the existing sync slicing, slice_indices is passed through
        # to avoid some performance issues related to the evaluation of the
        # data-to-world transform and its inverse. Async slicing currently
        # absorbs these performance issues here, but we can likely improve
        # things either by caching the world-to-data transform on the layer
        # or by lazily evaluating it in the slice task itself.
        data_slice = slice_input.data_slice(
            self._data_to_world.inverse, round_index=True
=======
        # See Image._make_slice_request to understand why we evaluate this here
        # instead of using `self._slice_indices`.
        slice_indices = slice_input.data_indices(
            self._data_to_world.inverse, round_index=False
>>>>>>> d043abc9
        )
        return self._make_slice_request_internal(slice_input, data_slice)

    def _make_slice_request_internal(
        self, slice_input: _SliceInput, data_slice: _ThickNDSlice
    ):
        return _PointSliceRequest(
            dims=slice_input,
            data=self.data,
            data_slice=data_slice,
            out_of_slice_display=self.out_of_slice_display,
            size=self.size,
        )

    def _update_slice_response(self, response: _PointSliceResponse):
        """Handle a slicing response."""
        self._slice_input = response.dims
        indices = response.indices
        scale = response.scale

        # Update the _view_size_scale in accordance to the self._indices_view setter.
        # If out_of_slice_display is False, scale is a number and not an array.
        # Therefore we have an additional if statement checking for
        # self._view_size_scale being an integer.
        if not isinstance(scale, np.ndarray):
            self._view_size_scale = scale
        elif len(self._shown) == 0:
            self._view_size_scale = np.empty(0, int)
        else:
            self._view_size_scale = scale[self.shown[indices]]

        self._indices_view = np.array(indices, dtype=int)
        # get the selected points that are in view
        self._selected_view = list(
            np.intersect1d(
                np.array(list(self._selected_data)),
                self._indices_view,
                return_indices=True,
            )[2]
        )
        with self.events.highlight.blocker():
            self._set_highlight(force=True)

    def _set_highlight(self, force=False):
        """Render highlights of shapes including boundaries, vertices,
        interaction boxes, and the drag selection box when appropriate.
        Highlighting only occurs in Mode.SELECT.

        Parameters
        ----------
        force : bool
            Bool that forces a redraw to occur when `True`
        """
        # Check if any point ids have changed since last call
        if (
            self.selected_data == self._selected_data_stored
            and self._value == self._value_stored
            and np.all(self._drag_box == self._drag_box_stored)
        ) and not force:
            return
        self._selected_data_stored = copy(self.selected_data)
        self._value_stored = copy(self._value)
        self._drag_box_stored = copy(self._drag_box)

        if self._value is not None or len(self._selected_view) > 0:
            if len(self._selected_view) > 0:
                index = copy(self._selected_view)
                # highlight the hovered point if not in adding mode
                if (
                    self._value in self._indices_view
                    and self._mode == Mode.SELECT
                    and not self._is_selecting
                ):
                    hover_point = list(self._indices_view).index(self._value)
                    if hover_point not in index:
                        index.append(hover_point)
                index.sort()
            else:
                # only highlight hovered points in select mode
                if (
                    self._value in self._indices_view
                    and self._mode == Mode.SELECT
                    and not self._is_selecting
                ):
                    hover_point = list(self._indices_view).index(self._value)
                    index = [hover_point]
                else:
                    index = []

            self._highlight_index = index
        else:
            self._highlight_index = []

        # only display dragging selection box in 2D
        if self._is_selecting:
            if self._drag_normal is None:
                pos = create_box(self._drag_box)
            else:
                pos = _create_box_from_corners_3d(
                    self._drag_box, self._drag_normal, self._drag_up
                )
            pos = pos[[*range(4), 0]]
        else:
            pos = None

        self._highlight_box = pos
        self.events.highlight()

    def _update_thumbnail(self):
        """Update thumbnail with current points and colors."""
        colormapped = np.zeros(self._thumbnail_shape)
        colormapped[..., 3] = 1
        view_data = self._view_data
        if len(view_data) > 0:
            # Get the zoom factor required to fit all data in the thumbnail.
            de = self._extent_data
            min_vals = [de[0, i] for i in self._slice_input.displayed]
            shape = np.ceil(
                [de[1, i] - de[0, i] + 1 for i in self._slice_input.displayed]
            ).astype(int)
            zoom_factor = np.divide(
                self._thumbnail_shape[:2], shape[-2:]
            ).min()

            # Maybe subsample the points.
            if len(view_data) > self._max_points_thumbnail:
                thumbnail_indices = np.random.randint(
                    0, len(view_data), self._max_points_thumbnail
                )
                points = view_data[thumbnail_indices]
            else:
                points = view_data
                thumbnail_indices = self._indices_view

            # Calculate the point coordinates in the thumbnail data space.
            thumbnail_shape = np.clip(
                np.ceil(zoom_factor * np.array(shape[:2])).astype(int),
                1,  # smallest side should be 1 pixel wide
                self._thumbnail_shape[:2],
            )
            coords = np.floor(
                (points[:, -2:] - min_vals[-2:] + 0.5) * zoom_factor
            ).astype(int)
            coords = np.clip(coords, 0, thumbnail_shape - 1)

            # Draw single pixel points in the colormapped thumbnail.
            colormapped = np.zeros((*thumbnail_shape, 4))
            colormapped[..., 3] = 1
            colors = self._face.colors[thumbnail_indices]
            colormapped[coords[:, 0], coords[:, 1]] = colors

        colormapped[..., 3] *= self.opacity
        self.thumbnail = colormapped

    def add(self, coords):
        """Adds points at coordinates.

        Parameters
        ----------
        coords : array
            Point or points to add to the layer data.
        """
        self.data = np.append(self.data, np.atleast_2d(coords), axis=0)
        self.events.data(
            value=self.data,
            action=ActionType.ADD.value,
            data_indices=(-1,),
            vertex_indices=((),),
        )

    def remove_selected(self):
        """Removes selected points if any."""
        index = list(self.selected_data)
        index.sort()
        if len(index):
            self._shown = np.delete(self._shown, index, axis=0)
            self._size = np.delete(self._size, index, axis=0)
            self._symbol = np.delete(self._symbol, index, axis=0)
            self._edge_width = np.delete(self._edge_width, index, axis=0)
            with self._edge.events.blocker_all():
                self._edge._remove(indices_to_remove=index)
            with self._face.events.blocker_all():
                self._face._remove(indices_to_remove=index)
            self._feature_table.remove(index)
            self.text.remove(index)
            if self._value in self.selected_data:
                self._value = None
            else:
                if self._value is not None:
                    # update the index of self._value to account for the
                    # data being removed
                    indices_removed = np.array(index) < self._value
                    offset = np.sum(indices_removed)
                    self._value -= offset
                    self._value_stored -= offset

            self.data = np.delete(self.data, index, axis=0)
            self.events.data(
                value=self.data,
                action=ActionType.REMOVE.value,
                data_indices=tuple(
                    self.selected_data,
                ),
                vertex_indices=((),),
            )
            self.selected_data = set()

    def _move(
        self,
        selection_indices: Sequence[int],
        position: Sequence[Union[int, float]],
    ) -> None:
        """Move points relative to drag start location.

        Parameters
        ----------
        selection_indices : Sequence[int]
            Integer indices of points to move in self.data
        position : tuple
            Position to move points to in data coordinates.
        """
        if len(selection_indices) > 0:
            selection_indices = list(selection_indices)
            disp = list(self._slice_input.displayed)
            self._set_drag_start(selection_indices, position)
            center = self.data[np.ix_(selection_indices, disp)].mean(axis=0)
            shift = np.array(position)[disp] - center - self._drag_start
            self.data[np.ix_(selection_indices, disp)] = (
                self.data[np.ix_(selection_indices, disp)] + shift
            )
            self.refresh()
        self.events.data(
            value=self.data,
            action=ActionType.CHANGE.value,
            data_indices=tuple(selection_indices),
            vertex_indices=((),),
        )

    def _set_drag_start(
        self,
        selection_indices: Sequence[int],
        position: Sequence[Union[int, float]],
        center_by_data: bool = True,
    ) -> None:
        """Store the initial position at the start of a drag event.

        Parameters
        ----------
        selection_indices : set of int
            integer indices of selected data used to index into self.data
        position : Sequence of numbers
            position of the drag start in data coordinates.
        center_by_data : bool
            Center the drag start based on the selected data.
            Used for modifier drag_box selection.
        """
        selection_indices = list(selection_indices)
        dims_displayed = list(self._slice_input.displayed)
        if self._drag_start is None:
            self._drag_start = np.array(position, dtype=float)[dims_displayed]
            if len(selection_indices) > 0 and center_by_data:
                center = self.data[
                    np.ix_(selection_indices, dims_displayed)
                ].mean(axis=0)
                self._drag_start -= center

    def _paste_data(self):
        """Paste any point from clipboard and select them."""
        npoints = len(self._view_data)
        totpoints = len(self.data)

        if len(self._clipboard.keys()) > 0:
            not_disp = self._slice_input.not_displayed
            data = deepcopy(self._clipboard['data'])
            offset = [
                self._data_slice[i] - self._clipboard['indices'][i]
                for i in not_disp
            ]
            data[:, not_disp] = data[:, not_disp] + np.array(offset)
            self._data = np.append(self.data, data, axis=0)
            self._shown = np.append(
                self.shown, deepcopy(self._clipboard['shown']), axis=0
            )
            self._size = np.append(
                self.size, deepcopy(self._clipboard['size']), axis=0
            )
            self._symbol = np.append(
                self.symbol, deepcopy(self._clipboard['symbol']), axis=0
            )

            self._feature_table.append(self._clipboard['features'])

            self.text._paste(**self._clipboard['text'])

            self._edge_width = np.append(
                self.edge_width,
                deepcopy(self._clipboard['edge_width']),
                axis=0,
            )
            self._edge._paste(
                colors=self._clipboard['edge_color'],
                properties=_features_to_properties(
                    self._clipboard['features']
                ),
            )
            self._face._paste(
                colors=self._clipboard['face_color'],
                properties=_features_to_properties(
                    self._clipboard['features']
                ),
            )

            self._selected_view = list(
                range(npoints, npoints + len(self._clipboard['data']))
            )
            self._selected_data.update(
                set(range(totpoints, totpoints + len(self._clipboard['data'])))
            )
            self.refresh()

    def _copy_data(self):
        """Copy selected points to clipboard."""
        if len(self.selected_data) > 0:
            index = list(self.selected_data)
            self._clipboard = {
                'data': deepcopy(self.data[index]),
                'edge_color': deepcopy(self.edge_color[index]),
                'face_color': deepcopy(self.face_color[index]),
                'shown': deepcopy(self.shown[index]),
                'size': deepcopy(self.size[index]),
                'symbol': deepcopy(self.symbol[index]),
                'edge_width': deepcopy(self.edge_width[index]),
                'features': deepcopy(self.features.iloc[index]),
                'indices': self._data_slice,
                'text': self.text._copy(index),
            }
        else:
            self._clipboard = {}

    def to_mask(
        self,
        *,
        shape: tuple,
        data_to_world: Optional[Affine] = None,
        isotropic_output: bool = True,
    ):
        """Return a binary mask array of all the points as balls.

        Parameters
        ----------
        shape : tuple
            The shape of the mask to be generated.
        data_to_world : Optional[Affine]
            The data-to-world transform of the output mask image. This likely comes from a reference image.
            If None, then this is the same as this layer's data-to-world transform.
        isotropic_output : bool
            If True, then force the output mask to always contain isotropic balls in data/pixel coordinates.
            Otherwise, allow the anisotropy in the data-to-world transform to squash the balls in certain dimensions.
            By default this is True, but you should set it to False if you are going to create a napari image
            layer from the result with the same data-to-world transform and want the visualized balls to be
            roughly isotropic.

        Returns
        -------
        np.ndarray
            The output binary mask array of the given shape containing this layer's points as balls.
        """
        if data_to_world is None:
            data_to_world = self._data_to_world
        mask = np.zeros(shape, dtype=bool)
        mask_world_to_data = data_to_world.inverse
        points_data_to_mask_data = self._data_to_world.compose(
            mask_world_to_data
        )
        points_in_mask_data_coords = np.atleast_2d(
            points_data_to_mask_data(self.data)
        )

        # Calculating the radii of the output points in the mask is complex.
        radii = self.size / 2

        # Scale each radius by the geometric mean scale of the Points layer to
        # keep the balls isotropic when visualized in world coordinates.
        # The geometric means are used instead of the arithmetic mean
        # to maintain the volume scaling factor of the transforms.
        point_data_to_world_scale = gmean(np.abs(self._data_to_world.scale))
        mask_world_to_data_scale = (
            gmean(np.abs(mask_world_to_data.scale))
            if isotropic_output
            else np.abs(mask_world_to_data.scale)
        )
        radii_scale = point_data_to_world_scale * mask_world_to_data_scale

        output_data_radii = radii[:, np.newaxis] * np.atleast_2d(radii_scale)

        for coords, radii in zip(
            points_in_mask_data_coords, output_data_radii
        ):
            # Define a minimal set of coordinates where the mask could be present
            # by defining an inclusive lower and exclusive upper bound for each dimension.
            lower_coords = np.maximum(np.floor(coords - radii), 0).astype(int)
            upper_coords = np.minimum(
                np.ceil(coords + radii) + 1, shape
            ).astype(int)
            # Generate every possible coordinate within the bounds defined above
            # in a grid of size D1 x D2 x ... x Dd x D (e.g. for D=2, this might be 4x5x2).
            submask_coords = [
                range(lower_coords[i], upper_coords[i])
                for i in range(self.ndim)
            ]
            submask_grids = np.stack(
                np.meshgrid(*submask_coords, copy=False, indexing='ij'),
                axis=-1,
            )
            # Update the mask coordinates based on the normalized square distance
            # using a logical or to maintain any existing positive mask locations.
            normalized_square_distances = np.sum(
                ((submask_grids - coords) / radii) ** 2, axis=-1
            )
            mask[np.ix_(*submask_coords)] |= normalized_square_distances <= 1
        return mask

    def get_status(
        self,
        position: Optional[Tuple] = None,
        *,
        view_direction: Optional[np.ndarray] = None,
        dims_displayed: Optional[List[int]] = None,
        world: bool = False,
    ) -> dict:
        """Status message information of the data at a coordinate position.

        # Parameters
        # ----------
        # position : tuple
        #     Position in either data or world coordinates.
        # view_direction : Optional[np.ndarray]
        #     A unit vector giving the direction of the ray in nD world coordinates.
        #     The default value is None.
        # dims_displayed : Optional[List[int]]
        #     A list of the dimensions currently being displayed in the viewer.
        #     The default value is None.
        # world : bool
        #     If True the position is taken to be in world coordinates
        #     and converted into data coordinates. False by default.

        # Returns
        # -------
        # source_info : dict
        #     Dict containing information that can be used in a status update.
        #"""
        if position is not None:
            value = self.get_value(
                position,
                view_direction=view_direction,
                dims_displayed=dims_displayed,
                world=world,
            )
        else:
            value = None

        source_info = self._get_source_info()
        source_info['coordinates'] = generate_layer_coords_status(
            position[-self.ndim :], value
        )

        # if this points layer has properties
        properties = self._get_properties(
            position,
            view_direction=view_direction,
            dims_displayed=dims_displayed,
            world=world,
        )
        if properties:
            source_info['coordinates'] += "; " + ", ".join(properties)

        return source_info

    def _get_tooltip_text(
        self,
        position,
        *,
        view_direction: Optional[np.ndarray] = None,
        dims_displayed: Optional[List[int]] = None,
        world: bool = False,
    ):
        """
        tooltip message of the data at a coordinate position.

        Parameters
        ----------
        position : tuple
            Position in either data or world coordinates.
        view_direction : Optional[np.ndarray]
            A unit vector giving the direction of the ray in nD world coordinates.
            The default value is None.
        dims_displayed : Optional[List[int]]
            A list of the dimensions currently being displayed in the viewer.
            The default value is None.
        world : bool
            If True the position is taken to be in world coordinates
            and converted into data coordinates. False by default.

        Returns
        -------
        msg : string
            String containing a message that can be used as a tooltip.
        """
        return "\n".join(
            self._get_properties(
                position,
                view_direction=view_direction,
                dims_displayed=dims_displayed,
                world=world,
            )
        )

    def _get_properties(
        self,
        position,
        *,
        view_direction: Optional[np.ndarray] = None,
        dims_displayed: Optional[List[int]] = None,
        world: bool = False,
    ) -> list:
        if self.features.shape[1] == 0:
            return []

        value = self.get_value(
            position,
            view_direction=view_direction,
            dims_displayed=dims_displayed,
            world=world,
        )
        # if the cursor is not outside the image or on the background
        if value is None or value > self.data.shape[0]:
            return []

        return [
            f'{k}: {v[value]}'
            for k, v in self.features.items()
            if k != 'index'
            and len(v) > value
            and v[value] is not None
            and not (isinstance(v[value], float) and np.isnan(v[value]))
        ]<|MERGE_RESOLUTION|>--- conflicted
+++ resolved
@@ -1744,22 +1744,10 @@
             dims.ndisplay,
             dims.order,
         )
-<<<<<<< HEAD
-        # TODO: [see Image]
-        #   For the existing sync slicing, slice_indices is passed through
-        # to avoid some performance issues related to the evaluation of the
-        # data-to-world transform and its inverse. Async slicing currently
-        # absorbs these performance issues here, but we can likely improve
-        # things either by caching the world-to-data transform on the layer
-        # or by lazily evaluating it in the slice task itself.
+        # See Image._make_slice_request to understand why we evaluate this here
+        # instead of using `self._data_slice`.
         data_slice = slice_input.data_slice(
             self._data_to_world.inverse, round_index=True
-=======
-        # See Image._make_slice_request to understand why we evaluate this here
-        # instead of using `self._slice_indices`.
-        slice_indices = slice_input.data_indices(
-            self._data_to_world.inverse, round_index=False
->>>>>>> d043abc9
         )
         return self._make_slice_request_internal(slice_input, data_slice)
 
