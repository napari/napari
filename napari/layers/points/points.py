--- conflicted
+++ resolved
@@ -1510,61 +1510,6 @@
         if not self.editable:
             self.mode = Mode.PAN_ZOOM
 
-<<<<<<< HEAD
-    def _slice_data(
-        self, dims_indices
-    ) -> Tuple[List[int], Union[float, np.ndarray]]:
-        """Determines the slice of points given the indices.
-
-        Parameters
-        ----------
-        dims_indices : sequence of int or slice
-            Indices to slice with.
-
-        Returns
-        -------
-        slice_indices : list
-            Indices of points in the currently viewed slice.
-        scale : float, (N, ) array
-            If in `out_of_slice_display` mode then the scale factor of points, where
-            values of 1 corresponds to points located in the slice, and values
-            less than 1 correspond to points located in neighboring slices.
-        """
-        # Get a list of the data for the points in this slice
-        not_disp = list(self._slice_input.not_displayed)
-        # We want a numpy array so we can use fancy indexing with the non-displayed
-        # indices, but as dims_indices can (and often/always does) contain slice
-        # objects, the array has dtype=object which is then very slow for the
-        # arithmetic below. As Points._round_index is always False, we can safely
-        # convert to float to get a major performance improvement.
-        not_disp_indices = np.array(dims_indices)[not_disp].astype(float)
-        if len(self.data) > 0:
-            if self.out_of_slice_display is True and self.ndim > 2:
-                distances = abs(self.data[:, not_disp] - not_disp_indices)
-                sizes = self.size[:, not_disp] / 2
-                matches = np.all(distances <= sizes, axis=1)
-                size_match = sizes[matches]
-                size_match[size_match == 0] = 1
-                scale_per_dim = (size_match - distances[matches]) / size_match
-                scale_per_dim[size_match == 0] = 1
-                scale = np.prod(scale_per_dim, axis=1)
-                slice_indices = np.where(matches)[0].astype(int)
-                return slice_indices, scale
-            else:
-                data = self.data[:, not_disp]
-                distances = np.abs(data - not_disp_indices)
-                matches = np.all(distances <= 0.5, axis=1)
-                slice_indices = np.where(matches)[0].astype(int)
-                return slice_indices, 1
-        else:
-            return [], np.empty(0)
-=======
-        if self.ndim < 3 and self._slice_input.ndisplay == 3:
-            # interaction currently does not work for 2D
-            # layers being rendered in 3D.
-            self.editable = False
->>>>>>> b5696770
-
     def _get_value(self, position) -> Union[None, int]:
         """Index of the point at a given 2D position in data coordinates.
 
