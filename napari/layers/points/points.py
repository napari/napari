--- conflicted
+++ resolved
@@ -483,11 +483,7 @@
         color_properties = (
             self._feature_table.properties()
             if self._data.size > 0
-<<<<<<< HEAD
-            else self._feature_table.choices()
-=======
             else self._feature_table.currents()
->>>>>>> 7689d09a
         )
         self._edge = ColorManager._from_layer_kwargs(
             n_colors=len(data),
