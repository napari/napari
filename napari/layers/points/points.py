import warnings
from copy import copy, deepcopy
from itertools import cycle
from typing import TYPE_CHECKING, Dict, List, Optional, Tuple, Union

import numpy as np
from scipy.stats import gmean

from ...utils.colormaps import Colormap, ValidColormapArg
from ...utils.colormaps.standardize_color import (
    get_color_namelist,
    hex_to_name,
    rgb_to_hex,
)
from ...utils.events import Event
from ...utils.events.custom_types import Array
from ...utils.geometry import project_points_onto_plane, rotate_points_on_plane
from ...utils.transforms import Affine
from ...utils.translations import trans
from ..base import Layer, no_op
from ..utils._color_manager_constants import ColorMode
from ..utils.color_manager import ColorManager
from ..utils.color_transformations import ColorType
from ..utils.interactivity_utils import click_plane_from_intersection_points
from ..utils.layer_utils import (
    coerce_current_properties,
    get_current_properties,
    prepare_properties,
)
from ..utils.text_manager import TextManager
from ._points_constants import SYMBOL_ALIAS, Mode, Symbol
from ._points_mouse_bindings import add, highlight, select
from ._points_utils import create_box, fix_data_points, points_to_squares

if TYPE_CHECKING:
    from pandas import DataFrame

DEFAULT_COLOR_CYCLE = np.array([[1, 0, 1, 1], [0, 1, 0, 1]])


class Points(Layer):
    """Points layer.

    Parameters
    ----------
    data : array (N, D)
        Coordinates for N points in D dimensions.
    ndim : int
        Number of dimensions for shapes. When data is not None, ndim must be D.
        An empty points layer can be instantiated with arbitrary ndim.
    properties : dict {str: array (N,)}, DataFrame
        Properties for each point. Each property should be an array of length N,
        where N is the number of points.
    property_choices : dict {str: array (N,)}
        possible values for each property.
    text : str, dict
        Text to be displayed with the points. If text is set to a key in properties,
        the value of that property will be displayed. Multiple properties can be
        composed using f-string-like syntax (e.g., '{property_1}, {float_property:.2f}).
        A dictionary can be provided with keyword arguments to set the text values
        and display properties. See TextManager.__init__() for the valid keyword arguments.
        For example usage, see /napari/examples/add_points_with_text.py.
    symbol : str
        Symbol to be used for the point markers. Must be one of the
        following: arrow, clobber, cross, diamond, disc, hbar, ring,
        square, star, tailed_arrow, triangle_down, triangle_up, vbar, x.
    size : float, array
        Size of the point marker. If given as a scalar, all points are made
        the same size. If given as an array, size must be the same
        broadcastable to the same shape as the data.
    edge_width : float
        Width of the symbol edge in pixels.
    edge_color : str, array-like, dict
        Color of the point marker border. Numeric color values should be RGB(A).
    edge_color_cycle : np.ndarray, list
        Cycle of colors (provided as string name, RGB, or RGBA) to map to edge_color if a
        categorical attribute is used color the vectors.
    edge_colormap : str, napari.utils.Colormap
        Colormap to set edge_color if a continuous attribute is used to set face_color.
    edge_contrast_limits : None, (float, float)
        clims for mapping the property to a color map. These are the min and max value
        of the specified property that are mapped to 0 and 1, respectively.
        The default value is None. If set the none, the clims will be set to
        (property.min(), property.max())
    face_color : str, array-like, dict
        Color of the point marker body. Numeric color values should be RGB(A).
    face_color_cycle : np.ndarray, list
        Cycle of colors (provided as string name, RGB, or RGBA) to map to face_color if a
        categorical attribute is used color the vectors.
    face_colormap : str, napari.utils.Colormap
        Colormap to set face_color if a continuous attribute is used to set face_color.
    face_contrast_limits : None, (float, float)
        clims for mapping the property to a color map. These are the min and max value
        of the specified property that are mapped to 0 and 1, respectively.
        The default value is None. If set the none, the clims will be set to
        (property.min(), property.max())
    n_dimensional : bool
        If True, renders points not just in central plane but also in all
        n-dimensions according to specified point marker size.
    name : str
        Name of the layer.
    metadata : dict
        Layer metadata.
    scale : tuple of float
        Scale factors for the layer.
    translate : tuple of float
        Translation values for the layer.
    rotate : float, 3-tuple of float, or n-D array.
        If a float convert into a 2D rotation matrix using that value as an
        angle. If 3-tuple convert into a 3D rotation matrix, using a yaw,
        pitch, roll convention. Otherwise assume an nD rotation. Angles are
        assumed to be in degrees. They can be converted from radians with
        np.degrees if needed.
    shear : 1-D array or n-D array
        Either a vector of upper triangular values, or an nD shear matrix with
        ones along the main diagonal.
    affine : n-D array or napari.utils.transforms.Affine
        (N+1, N+1) affine transformation matrix in homogeneous coordinates.
        The first (N, N) entries correspond to a linear transform and
        the final column is a length N translation vector and a 1 or a napari
        `Affine` transform object. Applied as an extra transform on top of the
        provided scale, rotate, and shear values.
    opacity : float
        Opacity of the layer visual, between 0.0 and 1.0.
    blending : str
        One of a list of preset blending modes that determines how RGB and
        alpha values of the layer visual get mixed. Allowed values are
        {'opaque', 'translucent', and 'additive'}.
    visible : bool
        Whether the layer visual is currently being displayed.
    cache : bool
        Whether slices of out-of-core datasets should be cached upon retrieval.
        Currently, this only applies to dask arrays.

    Attributes
    ----------
    data : array (N, D)
        Coordinates for N points in D dimensions.
    properties : dict {str: array (N,)} or DataFrame
        Annotations for each point. Each property should be an array of length N,
        where N is the number of points.
    text : str
        Text to be displayed with the points. If text is set to a key in properties, the value of
        that property will be displayed. Multiple properties can be composed using f-string-like
        syntax (e.g., '{property_1}, {float_property:.2f}).
        For example usage, see /napari/examples/add_points_with_text.py.
    symbol : str
        Symbol used for all point markers.
    size : array (N, D)
        Array of sizes for each point in each dimension. Must have the same
        shape as the layer `data`.
    edge_width : float
        Width of the marker edges in pixels for all points
    edge_color : Nx4 numpy array
        Array of edge color RGBA values, one for each point.
    edge_color_cycle : np.ndarray, list
        Cycle of colors (provided as string name, RGB, or RGBA) to map to edge_color if a
        categorical attribute is used color the vectors.
    edge_colormap : str, napari.utils.Colormap
        Colormap to set edge_color if a continuous attribute is used to set face_color.
    edge_contrast_limits : None, (float, float)
        clims for mapping the property to a color map. These are the min and max value
        of the specified property that are mapped to 0 and 1, respectively.
        The default value is None. If set the none, the clims will be set to
        (property.min(), property.max())
    face_color : Nx4 numpy array
        Array of face color RGBA values, one for each point.
    face_color_cycle : np.ndarray, list
        Cycle of colors (provided as string name, RGB, or RGBA) to map to face_color if a
        categorical attribute is used color the vectors.
    face_colormap : str, napari.utils.Colormap
        Colormap to set face_color if a continuous attribute is used to set face_color.
    face_contrast_limits : None, (float, float)
        clims for mapping the property to a color map. These are the min and max value
        of the specified property that are mapped to 0 and 1, respectively.
        The default value is None. If set the none, the clims will be set to
        (property.min(), property.max())
    current_size : float
        Size of the marker for the next point to be added or the currently
        selected point.
    current_edge_color : str
        Size of the marker edge for the next point to be added or the currently
        selected point.
    current_face_color : str
        Size of the marker edge for the next point to be added or the currently
        selected point.
    n_dimensional : bool
        If True, renders points not just in central plane but also in all
        n-dimensions according to specified point marker size.
    selected_data : set
        Integer indices of any selected points.
    mode : str
        Interactive mode. The normal, default mode is PAN_ZOOM, which
        allows for normal interactivity with the canvas.

        In ADD mode clicks of the cursor add points at the clicked location.

        In SELECT mode the cursor can select points by clicking on them or
        by dragging a box around them. Once selected points can be moved,
        have their properties edited, or be deleted.
    face_color_mode : str
        Face color setting mode.

        DIRECT (default mode) allows each point to be set arbitrarily

        CYCLE allows the color to be set via a color cycle over an attribute

        COLORMAP allows color to be set via a color map over an attribute
    edge_color_mode : str
        Edge color setting mode.

        DIRECT (default mode) allows each point to be set arbitrarily

        CYCLE allows the color to be set via a color cycle over an attribute

        COLORMAP allows color to be set via a color map over an attribute

    Notes
    -----
    _property_choices : dict {str: array (N,)}
        Possible values for the properties in Points.properties.
    _view_data : array (M, 2)
        2D coordinates of points in the currently viewed slice.
    _view_size : array (M, )
        Size of the point markers in the currently viewed slice.
    _indices_view : array (M, )
        Integer indices of the points in the currently viewed slice.
    _selected_view :
        Integer indices of selected points in the currently viewed slice within
        the `_view_data` array.
    _selected_box : array (4, 2) or None
        Four corners of any box either around currently selected points or
        being created during a drag action. Starting in the top left and
        going clockwise.
    _drag_start : list or None
        Coordinates of first cursor click during a drag action. Gets reset to
        None after dragging is done.
    """

    # TODO  write better documentation for edge_color and face_color

    # The max number of points that will ever be used to render the thumbnail
    # If more points are present then they are randomly subsampled
    _max_points_thumbnail = 1024

    def __init__(
        self,
        data=None,
        *,
        ndim=None,
        properties=None,
        text=None,
        symbol='o',
        size=10,
        edge_width=1,
        edge_color='black',
        edge_color_cycle=None,
        edge_colormap='viridis',
        edge_contrast_limits=None,
        face_color='white',
        face_color_cycle=None,
        face_colormap='viridis',
        face_contrast_limits=None,
        n_dimensional=False,
        name=None,
        metadata=None,
        scale=None,
        translate=None,
        rotate=None,
        shear=None,
        affine=None,
        opacity=1,
        blending='translucent',
        visible=True,
        cache=True,
        property_choices=None,
        experimental_clipping_planes=None,
    ):
        if ndim is None and scale is not None:
            ndim = len(scale)

        data, ndim = fix_data_points(data, ndim)

        super().__init__(
            data,
            ndim,
            name=name,
            metadata=metadata,
            scale=scale,
            translate=translate,
            rotate=rotate,
            shear=shear,
            affine=affine,
            opacity=opacity,
            blending=blending,
            visible=visible,
            cache=cache,
            experimental_clipping_planes=experimental_clipping_planes,
        )

        self.events.add(
            mode=Event,
            size=Event,
            edge_width=Event,
            face_color=Event,
            current_face_color=Event,
            edge_color=Event,
            current_edge_color=Event,
            properties=Event,
            current_properties=Event,
            symbol=Event,
            n_dimensional=Event,
            highlight=Event,
        )

        self._colors = get_color_namelist()

        # Save the point coordinates
        self._data = np.asarray(data)

        # Save the properties
        self._properties, self._property_choices = prepare_properties(
            properties, property_choices, len(self.data), save_choices=True
        )

        self._text = TextManager._from_layer(
            text=text,
            n_text=len(self.data),
            properties=self.properties,
        )

        # Save the point style params
        self.symbol = symbol
        self._n_dimensional = n_dimensional
        self.edge_width = edge_width

        # The following point properties are for the new points that will
        # be added. For any given property, if a list is passed to the
        # constructor so each point gets its own value then the default
        # value is used when adding new points
        self._current_size = np.asarray(size) if np.isscalar(size) else 10
        # Indices of selected points
        self._selected_data = set()
        self._selected_data_stored = set()
        self._selected_data_history = set()
        # Indices of selected points within the currently viewed slice
        self._selected_view = []
        # Index of hovered point
        self._value = None
        self._value_stored = None
        self._mode = Mode.PAN_ZOOM
        self._status = self.mode
        self._highlight_index = []
        self._highlight_box = None

        self._drag_start = None

        # initialize view data
        self._indices_view = np.empty(0)
        self._view_size_scale = []

        self._drag_box = None
        self._drag_box_stored = None
        self._is_selecting = False
        self._clipboard = {}
        self._round_index = False

        self._edge = ColorManager._from_layer_kwargs(
            n_colors=len(data),
            colors=edge_color,
            continuous_colormap=edge_colormap,
            contrast_limits=edge_contrast_limits,
            categorical_colormap=edge_color_cycle,
            properties=self._properties
            if self._data.size > 0
            else self._property_choices,
        )
        self._face = ColorManager._from_layer_kwargs(
            n_colors=len(data),
            colors=face_color,
            continuous_colormap=face_colormap,
            contrast_limits=face_contrast_limits,
            categorical_colormap=face_color_cycle,
            properties=self._properties
            if self._data.size > 0
            else self._property_choices,
        )

        self.size = size

        self.current_properties = get_current_properties(
            self._properties, self._property_choices, len(self.data)
        )

        # Trigger generation of view slice and thumbnail
        self._update_dims()

    @property
    def data(self) -> np.ndarray:
        """(N, D) array: coordinates for N points in D dimensions."""
        return self._data

    @data.setter
    def data(self, data: Optional[np.ndarray]):
        data, _ = fix_data_points(data, self.ndim)
        cur_npoints = len(self._data)
        self._data = data

        # Add/remove property and style values based on the number of new points.
        with self.events.blocker_all():
            with self._edge.events.blocker_all():
                with self._face.events.blocker_all():
                    if len(data) < cur_npoints:
                        # If there are now fewer points, remove the size and colors of the
                        # extra ones
                        if len(self._edge.colors) > len(data):
                            self._edge._remove(
                                np.arange(len(data), len(self._edge.colors))
                            )
                        if len(self._face.colors) > len(data):
                            self._face._remove(
                                np.arange(len(data), len(self._face.colors))
                            )
                        self._size = self._size[: len(data)]

                        for k in self.properties:
                            self.properties[k] = self.properties[k][
                                : len(data)
                            ]

                    elif len(data) > cur_npoints:
                        # If there are now more points, add the size and colors of the
                        # new ones
                        adding = len(data) - cur_npoints
                        if len(self._size) > 0:
                            new_size = copy(self._size[-1])
                            for i in self._dims_displayed:
                                new_size[i] = self.current_size
                        else:
                            # Add the default size, with a value for each dimension
                            new_size = np.repeat(
                                self.current_size, self._size.shape[1]
                            )
                        size = np.repeat([new_size], adding, axis=0)

                        for k in self.properties:
                            new_property = np.repeat(
                                self.current_properties[k], adding, axis=0
                            )
                            self.properties[k] = np.concatenate(
                                (self.properties[k], new_property), axis=0
                            )

                        # add new colors
                        self._edge._add(n_colors=adding)
                        self._face._add(n_colors=adding)

                        self.size = np.concatenate((self._size, size), axis=0)
                        self.selected_data = set(
                            np.arange(cur_npoints, len(data))
                        )

                        self.text.add(self.current_properties, adding)

        self._update_dims()
        self.events.data(value=self.data)
        self._set_editable()

    def _on_selection(self, selected):
        if selected:
            self._set_highlight()
        else:
            self._highlight_box = None
            self._highlight_index = []
            self.events.highlight()

    @property
    def property_choices(self) -> Dict[str, np.ndarray]:
        return self._property_choices

    @property
    def properties(self) -> Dict[str, np.ndarray]:
        """dict {str: np.ndarray (N,)}, DataFrame: Annotations for each point"""
        return self._properties

    @staticmethod
    def _update_color_manager(
        color_manager, properties, current_properties, name
    ):
        if color_manager.color_properties is not None:
            if color_manager.color_properties.name not in properties:
                color_manager.color_mode = ColorMode.DIRECT
                color_manager.color_properties = None
                warnings.warn(
                    trans._(
                        'property used for {name} dropped',
                        deferred=True,
                        name=name,
                    ),
                    RuntimeWarning,
                )
            else:
                color_name = color_manager.color_properties.name
                color_manager.color_properties = {
                    'name': color_name,
                    'values': properties[color_name],
                    'current_value': current_properties[color_name],
                }

    @properties.setter
    def properties(
        self, properties: Union[Dict[str, Array], 'DataFrame', None]
    ):
        self._properties, self._property_choices = prepare_properties(
            properties, self._property_choices, len(self.data)
        )
        # Updating current_properties can modify properties, so block to avoid
        # infinite recursion when explicitly setting the properties.
        with self.block_update_properties():
            self.current_properties = get_current_properties(
                self._properties, self._property_choices, len(self.data)
            )
        self._update_color_manager(
            self._face,
            self._properties,
            self._current_properties,
            "face_color",
        )
        self._update_color_manager(
            self._edge,
            self._properties,
            self._current_properties,
            "edge_color",
        )

        if self.text.values is not None:
            self.refresh_text()
        self.events.properties()

    @property
    def current_properties(self) -> Dict[str, np.ndarray]:
        """dict{str: np.ndarray(1,)}: properties for the next added point."""
        return self._current_properties

    @current_properties.setter
    def current_properties(self, current_properties):
        self._current_properties = coerce_current_properties(
            current_properties
        )

        if (
            self._update_properties
            and len(self.selected_data) > 0
            and self._mode != Mode.ADD
        ):
            props = self.properties
            for k in props:
                props[k][list(self.selected_data)] = current_properties[k]
            self.properties = props

        self._edge._update_current_properties(current_properties)
        self._face._update_current_properties(current_properties)
        self.events.current_properties()

    @property
    def text(self) -> TextManager:
        """TextManager: the TextManager object containing containing the text properties"""
        return self._text

    @text.setter
    def text(self, text):
        self._text._update_from_layer(
            text=text,
            n_text=len(self.data),
            properties=self.properties,
        )

    def refresh_text(self):
        """Refresh the text values.

        This is generally used if the properties were updated without changing the data
        """
        self.text.refresh_text(self.properties)

    def _get_ndim(self) -> int:
        """Determine number of dimensions of the layer."""
        return self.data.shape[1]

    @property
    def _extent_data(self) -> np.ndarray:
        """Extent of layer in data coordinates.

        Returns
        -------
        extent_data : array, shape (2, D)
        """
        if len(self.data) == 0:
            extrema = np.full((2, self.ndim), np.nan)
        else:
            maxs = np.max(self.data, axis=0)
            mins = np.min(self.data, axis=0)
            extrema = np.vstack([mins, maxs])
        return extrema

    @property
    def n_dimensional(self) -> bool:
        """bool: renders points as n-dimensional."""
        return self._n_dimensional

    @n_dimensional.setter
    def n_dimensional(self, n_dimensional: bool) -> None:
        self._n_dimensional = n_dimensional
        self.events.n_dimensional()
        self.refresh()

    @property
    def symbol(self) -> str:
        """str: symbol used for all point markers."""
        return str(self._symbol)

    @symbol.setter
    def symbol(self, symbol: Union[str, Symbol]) -> None:

        if isinstance(symbol, str):
            # Convert the alias string to the deduplicated string
            if symbol in SYMBOL_ALIAS:
                symbol = SYMBOL_ALIAS[symbol]
            else:
                symbol = Symbol(symbol)
        self._symbol = symbol
        self.events.symbol()
        self.events.highlight()

    @property
    def size(self) -> Union[int, float, np.ndarray, list]:
        """(N, D) array: size of all N points in D dimensions."""
        return self._size

    @size.setter
    def size(self, size: Union[int, float, np.ndarray, list]) -> None:
        try:
            self._size = np.broadcast_to(size, self.data.shape).copy()
        except Exception:
            try:
                self._size = np.broadcast_to(
                    size, self.data.shape[::-1]
                ).T.copy()
            except Exception:
                raise ValueError(
                    trans._(
                        "Size is not compatible for broadcasting",
                        deferred=True,
                    )
                )
        self.refresh()

    @property
    def current_size(self) -> Union[int, float]:
        """float: size of marker for the next added point."""
        return self._current_size

    @current_size.setter
    def current_size(self, size: Union[None, float]) -> None:
        self._current_size = size
        if (
            self._update_properties
            and len(self.selected_data) > 0
            and self._mode != Mode.ADD
        ):
            for i in self.selected_data:
                self.size[i, :] = (self.size[i, :] > 0) * size
            self.refresh()
            self.events.size()

    @property
    def edge_width(self) -> Union[None, int, float]:
        """float: width used for all point markers."""
        return self._edge_width

    @edge_width.setter
    def edge_width(self, edge_width: Union[None, float]) -> None:
        self._edge_width = edge_width
        self.events.edge_width()

    @property
    def edge_color(self) -> np.ndarray:
        """(N x 4) np.ndarray: Array of RGBA edge colors for each point"""
        return self._edge.colors

    @edge_color.setter
    def edge_color(self, edge_color):
        self._edge._set_color(
            color=edge_color,
            n_colors=len(self.data),
            properties=self.properties,
            current_properties=self.current_properties,
        )
        self.events.edge_color()

    @property
    def edge_color_cycle(self) -> np.ndarray:
        """Union[list, np.ndarray] :  Color cycle for edge_color.
        Can be a list of colors defined by name, RGB or RGBA
        """
        return self._edge.categorical_colormap.fallback_color.values

    @edge_color_cycle.setter
    def edge_color_cycle(self, edge_color_cycle: Union[list, np.ndarray]):
        self._edge.categorical_colormap = edge_color_cycle

    @property
    def edge_colormap(self) -> Colormap:
        """Return the colormap to be applied to a property to get the edge color.

        Returns
        -------
        colormap : napari.utils.Colormap
            The Colormap object.
        """
        return self._edge.continuous_colormap

    @edge_colormap.setter
    def edge_colormap(self, colormap: ValidColormapArg):
        self._edge.continuous_colormap = colormap

    @property
    def edge_contrast_limits(self) -> Tuple[float, float]:
        """None, (float, float): contrast limits for mapping
        the edge_color colormap property to 0 and 1
        """
        return self._edge.contrast_limits

    @edge_contrast_limits.setter
    def edge_contrast_limits(
        self, contrast_limits: Union[None, Tuple[float, float]]
    ):
        self._edge.contrast_limits = contrast_limits

    @property
    def current_edge_color(self) -> str:
        """str: Edge color of marker for the next added point or the selected point(s)."""
        hex_ = rgb_to_hex(self._edge.current_color)[0]
        return hex_to_name.get(hex_, hex_)

    @current_edge_color.setter
    def current_edge_color(self, edge_color: ColorType) -> None:
        if (
            self._update_properties
            and len(self.selected_data) > 0
            and self._mode != Mode.ADD
        ):
            update_indices = list(self.selected_data)
        else:
            update_indices = []
        self._edge._update_current_color(
            edge_color, update_indices=update_indices
        )
        self.events.current_edge_color()

    @property
    def edge_color_mode(self) -> str:
        """str: Edge color setting mode

        DIRECT (default mode) allows each point to be set arbitrarily

        CYCLE allows the color to be set via a color cycle over an attribute

        COLORMAP allows color to be set via a color map over an attribute
        """
        return self._edge.color_mode

    @edge_color_mode.setter
    def edge_color_mode(self, edge_color_mode: Union[str, ColorMode]):
        self._set_color_mode(edge_color_mode, 'edge')

    @property
    def face_color(self) -> np.ndarray:
        """(N x 4) np.ndarray: Array of RGBA face colors for each point"""
        return self._face.colors

    @face_color.setter
    def face_color(self, face_color):
        self._face._set_color(
            color=face_color,
            n_colors=len(self.data),
            properties=self.properties,
            current_properties=self.current_properties,
        )
        self.events.face_color()

    @property
    def face_color_cycle(self) -> np.ndarray:
        """Union[np.ndarray, cycle]:  Color cycle for face_color
        Can be a list of colors defined by name, RGB or RGBA
        """
        return self._face.categorical_colormap.fallback_color.values

    @face_color_cycle.setter
    def face_color_cycle(self, face_color_cycle: Union[np.ndarray, cycle]):
        self._face.categorical_colormap = face_color_cycle

    @property
    def face_colormap(self) -> Colormap:
        """Return the colormap to be applied to a property to get the face color.

        Returns
        -------
        colormap : napari.utils.Colormap
            The Colormap object.
        """
        return self._face.continuous_colormap

    @face_colormap.setter
    def face_colormap(self, colormap: ValidColormapArg):
        self._face.continuous_colormap = colormap

    @property
    def face_contrast_limits(self) -> Union[None, Tuple[float, float]]:
        """None, (float, float) : clims for mapping the face_color
        colormap property to 0 and 1
        """
        return self._face.contrast_limits

    @face_contrast_limits.setter
    def face_contrast_limits(
        self, contrast_limits: Union[None, Tuple[float, float]]
    ):
        self._face.contrast_limits = contrast_limits

    @property
    def current_face_color(self) -> str:
        """Face color of marker for the next added point or the selected point(s)."""
        hex_ = rgb_to_hex(self._face.current_color)[0]
        return hex_to_name.get(hex_, hex_)

    @current_face_color.setter
    def current_face_color(self, face_color: ColorType) -> None:

        if (
            self._update_properties
            and len(self.selected_data) > 0
            and self._mode != Mode.ADD
        ):
            update_indices = list(self.selected_data)
        else:
            update_indices = []
        self._face._update_current_color(
            face_color, update_indices=update_indices
        )
        self.events.current_face_color()

    @property
    def face_color_mode(self) -> str:
        """str: Face color setting mode

        DIRECT (default mode) allows each point to be set arbitrarily

        CYCLE allows the color to be set via a color cycle over an attribute

        COLORMAP allows color to be set via a color map over an attribute
        """
        return self._face.color_mode

    @face_color_mode.setter
    def face_color_mode(self, face_color_mode):
        self._set_color_mode(face_color_mode, 'face')

    def _set_color_mode(
        self, color_mode: Union[ColorMode, str], attribute: str
    ):
        """Set the face_color_mode or edge_color_mode property

        Parameters
        ----------
        color_mode : str, ColorMode
            The value for setting edge or face_color_mode. If color_mode is a string,
            it should be one of: 'direct', 'cycle', or 'colormap'
        attribute : str in {'edge', 'face'}
            The name of the attribute to set the color of.
            Should be 'edge' for edge_color_mode or 'face' for face_color_mode.
        """
        color_mode = ColorMode(color_mode)
        color_manager = getattr(self, f'_{attribute}')

        if color_mode == ColorMode.DIRECT:
            color_manager.color_mode = color_mode
        elif color_mode in (ColorMode.CYCLE, ColorMode.COLORMAP):
            if color_manager.color_properties is not None:
                color_property = color_manager.color_properties.name
            else:
                color_property = ''
            if color_property == '':
                if self.properties:
                    new_color_property = next(iter(self.properties))
                    color_manager.color_properties = {
                        'name': new_color_property,
                        'values': self.properties[new_color_property],
                        'current_value': np.squeeze(
                            self.current_properties[new_color_property]
                        ),
                    }
                    warnings.warn(
                        trans._(
                            '_{attribute}_color_property was not set, setting to: {new_color_property}',
                            deferred=True,
                            attribute=attribute,
                            new_color_property=new_color_property,
                        )
                    )
                else:
                    raise ValueError(
                        trans._(
                            'There must be a valid Points.properties to use {color_mode}',
                            deferred=True,
                            color_mode=color_mode,
                        )
                    )

            # ColorMode.COLORMAP can only be applied to numeric properties
            color_property = color_manager.color_properties.name
            if (color_mode == ColorMode.COLORMAP) and not issubclass(
                self.properties[color_property].dtype.type, np.number
            ):
                raise TypeError(
                    trans._(
                        'selected property must be numeric to use ColorMode.COLORMAP',
                        deferred=True,
                    )
                )
            color_manager.color_mode = color_mode

    def refresh_colors(self, update_color_mapping: bool = False):
        """Calculate and update face and edge colors if using a cycle or color map
        Parameters
        ----------
        update_color_mapping : bool
            If set to True, the function will recalculate the color cycle map
            or colormap (whichever is being used). If set to False, the function
            will use the current color cycle map or color map. For example, if you
            are adding/modifying points and want them to be colored with the same
            mapping as the other points (i.e., the new points shouldn't affect
            the color cycle map or colormap), set update_color_mapping=False.
            Default value is False.
        """
        self._edge._refresh_colors(self.properties, update_color_mapping)
        self._face._refresh_colors(self.properties, update_color_mapping)

    def _get_state(self):
        """Get dictionary of layer state.

        Returns
        -------
        state : dict
            Dictionary of layer state.
        """
        state = self._get_base_state()
        state.update(
            {
                'symbol': self.symbol,
                'edge_width': self.edge_width,
                'face_color': self.face_color,
                'face_color_cycle': self.face_color_cycle,
                'face_colormap': self.face_colormap.name,
                'face_contrast_limits': self.face_contrast_limits,
                'edge_color': self.edge_color,
                'edge_color_cycle': self.edge_color_cycle,
                'edge_colormap': self.edge_colormap.name,
                'edge_contrast_limits': self.edge_contrast_limits,
                'properties': self.properties,
                'property_choices': self._property_choices,
                'text': self.text.dict(),
                'n_dimensional': self.n_dimensional,
                'size': self.size,
                'ndim': self.ndim,
                'data': self.data,
            }
        )
        return state

    @property
    def selected_data(self) -> set:
        """set: set of currently selected points."""
        return self._selected_data

    @selected_data.setter
    def selected_data(self, selected_data):
        self._selected_data = set(selected_data)
        self._selected_view = list(
            np.intersect1d(
                np.array(list(self._selected_data)),
                self._indices_view,
                return_indices=True,
            )[2]
        )

        # Update properties based on selected points
        if not len(self._selected_data):
            self._set_highlight()
            return
        index = list(self._selected_data)
        edge_colors = np.unique(self.edge_color[index], axis=0)
        if len(edge_colors) == 1:
            edge_color = edge_colors[0]
            with self.block_update_properties():
                self.current_edge_color = edge_color

        face_colors = np.unique(self.face_color[index], axis=0)
        if len(face_colors) == 1:
            face_color = face_colors[0]
            with self.block_update_properties():
                self.current_face_color = face_color

        size = list({self.size[i, self._dims_displayed].mean() for i in index})
        if len(size) == 1:
            size = size[0]
            with self.block_update_properties():
                self.current_size = size

        properties = {}
        for k, v in self.properties.items():
            # pandas uses `object` as dtype for strings by default, which
            # combined with the axis argument breaks np.unique
            axis = 0 if v.ndim > 1 else None
            properties[k] = np.unique(v[index], axis=axis)

        n_unique_properties = np.array([len(v) for v in properties.values()])
        if np.all(n_unique_properties == 1):
            with self.block_update_properties():
                self.current_properties = properties
        self._set_highlight()

    def interaction_box(self, index) -> Optional[np.ndarray]:
        """Create the interaction box around a list of points in view.

        Parameters
        ----------
        index : list
            List of points around which to construct the interaction box.

        Returns
        -------
        box : np.ndarray or None
            4x2 array of corners of the interaction box in clockwise order
            starting in the upper-left corner.
        """
        if len(index) > 0:
            data = self._view_data[index]
            size = self._view_size[index]
            data = points_to_squares(data, size)
            return create_box(data)
        return None

    @property
    def mode(self) -> str:
        """str: Interactive mode

        Interactive mode. The normal, default mode is PAN_ZOOM, which
        allows for normal interactivity with the canvas.

        In ADD mode clicks of the cursor add points at the clicked location.

        In SELECT mode the cursor can select points by clicking on them or
        by dragging a box around them. Once selected points can be moved,
        have their properties edited, or be deleted.
        """
        return str(self._mode)

    _drag_modes = {Mode.ADD: add, Mode.SELECT: select, Mode.PAN_ZOOM: no_op}

    _move_modes = {
        Mode.ADD: no_op,
        Mode.SELECT: highlight,
        Mode.PAN_ZOOM: no_op,
    }
    _cursor_modes = {
        Mode.ADD: 'pointing',
        Mode.SELECT: 'standard',
        Mode.PAN_ZOOM: 'standard',
    }

    @mode.setter
    def mode(self, mode):
        mode, changed = self._mode_setter_helper(mode, Mode)
        if not changed:
            return
        assert mode is not None, mode
        old_mode = self._mode

        if mode == Mode.ADD:
            self.selected_data = set()
            self.interactive = True

        if mode == Mode.PAN_ZOOM:
            self.help = ''
            self.interactive = True
        else:
            self.help = trans._('hold <space> to pan/zoom')

        if mode != Mode.SELECT or old_mode != Mode.SELECT:
            self._selected_data_stored = set()

        self._set_highlight()
        self.events.mode(mode=mode)

    @property
    def _view_data(self) -> np.ndarray:
        """Get the coords of the points in view

        Returns
        -------
        view_data : (N x D) np.ndarray
            Array of coordinates for the N points in view
        """
        if len(self._indices_view) > 0:
            data = self.data[np.ix_(self._indices_view, self._dims_displayed)]
        else:
            # if no points in this slice send dummy data
            data = np.zeros((0, self._ndisplay))

        return data

    @property
    def _view_text(self) -> np.ndarray:
        """Get the values of the text elements in view

        Returns
        -------
        text : (N x 1) np.ndarray
            Array of text strings for the N text elements in view
        """
        return self.text.view_text(self._indices_view)

    @property
    def _view_text_coords(self) -> Tuple[np.ndarray, str, str]:
        """Get the coordinates of the text elements in view

        Returns
        -------
        text_coords : (N x D) np.ndarray
            Array of coordinates for the N text elements in view
        anchor_x : str
            The vispy text anchor for the x axis
        anchor_y : str
            The vispy text anchor for the y axis
        """
        return self.text.compute_text_coords(self._view_data, self._ndisplay)

    @property
    def _view_size(self) -> np.ndarray:
        """Get the sizes of the points in view

        Returns
        -------
        view_size : (N x D) np.ndarray
            Array of sizes for the N points in view
        """
        if len(self._indices_view) > 0:
            # Get the point sizes and scale for ndim display
            sizes = (
                self.size[
                    np.ix_(self._indices_view, self._dims_displayed)
                ].mean(axis=1)
                * self._view_size_scale
            )

        else:
            # if no points, return an empty list
            sizes = np.array([])
        return sizes

    @property
    def _view_face_color(self) -> np.ndarray:
        """Get the face colors of the points in view

        Returns
        -------
        view_face_color : (N x 4) np.ndarray
            RGBA color array for the face colors of the N points in view.
            If there are no points in view, returns array of length 0.
        """
        return self.face_color[self._indices_view]

    @property
    def _view_edge_color(self) -> np.ndarray:
        """Get the edge colors of the points in view

        Returns
        -------
        view_edge_color : (N x 4) np.ndarray
            RGBA color array for the edge colors of the N points in view.
            If there are no points in view, returns array of length 0.
        """
        return self.edge_color[self._indices_view]

    def _set_editable(self, editable=None):
        """Set editable mode based on layer properties."""
        if editable is None:
            self.editable = self._ndisplay < 3
        if not self.editable:
            self.mode = Mode.PAN_ZOOM

    def _slice_data(
        self, dims_indices
    ) -> Tuple[List[int], Union[float, np.ndarray]]:
        """Determines the slice of points given the indices.

        Parameters
        ----------
        dims_indices : sequence of int or slice
            Indices to slice with.

        Returns
        -------
        slice_indices : list
            Indices of points in the currently viewed slice.
        scale : float, (N, ) array
            If in `n_dimensional` mode then the scale factor of points, where
            values of 1 corresponds to points located in the slice, and values
            less than 1 correspond to points located in neighboring slices.
        """
        # Get a list of the data for the points in this slice
        not_disp = list(self._dims_not_displayed)
        indices = np.array(dims_indices)
        if len(self.data) > 0:
            if self.n_dimensional is True and self.ndim > 2:
                distances = abs(self.data[:, not_disp] - indices[not_disp])
                sizes = self.size[:, not_disp] / 2
                matches = np.all(distances <= sizes, axis=1)
                size_match = sizes[matches]
                size_match[size_match == 0] = 1
                scale_per_dim = (size_match - distances[matches]) / size_match
                scale_per_dim[size_match == 0] = 1
                scale = np.prod(scale_per_dim, axis=1)
                slice_indices = np.where(matches)[0].astype(int)
                return slice_indices, scale
            else:
                data = self.data[:, not_disp]
                distances = np.abs(data - indices[not_disp])
                matches = np.all(distances < 1e-5, axis=1)
                slice_indices = np.where(matches)[0].astype(int)
                return slice_indices, 1
        else:
            return [], np.empty(0)

    def _get_value(self, position) -> Union[None, int]:
        """Index of the point at a given 2D position in data coordinates.

        Parameters
        ----------
        position : tuple
            Position in data coordinates.

        Returns
        -------
        value : int or None
            Index of point that is at the current coordinate if any.
        """
        # Display points if there are any in this slice
        view_data = self._view_data
        selection = None
        if len(view_data) > 0:
            displayed_position = [position[i] for i in self._dims_displayed]
            # Get the point sizes
            distances = abs(view_data - displayed_position)
            in_slice_matches = np.all(
                distances <= np.expand_dims(self._view_size, axis=1) / 2,
                axis=1,
            )
            indices = np.where(in_slice_matches)[0]
            if len(indices) > 0:
                selection = self._indices_view[indices[-1]]

        return selection

    def _get_value_3d(
        self,
        start_point: np.ndarray,
        end_point: np.ndarray,
        dims_displayed: List[int],
    ) -> Union[int, None]:
        """Get the layer data value along a ray

        Parameters
        ----------
        start_point : np.ndarray
            The start position of the ray used to interrogate the data.
        end_point : np.ndarray
            The end position of the ray used to interrogate the data.
        dims_displayed : List[int]
            The indices of the dimensions currently displayed in the Viewer.

        Returns
        -------
        value : Union[int, None]
            The data value along the supplied ray.
        """
        if (start_point is None) or (end_point is None):
            # if the ray doesn't intersect the data volume, no points could have been intersected
            return None
        plane_point, plane_normal = click_plane_from_intersection_points(
            start_point, end_point, dims_displayed
        )

        # project the in view points onto the plane
        projected_points, projection_distances = project_points_onto_plane(
            points=self._view_data,
            plane_point=plane_point,
            plane_normal=plane_normal,
        )

        # rotate points and plane to be axis aligned with normal [0, 0, 1]
        rotated_points, rotation_matrix = rotate_points_on_plane(
            points=projected_points,
            current_plane_normal=plane_normal,
            new_plane_normal=[0, 0, 1],
        )
        rotated_click_point = np.dot(rotation_matrix, plane_point)

        # find the points the click intersects
        distances = abs(rotated_points[:, :2] - rotated_click_point[:2])
        in_slice_matches = np.all(
            distances <= np.expand_dims(self._view_size, axis=1) / 2,
            axis=1,
        )
        indices = np.where(in_slice_matches)[0]

        if len(indices) > 0:
            # find the point that is most in the foreground
            candidate_point_distances = projection_distances[indices]
            closest_index = indices[np.argmin(candidate_point_distances)]
            selection = self._indices_view[closest_index]
        else:
            selection = None
        return selection

<<<<<<< HEAD
    def _display_bounding_box_augmented(self, dims_displayed: np.ndarray):
        """An augmented, axis-aligned (self._ndisplay, 2) bounding box.

        This bounding box for includes the full size of displayed points
        and enables calculation of intersections in `Layer._get_value_3d()`.
        """
        max_point_size = np.max(self._view_size)
        bounding_box = np.copy(
            self._display_bounding_box(dims_displayed)
        ).astype(float)
        bounding_box[:, 0] -= max_point_size / 2
        bounding_box[:, 1] += max_point_size / 2
        return bounding_box

    def get_ray_intersections(
        self,
        position: List[float],
        view_direction: np.ndarray,
        dims_displayed: List[int],
        world: bool = True,
    ) -> Union[Tuple[np.ndarray, np.ndarray], Tuple[None, None]]:
        """Get the start and end point for the ray extending
        from a point through the displayed bounding box.

        This method overrides the base layer, replacing the bounding box used
        to calculate intersections with a larger one which includes the size
        of points in view.

        Parameters
        ----------
        position
            the position of the point in nD coordinates. World vs. data
            is set by the world keyword argument.
        view_direction : np.ndarray
            a unit vector giving the direction of the ray in nD coordinates.
            World vs. data is set by the world keyword argument.
        dims_displayed
            a list of the dimensions currently being displayed in the viewer.
        world : bool
            True if the provided coordinates are in world coordinates.
            Default value is True.

        Returns
        -------
        start_point : np.ndarray
            The point on the axis-aligned data bounding box that the cursor click
            intersects with. This is the point closest to the camera.
            The point is the full nD coordinates of the layer data.
            If the click does not intersect the axis-aligned data bounding box,
            None is returned.
        end_point : np.ndarray
            The point on the axis-aligned data bounding box that the cursor click
            intersects with. This is the point farthest from the camera.
            The point is the full nD coordinates of the layer data.
            If the click does not intersect the axis-aligned data bounding box,
            None is returned.
        """
        if len(dims_displayed) != 3:
            return None, None

        # create the bounding box in data coordinates
        bounding_box = self._display_bounding_box_augmented(dims_displayed)

        start_point, end_point = self._get_ray_intersections(
            position=position,
            view_direction=view_direction,
            dims_displayed=dims_displayed,
            world=world,
            bounding_box=bounding_box,
        )
        return start_point, end_point

=======
>>>>>>> 06abb47d
    def _set_view_slice(self):
        """Sets the view given the indices to slice with."""
        # get the indices of points in view
        indices, scale = self._slice_data(self._slice_indices)
        self._view_size_scale = scale
        self._indices_view = np.array(indices)
        # get the selected points that are in view
        self._selected_view = list(
            np.intersect1d(
                np.array(list(self._selected_data)),
                self._indices_view,
                return_indices=True,
            )[2]
        )
        with self.events.highlight.blocker():
            self._set_highlight(force=True)

    def _set_highlight(self, force=False):
        """Render highlights of shapes including boundaries, vertices,
        interaction boxes, and the drag selection box when appropriate.
        Highlighting only occurs in Mode.SELECT.

        Parameters
        ----------
        force : bool
            Bool that forces a redraw to occur when `True`
        """
        # Check if any point ids have changed since last call
        if (
            self.selected_data == self._selected_data_stored
            and self._value == self._value_stored
            and np.all(self._drag_box == self._drag_box_stored)
        ) and not force:
            return
        self._selected_data_stored = copy(self.selected_data)
        self._value_stored = copy(self._value)
        self._drag_box_stored = copy(self._drag_box)

        if self._value is not None or len(self._selected_view) > 0:
            if len(self._selected_view) > 0:
                index = copy(self._selected_view)
                # highlight the hovered point if not in adding mode
                if (
                    self._value in self._indices_view
                    and self._mode == Mode.SELECT
                    and not self._is_selecting
                ):
                    hover_point = list(self._indices_view).index(self._value)
                    if hover_point not in index:
                        index.append(hover_point)
                index.sort()
            else:
                # only highlight hovered points in select mode
                if (
                    self._value in self._indices_view
                    and self._mode == Mode.SELECT
                    and not self._is_selecting
                ):
                    hover_point = list(self._indices_view).index(self._value)
                    index = [hover_point]
                else:
                    index = []

            self._highlight_index = index
        else:
            self._highlight_index = []

        # only display dragging selection box in 2D
        if self._ndisplay == 2 and self._is_selecting:
            pos = create_box(self._drag_box)
            pos = pos[list(range(4)) + [0]]
        else:
            pos = None

        self._highlight_box = pos
        self.events.highlight()

    def _update_thumbnail(self):
        """Update thumbnail with current points and colors."""
        colormapped = np.zeros(self._thumbnail_shape)
        colormapped[..., 3] = 1
        view_data = self._view_data
        if len(view_data) > 0:
            # Get the zoom factor required to fit all data in the thumbnail.
            de = self._extent_data
            min_vals = [de[0, i] for i in self._dims_displayed]
            shape = np.ceil(
                [de[1, i] - de[0, i] + 1 for i in self._dims_displayed]
            ).astype(int)
            zoom_factor = np.divide(
                self._thumbnail_shape[:2], shape[-2:]
            ).min()

            # Maybe subsample the points.
            if len(view_data) > self._max_points_thumbnail:
                thumbnail_indices = np.random.randint(
                    0, len(view_data), self._max_points_thumbnail
                )
                points = view_data[thumbnail_indices]
            else:
                points = view_data
                thumbnail_indices = self._indices_view

            # Calculate the point coordinates in the thumbnail data space.
            thumbnail_shape = np.clip(
                np.ceil(zoom_factor * np.array(shape[:2])).astype(int),
                1,  # smallest side should be 1 pixel wide
                self._thumbnail_shape[:2],
            )
            coords = np.floor(
                (points[:, -2:] - min_vals[-2:] + 0.5) * zoom_factor
            ).astype(int)
            coords = np.clip(coords, 0, thumbnail_shape - 1)

            # Draw single pixel points in the colormapped thumbnail.
            colormapped = np.zeros(tuple(thumbnail_shape) + (4,))
            colormapped[..., 3] = 1
            colors = self._face.colors[thumbnail_indices]
            colormapped[coords[:, 0], coords[:, 1]] = colors

        colormapped[..., 3] *= self.opacity
        self.thumbnail = colormapped

    def add(self, coord):
        """Adds point at coordinate.

        Parameters
        ----------
        coord : sequence of indices to add point at
        """
        self.data = np.append(self.data, np.atleast_2d(coord), axis=0)

    def remove_selected(self):
        """Removes selected points if any."""
        index = list(self.selected_data)
        index.sort()
        if len(index):
            self._size = np.delete(self._size, index, axis=0)
            with self._edge.events.blocker_all():
                self._edge._remove(indices_to_remove=index)
            with self._face.events.blocker_all():
                self._face._remove(indices_to_remove=index)
            for k in self.properties:
                self.properties[k] = np.delete(
                    self.properties[k], index, axis=0
                )
            with self.text.events.blocker_all():
                self.text.remove(index)
            if self._value in self.selected_data:
                self._value = None
            self.selected_data = set()
            self.data = np.delete(self.data, index, axis=0)

    def _move(self, index, coord):
        """Moves points relative drag start location.

        Parameters
        ----------
        index : list
            Integer indices of points to move
        coord : tuple
            Coordinates to move points to
        """
        if len(index) > 0:
            index = list(index)
            disp = list(self._dims_displayed)
            if self._drag_start is None:
                center = self.data[np.ix_(index, disp)].mean(axis=0)
                self._drag_start = np.array(coord)[disp] - center
            center = self.data[np.ix_(index, disp)].mean(axis=0)
            shift = np.array(coord)[disp] - center - self._drag_start
            self.data[np.ix_(index, disp)] = (
                self.data[np.ix_(index, disp)] + shift
            )
            self.refresh()
        self.events.data(value=self.data)

    def _paste_data(self):
        """Paste any point from clipboard and select them."""
        npoints = len(self._view_data)
        totpoints = len(self.data)

        if len(self._clipboard.keys()) > 0:
            not_disp = self._dims_not_displayed
            data = deepcopy(self._clipboard['data'])
            offset = [
                self._slice_indices[i] - self._clipboard['indices'][i]
                for i in not_disp
            ]
            data[:, not_disp] = data[:, not_disp] + np.array(offset)
            self._data = np.append(self.data, data, axis=0)
            self._size = np.append(
                self.size, deepcopy(self._clipboard['size']), axis=0
            )
            self._edge._paste(
                colors=self._clipboard['edge_color'],
                properties=self._clipboard['properties'],
            )
            self._face._paste(
                colors=self._clipboard['face_color'],
                properties=self._clipboard['properties'],
            )

            for k in self.properties:
                self.properties[k] = np.concatenate(
                    (self.properties[k], self._clipboard['properties'][k]),
                    axis=0,
                )
            self._selected_view = list(
                range(npoints, npoints + len(self._clipboard['data']))
            )
            self._selected_data = set(
                range(totpoints, totpoints + len(self._clipboard['data']))
            )

            if len(self._clipboard['text']) > 0:
                self.text.values = np.concatenate(
                    (self.text.values, self._clipboard['text']), axis=0
                )

            self.refresh()

    def _copy_data(self):
        """Copy selected points to clipboard."""
        if len(self.selected_data) > 0:
            index = list(self.selected_data)
            self._clipboard = {
                'data': deepcopy(self.data[index]),
                'edge_color': deepcopy(self.edge_color[index]),
                'face_color': deepcopy(self.face_color[index]),
                'size': deepcopy(self.size[index]),
                'properties': {
                    k: deepcopy(v[index]) for k, v in self.properties.items()
                },
                'indices': self._slice_indices,
            }

            if len(self.text.values) == 0:
                self._clipboard['text'] = np.empty(0)

            else:
                self._clipboard['text'] = deepcopy(self.text.values[index])

        else:
            self._clipboard = {}

    def to_mask(
        self,
        *,
        shape: tuple,
        data_to_world: Optional[Affine] = None,
        isotropic_output: bool = True,
    ):
        """Return a binary mask array of all the points as balls.

        Parameters
        ----------
        shape : tuple
            The shape of the mask to be generated.
        data_to_world : Optional[Affine]
            The data-to-world transform of the output mask image. This likely comes from a reference image.
            If None, then this is the same as this layer's data-to-world transform.
        isotropic_output : bool
            If True, then force the output mask to always contain isotropic balls in data/pixel coordinates.
            Otherwise, allow the anisotropy in the data-to-world transform to squash the balls in certain dimensions.
            By default this is True, but you should set it to False if you are going to create a napari image
            layer from the result with the same data-to-world transform and want the visualized balls to be
            roughly isotropic.

        Returns
        -------
        np.ndarray
            The output binary mask array of the given shape containing this layer's points as balls.
        """
        if data_to_world is None:
            data_to_world = self._data_to_world
        mask = np.zeros(shape, dtype=bool)
        mask_world_to_data = data_to_world.inverse
        points_data_to_mask_data = self._data_to_world.compose(
            mask_world_to_data
        )
        points_in_mask_data_coords = np.atleast_2d(
            points_data_to_mask_data(self.data)
        )

        # Calculating the radii of the output points in the mask is complex.

        # Points.size tells the size of the points in pixels in each dimension,
        # so we take the arithmetic mean across dimensions to define a scalar size
        # per point, which is consistent with visualization.
        mean_radii = np.mean(self.size, axis=1, keepdims=True) / 2

        # Scale each radius by the geometric mean scale of the Points layer to
        # keep the balls isotropic when visualized in world coordinates.
        # Then scale each radius by the scale of the output image mask
        # using the geometric mean if isotropic output is desired.
        # The geometric means are used instead of the arithmetic mean
        # to maintain the volume scaling factor of the transforms.
        point_data_to_world_scale = gmean(np.abs(self._data_to_world.scale))
        mask_world_to_data_scale = (
            gmean(np.abs(mask_world_to_data.scale))
            if isotropic_output
            else np.abs(mask_world_to_data.scale)
        )
        radii_scale = point_data_to_world_scale * mask_world_to_data_scale

        output_data_radii = mean_radii * np.atleast_2d(radii_scale)

        for coords, radii in zip(
            points_in_mask_data_coords, output_data_radii
        ):
            # Define a minimal set of coordinates where the mask could be present
            # by defining an inclusive lower and exclusive upper bound for each dimension.
            lower_coords = np.maximum(np.floor(coords - radii), 0).astype(int)
            upper_coords = np.minimum(
                np.ceil(coords + radii) + 1, shape
            ).astype(int)
            # Generate every possible coordinate within the bounds defined above
            # in a grid of size D1 x D2 x ... x Dd x D (e.g. for D=2, this might be 4x5x2).
            submask_coords = [
                range(lower_coords[i], upper_coords[i])
                for i in range(self.ndim)
            ]
            submask_grids = np.stack(
                np.meshgrid(*submask_coords, copy=False, indexing='ij'),
                axis=-1,
            )
            # Update the mask coordinates based on the normalized square distance
            # using a logical or to maintain any existing positive mask locations.
            normalized_square_distances = np.sum(
                ((submask_grids - coords) / radii) ** 2, axis=-1
            )
            mask[np.ix_(*submask_coords)] |= normalized_square_distances <= 1
        return mask<|MERGE_RESOLUTION|>--- conflicted
+++ resolved
@@ -1333,7 +1333,7 @@
             selection = None
         return selection
 
-<<<<<<< HEAD
+
     def _display_bounding_box_augmented(self, dims_displayed: np.ndarray):
         """An augmented, axis-aligned (self._ndisplay, 2) bounding box.
 
@@ -1406,8 +1406,6 @@
         )
         return start_point, end_point
 
-=======
->>>>>>> 06abb47d
     def _set_view_slice(self):
         """Sets the view given the indices to slice with."""
         # get the indices of points in view
