--- conflicted
+++ resolved
@@ -1001,21 +1001,12 @@
                 'face_color_cycle': self.face_color_cycle,
                 'face_colormap': self.face_colormap.dict(),
                 'face_contrast_limits': self.face_contrast_limits,
-<<<<<<< HEAD
                 'border_color': self.border_color
                 if not_empty
                 else [self.current_border_color],
                 'border_color_cycle': self.border_color_cycle,
-                'border_colormap': self.border_colormap.name,
+                'border_colormap': self.border_colormap.dict(),
                 'border_contrast_limits': self.border_contrast_limits,
-=======
-                'edge_color': self.edge_color
-                if self.data.size
-                else [self.current_edge_color],
-                'edge_color_cycle': self.edge_color_cycle,
-                'edge_colormap': self.edge_colormap.dict(),
-                'edge_contrast_limits': self.edge_contrast_limits,
->>>>>>> e5189844
                 'properties': self.properties,
                 'property_choices': self.property_choices,
                 'text': self.text.dict(),
