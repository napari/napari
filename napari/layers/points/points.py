import numbers
import warnings
from copy import copy, deepcopy
from itertools import cycle
from typing import Any, Dict, List, Optional, Sequence, Tuple, Union

import numpy as np
import pandas as pd
from psygnal.containers import Selection
from scipy.stats import gmean

from napari.layers.base import Layer, no_op
from napari.layers.base._base_constants import ActionType
from napari.layers.base._base_mouse_bindings import (
    highlight_box_handles,
    transform_with_box,
)
from napari.layers.points._points_constants import Mode, Shading
from napari.layers.points._points_mouse_bindings import add, highlight, select
from napari.layers.points._points_utils import (
    _create_box_from_corners_3d,
    coerce_symbols,
    create_box,
    fix_data_points,
    points_to_squares,
)
from napari.layers.points._slice import _PointSliceRequest, _PointSliceResponse
from napari.layers.utils._color_manager_constants import ColorMode
from napari.layers.utils._slice_input import _SliceInput
from napari.layers.utils.color_manager import ColorManager
from napari.layers.utils.color_transformations import ColorType
from napari.layers.utils.interactivity_utils import (
    displayed_plane_from_nd_line_segment,
)
from napari.layers.utils.layer_utils import (
    _features_to_properties,
    _FeatureTable,
    _unique_element,
)
from napari.layers.utils.text_manager import TextManager
from napari.utils.colormaps import Colormap, ValidColormapArg
from napari.utils.colormaps.standardize_color import hex_to_name, rgb_to_hex
from napari.utils.events import Event
from napari.utils.events.custom_types import Array
from napari.utils.geometry import project_points_onto_plane, rotate_points
from napari.utils.status_messages import generate_layer_coords_status
from napari.utils.transforms import Affine
from napari.utils.translations import trans

DEFAULT_COLOR_CYCLE = np.array([[1, 0, 1, 1], [0, 1, 0, 1]])


class Points(Layer):
    """Points layer.

    Parameters
    ----------
    data : array (N, D)
        Coordinates for N points in D dimensions.
    ndim : int
        Number of dimensions for shapes. When data is not None, ndim must be D.
        An empty points layer can be instantiated with arbitrary ndim.
    features : dict[str, array-like] or DataFrame
        Features table where each row corresponds to a point and each column
        is a feature.
    feature_defaults : dict[str, Any] or DataFrame
        The default value of each feature in a table with one row.
    properties : dict {str: array (N,)}, DataFrame
        Properties for each point. Each property should be an array of length N,
        where N is the number of points.
    property_choices : dict {str: array (N,)}
        possible values for each property.
    text : str, dict
        Text to be displayed with the points. If text is set to a key in properties,
        the value of that property will be displayed. Multiple properties can be
        composed using f-string-like syntax (e.g., '{property_1}, {float_property:.2f}).
        A dictionary can be provided with keyword arguments to set the text values
        and display properties. See TextManager.__init__() for the valid keyword arguments.
        For example usage, see /napari/examples/add_points_with_text.py.
    symbol : str, array
        Symbols to be used for the point markers. Must be one of the
        following: arrow, clobber, cross, diamond, disc, hbar, ring,
        square, star, tailed_arrow, triangle_down, triangle_up, vbar, x.
    size : float, array
        Size of the point marker in data pixels. If given as a scalar, all points are made
        the same size. If given as an array, size must be the same or broadcastable
        to the same shape as the data.
    edge_width : float, array
        Width of the symbol edge in pixels.
    edge_width_is_relative : bool
        If enabled, edge_width is interpreted as a fraction of the point size.
    edge_color : str, array-like, dict
        Color of the point marker border. Numeric color values should be RGB(A).
    edge_color_cycle : np.ndarray, list
        Cycle of colors (provided as string name, RGB, or RGBA) to map to edge_color if a
        categorical attribute is used color the vectors.
    edge_colormap : str, napari.utils.Colormap
        Colormap to set edge_color if a continuous attribute is used to set face_color.
    edge_contrast_limits : None, (float, float)
        clims for mapping the property to a color map. These are the min and max value
        of the specified property that are mapped to 0 and 1, respectively.
        The default value is None. If set the none, the clims will be set to
        (property.min(), property.max())
    face_color : str, array-like, dict
        Color of the point marker body. Numeric color values should be RGB(A).
    face_color_cycle : np.ndarray, list
        Cycle of colors (provided as string name, RGB, or RGBA) to map to face_color if a
        categorical attribute is used color the vectors.
    face_colormap : str, napari.utils.Colormap
        Colormap to set face_color if a continuous attribute is used to set face_color.
    face_contrast_limits : None, (float, float)
        clims for mapping the property to a color map. These are the min and max value
        of the specified property that are mapped to 0 and 1, respectively.
        The default value is None. If set the none, the clims will be set to
        (property.min(), property.max())
    out_of_slice_display : bool
        If True, renders points not just in central plane but also slightly out of slice
        according to specified point marker size.
    n_dimensional : bool
        This property will soon be deprecated in favor of 'out_of_slice_display'.
        Use that instead.
    name : str
        Name of the layer.
    metadata : dict
        Layer metadata.
    scale : tuple of float
        Scale factors for the layer.
    translate : tuple of float
        Translation values for the layer.
    rotate : float, 3-tuple of float, or n-D array.
        If a float convert into a 2D rotation matrix using that value as an
        angle. If 3-tuple convert into a 3D rotation matrix, using a yaw,
        pitch, roll convention. Otherwise assume an nD rotation. Angles are
        assumed to be in degrees. They can be converted from radians with
        np.degrees if needed.
    shear : 1-D array or n-D array
        Either a vector of upper triangular values, or an nD shear matrix with
        ones along the main diagonal.
    affine : n-D array or napari.utils.transforms.Affine
        (N+1, N+1) affine transformation matrix in homogeneous coordinates.
        The first (N, N) entries correspond to a linear transform and
        the final column is a length N translation vector and a 1 or a napari
        `Affine` transform object. Applied as an extra transform on top of the
        provided scale, rotate, and shear values.
    opacity : float
        Opacity of the layer visual, between 0.0 and 1.0.
    blending : str
        One of a list of preset blending modes that determines how RGB and
        alpha values of the layer visual get mixed. Allowed values are
        {'opaque', 'translucent', and 'additive'}.
    visible : bool
        Whether the layer visual is currently being displayed.
    cache : bool
        Whether slices of out-of-core datasets should be cached upon retrieval.
        Currently, this only applies to dask arrays.
    shading : str, Shading
        Render lighting and shading on points. Options are:

        * 'none'
          No shading is added to the points.
        * 'spherical'
          Shading and depth buffer are changed to give a 3D spherical look to the points
    antialiasing: float
        Amount of antialiasing in canvas pixels.
    canvas_size_limits : tuple of float
        Lower and upper limits for the size of points in canvas pixels.
    shown : 1-D array of bool
        Whether to show each point.

    Attributes
    ----------
    data : array (N, D)
        Coordinates for N points in D dimensions.
    features : DataFrame-like
        Features table where each row corresponds to a point and each column
        is a feature.
    feature_defaults : DataFrame-like
        Stores the default value of each feature in a table with one row.
    properties : dict {str: array (N,)} or DataFrame
        Annotations for each point. Each property should be an array of length N,
        where N is the number of points.
    text : str
        Text to be displayed with the points. If text is set to a key in properties, the value of
        that property will be displayed. Multiple properties can be composed using f-string-like
        syntax (e.g., '{property_1}, {float_property:.2f}).
        For example usage, see /napari/examples/add_points_with_text.py.
    symbol : array of str
        Array of symbols for each point.
    size : array (N,)
        Array of sizes for each point. Must have the same shape as the layer `data`.
    edge_width : array (N,)
        Width of the marker edges in pixels for all points
    edge_width : array (N,)
        Width of the marker edges for all points as a fraction of their size.
    edge_color : Nx4 numpy array
        Array of edge color RGBA values, one for each point.
    edge_color_cycle : np.ndarray, list
        Cycle of colors (provided as string name, RGB, or RGBA) to map to edge_color if a
        categorical attribute is used color the vectors.
    edge_colormap : str, napari.utils.Colormap
        Colormap to set edge_color if a continuous attribute is used to set face_color.
    edge_contrast_limits : None, (float, float)
        clims for mapping the property to a color map. These are the min and max value
        of the specified property that are mapped to 0 and 1, respectively.
        The default value is None. If set the none, the clims will be set to
        (property.min(), property.max())
    face_color : Nx4 numpy array
        Array of face color RGBA values, one for each point.
    face_color_cycle : np.ndarray, list
        Cycle of colors (provided as string name, RGB, or RGBA) to map to face_color if a
        categorical attribute is used color the vectors.
    face_colormap : str, napari.utils.Colormap
        Colormap to set face_color if a continuous attribute is used to set face_color.
    face_contrast_limits : None, (float, float)
        clims for mapping the property to a color map. These are the min and max value
        of the specified property that are mapped to 0 and 1, respectively.
        The default value is None. If set the none, the clims will be set to
        (property.min(), property.max())
    current_symbol : Symbol
        Symbol for the next point to be added or the currently selected points.
    current_size : float
        Size of the marker for the next point to be added or the currently
        selected point.
    current_edge_width : float
        Edge width of the marker for the next point to be added or the currently
        selected point.
    current_edge_color : str
        Edge color of the marker edge for the next point to be added or the currently
        selected point.
    current_face_color : str
        Face color of the marker edge for the next point to be added or the currently
        selected point.
    out_of_slice_display : bool
        If True, renders points not just in central plane but also slightly out of slice
        according to specified point marker size.
    selected_data : Selection
        Integer indices of any selected points.
    mode : str
        Interactive mode. The normal, default mode is PAN_ZOOM, which
        allows for normal interactivity with the canvas.

        In ADD mode clicks of the cursor add points at the clicked location.

        In SELECT mode the cursor can select points by clicking on them or
        by dragging a box around them. Once selected points can be moved,
        have their properties edited, or be deleted.
    face_color_mode : str
        Face color setting mode.

        DIRECT (default mode) allows each point to be set arbitrarily

        CYCLE allows the color to be set via a color cycle over an attribute

        COLORMAP allows color to be set via a color map over an attribute
    edge_color_mode : str
        Edge color setting mode.

        DIRECT (default mode) allows each point to be set arbitrarily

        CYCLE allows the color to be set via a color cycle over an attribute

        COLORMAP allows color to be set via a color map over an attribute
    shading : Shading
        Shading mode.
    antialiasing: float
        Amount of antialiasing in canvas pixels.
    canvas_size_limits : tuple of float
        Lower and upper limits for the size of points in canvas pixels.
    shown : 1-D array of bool
        Whether each point is shown.

    Notes
    -----
    _view_data : array (M, D)
        coordinates of points in the currently viewed slice.
    _view_size : array (M, )
        Size of the point markers in the currently viewed slice.
    _view_symbol : array (M, )
        Symbols of the point markers in the currently viewed slice.
    _view_edge_width : array (M, )
        Edge width of the point markers in the currently viewed slice.
    _indices_view : array (M, )
        Integer indices of the points in the currently viewed slice and are shown.
    _selected_view :
        Integer indices of selected points in the currently viewed slice within
        the `_view_data` array.
    _selected_box : array (4, 2) or None
        Four corners of any box either around currently selected points or
        being created during a drag action. Starting in the top left and
        going clockwise.
    _drag_start : list or None
        Coordinates of first cursor click during a drag action. Gets reset to
        None after dragging is done.
    """

    _modeclass = Mode

    _drag_modes = {
        Mode.PAN_ZOOM: no_op,
        Mode.TRANSFORM: transform_with_box,
        Mode.ADD: add,
        Mode.SELECT: select,
    }

    _move_modes = {
        Mode.PAN_ZOOM: no_op,
        Mode.TRANSFORM: highlight_box_handles,
        Mode.ADD: no_op,
        Mode.SELECT: highlight,
    }
    _cursor_modes = {
        Mode.PAN_ZOOM: 'standard',
        Mode.TRANSFORM: 'standard',
        Mode.ADD: 'crosshair',
        Mode.SELECT: 'standard',
    }

    # TODO  write better documentation for edge_color and face_color

    # The max number of points that will ever be used to render the thumbnail
    # If more points are present then they are randomly subsampled
    _max_points_thumbnail = 1024

    def __init__(
        self,
        data=None,
        *,
        ndim=None,
        features=None,
        feature_defaults=None,
        properties=None,
        text=None,
        symbol='o',
        size=10,
        edge_width=0.05,
        edge_width_is_relative=True,
        edge_color='dimgray',
        edge_color_cycle=None,
        edge_colormap='viridis',
        edge_contrast_limits=None,
        face_color='white',
        face_color_cycle=None,
        face_colormap='viridis',
        face_contrast_limits=None,
        out_of_slice_display=False,
        n_dimensional=None,
        name=None,
        metadata=None,
        scale=None,
        translate=None,
        rotate=None,
        shear=None,
        affine=None,
        opacity=1,
        blending='translucent',
        visible=True,
        cache=True,
        property_choices=None,
        experimental_clipping_planes=None,
        shading='none',
        canvas_size_limits=(2, 10000),
        antialiasing=1,
        shown=True,
    ) -> None:
        if ndim is None and scale is not None:
            ndim = len(scale)

        data, ndim = fix_data_points(data, ndim)

        # Indices of selected points
        self._selected_data_stored = set()
        self._selected_data_history = set()
        # Indices of selected points within the currently viewed slice
        self._selected_view = []
        # Index of hovered point
        self._value = None
        self._value_stored = None
        self._highlight_index = []
        self._highlight_box = None

        self._drag_start = None
        self._drag_normal = None
        self._drag_up = None

        # initialize view data
        self.__indices_view = np.empty(0, int)
        self._view_size_scale = []

        self._drag_box = None
        self._drag_box_stored = None
        self._is_selecting = False
        self._clipboard = {}
        self._round_index = False

        super().__init__(
            data,
            ndim,
            name=name,
            metadata=metadata,
            scale=scale,
            translate=translate,
            rotate=rotate,
            shear=shear,
            affine=affine,
            opacity=opacity,
            blending=blending,
            visible=visible,
            cache=cache,
            experimental_clipping_planes=experimental_clipping_planes,
        )

        self.events.add(
            size=Event,
            current_size=Event,
            edge_width=Event,
            current_edge_width=Event,
            edge_width_is_relative=Event,
            face_color=Event,
            current_face_color=Event,
            edge_color=Event,
            current_edge_color=Event,
            properties=Event,
            current_properties=Event,
            symbol=Event,
            current_symbol=Event,
            out_of_slice_display=Event,
            n_dimensional=Event,
            highlight=Event,
            shading=Event,
            antialiasing=Event,
            canvas_size_limits=Event,
            features=Event,
            feature_defaults=Event,
        )

        # Save the point coordinates
        self._data = np.asarray(data)

        self._feature_table = _FeatureTable.from_layer(
            features=features,
            feature_defaults=feature_defaults,
            properties=properties,
            property_choices=property_choices,
            num_data=len(self.data),
        )

        self._text = TextManager._from_layer(
            text=text,
            features=self.features,
        )

        self._edge_width_is_relative = False
        self._shown = np.empty(0).astype(bool)

        # Indices of selected points
        self._selected_data: Selection[int] = Selection()
        self._selected_data_stored = set()
        self._selected_data_history = set()
        # Indices of selected points within the currently viewed slice
        self._selected_view = []

        # The following point properties are for the new points that will
        # be added. For any given property, if a list is passed to the
        # constructor so each point gets its own value then the default
        # value is used when adding new points
        self._current_size = np.asarray(size) if np.isscalar(size) else 10
        self._current_edge_width = (
            np.asarray(edge_width) if np.isscalar(edge_width) else 0.1
        )
        self.current_symbol = (
            np.asarray(symbol) if np.isscalar(symbol) else 'o'
        )

        # Index of hovered point
        self._value = None
        self._value_stored = None
        self._mode = Mode.PAN_ZOOM
        self._status = self.mode

        color_properties = (
            self._feature_table.properties()
            if self._data.size > 0
            else self._feature_table.currents()
        )
        self._edge = ColorManager._from_layer_kwargs(
            n_colors=len(data),
            colors=edge_color,
            continuous_colormap=edge_colormap,
            contrast_limits=edge_contrast_limits,
            categorical_colormap=edge_color_cycle,
            properties=color_properties,
        )
        self._face = ColorManager._from_layer_kwargs(
            n_colors=len(data),
            colors=face_color,
            continuous_colormap=face_colormap,
            contrast_limits=face_contrast_limits,
            categorical_colormap=face_color_cycle,
            properties=color_properties,
        )

        if n_dimensional is not None:
            self._out_of_slice_display = n_dimensional
        else:
            self._out_of_slice_display = out_of_slice_display

        # Save the point style params
        self.size = size
        self.shown = shown
        self.symbol = symbol
        self.edge_width = edge_width
        self.edge_width_is_relative = edge_width_is_relative

        self.canvas_size_limits = canvas_size_limits
        self.shading = shading
        self.antialiasing = antialiasing

        # Trigger generation of view slice and thumbnail
        self.refresh()

    @property
    def data(self) -> np.ndarray:
        """(N, D) array: coordinates for N points in D dimensions."""
        return self._data

    @data.setter
    def data(self, data: Optional[np.ndarray]):
        data, _ = fix_data_points(data, self.ndim)
        cur_npoints = len(self._data)
        self._data = data

        # Add/remove property and style values based on the number of new points.
        with self.events.blocker_all(), self._edge.events.blocker_all(), self._face.events.blocker_all():
            self._feature_table.resize(len(data))
            self.text.apply(self.features)
            if len(data) < cur_npoints:
                # If there are now fewer points, remove the size and colors of the
                # extra ones
                if len(self._edge.colors) > len(data):
                    self._edge._remove(
                        np.arange(len(data), len(self._edge.colors))
                    )
                if len(self._face.colors) > len(data):
                    self._face._remove(
                        np.arange(len(data), len(self._face.colors))
                    )
                self._shown = self._shown[: len(data)]
                self._size = self._size[: len(data)]
                self._edge_width = self._edge_width[: len(data)]
                self._symbol = self._symbol[: len(data)]

            elif len(data) > cur_npoints:
                # If there are now more points, add the size and colors of the
                # new ones
                adding = len(data) - cur_npoints
                size = np.repeat(self.current_size, adding, axis=0)

                if len(self._edge_width) > 0:
                    new_edge_width = copy(self._edge_width[-1])
                else:
                    new_edge_width = self.current_edge_width
                edge_width = np.repeat([new_edge_width], adding, axis=0)

                if len(self._symbol) > 0:
                    new_symbol = copy(self._symbol[-1])
                else:
                    new_symbol = self.current_symbol
                symbol = np.repeat([new_symbol], adding, axis=0)

                # Add new colors, updating the current property value before
                # to handle any in-place modification of feature_defaults.
                # Also see: https://github.com/napari/napari/issues/5634
                current_properties = self._feature_table.currents()
                self._edge._update_current_properties(current_properties)
                self._edge._add(n_colors=adding)
                self._face._update_current_properties(current_properties)
                self._face._add(n_colors=adding)

                shown = np.repeat([True], adding, axis=0)
                self._shown = np.concatenate((self._shown, shown), axis=0)

                self.size = np.concatenate((self._size, size), axis=0)
                self.edge_width = np.concatenate(
                    (self._edge_width, edge_width), axis=0
                )
                self.symbol = np.concatenate((self._symbol, symbol), axis=0)
                self.selected_data = set(np.arange(cur_npoints, len(data)))

        self._update_dims()
        self._reset_editable()

    def _on_selection(self, selected):
        if selected:
            self._set_highlight()
        else:
            self._highlight_box = None
            self._highlight_index = []
            self.events.highlight()

    @property
    def features(self):
        """Dataframe-like features table.

        It is an implementation detail that this is a `pandas.DataFrame`. In the future,
        we will target the currently-in-development Data API dataframe protocol [1].
        This will enable us to use alternate libraries such as xarray or cuDF for
        additional features without breaking existing usage of this.

        If you need to specifically rely on the pandas API, please coerce this to a
        `pandas.DataFrame` using `features_to_pandas_dataframe`.

        References
        ----------
        .. [1]: https://data-apis.org/dataframe-protocol/latest/API.html
        """
        return self._feature_table.values

    @features.setter
    def features(
        self,
        features: Union[Dict[str, np.ndarray], pd.DataFrame],
    ) -> None:
        self._feature_table.set_values(features, num_data=len(self.data))
        self._update_color_manager(
            self._face, self._feature_table, "face_color"
        )
        self._update_color_manager(
            self._edge, self._feature_table, "edge_color"
        )
        self.text.refresh(self.features)
        self.events.properties()
        self.events.features()

    @property
    def feature_defaults(self):
        """Dataframe-like with one row of feature default values.

        See `features` for more details on the type of this property.
        """
        return self._feature_table.defaults

    @feature_defaults.setter
    def feature_defaults(
        self, defaults: Union[Dict[str, Any], pd.DataFrame]
    ) -> None:
        self._feature_table.set_defaults(defaults)
        current_properties = self.current_properties
        self._edge._update_current_properties(current_properties)
        self._face._update_current_properties(current_properties)
        self.events.current_properties()
        self.events.feature_defaults()

    @property
    def property_choices(self) -> Dict[str, np.ndarray]:
        return self._feature_table.choices()

    @property
    def properties(self) -> Dict[str, np.ndarray]:
        """dict {str: np.ndarray (N,)}, DataFrame: Annotations for each point"""
        return self._feature_table.properties()

    @staticmethod
    def _update_color_manager(color_manager, feature_table, name):
        if color_manager.color_properties is not None:
            color_name = color_manager.color_properties.name
            if color_name not in feature_table.values:
                color_manager.color_mode = ColorMode.DIRECT
                color_manager.color_properties = None
                warnings.warn(
                    trans._(
                        'property used for {name} dropped',
                        deferred=True,
                        name=name,
                    ),
                    RuntimeWarning,
                )
            else:
                color_manager.color_properties = {
                    'name': color_name,
                    'values': feature_table.values[color_name].to_numpy(),
                    'current_value': feature_table.defaults[color_name][0],
                }

    @properties.setter
    def properties(
        self, properties: Union[Dict[str, Array], pd.DataFrame, None]
    ):
        self.features = properties

    @property
    def current_properties(self) -> Dict[str, np.ndarray]:
        """dict{str: np.ndarray(1,)}: properties for the next added point."""
        return self._feature_table.currents()

    @current_properties.setter
    def current_properties(self, current_properties):
        update_indices = None
        if self._update_properties and len(self.selected_data) > 0:
            update_indices = list(self.selected_data)
        self._feature_table.set_currents(
            current_properties, update_indices=update_indices
        )
        current_properties = self.current_properties
        self._edge._update_current_properties(current_properties)
        self._face._update_current_properties(current_properties)
        self.events.current_properties()
        self.events.feature_defaults()
        if update_indices is not None:
            self.events.properties()
            self.events.features()

    @property
    def text(self) -> TextManager:
        """TextManager: the TextManager object containing containing the text properties"""
        return self._text

    @text.setter
    def text(self, text):
        self._text._update_from_layer(
            text=text,
            features=self.features,
        )

    def refresh_text(self):
        """Refresh the text values.

        This is generally used if the features were updated without changing the data
        """
        self.text.refresh(self.features)

    def _get_ndim(self) -> int:
        """Determine number of dimensions of the layer."""
        return self.data.shape[1]

    @property
    def _extent_data(self) -> np.ndarray:
        """Extent of layer in data coordinates.

        Returns
        -------
        extent_data : array, shape (2, D)
        """
        if len(self.data) == 0:
            extrema = np.full((2, self.ndim), np.nan)
        else:
            maxs = np.max(self.data, axis=0)
            mins = np.min(self.data, axis=0)
            extrema = np.vstack([mins, maxs])
        return extrema.astype(float)

    @property
    def _extent_data_augmented(self):
        # _extent_data is a property that returns a new/copied array, which
        # is safe to modify below
        extent = self._extent_data
        if len(self.size) == 0:
            return extent

        max_point_size = np.max(self.size)
        extent[0] -= max_point_size / 2
        extent[1] += max_point_size / 2
        return extent

    @property
    def out_of_slice_display(self) -> bool:
        """bool: renders points slightly out of slice."""
        return self._out_of_slice_display

    @out_of_slice_display.setter
    def out_of_slice_display(self, out_of_slice_display: bool) -> None:
        self._out_of_slice_display = bool(out_of_slice_display)
        self.events.out_of_slice_display()
        self.events.n_dimensional()
        self.refresh()

    @property
    def n_dimensional(self) -> bool:
        """
        This property will soon be deprecated in favor of `out_of_slice_display`. Use that instead.
        """
        return self._out_of_slice_display

    @n_dimensional.setter
    def n_dimensional(self, value: bool) -> None:
        self.out_of_slice_display = value

    @property
    def symbol(self) -> np.ndarray:
        """str: symbol used for all point markers."""
        return self._symbol

    @symbol.setter
    def symbol(self, symbol: Union[str, np.ndarray, list]) -> None:
        symbol = np.broadcast_to(symbol, self.data.shape[0])
        self._symbol = coerce_symbols(symbol)
        self.events.symbol()
        self.events.highlight()

    @property
    def current_symbol(self) -> Union[int, float]:
        """float: symbol of marker for the next added point."""
        return self._current_symbol

    @current_symbol.setter
    def current_symbol(self, symbol: Union[None, float]) -> None:
        symbol = coerce_symbols(np.array([symbol]))[0]
        self._current_symbol = symbol
        if self._update_properties and len(self.selected_data) > 0:
            self.symbol[list(self.selected_data)] = symbol
            self.events.symbol()
        self.events.current_symbol()

    @property
    def size(self) -> np.ndarray:
        """(N,) array: size of all N points."""
        return self._size

    @size.setter
    def size(self, size: Union[int, float, np.ndarray, list]) -> None:
        try:
            self._size = np.broadcast_to(size, len(self.data)).copy()
        except ValueError as e:
            # deprecated anisotropic sizes; extra check should be removed in future version
            try:
                self._size = np.broadcast_to(
                    size, self.data.shape[::-1]
                ).T.copy()
            except ValueError:
                raise ValueError(
                    trans._(
                        "Size is not compatible for broadcasting",
                        deferred=True,
                    )
                ) from e
            else:
                self._size = np.mean(size, axis=1)
                warnings.warn(
                    trans._(
                        "Since 0.4.18 point sizes must be isotropic; the average from each dimension will be"
                        " used instead. This will become an error in version 0.6.0.",
                        deferred=True,
                    ),
                    category=DeprecationWarning,
                    stacklevel=2,
                )
        self._clear_extent_augmented()
        self.refresh()

    @property
    def current_size(self) -> Union[int, float]:
        """float: size of marker for the next added point."""
        return self._current_size

    @current_size.setter
    def current_size(self, size: Union[None, float]) -> None:
        if isinstance(size, (list, tuple, np.ndarray)):
            warnings.warn(
                trans._(
                    "Since 0.4.18 point sizes must be isotropic; the average from each dimension will be used instead. "
                    "This will become an error in version 0.6.0.",
                    deferred=True,
                ),
                category=DeprecationWarning,
                stacklevel=2,
            )
            size = size[-1]
        if not isinstance(size, numbers.Number):
            raise TypeError(
                trans._(
                    'currrent size must be a number',
                    deferred=True,
                )
            )
        if size < 0:
            raise ValueError(
                trans._(
                    'current_size value must be positive.',
                    deferred=True,
                ),
            )

        self._current_size = size
        if self._update_properties and len(self.selected_data) > 0:
            idx = np.fromiter(self.selected_data, dtype=int)
            self.size[idx] = size
            self._clear_extent_augmented()
            self.refresh()
            self.events.size()
        self.events.current_size()

    @property
    def antialiasing(self) -> float:
        """Amount of antialiasing in canvas pixels."""
        return self._antialiasing

    @antialiasing.setter
    def antialiasing(self, value: float):
        """Set the amount of antialiasing in canvas pixels.

        Values can only be positive.
        """
        if value < 0:
            warnings.warn(
                message=trans._(
                    'antialiasing value must be positive, value will be set to 0.',
                    deferred=True,
                ),
                category=RuntimeWarning,
            )
        self._antialiasing = max(0, value)
        self.events.antialiasing(value=self._antialiasing)

    @property
    def shading(self) -> Shading:
        """shading mode."""
        return self._shading

    @shading.setter
    def shading(self, value):
        self._shading = Shading(value)
        self.events.shading()

    @property
    def canvas_size_limits(self) -> Tuple[float, float]:
        """Limit the canvas size of points"""
        return self._canvas_size_limits

    @canvas_size_limits.setter
    def canvas_size_limits(self, value):
        self._canvas_size_limits = float(value[0]), float(value[1])
        self.events.canvas_size_limits()

    @property
    def shown(self):
        """
        Boolean array determining which points to show
        """
        return self._shown

    @shown.setter
    def shown(self, shown):
        self._shown = np.broadcast_to(shown, self.data.shape[0]).astype(bool)
        self.refresh()

    @property
    def edge_width(self) -> np.ndarray:
        """(N, D) array: edge_width of all N points."""
        return self._edge_width

    @edge_width.setter
    def edge_width(
        self, edge_width: Union[int, float, np.ndarray, list]
    ) -> None:
        # broadcast to np.array
        edge_width = np.broadcast_to(edge_width, self.data.shape[0]).copy()

        # edge width cannot be negative
        if np.any(edge_width < 0):
            raise ValueError(
                trans._(
                    'All edge_width must be > 0',
                    deferred=True,
                )
            )
        # if relative edge width is enabled, edge_width must be between 0 and 1
        if self.edge_width_is_relative and np.any(edge_width > 1):
            raise ValueError(
                trans._(
                    'All edge_width must be between 0 and 1 if edge_width_is_relative is enabled',
                    deferred=True,
                )
            )

        self._edge_width = edge_width
        self.refresh()

    @property
    def edge_width_is_relative(self) -> bool:
        """bool: treat edge_width as a fraction of point size."""
        return self._edge_width_is_relative

    @edge_width_is_relative.setter
    def edge_width_is_relative(self, edge_width_is_relative: bool) -> None:
        if edge_width_is_relative and np.any(
            (self.edge_width > 1) | (self.edge_width < 0)
        ):
            raise ValueError(
                trans._(
                    'edge_width_is_relative can only be enabled if edge_width is between 0 and 1',
                    deferred=True,
                )
            )
        self._edge_width_is_relative = edge_width_is_relative
        self.events.edge_width_is_relative()

    @property
    def current_edge_width(self) -> Union[int, float]:
        """float: edge_width of marker for the next added point."""
        return self._current_edge_width

    @current_edge_width.setter
    def current_edge_width(self, edge_width: Union[None, float]) -> None:
        self._current_edge_width = edge_width
        if self._update_properties and len(self.selected_data) > 0:
            idx = np.fromiter(self.selected_data, dtype=int)
            self.edge_width[idx] = edge_width
            self.refresh()
            self.events.edge_width()
        self.events.current_edge_width()

    @property
    def edge_color(self) -> np.ndarray:
        """(N x 4) np.ndarray: Array of RGBA edge colors for each point"""
        return self._edge.colors

    @edge_color.setter
    def edge_color(self, edge_color):
        self._edge._set_color(
            color=edge_color,
            n_colors=len(self.data),
            properties=self.properties,
            current_properties=self.current_properties,
        )
        self.events.edge_color()

    @property
    def edge_color_cycle(self) -> np.ndarray:
        """Union[list, np.ndarray] :  Color cycle for edge_color.
        Can be a list of colors defined by name, RGB or RGBA
        """
        return self._edge.categorical_colormap.fallback_color.values

    @edge_color_cycle.setter
    def edge_color_cycle(self, edge_color_cycle: Union[list, np.ndarray]):
        self._edge.categorical_colormap = edge_color_cycle

    @property
    def edge_colormap(self) -> Colormap:
        """Return the colormap to be applied to a property to get the edge color.

        Returns
        -------
        colormap : napari.utils.Colormap
            The Colormap object.
        """
        return self._edge.continuous_colormap

    @edge_colormap.setter
    def edge_colormap(self, colormap: ValidColormapArg):
        self._edge.continuous_colormap = colormap

    @property
    def edge_contrast_limits(self) -> Tuple[float, float]:
        """None, (float, float): contrast limits for mapping
        the edge_color colormap property to 0 and 1
        """
        return self._edge.contrast_limits

    @edge_contrast_limits.setter
    def edge_contrast_limits(
        self, contrast_limits: Union[None, Tuple[float, float]]
    ):
        self._edge.contrast_limits = contrast_limits

    @property
    def current_edge_color(self) -> str:
        """str: Edge color of marker for the next added point or the selected point(s)."""
        hex_ = rgb_to_hex(self._edge.current_color)[0]
        return hex_to_name.get(hex_, hex_)

    @current_edge_color.setter
    def current_edge_color(self, edge_color: ColorType) -> None:
        if self._update_properties and len(self.selected_data) > 0:
            update_indices = list(self.selected_data)
        else:
            update_indices = []
        self._edge._update_current_color(
            edge_color, update_indices=update_indices
        )
        self.events.current_edge_color()

    @property
    def edge_color_mode(self) -> str:
        """str: Edge color setting mode

        DIRECT (default mode) allows each point to be set arbitrarily

        CYCLE allows the color to be set via a color cycle over an attribute

        COLORMAP allows color to be set via a color map over an attribute
        """
        return self._edge.color_mode

    @edge_color_mode.setter
    def edge_color_mode(self, edge_color_mode: Union[str, ColorMode]):
        self._set_color_mode(edge_color_mode, 'edge')

    @property
    def face_color(self) -> np.ndarray:
        """(N x 4) np.ndarray: Array of RGBA face colors for each point"""
        return self._face.colors

    @face_color.setter
    def face_color(self, face_color):
        self._face._set_color(
            color=face_color,
            n_colors=len(self.data),
            properties=self.properties,
            current_properties=self.current_properties,
        )
        self.events.face_color()

    @property
    def face_color_cycle(self) -> np.ndarray:
        """Union[np.ndarray, cycle]:  Color cycle for face_color
        Can be a list of colors defined by name, RGB or RGBA
        """
        return self._face.categorical_colormap.fallback_color.values

    @face_color_cycle.setter
    def face_color_cycle(self, face_color_cycle: Union[np.ndarray, cycle]):
        self._face.categorical_colormap = face_color_cycle

    @property
    def face_colormap(self) -> Colormap:
        """Return the colormap to be applied to a property to get the face color.

        Returns
        -------
        colormap : napari.utils.Colormap
            The Colormap object.
        """
        return self._face.continuous_colormap

    @face_colormap.setter
    def face_colormap(self, colormap: ValidColormapArg):
        self._face.continuous_colormap = colormap

    @property
    def face_contrast_limits(self) -> Union[None, Tuple[float, float]]:
        """None, (float, float) : clims for mapping the face_color
        colormap property to 0 and 1
        """
        return self._face.contrast_limits

    @face_contrast_limits.setter
    def face_contrast_limits(
        self, contrast_limits: Union[None, Tuple[float, float]]
    ):
        self._face.contrast_limits = contrast_limits

    @property
    def current_face_color(self) -> str:
        """Face color of marker for the next added point or the selected point(s)."""
        hex_ = rgb_to_hex(self._face.current_color)[0]
        return hex_to_name.get(hex_, hex_)

    @current_face_color.setter
    def current_face_color(self, face_color: ColorType) -> None:
        if self._update_properties and len(self.selected_data) > 0:
            update_indices = list(self.selected_data)
        else:
            update_indices = []
        self._face._update_current_color(
            face_color, update_indices=update_indices
        )
        self.events.current_face_color()

    @property
    def face_color_mode(self) -> str:
        """str: Face color setting mode

        DIRECT (default mode) allows each point to be set arbitrarily

        CYCLE allows the color to be set via a color cycle over an attribute

        COLORMAP allows color to be set via a color map over an attribute
        """
        return self._face.color_mode

    @face_color_mode.setter
    def face_color_mode(self, face_color_mode):
        self._set_color_mode(face_color_mode, 'face')

    def _set_color_mode(
        self, color_mode: Union[ColorMode, str], attribute: str
    ):
        """Set the face_color_mode or edge_color_mode property

        Parameters
        ----------
        color_mode : str, ColorMode
            The value for setting edge or face_color_mode. If color_mode is a string,
            it should be one of: 'direct', 'cycle', or 'colormap'
        attribute : str in {'edge', 'face'}
            The name of the attribute to set the color of.
            Should be 'edge' for edge_color_mode or 'face' for face_color_mode.
        """
        color_mode = ColorMode(color_mode)
        color_manager = getattr(self, f'_{attribute}')

        if color_mode == ColorMode.DIRECT:
            color_manager.color_mode = color_mode
        elif color_mode in (ColorMode.CYCLE, ColorMode.COLORMAP):
            if color_manager.color_properties is not None:
                color_property = color_manager.color_properties.name
            else:
                color_property = ''
            if color_property == '':
                if self.features.shape[1] > 0:
                    new_color_property = next(iter(self.features))
                    color_manager.color_properties = {
                        'name': new_color_property,
                        'values': self.features[new_color_property].to_numpy(),
                        'current_value': np.squeeze(
                            self.current_properties[new_color_property]
                        ),
                    }
                    warnings.warn(
                        trans._(
                            '_{attribute}_color_property was not set, setting to: {new_color_property}',
                            deferred=True,
                            attribute=attribute,
                            new_color_property=new_color_property,
                        )
                    )
                else:
                    raise ValueError(
                        trans._(
                            'There must be a valid Points.properties to use {color_mode}',
                            deferred=True,
                            color_mode=color_mode,
                        )
                    )

            # ColorMode.COLORMAP can only be applied to numeric properties
            color_property = color_manager.color_properties.name
            if (color_mode == ColorMode.COLORMAP) and not issubclass(
                self.features[color_property].dtype.type, np.number
            ):
                raise TypeError(
                    trans._(
                        'selected property must be numeric to use ColorMode.COLORMAP',
                        deferred=True,
                    )
                )
            color_manager.color_mode = color_mode

    def refresh_colors(self, update_color_mapping: bool = False):
        """Calculate and update face and edge colors if using a cycle or color map

        Parameters
        ----------
        update_color_mapping : bool
            If set to True, the function will recalculate the color cycle map
            or colormap (whichever is being used). If set to False, the function
            will use the current color cycle map or color map. For example, if you
            are adding/modifying points and want them to be colored with the same
            mapping as the other points (i.e., the new points shouldn't affect
            the color cycle map or colormap), set ``update_color_mapping=False``.
            Default value is False.
        """
        self._edge._refresh_colors(self.properties, update_color_mapping)
        self._face._refresh_colors(self.properties, update_color_mapping)

    def _get_state(self):
        """Get dictionary of layer state.

        Returns
        -------
        state : dict
            Dictionary of layer state.
        """
        state = self._get_base_state()
        state.update(
            {
                'symbol': self.symbol
                if self.data.size
                else [self.current_symbol],
                'edge_width': self.edge_width,
                'edge_width_is_relative': self.edge_width_is_relative,
                'face_color': self.face_color
                if self.data.size
                else [self.current_face_color],
                'face_color_cycle': self.face_color_cycle,
                'face_colormap': self.face_colormap.name,
                'face_contrast_limits': self.face_contrast_limits,
                'edge_color': self.edge_color
                if self.data.size
                else [self.current_edge_color],
                'edge_color_cycle': self.edge_color_cycle,
                'edge_colormap': self.edge_colormap.name,
                'edge_contrast_limits': self.edge_contrast_limits,
                'properties': self.properties,
                'property_choices': self.property_choices,
                'text': self.text.dict(),
                'out_of_slice_display': self.out_of_slice_display,
                'n_dimensional': self.out_of_slice_display,
                'size': self.size,
                'ndim': self.ndim,
                'data': self.data,
                'features': self.features,
                'feature_defaults': self.feature_defaults,
                'shading': self.shading,
                'antialiasing': self.antialiasing,
                'canvas_size_limits': self.canvas_size_limits,
                'shown': self.shown,
            }
        )
        return state

    @property
    def selected_data(self) -> Selection[int]:
        """set: set of currently selected points."""
        return self._selected_data

    @selected_data.setter
    def selected_data(self, selected_data: Sequence[int]) -> None:
        self._selected_data.clear()
        self._selected_data.update(set(selected_data))
        self._selected_view = list(
            np.intersect1d(
                np.array(list(self._selected_data)),
                self._indices_view,
                return_indices=True,
            )[2]
        )

        # Update properties based on selected points
        if not len(self._selected_data):
            self._set_highlight()
            return
        index = list(self._selected_data)
        with self.block_update_properties():
            if (
                unique_edge_color := _unique_element(self.edge_color[index])
            ) is not None:
                self.current_edge_color = unique_edge_color

            if (
                unique_face_color := _unique_element(self.face_color[index])
            ) is not None:
                self.current_face_color = unique_face_color

            if (unique_size := _unique_element(self.size[index])) is not None:
                self.current_size = unique_size

            if (
                unique_edge_width := _unique_element(self.edge_width[index])
            ) is not None:
                self.current_edge_width = unique_edge_width
            if (
                unique_symbol := _unique_element(self.symbol[index])
            ) is not None:
                self.current_symbol = unique_symbol

            unique_properties = {}
            for k, v in self.properties.items():
                unique_properties[k] = _unique_element(v[index])

            if all(p is not None for p in unique_properties.values()):
                self.current_properties = unique_properties

        self._set_highlight()

    def interaction_box(self, index) -> Optional[np.ndarray]:
        """Create the interaction box around a list of points in view.

        Parameters
        ----------
        index : list
            List of points around which to construct the interaction box.

        Returns
        -------
        box : np.ndarray or None
            4x2 array of corners of the interaction box in clockwise order
            starting in the upper-left corner.
        """
        if len(index) > 0:
            data = self._view_data[index]
            size = self._view_size[index]
            data = points_to_squares(data, size)
            return create_box(data)
        return None

    @Layer.mode.getter
    def mode(self) -> str:
        """str: Interactive mode

        Interactive mode. The normal, default mode is PAN_ZOOM, which
        allows for normal interactivity with the canvas.

        In ADD mode clicks of the cursor add points at the clicked location.

        In SELECT mode the cursor can select points by clicking on them or
        by dragging a box around them. Once selected points can be moved,
        have their properties edited, or be deleted.
        """
        return str(self._mode)

    def _mode_setter_helper(self, mode):
        mode = super()._mode_setter_helper(mode)
        if mode == self._mode:
            return mode

        if mode == Mode.ADD:
            self.selected_data = set()
            self.mouse_pan = True
        elif mode != Mode.SELECT or self._mode != Mode.SELECT:
            self._selected_data_stored = set()

        self._set_highlight()
        return mode

    @property
    def _indices_view(self):
        return self.__indices_view

    @_indices_view.setter
    def _indices_view(self, value):
        if len(self._shown) == 0:
            self.__indices_view = np.empty(0, int)
        else:
            self.__indices_view = value[self.shown[value]]

    @property
    def _view_data(self) -> np.ndarray:
        """Get the coords of the points in view

        Returns
        -------
        view_data : (N x D) np.ndarray
            Array of coordinates for the N points in view
        """
        if len(self._indices_view) > 0:
            data = self.data[
                np.ix_(self._indices_view, self._slice_input.displayed)
            ]
        else:
            # if no points in this slice send dummy data
            data = np.zeros((0, self._slice_input.ndisplay))

        return data

    @property
    def _view_text(self) -> np.ndarray:
        """Get the values of the text elements in view

        Returns
        -------
        text : (N x 1) np.ndarray
            Array of text strings for the N text elements in view
        """
        # This may be triggered when the string encoding instance changed,
        # in which case it has no cached values, so generate them here.
        self.text.string._apply(self.features)
        return self.text.view_text(self._indices_view)

    @property
    def _view_text_coords(self) -> Tuple[np.ndarray, str, str]:
        """Get the coordinates of the text elements in view

        Returns
        -------
        text_coords : (N x D) np.ndarray
            Array of coordinates for the N text elements in view
        anchor_x : str
            The vispy text anchor for the x axis
        anchor_y : str
            The vispy text anchor for the y axis
        """
        return self.text.compute_text_coords(
            self._view_data,
            self._slice_input.ndisplay,
            self._slice_input.order,
        )

    @property
    def _view_text_color(self) -> np.ndarray:
        """Get the colors of the text elements at the given indices."""
        self.text.color._apply(self.features)
        return self.text._view_color(self._indices_view)

    @property
    def _view_size(self) -> np.ndarray:
        """Get the sizes of the points in view

        Returns
        -------
        view_size : (N,) np.ndarray
            Array of sizes for the N points in view
        """
        if len(self._indices_view) > 0:
            sizes = self.size[self._indices_view] * self._view_size_scale
        else:
            # if no points, return an empty list
            sizes = np.array([])
        return sizes

    @property
    def _view_symbol(self) -> np.ndarray:
        """Get the symbols of the points in view

        Returns
        -------
        symbol : (N,) np.ndarray
            Array of symbol strings for the N points in view
        """
        return self.symbol[self._indices_view]

    @property
    def _view_edge_width(self) -> np.ndarray:
        """Get the edge_width of the points in view

        Returns
        -------
        view_edge_width : (N,) np.ndarray
            Array of edge_widths for the N points in view
        """
        return self.edge_width[self._indices_view]

    @property
    def _view_face_color(self) -> np.ndarray:
        """Get the face colors of the points in view

        Returns
        -------
        view_face_color : (N x 4) np.ndarray
            RGBA color array for the face colors of the N points in view.
            If there are no points in view, returns array of length 0.
        """
        return self.face_color[self._indices_view]

    @property
    def _view_edge_color(self) -> np.ndarray:
        """Get the edge colors of the points in view

        Returns
        -------
        view_edge_color : (N x 4) np.ndarray
            RGBA color array for the edge colors of the N points in view.
            If there are no points in view, returns array of length 0.
        """
        return self.edge_color[self._indices_view]

    def _reset_editable(self) -> None:
        """Set editable mode based on layer properties."""
        # interaction currently does not work for 2D layers being rendered in 3D
        self.editable = not (
            self.ndim == 2 and self._slice_input.ndisplay == 3
        )

    def _on_editable_changed(self) -> None:
        if not self.editable:
            self.mode = Mode.PAN_ZOOM

    def _update_draw(
        self, scale_factor, corner_pixels_displayed, shape_threshold
    ):
        super()._update_draw(
            scale_factor, corner_pixels_displayed, shape_threshold
        )
        self._set_highlight(force=True)

    def _get_value(self, position) -> Optional[int]:
        """Index of the point at a given 2D position in data coordinates.

        Parameters
        ----------
        position : tuple
            Position in data coordinates.

        Returns
        -------
        value : int or None
            Index of point that is at the current coordinate if any.
        """
        # Display points if there are any in this slice
        view_data = self._view_data
        selection = None
        if len(view_data) > 0:
            displayed_position = [
                position[i] for i in self._slice_input.displayed
            ]
            # positions are scaled anisotropically by scale, but sizes are not,
            # so we need to calculate the ratio to correctly map to screen coordinates
            scale_ratio = (
                self.scale[self._slice_input.displayed] / self.scale[-1]
            )
            # Get the point sizes
            # TODO: calculate distance in canvas space to account for canvas_size_limits.
            # Without this implementation, point hover and selection (and anything depending
            # on self.get_value()) won't be aware of the real extent of points, causing
            # unexpected behaviour. See #3734 for details.
            scale = self.scale[self._slice_input.displayed]
            sizes = np.expand_dims(self._view_size, axis=1) / scale / 2
            distances = abs(view_data - displayed_position)
            in_slice_matches = np.all(
<<<<<<< HEAD
                distances <= sizes,
=======
                distances
                <= np.expand_dims(self._view_size, axis=1) / scale_ratio / 2,
>>>>>>> 06472307
                axis=1,
            )
            indices = np.where(in_slice_matches)[0]
            if len(indices) > 0:
                selection = self._indices_view[indices[-1]]

        return selection

    def _get_value_3d(
        self,
        start_point: np.ndarray,
        end_point: np.ndarray,
        dims_displayed: List[int],
    ) -> Optional[int]:
        """Get the layer data value along a ray

        Parameters
        ----------
        start_point : np.ndarray
            The start position of the ray used to interrogate the data.
        end_point : np.ndarray
            The end position of the ray used to interrogate the data.
        dims_displayed : List[int]
            The indices of the dimensions currently displayed in the Viewer.

        Returns
        -------
        value : Union[int, None]
            The data value along the supplied ray.
        """
        if (start_point is None) or (end_point is None):
            # if the ray doesn't intersect the data volume, no points could have been intersected
            return None
        plane_point, plane_normal = displayed_plane_from_nd_line_segment(
            start_point, end_point, dims_displayed
        )

        # project the in view points onto the plane
        projected_points, projection_distances = project_points_onto_plane(
            points=self._view_data,
            plane_point=plane_point,
            plane_normal=plane_normal,
        )

        # rotate points and plane to be axis aligned with normal [0, 0, 1]
        rotated_points, rotation_matrix = rotate_points(
            points=projected_points,
            current_plane_normal=plane_normal,
            new_plane_normal=[0, 0, 1],
        )
        rotated_click_point = np.dot(rotation_matrix, plane_point)

        # positions are scaled anisotropically by scale, but sizes are not,
        # so we need to calculate the ratio to correctly map to screen coordinates
        scale_ratio = self.scale[self._slice_input.displayed] / self.scale[-1]
        # find the points the click intersects
<<<<<<< HEAD
        scale = self.scale[self._slice_input.displayed]
        sizes = np.expand_dims(self._view_size, axis=1) / scale / 2
        distances = abs(rotated_points[:, :2] - rotated_click_point[:2])
        in_slice_matches = np.all(
            distances <= sizes[:, :2],
=======
        distances = abs(rotated_points - rotated_click_point)
        in_slice_matches = np.all(
            distances
            <= np.expand_dims(self._view_size, axis=1) / scale_ratio / 2,
>>>>>>> 06472307
            axis=1,
        )
        indices = np.where(in_slice_matches)[0]

        if len(indices) > 0:
            # find the point that is most in the foreground
            candidate_point_distances = projection_distances[indices]
            closest_index = indices[np.argmin(candidate_point_distances)]
            selection = self._indices_view[closest_index]
        else:
            selection = None
        return selection

    def get_ray_intersections(
        self,
        position: List[float],
        view_direction: np.ndarray,
        dims_displayed: List[int],
        world: bool = True,
    ) -> Union[Tuple[np.ndarray, np.ndarray], Tuple[None, None]]:
        """Get the start and end point for the ray extending
        from a point through the displayed bounding box.

        This method overrides the base layer, replacing the bounding box used
        to calculate intersections with a larger one which includes the size
        of points in view.

        Parameters
        ----------
        position
            the position of the point in nD coordinates. World vs. data
            is set by the world keyword argument.
        view_direction : np.ndarray
            a unit vector giving the direction of the ray in nD coordinates.
            World vs. data is set by the world keyword argument.
        dims_displayed
            a list of the dimensions currently being displayed in the viewer.
        world : bool
            True if the provided coordinates are in world coordinates.
            Default value is True.

        Returns
        -------
        start_point : np.ndarray
            The point on the axis-aligned data bounding box that the cursor click
            intersects with. This is the point closest to the camera.
            The point is the full nD coordinates of the layer data.
            If the click does not intersect the axis-aligned data bounding box,
            None is returned.
        end_point : np.ndarray
            The point on the axis-aligned data bounding box that the cursor click
            intersects with. This is the point farthest from the camera.
            The point is the full nD coordinates of the layer data.
            If the click does not intersect the axis-aligned data bounding box,
            None is returned.
        """
        if len(dims_displayed) != 3:
            return None, None

        # create the bounding box in data coordinates
        bounding_box = self._display_bounding_box_augmented(dims_displayed)

        if bounding_box is None:
            return None, None

        start_point, end_point = self._get_ray_intersections(
            position=position,
            view_direction=view_direction,
            dims_displayed=dims_displayed,
            world=world,
            bounding_box=bounding_box,
        )
        return start_point, end_point

    def _set_view_slice(self):
        """Sets the view given the indices to slice with."""

        # The new slicing code makes a request from the existing state and
        # executes the request on the calling thread directly.
        # For async slicing, the calling thread will not be the main thread.
        request = self._make_slice_request_internal(
            self._slice_input, self._slice_indices
        )
        response = request()
        self._update_slice_response(response)

    def _make_slice_request(self, dims) -> _PointSliceRequest:
        """Make a Points slice request based on the given dims and these data."""
        slice_input = self._make_slice_input(
            dims.point, dims.ndisplay, dims.order
        )
        # See Image._make_slice_request to understand why we evaluate this here
        # instead of using `self._slice_indices`.
        slice_indices = slice_input.data_indices(
            self._data_to_world.inverse, round_index=False
        )
        return self._make_slice_request_internal(slice_input, slice_indices)

    def _make_slice_request_internal(
        self, slice_input: _SliceInput, dims_indices
    ):
        return _PointSliceRequest(
            dims=slice_input,
            data=self.data,
            dims_indices=dims_indices,
            out_of_slice_display=self.out_of_slice_display,
            size=self.size,
        )

    def _update_slice_response(self, response: _PointSliceResponse):
        """Handle a slicing response."""
        self._slice_input = response.dims
        indices = response.indices
        scale = response.scale

        # Update the _view_size_scale in accordance to the self._indices_view setter.
        # If out_of_slice_display is False, scale is a number and not an array.
        # Therefore we have an additional if statement checking for
        # self._view_size_scale being an integer.
        if not isinstance(scale, np.ndarray):
            self._view_size_scale = scale
        elif len(self._shown) == 0:
            self._view_size_scale = np.empty(0, int)
        else:
            self._view_size_scale = scale[self.shown[indices]]

        self._indices_view = np.array(indices, dtype=int)
        # get the selected points that are in view
        self._selected_view = list(
            np.intersect1d(
                np.array(list(self._selected_data)),
                self._indices_view,
                return_indices=True,
            )[2]
        )
        with self.events.highlight.blocker():
            self._set_highlight(force=True)

    def _set_highlight(self, force=False):
        """Render highlights of shapes including boundaries, vertices,
        interaction boxes, and the drag selection box when appropriate.
        Highlighting only occurs in Mode.SELECT.

        Parameters
        ----------
        force : bool
            Bool that forces a redraw to occur when `True`
        """
        # Check if any point ids have changed since last call
        if (
            self.selected_data == self._selected_data_stored
            and self._value == self._value_stored
            and np.all(self._drag_box == self._drag_box_stored)
        ) and not force:
            return
        self._selected_data_stored = copy(self.selected_data)
        self._value_stored = copy(self._value)
        self._drag_box_stored = copy(self._drag_box)

        if self._value is not None or len(self._selected_view) > 0:
            if len(self._selected_view) > 0:
                index = copy(self._selected_view)
                # highlight the hovered point if not in adding mode
                if (
                    self._value in self._indices_view
                    and self._mode == Mode.SELECT
                    and not self._is_selecting
                ):
                    hover_point = list(self._indices_view).index(self._value)
                    if hover_point not in index:
                        index.append(hover_point)
                index.sort()
            else:
                # only highlight hovered points in select mode
                if (
                    self._value in self._indices_view
                    and self._mode == Mode.SELECT
                    and not self._is_selecting
                ):
                    hover_point = list(self._indices_view).index(self._value)
                    index = [hover_point]
                else:
                    index = []

            self._highlight_index = index
        else:
            self._highlight_index = []

        # only display dragging selection box in 2D
        if self._is_selecting:
            if self._drag_normal is None:
                pos = create_box(self._drag_box)
            else:
                pos = _create_box_from_corners_3d(
                    self._drag_box, self._drag_normal, self._drag_up
                )
            pos = pos[[*range(4), 0]]
        else:
            pos = None

        self._highlight_box = pos
        self.events.highlight()

    def _update_thumbnail(self):
        """Update thumbnail with current points and colors."""
        colormapped = np.zeros(self._thumbnail_shape)
        colormapped[..., 3] = 1
        view_data = self._view_data
        if len(view_data) > 0:
            # Get the zoom factor required to fit all data in the thumbnail.
            de = self._extent_data
            min_vals = [de[0, i] for i in self._slice_input.displayed]
            shape = np.ceil(
                [de[1, i] - de[0, i] + 1 for i in self._slice_input.displayed]
            ).astype(int)
            zoom_factor = np.divide(
                self._thumbnail_shape[:2], shape[-2:]
            ).min()

            # Maybe subsample the points.
            if len(view_data) > self._max_points_thumbnail:
                thumbnail_indices = np.random.randint(
                    0, len(view_data), self._max_points_thumbnail
                )
                points = view_data[thumbnail_indices]
            else:
                points = view_data
                thumbnail_indices = self._indices_view

            # Calculate the point coordinates in the thumbnail data space.
            thumbnail_shape = np.clip(
                np.ceil(zoom_factor * np.array(shape[:2])).astype(int),
                1,  # smallest side should be 1 pixel wide
                self._thumbnail_shape[:2],
            )
            coords = np.floor(
                (points[:, -2:] - min_vals[-2:] + 0.5) * zoom_factor
            ).astype(int)
            coords = np.clip(coords, 0, thumbnail_shape - 1)

            # Draw single pixel points in the colormapped thumbnail.
            colormapped = np.zeros((*thumbnail_shape, 4))
            colormapped[..., 3] = 1
            colors = self._face.colors[thumbnail_indices]
            colormapped[coords[:, 0], coords[:, 1]] = colors

        colormapped[..., 3] *= self.opacity
        self.thumbnail = colormapped

    def add(self, coords):
        """Adds points at coordinates.

        Parameters
        ----------
        coords : array
            Point or points to add to the layer data.
        """
        self.data = np.append(self.data, np.atleast_2d(coords), axis=0)
        self.events.data(
            value=self.data,
            action=ActionType.ADD.value,
            data_indices=(-1,),
            vertex_indices=((),),
        )

    def remove_selected(self):
        """Removes selected points if any."""
        index = list(self.selected_data)
        index.sort()
        if len(index):
            self._shown = np.delete(self._shown, index, axis=0)
            self._size = np.delete(self._size, index, axis=0)
            self._symbol = np.delete(self._symbol, index, axis=0)
            self._edge_width = np.delete(self._edge_width, index, axis=0)
            with self._edge.events.blocker_all():
                self._edge._remove(indices_to_remove=index)
            with self._face.events.blocker_all():
                self._face._remove(indices_to_remove=index)
            self._feature_table.remove(index)
            self.text.remove(index)
            if self._value in self.selected_data:
                self._value = None
            else:
                if self._value is not None:
                    # update the index of self._value to account for the
                    # data being removed
                    indices_removed = np.array(index) < self._value
                    offset = np.sum(indices_removed)
                    self._value -= offset
                    self._value_stored -= offset

            self.data = np.delete(self.data, index, axis=0)
            self.events.data(
                value=self.data,
                action=ActionType.REMOVE.value,
                data_indices=tuple(
                    self.selected_data,
                ),
                vertex_indices=((),),
            )
            self.selected_data = set()

    def _move(
        self,
        selection_indices: Sequence[int],
        position: Sequence[Union[int, float]],
    ) -> None:
        """Move points relative to drag start location.

        Parameters
        ----------
        selection_indices : Sequence[int]
            Integer indices of points to move in self.data
        position : tuple
            Position to move points to in data coordinates.
        """
        if len(selection_indices) > 0:
            selection_indices = list(selection_indices)
            disp = list(self._slice_input.displayed)
            self._set_drag_start(selection_indices, position)
            center = self.data[np.ix_(selection_indices, disp)].mean(axis=0)
            shift = np.array(position)[disp] - center - self._drag_start
            self.data[np.ix_(selection_indices, disp)] = (
                self.data[np.ix_(selection_indices, disp)] + shift
            )
            self.refresh()
        self.events.data(
            value=self.data,
            action=ActionType.CHANGE.value,
            data_indices=tuple(selection_indices),
            vertex_indices=((),),
        )

    def _set_drag_start(
        self,
        selection_indices: Sequence[int],
        position: Sequence[Union[int, float]],
        center_by_data: bool = True,
    ) -> None:
        """Store the initial position at the start of a drag event.

        Parameters
        ----------
        selection_indices : set of int
            integer indices of selected data used to index into self.data
        position : Sequence of numbers
            position of the drag start in data coordinates.
        center_by_data : bool
            Center the drag start based on the selected data.
            Used for modifier drag_box selection.
        """
        selection_indices = list(selection_indices)
        dims_displayed = list(self._slice_input.displayed)
        if self._drag_start is None:
            self._drag_start = np.array(position, dtype=float)[dims_displayed]
            if len(selection_indices) > 0 and center_by_data:
                center = self.data[
                    np.ix_(selection_indices, dims_displayed)
                ].mean(axis=0)
                self._drag_start -= center

    def _paste_data(self):
        """Paste any point from clipboard and select them."""
        npoints = len(self._view_data)
        totpoints = len(self.data)

        if len(self._clipboard.keys()) > 0:
            not_disp = self._slice_input.not_displayed
            data = deepcopy(self._clipboard['data'])
            offset = [
                self._slice_indices[i] - self._clipboard['indices'][i]
                for i in not_disp
            ]
            data[:, not_disp] = data[:, not_disp] + np.array(offset)
            self._data = np.append(self.data, data, axis=0)
            self._shown = np.append(
                self.shown, deepcopy(self._clipboard['shown']), axis=0
            )
            self._size = np.append(
                self.size, deepcopy(self._clipboard['size']), axis=0
            )
            self._symbol = np.append(
                self.symbol, deepcopy(self._clipboard['symbol']), axis=0
            )

            self._feature_table.append(self._clipboard['features'])

            self.text._paste(**self._clipboard['text'])

            self._edge_width = np.append(
                self.edge_width,
                deepcopy(self._clipboard['edge_width']),
                axis=0,
            )
            self._edge._paste(
                colors=self._clipboard['edge_color'],
                properties=_features_to_properties(
                    self._clipboard['features']
                ),
            )
            self._face._paste(
                colors=self._clipboard['face_color'],
                properties=_features_to_properties(
                    self._clipboard['features']
                ),
            )

            self._selected_view = list(
                range(npoints, npoints + len(self._clipboard['data']))
            )
            self._selected_data.update(
                set(range(totpoints, totpoints + len(self._clipboard['data'])))
            )
            self.refresh()

    def _copy_data(self):
        """Copy selected points to clipboard."""
        if len(self.selected_data) > 0:
            index = list(self.selected_data)
            self._clipboard = {
                'data': deepcopy(self.data[index]),
                'edge_color': deepcopy(self.edge_color[index]),
                'face_color': deepcopy(self.face_color[index]),
                'shown': deepcopy(self.shown[index]),
                'size': deepcopy(self.size[index]),
                'symbol': deepcopy(self.symbol[index]),
                'edge_width': deepcopy(self.edge_width[index]),
                'features': deepcopy(self.features.iloc[index]),
                'indices': self._slice_indices,
                'text': self.text._copy(index),
            }
        else:
            self._clipboard = {}

    def to_mask(
        self,
        *,
        shape: tuple,
        data_to_world: Optional[Affine] = None,
        isotropic_output: bool = True,
    ):
        """Return a binary mask array of all the points as balls.

        Parameters
        ----------
        shape : tuple
            The shape of the mask to be generated.
        data_to_world : Optional[Affine]
            The data-to-world transform of the output mask image. This likely comes from a reference image.
            If None, then this is the same as this layer's data-to-world transform.
        isotropic_output : bool
            If True, then force the output mask to always contain isotropic balls in data/pixel coordinates.
            Otherwise, allow the anisotropy in the data-to-world transform to squash the balls in certain dimensions.
            By default this is True, but you should set it to False if you are going to create a napari image
            layer from the result with the same data-to-world transform and want the visualized balls to be
            roughly isotropic.

        Returns
        -------
        np.ndarray
            The output binary mask array of the given shape containing this layer's points as balls.
        """
        if data_to_world is None:
            data_to_world = self._data_to_world
        mask = np.zeros(shape, dtype=bool)
        mask_world_to_data = data_to_world.inverse
        points_data_to_mask_data = self._data_to_world.compose(
            mask_world_to_data
        )
        points_in_mask_data_coords = np.atleast_2d(
            points_data_to_mask_data(self.data)
        )

        # Calculating the radii of the output points in the mask is complex.
        radii = self.size / 2

        # Scale each radius by the geometric mean scale of the Points layer to
        # keep the balls isotropic when visualized in world coordinates.
        # The geometric means are used instead of the arithmetic mean
        # to maintain the volume scaling factor of the transforms.
        point_data_to_world_scale = gmean(np.abs(self._data_to_world.scale))
        mask_world_to_data_scale = (
            gmean(np.abs(mask_world_to_data.scale))
            if isotropic_output
            else np.abs(mask_world_to_data.scale)
        )
        radii_scale = point_data_to_world_scale * mask_world_to_data_scale

        output_data_radii = radii[:, np.newaxis] * np.atleast_2d(radii_scale)

        for coords, radii in zip(
            points_in_mask_data_coords, output_data_radii
        ):
            # Define a minimal set of coordinates where the mask could be present
            # by defining an inclusive lower and exclusive upper bound for each dimension.
            lower_coords = np.maximum(np.floor(coords - radii), 0).astype(int)
            upper_coords = np.minimum(
                np.ceil(coords + radii) + 1, shape
            ).astype(int)
            # Generate every possible coordinate within the bounds defined above
            # in a grid of size D1 x D2 x ... x Dd x D (e.g. for D=2, this might be 4x5x2).
            submask_coords = [
                range(lower_coords[i], upper_coords[i])
                for i in range(self.ndim)
            ]
            submask_grids = np.stack(
                np.meshgrid(*submask_coords, copy=False, indexing='ij'),
                axis=-1,
            )
            # Update the mask coordinates based on the normalized square distance
            # using a logical or to maintain any existing positive mask locations.
            normalized_square_distances = np.sum(
                ((submask_grids - coords) / radii) ** 2, axis=-1
            )
            mask[np.ix_(*submask_coords)] |= normalized_square_distances <= 1
        return mask

    def get_status(
        self,
        position: Optional[Tuple] = None,
        *,
        view_direction: Optional[np.ndarray] = None,
        dims_displayed: Optional[List[int]] = None,
        world: bool = False,
    ) -> dict:
        """Status message information of the data at a coordinate position.

        # Parameters
        # ----------
        # position : tuple
        #     Position in either data or world coordinates.
        # view_direction : Optional[np.ndarray]
        #     A unit vector giving the direction of the ray in nD world coordinates.
        #     The default value is None.
        # dims_displayed : Optional[List[int]]
        #     A list of the dimensions currently being displayed in the viewer.
        #     The default value is None.
        # world : bool
        #     If True the position is taken to be in world coordinates
        #     and converted into data coordinates. False by default.

        # Returns
        # -------
        # source_info : dict
        #     Dict containing information that can be used in a status update.
        #"""
        if position is not None:
            value = self.get_value(
                position,
                view_direction=view_direction,
                dims_displayed=dims_displayed,
                world=world,
            )
        else:
            value = None

        source_info = self._get_source_info()
        source_info['coordinates'] = generate_layer_coords_status(
            position[-self.ndim :], value
        )

        # if this points layer has properties
        properties = self._get_properties(
            position,
            view_direction=view_direction,
            dims_displayed=dims_displayed,
            world=world,
        )
        if properties:
            source_info['coordinates'] += "; " + ", ".join(properties)

        return source_info

    def _get_tooltip_text(
        self,
        position,
        *,
        view_direction: Optional[np.ndarray] = None,
        dims_displayed: Optional[List[int]] = None,
        world: bool = False,
    ):
        """
        tooltip message of the data at a coordinate position.

        Parameters
        ----------
        position : tuple
            Position in either data or world coordinates.
        view_direction : Optional[np.ndarray]
            A unit vector giving the direction of the ray in nD world coordinates.
            The default value is None.
        dims_displayed : Optional[List[int]]
            A list of the dimensions currently being displayed in the viewer.
            The default value is None.
        world : bool
            If True the position is taken to be in world coordinates
            and converted into data coordinates. False by default.

        Returns
        -------
        msg : string
            String containing a message that can be used as a tooltip.
        """
        return "\n".join(
            self._get_properties(
                position,
                view_direction=view_direction,
                dims_displayed=dims_displayed,
                world=world,
            )
        )

    def _get_properties(
        self,
        position,
        *,
        view_direction: Optional[np.ndarray] = None,
        dims_displayed: Optional[List[int]] = None,
        world: bool = False,
    ) -> list:
        if self.features.shape[1] == 0:
            return []

        value = self.get_value(
            position,
            view_direction=view_direction,
            dims_displayed=dims_displayed,
            world=world,
        )
        # if the cursor is not outside the image or on the background
        if value is None or value > self.data.shape[0]:
            return []

        return [
            f'{k}: {v[value]}'
            for k, v in self.features.items()
            if k != 'index'
            and len(v) > value
            and v[value] is not None
            and not (isinstance(v[value], float) and np.isnan(v[value]))
        ]<|MERGE_RESOLUTION|>--- conflicted
+++ resolved
@@ -1593,16 +1593,10 @@
             # Without this implementation, point hover and selection (and anything depending
             # on self.get_value()) won't be aware of the real extent of points, causing
             # unexpected behaviour. See #3734 for details.
-            scale = self.scale[self._slice_input.displayed]
-            sizes = np.expand_dims(self._view_size, axis=1) / scale / 2
+            sizes = np.expand_dims(self._view_size, axis=1) / scale_ratio / 2
             distances = abs(view_data - displayed_position)
             in_slice_matches = np.all(
-<<<<<<< HEAD
                 distances <= sizes,
-=======
-                distances
-                <= np.expand_dims(self._view_size, axis=1) / scale_ratio / 2,
->>>>>>> 06472307
                 axis=1,
             )
             indices = np.where(in_slice_matches)[0]
@@ -1659,18 +1653,10 @@
         # so we need to calculate the ratio to correctly map to screen coordinates
         scale_ratio = self.scale[self._slice_input.displayed] / self.scale[-1]
         # find the points the click intersects
-<<<<<<< HEAD
-        scale = self.scale[self._slice_input.displayed]
-        sizes = np.expand_dims(self._view_size, axis=1) / scale / 2
-        distances = abs(rotated_points[:, :2] - rotated_click_point[:2])
-        in_slice_matches = np.all(
-            distances <= sizes[:, :2],
-=======
+        sizes = np.expand_dims(self._view_size, axis=1) / scale_ratio / 2
         distances = abs(rotated_points - rotated_click_point)
         in_slice_matches = np.all(
-            distances
-            <= np.expand_dims(self._view_size, axis=1) / scale_ratio / 2,
->>>>>>> 06472307
+            distances <= sizes,
             axis=1,
         )
         indices = np.where(in_slice_matches)[0]
