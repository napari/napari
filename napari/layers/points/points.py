import numbers
import warnings
from abc import abstractmethod
from collections.abc import Sequence
from copy import copy, deepcopy
from itertools import cycle
from typing import (
    TYPE_CHECKING,
    Any,
    Callable,
    ClassVar,
    Literal,
    Optional,
    Union,
)

import numpy as np
import numpy.typing as npt
import pandas as pd
from numpy.typing import ArrayLike
from psygnal.containers import Selection
from scipy.stats import gmean

from napari.layers.base import Layer, no_op
from napari.layers.base._base_constants import ActionType
from napari.layers.base._base_mouse_bindings import (
    highlight_box_handles,
    transform_with_box,
)
from napari.layers.points._points_constants import (
    Mode,
    PointsProjectionMode,
    Shading,
)
from napari.layers.points._points_mouse_bindings import add, highlight, select
from napari.layers.points._points_utils import (
    _create_box_from_corners_3d,
    coerce_symbols,
    create_box,
    fix_data_points,
    points_to_squares,
)
from napari.layers.points._slice import _PointSliceRequest, _PointSliceResponse
from napari.layers.utils._color_manager_constants import ColorMode
from napari.layers.utils._slice_input import _SliceInput, _ThickNDSlice
from napari.layers.utils.color_manager import ColorManager
from napari.layers.utils.color_transformations import ColorType
from napari.layers.utils.interactivity_utils import (
    displayed_plane_from_nd_line_segment,
)
from napari.layers.utils.layer_utils import (
    _features_to_properties,
    _FeatureTable,
    _unique_element,
)
from napari.layers.utils.text_manager import TextManager
from napari.utils.colormaps import Colormap, ValidColormapArg
from napari.utils.colormaps.standardize_color import hex_to_name, rgb_to_hex
from napari.utils.events import Event
from napari.utils.events.custom_types import Array
from napari.utils.events.migrations import deprecation_warning_event
from napari.utils.geometry import project_points_onto_plane, rotate_points
from napari.utils.migrations import add_deprecated_property, rename_argument
from napari.utils.status_messages import generate_layer_coords_status
from napari.utils.transforms import Affine
from napari.utils.translations import trans

if TYPE_CHECKING:
    from napari.components.dims import Dims

DEFAULT_COLOR_CYCLE = np.array([[1, 0, 1, 1], [0, 1, 0, 1]])


<<<<<<< HEAD
class _BasePoints(Layer):
    """
    Implements the basic functionality of spatially distributed coordinates.
    Used by to display points and graph nodes.
=======
class Points(Layer):
    """Points layer.

    Parameters
    ----------
    data : array (N, D)
        Coordinates for N points in D dimensions.
    ndim : int
        Number of dimensions for shapes. When data is not None, ndim must be D.
        An empty points layer can be instantiated with arbitrary ndim.
    affine : n-D array or napari.utils.transforms.Affine
        (N+1, N+1) affine transformation matrix in homogeneous coordinates.
        The first (N, N) entries correspond to a linear transform and
        the final column is a length N translation vector and a 1 or a napari
        `Affine` transform object. Applied as an extra transform on top of the
        provided scale, rotate, and shear values.
    antialiasing: float
        Amount of antialiasing in canvas pixels.
    blending : str
        One of a list of preset blending modes that determines how RGB and
        alpha values of the layer visual get mixed. Allowed values are
        {'opaque', 'translucent', 'translucent_no_depth', 'additive', and 'minimum'}.
    border_color : str, array-like, dict
        Color of the point marker border. Numeric color values should be RGB(A).
    border_color_cycle : np.ndarray, list
        Cycle of colors (provided as string name, RGB, or RGBA) to map to border_color if a
        categorical attribute is used color the vectors.
    border_colormap : str, napari.utils.Colormap
        Colormap to set border_color if a continuous attribute is used to set face_color.
    border_contrast_limits : None, (float, float)
        clims for mapping the property to a color map. These are the min and max value
        of the specified property that are mapped to 0 and 1, respectively.
        The default value is None. If set the none, the clims will be set to
        (property.min(), property.max())
    border_width : float, array
        Width of the symbol border in pixels.
    border_width_is_relative : bool
        If enabled, border_width is interpreted as a fraction of the point size.
    cache : bool
        Whether slices of out-of-core datasets should be cached upon retrieval.
        Currently, this only applies to dask arrays.
    canvas_size_limits : tuple of float
        Lower and upper limits for the size of points in canvas pixels.
    experimental_clipping_planes : list of dicts, list of ClippingPlane, or ClippingPlaneList
        Each dict defines a clipping plane in 3D in data coordinates.
        Valid dictionary keys are {'position', 'normal', and 'enabled'}.
        Values on the negative side of the normal are discarded if the plane is enabled.
    face_color : str, array-like, dict
        Color of the point marker body. Numeric color values should be RGB(A).
    face_color_cycle : np.ndarray, list
        Cycle of colors (provided as string name, RGB, or RGBA) to map to face_color if a
        categorical attribute is used color the vectors.
    face_colormap : str, napari.utils.Colormap
        Colormap to set face_color if a continuous attribute is used to set face_color.
    face_contrast_limits : None, (float, float)
        clims for mapping the property to a color map. These are the min and max value
        of the specified property that are mapped to 0 and 1, respectively.
        The default value is None. If set the none, the clims will be set to
        (property.min(), property.max())
    feature_defaults : dict[str, Any] or DataFrame
        The default value of each feature in a table with one row.
    features : dict[str, array-like] or DataFrame
        Features table where each row corresponds to a point and each column
        is a feature.
    metadata : dict
        Layer metadata.
    n_dimensional : bool
        This property will soon be deprecated in favor of 'out_of_slice_display'.
        Use that instead.
    name : str
        Name of the layer. If not provided then will be guessed using heuristics.
    opacity : float
        Opacity of the layer visual, between 0.0 and 1.0.
    out_of_slice_display : bool
        If True, renders points not just in central plane but also slightly out of slice
        according to specified point marker size.
    projection_mode : str
        How data outside the viewed dimensions but inside the thick Dims slice will
        be projected onto the viewed dimensions. Must fit to cls._projectionclass.
    properties : dict {str: array (N,)}, DataFrame
        Properties for each point. Each property should be an array of length N,
        where N is the number of points.
    property_choices : dict {str: array (N,)}
        possible values for each property.
    rotate : float, 3-tuple of float, or n-D array.
        If a float convert into a 2D rotation matrix using that value as an
        angle. If 3-tuple convert into a 3D rotation matrix, using a yaw,
        pitch, roll convention. Otherwise assume an nD rotation. Angles are
        assumed to be in degrees. They can be converted from radians with
        np.degrees if needed.
    scale : tuple of float
        Scale factors for the layer.
    shading : str, Shading
        Render lighting and shading on points. Options are:

        * 'none'
          No shading is added to the points.
        * 'spherical'
          Shading and depth buffer are changed to give a 3D spherical look to the points
    shear : 1-D array or n-D array
        Either a vector of upper triangular values, or an nD shear matrix with
        ones along the main diagonal.
    shown : 1-D array of bool
        Whether to show each point.
    size : float, array
        Size of the point marker in data pixels. If given as a scalar, all points are made
        the same size. If given as an array, size must be the same or broadcastable
        to the same shape as the data.
    symbol : str, array
        Symbols to be used for the point markers. Must be one of the
        following: arrow, clobber, cross, diamond, disc, hbar, ring,
        square, star, tailed_arrow, triangle_down, triangle_up, vbar, x.
    text : str, dict
        Text to be displayed with the points. If text is set to a key in properties,
        the value of that property will be displayed. Multiple properties can be
        composed using f-string-like syntax (e.g., '{property_1}, {float_property:.2f}).
        A dictionary can be provided with keyword arguments to set the text values
        and display properties. See TextManager.__init__() for the valid keyword arguments.
        For example usage, see /napari/examples/add_points_with_text.py.
    translate : tuple of float
        Translation values for the layer.
    visible : bool
        Whether the layer visual is currently being displayed.

    Attributes
    ----------
    data : array (N, D)
        Coordinates for N points in D dimensions.
    features : DataFrame-like
        Features table where each row corresponds to a point and each column
        is a feature.
    feature_defaults : DataFrame-like
        Stores the default value of each feature in a table with one row.
    properties : dict {str: array (N,)} or DataFrame
        Annotations for each point. Each property should be an array of length N,
        where N is the number of points.
    text : str
        Text to be displayed with the points. If text is set to a key in properties, the value of
        that property will be displayed. Multiple properties can be composed using f-string-like
        syntax (e.g., '{property_1}, {float_property:.2f}).
        For example usage, see /napari/examples/add_points_with_text.py.
    symbol : array of str
        Array of symbols for each point.
    size : array (N,)
        Array of sizes for each point. Must have the same shape as the layer `data`.
    border_width : array (N,)
        Width of the marker borders in pixels for all points
    border_width : array (N,)
        Width of the marker borders for all points as a fraction of their size.
    border_color : Nx4 numpy array
        Array of border color RGBA values, one for each point.
    border_color_cycle : np.ndarray, list
        Cycle of colors (provided as string name, RGB, or RGBA) to map to border_color if a
        categorical attribute is used color the vectors.
    border_colormap : str, napari.utils.Colormap
        Colormap to set border_color if a continuous attribute is used to set face_color.
    border_contrast_limits : None, (float, float)
        clims for mapping the property to a color map. These are the min and max value
        of the specified property that are mapped to 0 and 1, respectively.
        The default value is None. If set the none, the clims will be set to
        (property.min(), property.max())
    face_color : Nx4 numpy array
        Array of face color RGBA values, one for each point.
    face_color_cycle : np.ndarray, list
        Cycle of colors (provided as string name, RGB, or RGBA) to map to face_color if a
        categorical attribute is used color the vectors.
    face_colormap : str, napari.utils.Colormap
        Colormap to set face_color if a continuous attribute is used to set face_color.
    face_contrast_limits : None, (float, float)
        clims for mapping the property to a color map. These are the min and max value
        of the specified property that are mapped to 0 and 1, respectively.
        The default value is None. If set the none, the clims will be set to
        (property.min(), property.max())
    current_symbol : Symbol
        Symbol for the next point to be added or the currently selected points.
    current_size : float
        Size of the marker for the next point to be added or the currently
        selected point.
    current_border_width : float
        Border width of the marker for the next point to be added or the currently
        selected point.
    current_border_color : str
        Border color of the marker border for the next point to be added or the currently
        selected point.
    current_face_color : str
        Face color of the marker border for the next point to be added or the currently
        selected point.
    out_of_slice_display : bool
        If True, renders points not just in central plane but also slightly out of slice
        according to specified point marker size.
    selected_data : Selection
        Integer indices of any selected points.
    mode : str
        Interactive mode. The normal, default mode is PAN_ZOOM, which
        allows for normal interactivity with the canvas.

        In ADD mode clicks of the cursor add points at the clicked location.

        In SELECT mode the cursor can select points by clicking on them or
        by dragging a box around them. Once selected points can be moved,
        have their properties edited, or be deleted.
    face_color_mode : str
        Face color setting mode.

        DIRECT (default mode) allows each point to be set arbitrarily

        CYCLE allows the color to be set via a color cycle over an attribute

        COLORMAP allows color to be set via a color map over an attribute
    border_color_mode : str
        Border color setting mode.

        DIRECT (default mode) allows each point to be set arbitrarily

        CYCLE allows the color to be set via a color cycle over an attribute

        COLORMAP allows color to be set via a color map over an attribute
    shading : Shading
        Shading mode.
    antialiasing: float
        Amount of antialiasing in canvas pixels.
    canvas_size_limits : tuple of float
        Lower and upper limits for the size of points in canvas pixels.
    shown : 1-D array of bool
        Whether each point is shown.
>>>>>>> b34448d7

    Refer to Points documentation.
    """

    _modeclass = Mode
    _projectionclass = PointsProjectionMode

    _drag_modes: ClassVar[dict[Mode, Callable[['Points', Event], Any]]] = {
        Mode.PAN_ZOOM: no_op,
        Mode.TRANSFORM: transform_with_box,
        Mode.ADD: add,
        Mode.SELECT: select,
    }

    _move_modes: ClassVar[dict[Mode, Callable[['Points', Event], Any]]] = {
        Mode.PAN_ZOOM: no_op,
        Mode.TRANSFORM: highlight_box_handles,
        Mode.ADD: no_op,
        Mode.SELECT: highlight,
    }
    _cursor_modes: ClassVar[dict[Mode, str]] = {
        Mode.PAN_ZOOM: 'standard',
        Mode.TRANSFORM: 'standard',
        Mode.ADD: 'crosshair',
        Mode.SELECT: 'standard',
    }

    # TODO  write better documentation for border_color and face_color

    # The max number of points that will ever be used to render the thumbnail
    # If more points are present then they are randomly subsampled
    _max_points_thumbnail = 1024

    def __init__(
        self,
        data=None,
        ndim=None,
        *,
        affine=None,
        antialiasing=1,
        blending='translucent',
        border_color='dimgray',
        border_color_cycle=None,
        border_colormap='viridis',
        border_contrast_limits=None,
        border_width=0.05,
        border_width_is_relative=True,
        cache=True,
        canvas_size_limits=(2, 10000),
        experimental_clipping_planes=None,
        face_color='white',
        face_color_cycle=None,
        face_colormap='viridis',
        face_contrast_limits=None,
        feature_defaults=None,
        features=None,
        metadata=None,
        n_dimensional=None,
        name=None,
        opacity=1.0,
        out_of_slice_display=False,
        projection_mode='none',
        properties=None,
        property_choices=None,
        rotate=None,
        scale=None,
        shading='none',
        shear=None,
        shown=True,
        size=10,
        symbol='o',
        text=None,
        translate=None,
        visible=True,
    ) -> None:
        # Indices of selected points
        self._selected_data_stored = set()
        self._selected_data_history = set()
        # Indices of selected points within the currently viewed slice
        self._selected_view = []
        # Index of hovered point
        self._value = None
        self._value_stored = None
        self._highlight_index = []
        self._highlight_box = None

        self._drag_start = None
        self._drag_normal = None
        self._drag_up = None

        # initialize view data
        self.__indices_view = np.empty(0, int)
        self._view_size_scale = []

        self._drag_box = None
        self._drag_box_stored = None
        self._is_selecting = False
        self._clipboard = {}

        super().__init__(
            data,
            ndim,
            name=name,
            metadata=metadata,
            scale=scale,
            translate=translate,
            rotate=rotate,
            shear=shear,
            affine=affine,
            opacity=opacity,
            blending=blending,
            visible=visible,
            cache=cache,
            experimental_clipping_planes=experimental_clipping_planes,
            projection_mode=projection_mode,
        )

        self.events.add(
            size=Event,
            current_size=Event,
            border_width=Event,
            current_border_width=Event,
            border_width_is_relative=Event,
            face_color=Event,
            current_face_color=Event,
            border_color=Event,
            current_border_color=Event,
            properties=Event,
            current_properties=Event,
            symbol=Event,
            current_symbol=Event,
            out_of_slice_display=Event,
            n_dimensional=Event,
            highlight=Event,
            shading=Event,
            antialiasing=Event,
            canvas_size_limits=Event,
            features=Event,
            feature_defaults=Event,
        )

        self._feature_table = _FeatureTable.from_layer(
            features=features,
            feature_defaults=feature_defaults,
            properties=properties,
            property_choices=property_choices,
            num_data=len(self._points_data),
        )

        self._text = TextManager._from_layer(
            text=text,
            features=self.features,
        )

        self._border_width_is_relative = False
        self._shown = np.empty(0).astype(bool)

        # Indices of selected points
        self._selected_data: Selection[int] = Selection()
        self._selected_data_stored = set()
        self._selected_data_history = set()
        # Indices of selected points within the currently viewed slice
        self._selected_view = []

        # The following point properties are for the new points that will
        # be added. For any given property, if a list is passed to the
        # constructor so each point gets its own value then the default
        # value is used when adding new points
        self._current_size = np.asarray(size) if np.isscalar(size) else 10
        self._current_border_width = (
            np.asarray(border_width) if np.isscalar(border_width) else 0.1
        )
        self.current_symbol = (
            np.asarray(symbol) if np.isscalar(symbol) else 'o'
        )

        # Index of hovered point
        self._value = None
        self._value_stored = None
        self._mode = Mode.PAN_ZOOM
        self._status = self.mode

        color_properties = (
            self._feature_table.properties()
            if len(self._points_data)
            else self._feature_table.currents()
        )

        if n_dimensional is not None:
            self._out_of_slice_display = n_dimensional
        else:
            self._out_of_slice_display = out_of_slice_display

        # Save the point style params
        self._border = ColorManager._from_layer_kwargs(
            n_colors=len(data),
            colors=border_color,
            continuous_colormap=border_colormap,
            contrast_limits=border_contrast_limits,
            categorical_colormap=border_color_cycle,
            properties=color_properties,
        )
        self._face = ColorManager._from_layer_kwargs(
            n_colors=len(data),
            colors=face_color,
            continuous_colormap=face_colormap,
            contrast_limits=face_contrast_limits,
            categorical_colormap=face_color_cycle,
            properties=color_properties,
        )
        self.size = size
        self.shown = shown
        self.symbol = symbol
        self.border_width = border_width
        self.border_width_is_relative = border_width_is_relative

        self.canvas_size_limits = canvas_size_limits
        self.shading = shading
        self.antialiasing = antialiasing

        # Trigger generation of view slice and thumbnail
        self.refresh()

    @property
    def _points_data(self) -> np.ndarray:
        """Spatially distributed coordinates."""
        raise NotImplementedError

    @property
    def data(self) -> Any:
        raise NotImplementedError

    def _set_data(self, data: Any) -> None:
        raise NotImplementedError

    @data.setter
    def data(self, data: Optional[np.ndarray]) -> None:
        """Set the data array and emit a corresponding event."""
        prior_data = len(self.data) > 0
        data_not_empty = (
            data is not None
            and (isinstance(data, np.ndarray) and data.size > 0)
            or (isinstance(data, list) and len(data) > 0)
        )
        kwargs = {
            'value': self.data,
            'vertex_indices': ((),),
            'data_indices': tuple(i for i in range(len(self.data))),
        }
        if prior_data and data_not_empty:
            kwargs['action'] = ActionType.CHANGING
        elif data_not_empty:
            kwargs['action'] = ActionType.ADDING
            kwargs['data_indices'] = tuple(i for i in range(len(data)))
        else:
            kwargs['action'] = ActionType.REMOVING

        self.events.data(**kwargs)
        self._set_data(data)
        kwargs['data_indices'] = tuple(i for i in range(len(self.data)))
        kwargs['value'] = self.data

        if prior_data and data_not_empty:
            kwargs['action'] = ActionType.CHANGED
        elif data_not_empty:
            kwargs['data_indices'] = tuple(i for i in range(len(data)))
            kwargs['action'] = ActionType.ADDED
        else:
            kwargs['action'] = ActionType.REMOVED
        self.events.data(**kwargs)

<<<<<<< HEAD
    def _on_selection(self, selected):
=======
    def _set_data(self, data: Optional[np.ndarray]) -> None:
        """Set the .data array attribute, without emitting an event."""
        data, _ = fix_data_points(data, self.ndim)
        cur_npoints = len(self._data)
        self._data = data

        # Add/remove property and style values based on the number of new points.
        with (
            self.events.blocker_all(),
            self._border.events.blocker_all(),
            self._face.events.blocker_all(),
        ):
            self._feature_table.resize(len(data))
            self.text.apply(self.features)
            if len(data) < cur_npoints:
                # If there are now fewer points, remove the size and colors of the
                # extra ones
                if len(self._border.colors) > len(data):
                    self._border._remove(
                        np.arange(len(data), len(self._border.colors))
                    )
                if len(self._face.colors) > len(data):
                    self._face._remove(
                        np.arange(len(data), len(self._face.colors))
                    )
                self._shown = self._shown[: len(data)]
                self._size = self._size[: len(data)]
                self._border_width = self._border_width[: len(data)]
                self._symbol = self._symbol[: len(data)]

            elif len(data) > cur_npoints:
                # If there are now more points, add the size and colors of the
                # new ones
                adding = len(data) - cur_npoints
                size = np.repeat(self.current_size, adding, axis=0)

                if len(self._border_width) > 0:
                    new_border_width = copy(self._border_width[-1])
                else:
                    new_border_width = self.current_border_width
                border_width = np.repeat([new_border_width], adding, axis=0)

                if len(self._symbol) > 0:
                    new_symbol = copy(self._symbol[-1])
                else:
                    new_symbol = self.current_symbol
                symbol = np.repeat([new_symbol], adding, axis=0)

                # Add new colors, updating the current property value before
                # to handle any in-place modification of feature_defaults.
                # Also see: https://github.com/napari/napari/issues/5634
                current_properties = self._feature_table.currents()
                self._border._update_current_properties(current_properties)
                self._border._add(n_colors=adding)
                self._face._update_current_properties(current_properties)
                self._face._add(n_colors=adding)

                shown = np.repeat([True], adding, axis=0)
                self._shown = np.concatenate((self._shown, shown), axis=0)

                self.size = np.concatenate((self._size, size), axis=0)
                self.border_width = np.concatenate(
                    (self._border_width, border_width), axis=0
                )
                self.symbol = np.concatenate((self._symbol, symbol), axis=0)

        self._update_dims()
        self._reset_editable()

    def _on_selection(self, selected: bool) -> None:
>>>>>>> b34448d7
        if selected:
            self._set_highlight()
        else:
            self._highlight_box = None
            self._highlight_index = []
            self.events.highlight()

    @property
    def features(self) -> pd.DataFrame:
        """Dataframe-like features table.

        It is an implementation detail that this is a `pandas.DataFrame`. In the future,
        we will target the currently-in-development Data API dataframe protocol [1].
        This will enable us to use alternate libraries such as xarray or cuDF for
        additional features without breaking existing usage of this.

        If you need to specifically rely on the pandas API, please coerce this to a
        `pandas.DataFrame` using `features_to_pandas_dataframe`.

        References
        ----------
        .. [1]: https://data-apis.org/dataframe-protocol/latest/API.html
        """
        return self._feature_table.values

    @features.setter
    def features(
        self,
        features: Union[dict[str, np.ndarray], pd.DataFrame],
    ) -> None:
        self._feature_table.set_values(
            features, num_data=len(self._points_data)
        )
        self._update_color_manager(
            self._face, self._feature_table, 'face_color'
        )
        self._update_color_manager(
            self._border, self._feature_table, 'border_color'
        )
        self.text.refresh(self.features)
        self.events.properties()
        self.events.features()

    @property
    def feature_defaults(self) -> pd.DataFrame:
        """Dataframe-like with one row of feature default values.

        See `features` for more details on the type of this property.
        """
        return self._feature_table.defaults

    @feature_defaults.setter
    def feature_defaults(
        self, defaults: Union[dict[str, Any], pd.DataFrame]
    ) -> None:
        self._feature_table.set_defaults(defaults)
        current_properties = self.current_properties
        self._border._update_current_properties(current_properties)
        self._face._update_current_properties(current_properties)
        self.events.current_properties()
        self.events.feature_defaults()

    @property
    def property_choices(self) -> dict[str, np.ndarray]:
        return self._feature_table.choices()

    @property
    def properties(self) -> dict[str, np.ndarray]:
        """dict {str: np.ndarray (N,)}, DataFrame: Annotations for each point"""
        return self._feature_table.properties()

    @staticmethod
    def _update_color_manager(color_manager, feature_table, name):
        if color_manager.color_properties is not None:
            color_name = color_manager.color_properties.name
            if color_name not in feature_table.values:
                color_manager.color_mode = ColorMode.DIRECT
                color_manager.color_properties = None
                warnings.warn(
                    trans._(
                        'property used for {name} dropped',
                        deferred=True,
                        name=name,
                    ),
                    RuntimeWarning,
                )
            else:
                color_manager.color_properties = {
                    'name': color_name,
                    'values': feature_table.values[color_name].to_numpy(),
                    'current_value': feature_table.defaults[color_name][0],
                }

    @properties.setter
    def properties(
        self, properties: Union[dict[str, Array], pd.DataFrame, None]
    ) -> None:
        self.features = properties

    @property
    def current_properties(self) -> dict[str, np.ndarray]:
        """dict{str: np.ndarray(1,)}: properties for the next added point."""
        return self._feature_table.currents()

    @current_properties.setter
    def current_properties(self, current_properties):
        update_indices = None
        if self._update_properties and len(self.selected_data) > 0:
            update_indices = list(self.selected_data)
        self._feature_table.set_currents(
            current_properties, update_indices=update_indices
        )
        current_properties = self.current_properties
        self._border._update_current_properties(current_properties)
        self._face._update_current_properties(current_properties)
        self.events.current_properties()
        self.events.feature_defaults()
        if update_indices is not None:
            self.events.properties()
            self.events.features()

    @property
    def text(self) -> TextManager:
        """TextManager: the TextManager object containing containing the text properties"""
        return self._text

    @text.setter
    def text(self, text):
        self._text._update_from_layer(
            text=text,
            features=self.features,
        )

    def refresh_text(self) -> None:
        """Refresh the text values.

        This is generally used if the features were updated without changing the data
        """
        self.text.refresh(self.features)

    @abstractmethod
    def _get_ndim(self) -> int:
        """Determine number of dimensions of the layer."""
        raise NotImplementedError

    @property
    def _extent_data(self) -> np.ndarray:
        """Extent of layer in data coordinates.

        Returns
        -------
        extent_data : array, shape (2, D)
        """
        if len(self._points_data) == 0:
            extrema = np.full((2, self.ndim), np.nan)
        else:
            maxs = np.max(self._points_data, axis=0)
            mins = np.min(self._points_data, axis=0)
            extrema = np.vstack([mins, maxs])
        return extrema.astype(float)

    @property
    def _extent_data_augmented(self) -> npt.NDArray:
        # _extent_data is a property that returns a new/copied array, which
        # is safe to modify below
        extent = self._extent_data
        if len(self.size) == 0:
            return extent

        max_point_size = np.max(self.size)
        extent[0] -= max_point_size / 2
        extent[1] += max_point_size / 2
        return extent

    @property
    def out_of_slice_display(self) -> bool:
        """bool: renders points slightly out of slice."""
        return self._out_of_slice_display

    @out_of_slice_display.setter
    def out_of_slice_display(self, out_of_slice_display: bool) -> None:
        self._out_of_slice_display = bool(out_of_slice_display)
        self.events.out_of_slice_display()
        self.events.n_dimensional()
        self.refresh()

    @property
    def n_dimensional(self) -> bool:
        """
        This property will soon be deprecated in favor of `out_of_slice_display`. Use that instead.
        """
        return self._out_of_slice_display

    @n_dimensional.setter
    def n_dimensional(self, value: bool) -> None:
        self.out_of_slice_display = value

    @property
    def symbol(self) -> np.ndarray:
        """str: symbol used for all point markers."""
        return self._symbol

    @symbol.setter
    def symbol(self, symbol: Union[str, np.ndarray, list]) -> None:
        symbol = np.broadcast_to(symbol, len(self._points_data))
        self._symbol = coerce_symbols(symbol)
        self.events.symbol()
        self.events.highlight()

    @property
    def current_symbol(self) -> Union[int, float]:
        """float: symbol of marker for the next added point."""
        return self._current_symbol

    @current_symbol.setter
    def current_symbol(self, symbol: Union[None, float]) -> None:
        symbol = coerce_symbols(np.array([symbol]))[0]
        self._current_symbol = symbol
        if self._update_properties and len(self.selected_data) > 0:
            self.symbol[list(self.selected_data)] = symbol
            self.events.symbol()
        self.events.current_symbol()

    @property
    def size(self) -> np.ndarray:
        """(N,) array: size of all N points."""
        return self._size

    @size.setter
    def size(self, size: Union[float, np.ndarray, list]) -> None:
        size = np.asarray(size)
        try:
            self._size = np.broadcast_to(size, len(self._points_data)).copy()
        except ValueError as e:
            # deprecated anisotropic sizes; extra check should be removed in future version
            try:
                self._size = np.broadcast_to(
                    size, self._points_data.shape[::-1]
                ).T.copy()
            except ValueError:
                raise ValueError(
                    trans._(
                        'Size of shape {size_shape} is not compatible for broadcasting '
                        'with shape {points_shape}',
                        size_shape=size.shape,
                        points_shape=self._points_data.shape,
                        deferred=True,
                    )
                ) from e
            else:
                self._size = np.mean(size, axis=1)
                warnings.warn(
                    trans._(
                        'Since 0.4.18 point sizes must be isotropic; the average from each dimension will be'
                        ' used instead. This will become an error in version 0.6.0.',
                        deferred=True,
                    ),
                    category=DeprecationWarning,
                    stacklevel=2,
                )
        self._clear_extent_augmented()
        self.refresh()

    @property
    def current_size(self) -> Union[int, float]:
        """float: size of marker for the next added point."""
        return self._current_size

    @current_size.setter
    def current_size(self, size: Union[None, float]) -> None:
        if isinstance(size, (list, tuple, np.ndarray)):
            warnings.warn(
                trans._(
                    'Since 0.4.18 point sizes must be isotropic; the average from each dimension will be used instead. '
                    'This will become an error in version 0.6.0.',
                    deferred=True,
                ),
                category=DeprecationWarning,
                stacklevel=2,
            )
            size = size[-1]
        if not isinstance(size, numbers.Number):
            raise TypeError(
                trans._(
                    'currrent size must be a number',
                    deferred=True,
                )
            )
        if size < 0:
            raise ValueError(
                trans._(
                    'current_size value must be positive.',
                    deferred=True,
                ),
            )

        self._current_size = size
        if self._update_properties and len(self.selected_data) > 0:
            idx = np.fromiter(self.selected_data, dtype=int)
            self.size[idx] = size
            self._clear_extent_augmented()
            self.refresh()
            self.events.size()
        self.events.current_size()

    @property
    def antialiasing(self) -> float:
        """Amount of antialiasing in canvas pixels."""
        return self._antialiasing

    @antialiasing.setter
    def antialiasing(self, value: float) -> None:
        """Set the amount of antialiasing in canvas pixels.

        Values can only be positive.
        """
        if value < 0:
            warnings.warn(
                message=trans._(
                    'antialiasing value must be positive, value will be set to 0.',
                    deferred=True,
                ),
                category=RuntimeWarning,
            )
        self._antialiasing = max(0, value)
        self.events.antialiasing(value=self._antialiasing)

    @property
    def shading(self) -> Shading:
        """shading mode."""
        return self._shading

    @shading.setter
    def shading(self, value):
        self._shading = Shading(value)
        self.events.shading()

    @property
    def canvas_size_limits(self) -> tuple[float, float]:
        """Limit the canvas size of points"""
        return self._canvas_size_limits

    @canvas_size_limits.setter
    def canvas_size_limits(self, value):
        self._canvas_size_limits = float(value[0]), float(value[1])
        self.events.canvas_size_limits()

    @property
    def shown(self) -> npt.NDArray:
        """
        Boolean array determining which points to show
        """
        return self._shown

    @shown.setter
    def shown(self, shown):
        self._shown = np.broadcast_to(shown, len(self._points_data)).astype(
            bool
        )
        self.refresh()

    @property
    def border_width(self) -> np.ndarray:
        """(N, D) array: border_width of all N points."""
        return self._border_width

    @border_width.setter
    def border_width(
        self, border_width: Union[float, np.ndarray, list]
    ) -> None:
        # broadcast to np.array
        border_width = np.broadcast_to(
            border_width, len(self._points_data)
        ).copy()

        # border width cannot be negative
        if np.any(border_width < 0):
            raise ValueError(
                trans._(
                    'All border_width must be > 0',
                    deferred=True,
                )
            )
        # if relative border width is enabled, border_width must be between 0 and 1
        if self.border_width_is_relative and np.any(border_width > 1):
            raise ValueError(
                trans._(
                    'All border_width must be between 0 and 1 if border_width_is_relative is enabled',
                    deferred=True,
                )
            )

        self._border_width: np.ndarray = border_width
        self.events.border_width(value=border_width)
        self.refresh()

    @property
    def border_width_is_relative(self) -> bool:
        """bool: treat border_width as a fraction of point size."""
        return self._border_width_is_relative

    @border_width_is_relative.setter
    def border_width_is_relative(self, border_width_is_relative: bool) -> None:
        if border_width_is_relative and np.any(
            (self.border_width > 1) | (self.border_width < 0)
        ):
            raise ValueError(
                trans._(
                    'border_width_is_relative can only be enabled if border_width is between 0 and 1',
                    deferred=True,
                )
            )
        self._border_width_is_relative = border_width_is_relative
        self.events.border_width_is_relative()

    @property
    def current_border_width(self) -> Union[int, float]:
        """float: border_width of marker for the next added point."""
        return self._current_border_width

    @current_border_width.setter
    def current_border_width(self, border_width: Union[None, float]) -> None:
        self._current_border_width = border_width
        if self._update_properties and len(self.selected_data) > 0:
            idx = np.fromiter(self.selected_data, dtype=int)
            self.border_width[idx] = border_width
            self.refresh()
            self.events.border_width()
        self.events.current_border_width()

    @property
    def border_color(self) -> np.ndarray:
        """(N x 4) np.ndarray: Array of RGBA border colors for each point"""
        return self._border.colors

    @border_color.setter
    def border_color(self, border_color):
        self._border._set_color(
            color=border_color,
            n_colors=len(self._points_data),
            properties=self.properties,
            current_properties=self.current_properties,
        )
        self.events.border_color()

    @property
    def border_color_cycle(self) -> np.ndarray:
        """Union[list, np.ndarray] :  Color cycle for border_color.
        Can be a list of colors defined by name, RGB or RGBA
        """
        return self._border.categorical_colormap.fallback_color.values

    @border_color_cycle.setter
    def border_color_cycle(
        self, border_color_cycle: Union[list, np.ndarray]
    ) -> None:
        self._border.categorical_colormap = border_color_cycle

    @property
    def border_colormap(self) -> Colormap:
        """Return the colormap to be applied to a property to get the border color.

        Returns
        -------
        colormap : napari.utils.Colormap
            The Colormap object.
        """
        return self._border.continuous_colormap

    @border_colormap.setter
    def border_colormap(self, colormap: ValidColormapArg) -> None:
        self._border.continuous_colormap = colormap

    @property
    def border_contrast_limits(self) -> tuple[float, float]:
        """None, (float, float): contrast limits for mapping
        the border_color colormap property to 0 and 1
        """
        return self._border.contrast_limits

    @border_contrast_limits.setter
    def border_contrast_limits(
        self, contrast_limits: Union[None, tuple[float, float]]
    ) -> None:
        self._border.contrast_limits = contrast_limits

    @property
    def current_border_color(self) -> str:
        """str: border color of marker for the next added point or the selected point(s)."""
        hex_ = rgb_to_hex(self._border.current_color)[0]
        return hex_to_name.get(hex_, hex_)

    @current_border_color.setter
    def current_border_color(self, border_color: ColorType) -> None:
        if self._update_properties and len(self.selected_data) > 0:
            update_indices = list(self.selected_data)
        else:
            update_indices = []
        self._border._update_current_color(
            border_color, update_indices=update_indices
        )
        self.events.current_border_color()

    @property
    def border_color_mode(self) -> str:
        """str: border color setting mode

        DIRECT (default mode) allows each point to be set arbitrarily

        CYCLE allows the color to be set via a color cycle over an attribute

        COLORMAP allows color to be set via a color map over an attribute
        """
        return self._border.color_mode

    @border_color_mode.setter
    def border_color_mode(
        self, border_color_mode: Union[str, ColorMode]
    ) -> None:
        self._set_color_mode(border_color_mode, 'border')

    @property
    def face_color(self) -> np.ndarray:
        """(N x 4) np.ndarray: Array of RGBA face colors for each point"""
        return self._face.colors

    @face_color.setter
    def face_color(self, face_color):
        self._face._set_color(
            color=face_color,
            n_colors=len(self._points_data),
            properties=self.properties,
            current_properties=self.current_properties,
        )
        self.events.face_color()

    @property
    def face_color_cycle(self) -> np.ndarray:
        """Union[np.ndarray, cycle]:  Color cycle for face_color
        Can be a list of colors defined by name, RGB or RGBA
        """
        return self._face.categorical_colormap.fallback_color.values

    @face_color_cycle.setter
    def face_color_cycle(
        self, face_color_cycle: Union[np.ndarray, cycle]
    ) -> None:
        self._face.categorical_colormap = face_color_cycle

    @property
    def face_colormap(self) -> Colormap:
        """Return the colormap to be applied to a property to get the face color.

        Returns
        -------
        colormap : napari.utils.Colormap
            The Colormap object.
        """
        return self._face.continuous_colormap

    @face_colormap.setter
    def face_colormap(self, colormap: ValidColormapArg) -> None:
        self._face.continuous_colormap = colormap

    @property
    def face_contrast_limits(self) -> Union[None, tuple[float, float]]:
        """None, (float, float) : clims for mapping the face_color
        colormap property to 0 and 1
        """
        return self._face.contrast_limits

    @face_contrast_limits.setter
    def face_contrast_limits(
        self, contrast_limits: Union[None, tuple[float, float]]
    ) -> None:
        self._face.contrast_limits = contrast_limits

    @property
    def current_face_color(self) -> str:
        """Face color of marker for the next added point or the selected point(s)."""
        hex_ = rgb_to_hex(self._face.current_color)[0]
        return hex_to_name.get(hex_, hex_)

    @current_face_color.setter
    def current_face_color(self, face_color: ColorType) -> None:
        if self._update_properties and len(self.selected_data) > 0:
            update_indices = list(self.selected_data)
        else:
            update_indices = []
        self._face._update_current_color(
            face_color, update_indices=update_indices
        )
        self.events.current_face_color()

    @property
    def face_color_mode(self) -> str:
        """str: Face color setting mode

        DIRECT (default mode) allows each point to be set arbitrarily

        CYCLE allows the color to be set via a color cycle over an attribute

        COLORMAP allows color to be set via a color map over an attribute
        """
        return self._face.color_mode

    @face_color_mode.setter
    def face_color_mode(self, face_color_mode):
        self._set_color_mode(face_color_mode, 'face')

    def _set_color_mode(
        self,
        color_mode: Union[ColorMode, str],
        attribute: Literal['border', 'face'],
    ) -> None:
        """Set the face_color_mode or border_color_mode property

        Parameters
        ----------
        color_mode : str, ColorMode
            The value for setting border or face_color_mode. If color_mode is a string,
            it should be one of: 'direct', 'cycle', or 'colormap'
        attribute : str in {'border', 'face'}
            The name of the attribute to set the color of.
            Should be 'border' for border_color_mode or 'face' for face_color_mode.
        """
        color_mode = ColorMode(color_mode)
        color_manager = getattr(self, f'_{attribute}')

        if color_mode == ColorMode.DIRECT:
            color_manager.color_mode = color_mode
        elif color_mode in (ColorMode.CYCLE, ColorMode.COLORMAP):
            if color_manager.color_properties is not None:
                color_property = color_manager.color_properties.name
            else:
                color_property = ''
            if color_property == '':
                if self.features.shape[1] > 0:
                    new_color_property = next(iter(self.features))
                    color_manager.color_properties = {
                        'name': new_color_property,
                        'values': self.features[new_color_property].to_numpy(),
                        'current_value': np.squeeze(
                            self.current_properties[new_color_property]
                        ),
                    }
                    warnings.warn(
                        trans._(
                            '_{attribute}_color_property was not set, setting to: {new_color_property}',
                            deferred=True,
                            attribute=attribute,
                            new_color_property=new_color_property,
                        )
                    )
                else:
                    raise ValueError(
                        trans._(
                            'There must be a valid Points.properties to use {color_mode}',
                            deferred=True,
                            color_mode=color_mode,
                        )
                    )

            # ColorMode.COLORMAP can only be applied to numeric properties
            color_property = color_manager.color_properties.name
            if (color_mode == ColorMode.COLORMAP) and not issubclass(
                self.features[color_property].dtype.type, np.number
            ):
                raise TypeError(
                    trans._(
                        'selected property must be numeric to use ColorMode.COLORMAP',
                        deferred=True,
                    )
                )
            color_manager.color_mode = color_mode

    def refresh_colors(self, update_color_mapping: bool = False) -> None:
        """Calculate and update face and border colors if using a cycle or color map

        Parameters
        ----------
        update_color_mapping : bool
            If set to True, the function will recalculate the color cycle map
            or colormap (whichever is being used). If set to False, the function
            will use the current color cycle map or color map. For example, if you
            are adding/modifying points and want them to be colored with the same
            mapping as the other points (i.e., the new points shouldn't affect
            the color cycle map or colormap), set ``update_color_mapping=False``.
            Default value is False.
        """
        self._border._refresh_colors(self.properties, update_color_mapping)
        self._face._refresh_colors(self.properties, update_color_mapping)

    def _get_state(self):
        """Get dictionary of layer state.

        Returns
        -------
        state : dict
            Dictionary of layer state.
        """

        # must be self.data and not self._points_data
        # self._points_data includes invalid nodes from graph buffer.
        not_empty = len(self.data) > 0
        state = self._get_base_state()
        state.update(
            {
                'symbol': (
                    self.symbol if not_empty else [self.current_symbol]
                ),
                'border_width': self.border_width,
                'border_width_is_relative': self.border_width_is_relative,
                'face_color': (
                    self.face_color if not_empty else [self.current_face_color]
                ),
                'face_color_cycle': self.face_color_cycle,
                'face_colormap': self.face_colormap.dict(),
                'face_contrast_limits': self.face_contrast_limits,
                'border_color': (
                    self.border_color
                    if not_empty
                    else [self.current_border_color]
                ),
                'border_color_cycle': self.border_color_cycle,
                'border_colormap': self.border_colormap.dict(),
                'border_contrast_limits': self.border_contrast_limits,
                'properties': self.properties,
                'property_choices': self.property_choices,
                'text': self.text.dict(),
                'out_of_slice_display': self.out_of_slice_display,
                'n_dimensional': self.out_of_slice_display,
                'size': self.size,
                'ndim': self.ndim,
                'data': self.data,
                'features': self.features,
                'feature_defaults': self.feature_defaults,
                'shading': self.shading,
                'antialiasing': self.antialiasing,
                'canvas_size_limits': self.canvas_size_limits,
                'shown': self.shown,
            }
        )
        return state

    @property
    def selected_data(self) -> Selection[int]:
        """set: set of currently selected points."""
        return self._selected_data

    @selected_data.setter
    def selected_data(self, selected_data: Sequence[int]) -> None:
        self._selected_data.clear()
        self._selected_data.update(set(selected_data))
        self._selected_view = list(
            np.intersect1d(
                np.array(list(self._selected_data)),
                self._indices_view,
                return_indices=True,
            )[2]
        )

        # Update properties based on selected points
        if not len(self._selected_data):
            self._set_highlight()
            return
        index = list(self._selected_data)
        with self.block_update_properties():
            if (
                unique_border_color := _unique_element(
                    self.border_color[index]
                )
            ) is not None:
                self.current_border_color = unique_border_color

            if (
                unique_face_color := _unique_element(self.face_color[index])
            ) is not None:
                self.current_face_color = unique_face_color

            if (unique_size := _unique_element(self.size[index])) is not None:
                self.current_size = unique_size

            if (
                unique_border_width := _unique_element(
                    self.border_width[index]
                )
            ) is not None:
                self.current_border_width = unique_border_width
            if (
                unique_symbol := _unique_element(self.symbol[index])
            ) is not None:
                self.current_symbol = unique_symbol

            unique_properties = {}
            for k, v in self.properties.items():
                unique_properties[k] = _unique_element(v[index])

            if all(p is not None for p in unique_properties.values()):
                self.current_properties = unique_properties

        self._set_highlight()

    def interaction_box(self, index: list[int]) -> Optional[np.ndarray]:
        """Create the interaction box around a list of points in view.

        Parameters
        ----------
        index : list
            List of points around which to construct the interaction box.

        Returns
        -------
        box : np.ndarray or None
            4x2 array of corners of the interaction box in clockwise order
            starting in the upper-left corner.
        """
        if len(index) > 0:
            data = self._view_data[index]
            size = self._view_size[index]
            data = points_to_squares(data, size)
            return create_box(data)
        return None

    @Layer.mode.getter
    def mode(self) -> str:
        """str: Interactive mode

        Interactive mode. The normal, default mode is PAN_ZOOM, which
        allows for normal interactivity with the canvas.

        In ADD mode clicks of the cursor add points at the clicked location.

        In SELECT mode the cursor can select points by clicking on them or
        by dragging a box around them. Once selected points can be moved,
        have their properties edited, or be deleted.
        """
        return str(self._mode)

    def _mode_setter_helper(self, mode):
        mode = super()._mode_setter_helper(mode)
        if mode == self._mode:
            return mode

        if mode == Mode.ADD:
            self.selected_data = set()
            self.mouse_pan = True
        elif mode != Mode.SELECT or self._mode != Mode.SELECT:
            self._selected_data_stored = set()

        self._set_highlight()
        return mode

    @property
    def _indices_view(self):
        return self.__indices_view

    @_indices_view.setter
    def _indices_view(self, value):
        if len(self._shown) == 0:
            self.__indices_view = np.empty(0, int)
        else:
            self.__indices_view = value[self.shown[value]]

    @property
    def _view_data(self) -> np.ndarray:
        """Get the coords of the points in view

        Returns
        -------
        view_data : (N x D) np.ndarray
            Array of coordinates for the N points in view
        """
        if len(self._indices_view) > 0:
            data = self._points_data[
                np.ix_(self._indices_view, self._slice_input.displayed)
            ]
        else:
            # if no points in this slice send dummy data
            data = np.zeros((0, self._slice_input.ndisplay))

        return data

    @property
    def _view_text(self) -> np.ndarray:
        """Get the values of the text elements in view

        Returns
        -------
        text : (N x 1) np.ndarray
            Array of text strings for the N text elements in view
        """
        # This may be triggered when the string encoding instance changed,
        # in which case it has no cached values, so generate them here.
        self.text.string._apply(self.features)
        return self.text.view_text(self._indices_view)

    @property
    def _view_text_coords(self) -> tuple[np.ndarray, str, str]:
        """Get the coordinates of the text elements in view

        Returns
        -------
        text_coords : (N x D) np.ndarray
            Array of coordinates for the N text elements in view
        anchor_x : str
            The vispy text anchor for the x axis
        anchor_y : str
            The vispy text anchor for the y axis
        """
        return self.text.compute_text_coords(
            self._view_data,
            self._slice_input.ndisplay,
            self._slice_input.order,
        )

    @property
    def _view_text_color(self) -> np.ndarray:
        """Get the colors of the text elements at the given indices."""
        self.text.color._apply(self.features)
        return self.text._view_color(self._indices_view)

    @property
    def _view_size(self) -> np.ndarray:
        """Get the sizes of the points in view

        Returns
        -------
        view_size : (N,) np.ndarray
            Array of sizes for the N points in view
        """
        if len(self._indices_view) > 0:
            sizes = self.size[self._indices_view] * self._view_size_scale
        else:
            # if no points, return an empty list
            sizes = np.array([])
        return sizes

    @property
    def _view_symbol(self) -> np.ndarray:
        """Get the symbols of the points in view

        Returns
        -------
        symbol : (N,) np.ndarray
            Array of symbol strings for the N points in view
        """
        return self.symbol[self._indices_view]

    @property
    def _view_border_width(self) -> np.ndarray:
        """Get the border_width of the points in view

        Returns
        -------
        view_border_width : (N,) np.ndarray
            Array of border_widths for the N points in view
        """
        return self.border_width[self._indices_view]

    @property
    def _view_face_color(self) -> np.ndarray:
        """Get the face colors of the points in view

        Returns
        -------
        view_face_color : (N x 4) np.ndarray
            RGBA color array for the face colors of the N points in view.
            If there are no points in view, returns array of length 0.
        """
        return self.face_color[self._indices_view]

    @property
    def _view_border_color(self) -> np.ndarray:
        """Get the border colors of the points in view

        Returns
        -------
        view_border_color : (N x 4) np.ndarray
            RGBA color array for the border colors of the N points in view.
            If there are no points in view, returns array of length 0.
        """
        return self.border_color[self._indices_view]

    def _reset_editable(self) -> None:
        """Set editable mode based on layer properties."""
        # interaction currently does not work for 2D layers being rendered in 3D
        self.editable = not (
            self.ndim == 2 and self._slice_input.ndisplay == 3
        )

    def _on_editable_changed(self) -> None:
        if not self.editable:
            self.mode = Mode.PAN_ZOOM

    def _update_draw(
        self, scale_factor, corner_pixels_displayed, shape_threshold
    ):
        prev_scale = self.scale_factor
        super()._update_draw(
            scale_factor, corner_pixels_displayed, shape_threshold
        )
        # update highlight only if scale has changed, otherwise causes a cycle
        self._set_highlight(force=(prev_scale != self.scale_factor))

    def _get_value(self, position) -> Optional[int]:
        """Index of the point at a given 2D position in data coordinates.

        Parameters
        ----------
        position : tuple
            Position in data coordinates.

        Returns
        -------
        value : int or None
            Index of point that is at the current coordinate if any.
        """
        # Display points if there are any in this slice
        view_data = self._view_data
        selection = None
        if len(view_data) > 0:
            displayed_position = [
                position[i] for i in self._slice_input.displayed
            ]
            # positions are scaled anisotropically by scale, but sizes are not,
            # so we need to calculate the ratio to correctly map to screen coordinates
            scale_ratio = (
                self.scale[self._slice_input.displayed] / self.scale[-1]
            )
            # Get the point sizes
            # TODO: calculate distance in canvas space to account for canvas_size_limits.
            # Without this implementation, point hover and selection (and anything depending
            # on self.get_value()) won't be aware of the real extent of points, causing
            # unexpected behaviour. See #3734 for details.
            sizes = np.expand_dims(self._view_size, axis=1) / scale_ratio / 2
            distances = abs(view_data - displayed_position)
            in_slice_matches = np.all(
                distances <= sizes,
                axis=1,
            )
            indices = np.where(in_slice_matches)[0]
            if len(indices) > 0:
                selection = self._indices_view[indices[-1]]

        return selection

    def _get_value_3d(
        self,
        start_point: np.ndarray,
        end_point: np.ndarray,
        dims_displayed: list[int],
    ) -> Optional[int]:
        """Get the layer data value along a ray

        Parameters
        ----------
        start_point : np.ndarray
            The start position of the ray used to interrogate the data.
        end_point : np.ndarray
            The end position of the ray used to interrogate the data.
        dims_displayed : List[int]
            The indices of the dimensions currently displayed in the Viewer.

        Returns
        -------
        value : Union[int, None]
            The data value along the supplied ray.
        """
        if (start_point is None) or (end_point is None):
            # if the ray doesn't intersect the data volume, no points could have been intersected
            return None
        plane_point, plane_normal = displayed_plane_from_nd_line_segment(
            start_point, end_point, dims_displayed
        )

        # project the in view points onto the plane
        projected_points, projection_distances = project_points_onto_plane(
            points=self._view_data,
            plane_point=plane_point,
            plane_normal=plane_normal,
        )

        # rotate points and plane to be axis aligned with normal [0, 0, 1]
        rotated_points, rotation_matrix = rotate_points(
            points=projected_points,
            current_plane_normal=plane_normal,
            new_plane_normal=[0, 0, 1],
        )
        rotated_click_point = np.dot(rotation_matrix, plane_point)

        # positions are scaled anisotropically by scale, but sizes are not,
        # so we need to calculate the ratio to correctly map to screen coordinates
        scale_ratio = self.scale[self._slice_input.displayed] / self.scale[-1]
        # find the points the click intersects
        sizes = np.expand_dims(self._view_size, axis=1) / scale_ratio / 2
        distances = abs(rotated_points - rotated_click_point)
        in_slice_matches = np.all(
            distances <= sizes,
            axis=1,
        )
        indices = np.where(in_slice_matches)[0]

        if len(indices) > 0:
            # find the point that is most in the foreground
            candidate_point_distances = projection_distances[indices]
            closest_index = indices[np.argmin(candidate_point_distances)]
            selection = self._indices_view[closest_index]
        else:
            selection = None
        return selection

    def get_ray_intersections(
        self,
        position: list[float],
        view_direction: np.ndarray,
        dims_displayed: list[int],
        world: bool = True,
    ) -> Union[tuple[np.ndarray, np.ndarray], tuple[None, None]]:
        """Get the start and end point for the ray extending
        from a point through the displayed bounding box.

        This method overrides the base layer, replacing the bounding box used
        to calculate intersections with a larger one which includes the size
        of points in view.

        Parameters
        ----------
        position
            the position of the point in nD coordinates. World vs. data
            is set by the world keyword argument.
        view_direction : np.ndarray
            a unit vector giving the direction of the ray in nD coordinates.
            World vs. data is set by the world keyword argument.
        dims_displayed
            a list of the dimensions currently being displayed in the viewer.
        world : bool
            True if the provided coordinates are in world coordinates.
            Default value is True.

        Returns
        -------
        start_point : np.ndarray
            The point on the axis-aligned data bounding box that the cursor click
            intersects with. This is the point closest to the camera.
            The point is the full nD coordinates of the layer data.
            If the click does not intersect the axis-aligned data bounding box,
            None is returned.
        end_point : np.ndarray
            The point on the axis-aligned data bounding box that the cursor click
            intersects with. This is the point farthest from the camera.
            The point is the full nD coordinates of the layer data.
            If the click does not intersect the axis-aligned data bounding box,
            None is returned.
        """
        if len(dims_displayed) != 3:
            return None, None

        # create the bounding box in data coordinates
        bounding_box = self._display_bounding_box_augmented(dims_displayed)

        if bounding_box is None:
            return None, None

        start_point, end_point = self._get_ray_intersections(
            position=position,
            view_direction=view_direction,
            dims_displayed=dims_displayed,
            world=world,
            bounding_box=bounding_box,
        )
        return start_point, end_point

    def _set_view_slice(self) -> None:
        """Sets the view given the indices to slice with."""

        # The new slicing code makes a request from the existing state and
        # executes the request on the calling thread directly.
        # For async slicing, the calling thread will not be the main thread.
        request = self._make_slice_request_internal(
            self._slice_input, self._data_slice
        )
        response = request()
        self._update_slice_response(response)

<<<<<<< HEAD
    def _make_slice_request(self, dims) -> Any:
=======
    def _make_slice_request(self, dims: 'Dims') -> _PointSliceRequest:
>>>>>>> b34448d7
        """Make a Points slice request based on the given dims and these data."""
        slice_input = self._make_slice_input(dims)
        # See Image._make_slice_request to understand why we evaluate this here
        # instead of using `self._data_slice`.
        data_slice = slice_input.data_slice(self._data_to_world.inverse)
        return self._make_slice_request_internal(slice_input, data_slice)

    @abstractmethod
    def _make_slice_request_internal(
        self, slice_input: _SliceInput, data_slice: _ThickNDSlice
<<<<<<< HEAD
    ):
        raise NotImplementedError
=======
    ) -> _PointSliceRequest:
        return _PointSliceRequest(
            slice_input=slice_input,
            data=self.data,
            data_slice=data_slice,
            projection_mode=self.projection_mode,
            out_of_slice_display=self.out_of_slice_display,
            size=self.size,
        )
>>>>>>> b34448d7

    def _update_slice_response(self, response: _PointSliceResponse) -> None:
        """Handle a slicing response."""
        self._slice_input = response.slice_input
        indices = response.indices
        scale = response.scale

        # Update the _view_size_scale in accordance to the self._indices_view setter.
        # If out_of_slice_display is False, scale is a number and not an array.
        # Therefore we have an additional if statement checking for
        # self._view_size_scale being an integer.
        if not isinstance(scale, np.ndarray):
            self._view_size_scale = scale
        elif len(self._shown) == 0:
            self._view_size_scale = np.empty(0, int)
        else:
            self._view_size_scale = scale[self.shown[indices]]

        self._indices_view = np.array(indices, dtype=int)
        # get the selected points that are in view
        self._selected_view = list(
            np.intersect1d(
                np.array(list(self._selected_data)),
                self._indices_view,
                return_indices=True,
            )[2]
        )
        with self.events.highlight.blocker():
            self._set_highlight(force=True)

    def _set_highlight(self, force: bool = False) -> None:
        """Render highlights of shapes including boundaries, vertices,
        interaction boxes, and the drag selection box when appropriate.
        Highlighting only occurs in Mode.SELECT.

        Parameters
        ----------
        force : bool
            Bool that forces a redraw to occur when `True`
        """
        # Check if any point ids have changed since last call
        if (
            self.selected_data == self._selected_data_stored
            and self._value == self._value_stored
            and np.array_equal(self._drag_box, self._drag_box_stored)
        ) and not force:
            return
        self._selected_data_stored = Selection(self.selected_data)
        self._value_stored = copy(self._value)
        self._drag_box_stored = copy(self._drag_box)

        if self._value is not None or len(self._selected_view) > 0:
            if len(self._selected_view) > 0:
                index = copy(self._selected_view)
                # highlight the hovered point if not in adding mode
                if (
                    self._value in self._indices_view
                    and self._mode == Mode.SELECT
                    and not self._is_selecting
                ):
                    hover_point = list(self._indices_view).index(self._value)
                    if hover_point not in index:
                        index.append(hover_point)
                index.sort()
            else:
                # only highlight hovered points in select mode
                if (
                    self._value in self._indices_view
                    and self._mode == Mode.SELECT
                    and not self._is_selecting
                ):
                    hover_point = list(self._indices_view).index(self._value)
                    index = [hover_point]
                else:
                    index = []

            self._highlight_index = index
        else:
            self._highlight_index = []

        # only display dragging selection box in 2D
        if self._is_selecting:
            if self._drag_normal is None:
                pos = create_box(self._drag_box)
            else:
                pos = _create_box_from_corners_3d(
                    self._drag_box, self._drag_normal, self._drag_up
                )
            pos = pos[[*range(4), 0]]
        else:
            pos = None

        self._highlight_box = pos
        self.events.highlight()

    def _update_thumbnail(self):
        """Update thumbnail with current points and colors."""
        colormapped = np.zeros(self._thumbnail_shape)
        colormapped[..., 3] = 1
        view_data = self._view_data
        if len(view_data) > 0:
            # Get the zoom factor required to fit all data in the thumbnail.
            de = self._extent_data
            min_vals = [de[0, i] for i in self._slice_input.displayed]
            shape = np.ceil(
                [de[1, i] - de[0, i] + 1 for i in self._slice_input.displayed]
            ).astype(int)
            zoom_factor = np.divide(
                self._thumbnail_shape[:2], shape[-2:]
            ).min()

            # Maybe subsample the points.
            if len(view_data) > self._max_points_thumbnail:
                thumbnail_indices = np.random.randint(
                    0, len(view_data), self._max_points_thumbnail
                )
                points = view_data[thumbnail_indices]
            else:
                points = view_data
                thumbnail_indices = self._indices_view

            # Calculate the point coordinates in the thumbnail data space.
            thumbnail_shape = np.clip(
                np.ceil(zoom_factor * np.array(shape[:2])).astype(int),
                1,  # smallest side should be 1 pixel wide
                self._thumbnail_shape[:2],
            )
            coords = np.floor(
                (points[:, -2:] - min_vals[-2:] + 0.5) * zoom_factor
            ).astype(int)
            coords = np.clip(coords, 0, thumbnail_shape - 1)

            # Draw single pixel points in the colormapped thumbnail.
            colormapped = np.zeros((*thumbnail_shape, 4))
            colormapped[..., 3] = 1
            colors = self._face.colors[thumbnail_indices]
            colormapped[coords[:, 0], coords[:, 1]] = colors

        colormapped[..., 3] *= self.opacity
        self.thumbnail = colormapped

    @abstractmethod
    def add(self, coords: ArrayLike) -> None:
        """Adds points at coordinates.

        Parameters
        ----------
        coords : array
            Point or points to add to the layer data.
        """
        raise NotImplementedError

    @abstractmethod
    def remove_selected(self) -> None:
        """Removes selected points if any."""
        raise NotImplementedError

    def _move(
        self,
        selection_indices: Sequence[int],
        position: Sequence[Union[int, float]],
    ) -> None:
        """Move points relative to drag start location.

        Parameters
        ----------
        selection_indices : Sequence[int]
            Integer indices of points to move in self.data
        position : tuple
            Position to move points to in data coordinates.
        """

        if len(selection_indices) > 0:
            selection_indices = list(selection_indices)
            disp = list(self._slice_input.displayed)
            self._set_drag_start(selection_indices, position)
            ixgrid = np.ix_(selection_indices, disp)
            center = self._points_data[ixgrid].mean(axis=0)
            shift = np.array(position)[disp] - center - self._drag_start
            self._move_points(ixgrid, shift)
            self.refresh()
            self.events.data(
                value=self.data,
                action=ActionType.CHANGED,
                data_indices=tuple(selection_indices),
                vertex_indices=((),),
            )

    @abstractmethod
    def _move_points(
        self, ixgrid: tuple[np.ndarray, np.ndarray], shift: np.ndarray
    ) -> None:
        """Move points along a set a coordinates given a shift.

        Parameters
        ----------
        ixgrid : Tuple[np.ndarray, np.ndarray]
            Crossproduct indexing grid of node indices and dimensions, see `np.ix_`
        shift : np.ndarray
            Selected coordinates shift
        """
        raise NotImplementedError

    def _set_drag_start(
        self,
        selection_indices: Sequence[int],
        position: Sequence[Union[int, float]],
        center_by_data: bool = True,
    ) -> None:
        """Store the initial position at the start of a drag event.

        Parameters
        ----------
        selection_indices : set of int
            integer indices of selected data used to index into self.data
        position : Sequence of numbers
            position of the drag start in data coordinates.
        center_by_data : bool
            Center the drag start based on the selected data.
            Used for modifier drag_box selection.
        """
        selection_indices = list(selection_indices)
        dims_displayed = list(self._slice_input.displayed)
        if self._drag_start is None:
            self._drag_start = np.array(position, dtype=float)[dims_displayed]
            if len(selection_indices) > 0 and center_by_data:
                center = self._points_data[
                    np.ix_(selection_indices, dims_displayed)
                ].mean(axis=0)
                self._drag_start -= center

    def get_status(
        self,
        position: Optional[tuple] = None,
        *,
        view_direction: Optional[np.ndarray] = None,
        dims_displayed: Optional[list[int]] = None,
        world: bool = False,
    ) -> dict:
        """Status message information of the data at a coordinate position.

        # Parameters
        # ----------
        # position : tuple
        #     Position in either data or world coordinates.
        # view_direction : Optional[np.ndarray]
        #     A unit vector giving the direction of the ray in nD world coordinates.
        #     The default value is None.
        # dims_displayed : Optional[List[int]]
        #     A list of the dimensions currently being displayed in the viewer.
        #     The default value is None.
        # world : bool
        #     If True the position is taken to be in world coordinates
        #     and converted into data coordinates. False by default.

        # Returns
        # -------
        # source_info : dict
        #     Dict containing information that can be used in a status update.
        #"""
        if position is not None:
            value = self.get_value(
                position,
                view_direction=view_direction,
                dims_displayed=dims_displayed,
                world=world,
            )
        else:
            value = None

        source_info = self._get_source_info()
        source_info['coordinates'] = generate_layer_coords_status(
            position[-self.ndim :], value
        )

        # if this points layer has properties
        properties = self._get_properties(
            position,
            view_direction=view_direction,
            dims_displayed=dims_displayed,
            world=world,
        )
        if properties:
            source_info['coordinates'] += '; ' + ', '.join(properties)

        return source_info

    def _get_tooltip_text(
        self,
        position,
        *,
        view_direction: Optional[np.ndarray] = None,
        dims_displayed: Optional[list[int]] = None,
        world: bool = False,
    ):
        """
        tooltip message of the data at a coordinate position.

        Parameters
        ----------
        position : tuple
            Position in either data or world coordinates.
        view_direction : Optional[np.ndarray]
            A unit vector giving the direction of the ray in nD world coordinates.
            The default value is None.
        dims_displayed : Optional[List[int]]
            A list of the dimensions currently being displayed in the viewer.
            The default value is None.
        world : bool
            If True the position is taken to be in world coordinates
            and converted into data coordinates. False by default.

        Returns
        -------
        msg : string
            String containing a message that can be used as a tooltip.
        """
        return '\n'.join(
            self._get_properties(
                position,
                view_direction=view_direction,
                dims_displayed=dims_displayed,
                world=world,
            )
        )

    def _get_properties(
        self,
        position,
        *,
        view_direction: Optional[np.ndarray] = None,
        dims_displayed: Optional[list[int]] = None,
        world: bool = False,
    ) -> list:
        if self.features.shape[1] == 0:
            return []

        value = self.get_value(
            position,
            view_direction=view_direction,
            dims_displayed=dims_displayed,
            world=world,
        )
        # if the cursor is not outside the image or on the background
        if value is None or value > self.data.shape[0]:
            return []

        return [
            f'{k}: {v[value]}'
            for k, v in self.features.items()
            if k != 'index'
            and len(v) > value
            and v[value] is not None
            and not (isinstance(v[value], float) and np.isnan(v[value]))
        ]


class Points(_BasePoints):
    """Points layer.

    Parameters
    ----------
    data : array (N, D)
        Coordinates for N points in D dimensions.
    ndim : int
        Number of dimensions for shapes. When data is not None, ndim must be D.
        An empty points layer can be instantiated with arbitrary ndim.
    features : dict[str, array-like] or DataFrame
        Features table where each row corresponds to a point and each column
        is a feature.
    feature_defaults : dict[str, Any] or DataFrame
        The default value of each feature in a table with one row.
    properties : dict {str: array (N,)}, DataFrame
        Properties for each point. Each property should be an array of length N,
        where N is the number of points.
    property_choices : dict {str: array (N,)}
        possible values for each property.
    text : str, dict
        Text to be displayed with the points. If text is set to a key in properties,
        the value of that property will be displayed. Multiple properties can be
        composed using f-string-like syntax (e.g., '{property_1}, {float_property:.2f}).
        A dictionary can be provided with keyword arguments to set the text values
        and display properties. See TextManager.__init__() for the valid keyword arguments.
        For example usage, see /napari/examples/add_points_with_text.py.
    symbol : str, array
        Symbols to be used for the point markers. Must be one of the
        following: arrow, clobber, cross, diamond, disc, hbar, ring,
        square, star, tailed_arrow, triangle_down, triangle_up, vbar, x.
    size : float, array
        Size of the point marker in data pixels. If given as a scalar, all points are made
        the same size. If given as an array, size must be the same or broadcastable
        to the same shape as the data.
    border_width : float, array
        Width of the symbol border in pixels.
    border_width_is_relative : bool
        If enabled, border_width is interpreted as a fraction of the point size.
    border_color : str, array-like, dict
        Color of the point marker border. Numeric color values should be RGB(A).
    border_color_cycle : np.ndarray, list
        Cycle of colors (provided as string name, RGB, or RGBA) to map to border_color if a
        categorical attribute is used color the vectors.
    border_colormap : str, napari.utils.Colormap
        Colormap to set border_color if a continuous attribute is used to set face_color.
    border_contrast_limits : None, (float, float)
        clims for mapping the property to a color map. These are the min and max value
        of the specified property that are mapped to 0 and 1, respectively.
        The default value is None. If set the none, the clims will be set to
        (property.min(), property.max())
    face_color : str, array-like, dict
        Color of the point marker body. Numeric color values should be RGB(A).
    face_color_cycle : np.ndarray, list
        Cycle of colors (provided as string name, RGB, or RGBA) to map to face_color if a
        categorical attribute is used color the vectors.
    face_colormap : str, napari.utils.Colormap
        Colormap to set face_color if a continuous attribute is used to set face_color.
    face_contrast_limits : None, (float, float)
        clims for mapping the property to a color map. These are the min and max value
        of the specified property that are mapped to 0 and 1, respectively.
        The default value is None. If set the none, the clims will be set to
        (property.min(), property.max())
    out_of_slice_display : bool
        If True, renders points not just in central plane but also slightly out of slice
        according to specified point marker size.
    n_dimensional : bool
        This property will soon be deprecated in favor of 'out_of_slice_display'.
        Use that instead.
    name : str
        Name of the layer.
    metadata : dict
        Layer metadata.
    scale : tuple of float
        Scale factors for the layer.
    translate : tuple of float
        Translation values for the layer.
    rotate : float, 3-tuple of float, or n-D array.
        If a float convert into a 2D rotation matrix using that value as an
        angle. If 3-tuple convert into a 3D rotation matrix, using a yaw,
        pitch, roll convention. Otherwise assume an nD rotation. Angles are
        assumed to be in degrees. They can be converted from radians with
        np.degrees if needed.
    shear : 1-D array or n-D array
        Either a vector of upper triangular values, or an nD shear matrix with
        ones along the main diagonal.
    affine : n-D array or napari.utils.transforms.Affine
        (N+1, N+1) affine transformation matrix in homogeneous coordinates.
        The first (N, N) entries correspond to a linear transform and
        the final column is a length N translation vector and a 1 or a napari
        `Affine` transform object. Applied as an extra transform on top of the
        provided scale, rotate, and shear values.
    opacity : float
        Opacity of the layer visual, between 0.0 and 1.0.
    blending : str
        One of a list of preset blending modes that determines how RGB and
        alpha values of the layer visual get mixed. Allowed values are
        {'opaque', 'translucent', and 'additive'}.
    visible : bool
        Whether the layer visual is currently being displayed.
    cache : bool
        Whether slices of out-of-core datasets should be cached upon retrieval.
        Currently, this only applies to dask arrays.
    shading : str, Shading
        Render lighting and shading on points. Options are:

        * 'none'
          No shading is added to the points.
        * 'spherical'
          Shading and depth buffer are changed to give a 3D spherical look to the points
    antialiasing: float
        Amount of antialiasing in canvas pixels.
    canvas_size_limits : tuple of float
        Lower and upper limits for the size of points in canvas pixels.
    shown : 1-D array of bool
        Whether to show each point.

    Attributes
    ----------
    data : array (N, D)
        Coordinates for N points in D dimensions.
    features : DataFrame-like
        Features table where each row corresponds to a point and each column
        is a feature.
    feature_defaults : DataFrame-like
        Stores the default value of each feature in a table with one row.
    properties : dict {str: array (N,)} or DataFrame
        Annotations for each point. Each property should be an array of length N,
        where N is the number of points.
    text : str
        Text to be displayed with the points. If text is set to a key in properties, the value of
        that property will be displayed. Multiple properties can be composed using f-string-like
        syntax (e.g., '{property_1}, {float_property:.2f}).
        For example usage, see /napari/examples/add_points_with_text.py.
    symbol : array of str
        Array of symbols for each point.
    size : array (N,)
        Array of sizes for each point. Must have the same shape as the layer `data`.
    border_width : array (N,)
        Width of the marker borders in pixels for all points
    border_width : array (N,)
        Width of the marker borders for all points as a fraction of their size.
    border_color : Nx4 numpy array
        Array of border color RGBA values, one for each point.
    border_color_cycle : np.ndarray, list
        Cycle of colors (provided as string name, RGB, or RGBA) to map to border_color if a
        categorical attribute is used color the vectors.
    border_colormap : str, napari.utils.Colormap
        Colormap to set border_color if a continuous attribute is used to set face_color.
    border_contrast_limits : None, (float, float)
        clims for mapping the property to a color map. These are the min and max value
        of the specified property that are mapped to 0 and 1, respectively.
        The default value is None. If set the none, the clims will be set to
        (property.min(), property.max())
    face_color : Nx4 numpy array
        Array of face color RGBA values, one for each point.
    face_color_cycle : np.ndarray, list
        Cycle of colors (provided as string name, RGB, or RGBA) to map to face_color if a
        categorical attribute is used color the vectors.
    face_colormap : str, napari.utils.Colormap
        Colormap to set face_color if a continuous attribute is used to set face_color.
    face_contrast_limits : None, (float, float)
        clims for mapping the property to a color map. These are the min and max value
        of the specified property that are mapped to 0 and 1, respectively.
        The default value is None. If set the none, the clims will be set to
        (property.min(), property.max())
    current_symbol : Symbol
        Symbol for the next point to be added or the currently selected points.
    current_size : float
        Size of the marker for the next point to be added or the currently
        selected point.
    current_border_width : float
        Border width of the marker for the next point to be added or the currently
        selected point.
    current_border_color : str
        Border color of the marker border for the next point to be added or the currently
        selected point.
    current_face_color : str
        Face color of the marker border for the next point to be added or the currently
        selected point.
    out_of_slice_display : bool
        If True, renders points not just in central plane but also slightly out of slice
        according to specified point marker size.
    selected_data : Selection
        Integer indices of any selected points.
    mode : str
        Interactive mode. The normal, default mode is PAN_ZOOM, which
        allows for normal interactivity with the canvas.

        In ADD mode clicks of the cursor add points at the clicked location.

        In SELECT mode the cursor can select points by clicking on them or
        by dragging a box around them. Once selected points can be moved,
        have their properties edited, or be deleted.
    face_color_mode : str
        Face color setting mode.

        DIRECT (default mode) allows each point to be set arbitrarily

        CYCLE allows the color to be set via a color cycle over an attribute

        COLORMAP allows color to be set via a color map over an attribute
    border_color_mode : str
        Border color setting mode.

        DIRECT (default mode) allows each point to be set arbitrarily

        CYCLE allows the color to be set via a color cycle over an attribute

        COLORMAP allows color to be set via a color map over an attribute
    shading : Shading
        Shading mode.
    antialiasing: float
        Amount of antialiasing in canvas pixels.
    canvas_size_limits : tuple of float
        Lower and upper limits for the size of points in canvas pixels.
    shown : 1-D array of bool
        Whether each point is shown.

    Notes
    -----
    _view_data : array (M, D)
        coordinates of points in the currently viewed slice.
    _view_size : array (M, )
        Size of the point markers in the currently viewed slice.
    _view_symbol : array (M, )
        Symbols of the point markers in the currently viewed slice.
    _view_border_width : array (M, )
        Border width of the point markers in the currently viewed slice.
    _indices_view : array (M, )
        Integer indices of the points in the currently viewed slice and are shown.
    _selected_view :
        Integer indices of selected points in the currently viewed slice within
        the `_view_data` array.
    _selected_box : array (4, 2) or None
        Four corners of any box either around currently selected points or
        being created during a drag action. Starting in the top left and
        going clockwise.
    _drag_start : list or None
        Coordinates of first cursor click during a drag action. Gets reset to
        None after dragging is done.
    """

    @rename_argument(
        'edge_width', 'border_width', since_version='0.5.0', version='0.6.0'
    )
    @rename_argument(
        'edge_width_is_relative',
        'border_width_is_relative',
        since_version='0.5.0',
        version='0.6.0',
    )
    @rename_argument(
        'edge_color', 'border_color', since_version='0.5.0', version='0.6.0'
    )
    @rename_argument(
        'edge_color_cycle',
        'border_color_cycle',
        since_version='0.5.0',
        version='0.6.0',
    )
    @rename_argument(
        'edge_colormap',
        'border_colormap',
        since_version='0.5.0',
        version='0.6.0',
    )
    @rename_argument(
        'edge_contrast_limits',
        'border_contrast_limits',
        since_version='0.5.0',
        version='0.6.0',
    )
    def __init__(
        self,
        data=None,
        *,
        ndim=None,
        features=None,
        feature_defaults=None,
        properties=None,
        text=None,
        symbol='o',
        size=10,
        border_width=0.05,
        border_width_is_relative=True,
        border_color='dimgray',
        border_color_cycle=None,
        border_colormap='viridis',
        border_contrast_limits=None,
        face_color='white',
        face_color_cycle=None,
        face_colormap='viridis',
        face_contrast_limits=None,
        out_of_slice_display=False,
        n_dimensional=None,
        name=None,
        metadata=None,
        scale=None,
        translate=None,
        rotate=None,
        shear=None,
        affine=None,
        opacity=1,
        blending='translucent',
        visible=True,
        cache=True,
        property_choices=None,
        experimental_clipping_planes=None,
        shading='none',
        canvas_size_limits=(2, 10000),
        antialiasing=1,
        shown=True,
        projection_mode='none',
    ) -> None:
        if ndim is None:
            if scale is not None:
                ndim = len(scale)
            elif (
                data is not None
                and hasattr(data, 'shape')
                and len(data.shape) == 2
            ):
                ndim = data.shape[1]

        data, ndim = fix_data_points(data, ndim)

        # Save the point coordinates
        self._data = np.asarray(data)

        super().__init__(
            data,
            ndim=ndim,
            features=features,
            feature_defaults=feature_defaults,
            properties=properties,
            text=text,
            symbol=symbol,
            size=size,
            border_width=border_width,
            border_width_is_relative=border_width_is_relative,
            border_color=border_color,
            border_color_cycle=border_color_cycle,
            border_colormap=border_colormap,
            border_contrast_limits=border_contrast_limits,
            face_color=face_color,
            face_color_cycle=face_color_cycle,
            face_colormap=face_colormap,
            face_contrast_limits=face_contrast_limits,
            out_of_slice_display=out_of_slice_display,
            n_dimensional=n_dimensional,
            name=name,
            metadata=metadata,
            scale=scale,
            translate=translate,
            rotate=rotate,
            shear=shear,
            affine=affine,
            opacity=opacity,
            blending=blending,
            visible=visible,
            cache=cache,
            property_choices=property_choices,
            experimental_clipping_planes=experimental_clipping_planes,
            shading=shading,
            canvas_size_limits=canvas_size_limits,
            antialiasing=antialiasing,
            shown=shown,
            projection_mode=projection_mode,
        )

        deprecated_events = {}
        for attr in [
            '{}_width',
            'current_{}_width',
            '{}_width_is_relative',
            '{}_color',
            'current_{}_color',
        ]:
            old_attr = attr.format('edge')
            new_attr = attr.format('border')
            old_emitter = deprecation_warning_event(
                'layer.events',
                old_attr,
                new_attr,
                since_version='0.5.0',
                version='0.6.0',
            )
            getattr(self.events, new_attr).connect(old_emitter)
            deprecated_events[old_attr] = old_emitter

        self.events.add(**deprecated_events)

    @classmethod
    def _add_deprecated_properties(cls) -> None:
        """Adds deprecated properties to class."""
        deprecated_properties = [
            'edge_width',
            'edge_width_is_relative',
            'current_edge_width',
            'edge_color',
            'edge_color_cycle',
            'edge_colormap',
            'edge_contrast_limits',
            'current_edge_color',
            'edge_color_mode',
        ]
        for old_property in deprecated_properties:
            new_property = old_property.replace('edge', 'border')
            add_deprecated_property(
                cls,
                old_property,
                new_property,
                since_version='0.5.0',
                version='0.6.0',
            )

    @property
    def _points_data(self) -> np.ndarray:
        """Spatially distributed coordinates."""
        return self.data

    @property
    def data(self) -> np.ndarray:
        """(N, D) array: coordinates for N points in D dimensions."""
        return self._data

    @data.setter
    def data(self, data: Optional[np.ndarray]):
        """Set the data array and emit a corresponding event."""
        prior_data = len(self.data) > 0
        data_not_empty = (
            data is not None
            and (isinstance(data, np.ndarray) and data.size > 0)
            or (isinstance(data, list) and len(data) > 0)
        )
        kwargs = {
            'value': self.data,
            'vertex_indices': ((),),
            'data_indices': tuple(i for i in range(len(self.data))),
        }
        if prior_data and data_not_empty:
            kwargs['action'] = ActionType.CHANGING
        elif data_not_empty:
            kwargs['action'] = ActionType.ADDING
            kwargs['data_indices'] = tuple(i for i in range(len(data)))
        else:
            kwargs['action'] = ActionType.REMOVING

        self.events.data(**kwargs)
        self._set_data(data)
        kwargs['data_indices'] = tuple(i for i in range(len(self.data)))
        kwargs['value'] = self.data

        if prior_data and data_not_empty:
            kwargs['action'] = ActionType.CHANGED
        elif data_not_empty:
            kwargs['data_indices'] = tuple(i for i in range(len(data)))
            kwargs['action'] = ActionType.ADDED
        else:
            kwargs['action'] = ActionType.REMOVED
        self.events.data(**kwargs)

    def _set_data(self, data: Optional[np.ndarray]):
        """Set the .data array attribute, without emitting an event."""
        data, _ = fix_data_points(data, self.ndim)
        cur_npoints = len(self._data)
        self._data = data

        # Add/remove property and style values based on the number of new points.
        with (
            self.events.blocker_all(),
            self._border.events.blocker_all(),
            self._face.events.blocker_all(),
        ):
            self._feature_table.resize(len(data))
            self.text.apply(self.features)
            if len(data) < cur_npoints:
                # If there are now fewer points, remove the size and colors of the
                # extra ones
                if len(self._border.colors) > len(data):
                    self._border._remove(
                        np.arange(len(data), len(self._border.colors))
                    )
                if len(self._face.colors) > len(data):
                    self._face._remove(
                        np.arange(len(data), len(self._face.colors))
                    )
                self._shown = self._shown[: len(data)]
                self._size = self._size[: len(data)]
                self._border_width = self._border_width[: len(data)]
                self._symbol = self._symbol[: len(data)]

            elif len(data) > cur_npoints:
                # If there are now more points, add the size and colors of the
                # new ones
                adding = len(data) - cur_npoints
                size = np.repeat(self.current_size, adding, axis=0)

                if len(self._border_width) > 0:
                    new_border_width = copy(self._border_width[-1])
                else:
                    new_border_width = self.current_border_width
                border_width = np.repeat([new_border_width], adding, axis=0)

                if len(self._symbol) > 0:
                    new_symbol = copy(self._symbol[-1])
                else:
                    new_symbol = self.current_symbol
                symbol = np.repeat([new_symbol], adding, axis=0)

<<<<<<< HEAD
                # Add new colors, updating the current property value before
                # to handle any in-place modification of feature_defaults.
                # Also see: https://github.com/napari/napari/issues/5634
                current_properties = self._feature_table.currents()
                self._border._update_current_properties(current_properties)
                self._border._add(n_colors=adding)
                self._face._update_current_properties(current_properties)
                self._face._add(n_colors=adding)
=======
    def _update_thumbnail(self) -> None:
        """Update thumbnail with current points and colors."""
        colormapped = np.zeros(self._thumbnail_shape)
        colormapped[..., 3] = 1
        view_data = self._view_data
        if len(view_data) > 0:
            # Get the zoom factor required to fit all data in the thumbnail.
            de = self._extent_data
            min_vals = [de[0, i] for i in self._slice_input.displayed]
            shape = np.ceil(
                [de[1, i] - de[0, i] + 1 for i in self._slice_input.displayed]
            ).astype(int)
            zoom_factor = np.divide(
                self._thumbnail_shape[:2], shape[-2:]
            ).min()
>>>>>>> b34448d7

                shown = np.repeat([True], adding, axis=0)
                self._shown = np.concatenate((self._shown, shown), axis=0)

                self.size = np.concatenate((self._size, size), axis=0)
                self.border_width = np.concatenate(
                    (self._border_width, border_width), axis=0
                )
                self.symbol = np.concatenate((self._symbol, symbol), axis=0)

        self._update_dims()
        self._reset_editable()

    def _get_ndim(self) -> int:
        """Determine number of dimensions of the layer."""
        return self.data.shape[1]

    def _make_slice_request_internal(
        self, slice_input: _SliceInput, data_slice: _ThickNDSlice
    ) -> _PointSliceRequest:
        return _PointSliceRequest(
            slice_input=slice_input,
            data=self.data,
            data_slice=data_slice,
            projection_mode=self.projection_mode,
            out_of_slice_display=self.out_of_slice_display,
            size=self.size,
        )

    def add(self, coords):
        """Adds points at coordinates.

        Parameters
        ----------
        coords : array
            Point or points to add to the layer data.
        """
        cur_points = len(self.data)
        self.events.data(
            value=self.data,
            action=ActionType.ADDING,
            data_indices=(-1,),
            vertex_indices=((),),
        )
        self._set_data(np.append(self.data, np.atleast_2d(coords), axis=0))
        self.events.data(
            value=self.data,
            action=ActionType.ADDED,
            data_indices=(-1,),
            vertex_indices=((),),
        )
        self.selected_data = set(np.arange(cur_points, len(self.data)))

    def remove_selected(self) -> None:
        """Removes selected points if any."""
        index = list(self.selected_data)
        index.sort()
        if len(index):
            self.events.data(
                value=self.data,
                action=ActionType.REMOVING,
                data_indices=tuple(
                    self.selected_data,
                ),
                vertex_indices=((),),
            )
            self._shown = np.delete(self._shown, index, axis=0)
            self._size = np.delete(self._size, index, axis=0)
            self._symbol = np.delete(self._symbol, index, axis=0)
            self._border_width = np.delete(self._border_width, index, axis=0)
            with self._border.events.blocker_all():
                self._border._remove(indices_to_remove=index)
            with self._face.events.blocker_all():
                self._face._remove(indices_to_remove=index)
            self._feature_table.remove(index)
            self.text.remove(index)
            if self._value in self.selected_data:
                self._value = None
            else:
                if self._value is not None:
                    # update the index of self._value to account for the
                    # data being removed
                    indices_removed = np.array(index) < self._value
                    offset = np.sum(indices_removed)
                    self._value -= offset
                    self._value_stored -= offset

            self._set_data(np.delete(self.data, index, axis=0))
            self.events.data(
                value=self.data,
                action=ActionType.REMOVED,
                data_indices=tuple(
                    self.selected_data,
                ),
                vertex_indices=((),),
            )
            self.selected_data = set()

    def _move_points(
        self, ixgrid: tuple[np.ndarray, np.ndarray], shift: np.ndarray
    ) -> None:
        """Move points along a set a coordinates given a shift.

        Parameters
        ----------
        ixgrid : Tuple[np.ndarray, np.ndarray]
            Crossproduct indexing grid of node indices and dimensions, see `np.ix_`
        shift : np.ndarray
            Selected coordinates shift
        """
        self.data[ixgrid] = self.data[ixgrid] + shift

    def _paste_data(self) -> None:
        """Paste any point from clipboard and select them."""
        npoints = len(self._view_data)
        totpoints = len(self.data)

        if len(self._clipboard.keys()) > 0:
            not_disp = self._slice_input.not_displayed
            data = deepcopy(self._clipboard['data'])
            offset = [
                self._data_slice[i] - self._clipboard['indices'][i]
                for i in not_disp
            ]
            data[:, not_disp] = data[:, not_disp] + np.array(offset)
            self._data = np.append(self.data, data, axis=0)
            self._shown = np.append(
                self.shown, deepcopy(self._clipboard['shown']), axis=0
            )
            self._size = np.append(
                self.size, deepcopy(self._clipboard['size']), axis=0
            )
            self._symbol = np.append(
                self.symbol, deepcopy(self._clipboard['symbol']), axis=0
            )

            self._feature_table.append(self._clipboard['features'])

            self.text._paste(**self._clipboard['text'])

            self._border_width = np.append(
                self.border_width,
                deepcopy(self._clipboard['border_width']),
                axis=0,
            )
            self._border._paste(
                colors=self._clipboard['border_color'],
                properties=_features_to_properties(
                    self._clipboard['features']
                ),
            )
            self._face._paste(
                colors=self._clipboard['face_color'],
                properties=_features_to_properties(
                    self._clipboard['features']
                ),
            )

            self._selected_view = list(
                range(npoints, npoints + len(self._clipboard['data']))
            )
            self._selected_data.update(
                set(range(totpoints, totpoints + len(self._clipboard['data'])))
            )
            self.refresh()

    def _copy_data(self) -> None:
        """Copy selected points to clipboard."""
        if len(self.selected_data) > 0:
            index = list(self.selected_data)
            self._clipboard = {
                'data': deepcopy(self.data[index]),
                'border_color': deepcopy(self.border_color[index]),
                'face_color': deepcopy(self.face_color[index]),
                'shown': deepcopy(self.shown[index]),
                'size': deepcopy(self.size[index]),
                'symbol': deepcopy(self.symbol[index]),
                'border_width': deepcopy(self.border_width[index]),
                'features': deepcopy(self.features.iloc[index]),
                'indices': self._data_slice,
                'text': self.text._copy(index),
            }
        else:
            self._clipboard = {}

    def to_mask(
        self,
        *,
        shape: tuple,
        data_to_world: Optional[Affine] = None,
        isotropic_output: bool = True,
    ) -> npt.NDArray:
        """Return a binary mask array of all the points as balls.

        Parameters
        ----------
        shape : tuple
            The shape of the mask to be generated.
        data_to_world : Optional[Affine]
            The data-to-world transform of the output mask image. This likely comes from a reference image.
            If None, then this is the same as this layer's data-to-world transform.
        isotropic_output : bool
            If True, then force the output mask to always contain isotropic balls in data/pixel coordinates.
            Otherwise, allow the anisotropy in the data-to-world transform to squash the balls in certain dimensions.
            By default this is True, but you should set it to False if you are going to create a napari image
            layer from the result with the same data-to-world transform and want the visualized balls to be
            roughly isotropic.

        Returns
        -------
        np.ndarray
            The output binary mask array of the given shape containing this layer's points as balls.
        """
        if data_to_world is None:
            data_to_world = self._data_to_world
        mask = np.zeros(shape, dtype=bool)
        mask_world_to_data = data_to_world.inverse
        points_data_to_mask_data = self._data_to_world.compose(
            mask_world_to_data
        )
        points_in_mask_data_coords = np.atleast_2d(
            points_data_to_mask_data(self.data)
        )

        # Calculating the radii of the output points in the mask is complex.
        radii = self.size / 2

        # Scale each radius by the geometric mean scale of the Points layer to
        # keep the balls isotropic when visualized in world coordinates.
        # The geometric means are used instead of the arithmetic mean
        # to maintain the volume scaling factor of the transforms.
        point_data_to_world_scale = gmean(np.abs(self._data_to_world.scale))
        mask_world_to_data_scale = (
            gmean(np.abs(mask_world_to_data.scale))
            if isotropic_output
            else np.abs(mask_world_to_data.scale)
        )
        radii_scale = point_data_to_world_scale * mask_world_to_data_scale

        output_data_radii = radii[:, np.newaxis] * np.atleast_2d(radii_scale)

        for coords, radii in zip(
            points_in_mask_data_coords, output_data_radii
        ):
            # Define a minimal set of coordinates where the mask could be present
            # by defining an inclusive lower and exclusive upper bound for each dimension.
            lower_coords = np.maximum(np.floor(coords - radii), 0).astype(int)
            upper_coords = np.minimum(
                np.ceil(coords + radii) + 1, shape
            ).astype(int)
            # Generate every possible coordinate within the bounds defined above
            # in a grid of size D1 x D2 x ... x Dd x D (e.g. for D=2, this might be 4x5x2).
            submask_coords = [
                range(lower_coords[i], upper_coords[i])
                for i in range(self.ndim)
            ]
            submask_grids = np.stack(
                np.meshgrid(*submask_coords, copy=False, indexing='ij'),
                axis=-1,
            )
            # Update the mask coordinates based on the normalized square distance
            # using a logical or to maintain any existing positive mask locations.
            normalized_square_distances = np.sum(
                ((submask_grids - coords) / radii) ** 2, axis=-1
            )
            mask[np.ix_(*submask_coords)] |= normalized_square_distances <= 1
        return mask

<<<<<<< HEAD
=======
    def get_status(
        self,
        position: Optional[tuple] = None,
        *,
        view_direction: Optional[np.ndarray] = None,
        dims_displayed: Optional[list[int]] = None,
        world: bool = False,
    ) -> dict:
        """Status message information of the data at a coordinate position.

        # Parameters
        # ----------
        # position : tuple
        #     Position in either data or world coordinates.
        # view_direction : Optional[np.ndarray]
        #     A unit vector giving the direction of the ray in nD world coordinates.
        #     The default value is None.
        # dims_displayed : Optional[List[int]]
        #     A list of the dimensions currently being displayed in the viewer.
        #     The default value is None.
        # world : bool
        #     If True the position is taken to be in world coordinates
        #     and converted into data coordinates. False by default.

        # Returns
        # -------
        # source_info : dict
        #     Dict containing information that can be used in a status update.
        #"""
        if position is not None:
            value = self.get_value(
                position,
                view_direction=view_direction,
                dims_displayed=dims_displayed,
                world=world,
            )
        else:
            value = None

        source_info = self._get_source_info()
        source_info['coordinates'] = generate_layer_coords_status(
            position[-self.ndim :], value
        )

        # if this points layer has properties
        properties = self._get_properties(
            position,
            view_direction=view_direction,
            dims_displayed=dims_displayed,
            world=world,
        )
        if properties:
            source_info['coordinates'] += '; ' + ', '.join(properties)

        return source_info

    def _get_tooltip_text(
        self,
        position,
        *,
        view_direction: Optional[np.ndarray] = None,
        dims_displayed: Optional[list[int]] = None,
        world: bool = False,
    ) -> str:
        """
        tooltip message of the data at a coordinate position.

        Parameters
        ----------
        position : tuple
            Position in either data or world coordinates.
        view_direction : Optional[np.ndarray]
            A unit vector giving the direction of the ray in nD world coordinates.
            The default value is None.
        dims_displayed : Optional[List[int]]
            A list of the dimensions currently being displayed in the viewer.
            The default value is None.
        world : bool
            If True the position is taken to be in world coordinates
            and converted into data coordinates. False by default.

        Returns
        -------
        msg : string
            String containing a message that can be used as a tooltip.
        """
        return '\n'.join(
            self._get_properties(
                position,
                view_direction=view_direction,
                dims_displayed=dims_displayed,
                world=world,
            )
        )

    def _get_properties(
        self,
        position,
        *,
        view_direction: Optional[np.ndarray] = None,
        dims_displayed: Optional[list[int]] = None,
        world: bool = False,
    ) -> list:
        if self.features.shape[1] == 0:
            return []

        value = self.get_value(
            position,
            view_direction=view_direction,
            dims_displayed=dims_displayed,
            world=world,
        )
        # if the cursor is not outside the image or on the background
        if value is None or value > self.data.shape[0]:
            return []

        return [
            f'{k}: {v[value]}'
            for k, v in self.features.items()
            if k != 'index'
            and len(v) > value
            and v[value] is not None
            and not (isinstance(v[value], float) and np.isnan(v[value]))
        ]

>>>>>>> b34448d7

Points._add_deprecated_properties()<|MERGE_RESOLUTION|>--- conflicted
+++ resolved
@@ -71,13 +71,1838 @@
 DEFAULT_COLOR_CYCLE = np.array([[1, 0, 1, 1], [0, 1, 0, 1]])
 
 
-<<<<<<< HEAD
 class _BasePoints(Layer):
     """
     Implements the basic functionality of spatially distributed coordinates.
     Used by to display points and graph nodes.
-=======
-class Points(Layer):
+
+    Refer to Points documentation.
+    """
+
+    _modeclass = Mode
+    _projectionclass = PointsProjectionMode
+
+    _drag_modes: ClassVar[dict[Mode, Callable[['Points', Event], Any]]] = {
+        Mode.PAN_ZOOM: no_op,
+        Mode.TRANSFORM: transform_with_box,
+        Mode.ADD: add,
+        Mode.SELECT: select,
+    }
+
+    _move_modes: ClassVar[dict[Mode, Callable[['Points', Event], Any]]] = {
+        Mode.PAN_ZOOM: no_op,
+        Mode.TRANSFORM: highlight_box_handles,
+        Mode.ADD: no_op,
+        Mode.SELECT: highlight,
+    }
+    _cursor_modes: ClassVar[dict[Mode, str]] = {
+        Mode.PAN_ZOOM: 'standard',
+        Mode.TRANSFORM: 'standard',
+        Mode.ADD: 'crosshair',
+        Mode.SELECT: 'standard',
+    }
+
+    # TODO  write better documentation for border_color and face_color
+
+    # The max number of points that will ever be used to render the thumbnail
+    # If more points are present then they are randomly subsampled
+    _max_points_thumbnail = 1024
+
+    def __init__(
+        self,
+        data=None,
+        ndim=None,
+        *,
+        affine=None,
+        antialiasing=1,
+        blending='translucent',
+        border_color='dimgray',
+        border_color_cycle=None,
+        border_colormap='viridis',
+        border_contrast_limits=None,
+        border_width=0.05,
+        border_width_is_relative=True,
+        cache=True,
+        canvas_size_limits=(2, 10000),
+        experimental_clipping_planes=None,
+        face_color='white',
+        face_color_cycle=None,
+        face_colormap='viridis',
+        face_contrast_limits=None,
+        feature_defaults=None,
+        features=None,
+        metadata=None,
+        n_dimensional=None,
+        name=None,
+        opacity=1.0,
+        out_of_slice_display=False,
+        projection_mode='none',
+        properties=None,
+        property_choices=None,
+        rotate=None,
+        scale=None,
+        shading='none',
+        shear=None,
+        shown=True,
+        size=10,
+        symbol='o',
+        text=None,
+        translate=None,
+        visible=True,
+    ) -> None:
+        # Indices of selected points
+        self._selected_data_stored = set()
+        self._selected_data_history = set()
+        # Indices of selected points within the currently viewed slice
+        self._selected_view = []
+        # Index of hovered point
+        self._value = None
+        self._value_stored = None
+        self._highlight_index = []
+        self._highlight_box = None
+
+        self._drag_start = None
+        self._drag_normal = None
+        self._drag_up = None
+
+        # initialize view data
+        self.__indices_view = np.empty(0, int)
+        self._view_size_scale = []
+
+        self._drag_box = None
+        self._drag_box_stored = None
+        self._is_selecting = False
+        self._clipboard = {}
+
+        super().__init__(
+            data,
+            ndim,
+            name=name,
+            metadata=metadata,
+            scale=scale,
+            translate=translate,
+            rotate=rotate,
+            shear=shear,
+            affine=affine,
+            opacity=opacity,
+            blending=blending,
+            visible=visible,
+            cache=cache,
+            experimental_clipping_planes=experimental_clipping_planes,
+            projection_mode=projection_mode,
+        )
+
+        self.events.add(
+            size=Event,
+            current_size=Event,
+            border_width=Event,
+            current_border_width=Event,
+            border_width_is_relative=Event,
+            face_color=Event,
+            current_face_color=Event,
+            border_color=Event,
+            current_border_color=Event,
+            properties=Event,
+            current_properties=Event,
+            symbol=Event,
+            current_symbol=Event,
+            out_of_slice_display=Event,
+            n_dimensional=Event,
+            highlight=Event,
+            shading=Event,
+            antialiasing=Event,
+            canvas_size_limits=Event,
+            features=Event,
+            feature_defaults=Event,
+        )
+
+        self._feature_table = _FeatureTable.from_layer(
+            features=features,
+            feature_defaults=feature_defaults,
+            properties=properties,
+            property_choices=property_choices,
+            num_data=len(self._points_data),
+        )
+
+        self._text = TextManager._from_layer(
+            text=text,
+            features=self.features,
+        )
+
+        self._border_width_is_relative = False
+        self._shown = np.empty(0).astype(bool)
+
+        # Indices of selected points
+        self._selected_data: Selection[int] = Selection()
+        self._selected_data_stored = set()
+        self._selected_data_history = set()
+        # Indices of selected points within the currently viewed slice
+        self._selected_view = []
+
+        # The following point properties are for the new points that will
+        # be added. For any given property, if a list is passed to the
+        # constructor so each point gets its own value then the default
+        # value is used when adding new points
+        self._current_size = np.asarray(size) if np.isscalar(size) else 10
+        self._current_border_width = (
+            np.asarray(border_width) if np.isscalar(border_width) else 0.1
+        )
+        self.current_symbol = (
+            np.asarray(symbol) if np.isscalar(symbol) else 'o'
+        )
+
+        # Index of hovered point
+        self._value = None
+        self._value_stored = None
+        self._mode = Mode.PAN_ZOOM
+        self._status = self.mode
+
+        color_properties = (
+            self._feature_table.properties()
+            if len(self._points_data)
+            else self._feature_table.currents()
+        )
+
+        if n_dimensional is not None:
+            self._out_of_slice_display = n_dimensional
+        else:
+            self._out_of_slice_display = out_of_slice_display
+
+        # Save the point style params
+        self._border = ColorManager._from_layer_kwargs(
+            n_colors=len(data),
+            colors=border_color,
+            continuous_colormap=border_colormap,
+            contrast_limits=border_contrast_limits,
+            categorical_colormap=border_color_cycle,
+            properties=color_properties,
+        )
+        self._face = ColorManager._from_layer_kwargs(
+            n_colors=len(data),
+            colors=face_color,
+            continuous_colormap=face_colormap,
+            contrast_limits=face_contrast_limits,
+            categorical_colormap=face_color_cycle,
+            properties=color_properties,
+        )
+        self.size = size
+        self.shown = shown
+        self.symbol = symbol
+        self.border_width = border_width
+        self.border_width_is_relative = border_width_is_relative
+
+        self.canvas_size_limits = canvas_size_limits
+        self.shading = shading
+        self.antialiasing = antialiasing
+
+        # Trigger generation of view slice and thumbnail
+        self.refresh()
+
+    @property
+    def _points_data(self) -> np.ndarray:
+        """Spatially distributed coordinates."""
+        raise NotImplementedError
+
+    @property
+    def data(self) -> Any:
+        raise NotImplementedError
+
+    def _set_data(self, data: Any) -> None:
+        raise NotImplementedError
+
+    @data.setter
+    def data(self, data: Optional[np.ndarray]) -> None:
+        """Set the data array and emit a corresponding event."""
+        prior_data = len(self.data) > 0
+        data_not_empty = (
+            data is not None
+            and (isinstance(data, np.ndarray) and data.size > 0)
+            or (isinstance(data, list) and len(data) > 0)
+        )
+        kwargs = {
+            'value': self.data,
+            'vertex_indices': ((),),
+            'data_indices': tuple(i for i in range(len(self.data))),
+        }
+        if prior_data and data_not_empty:
+            kwargs['action'] = ActionType.CHANGING
+        elif data_not_empty:
+            kwargs['action'] = ActionType.ADDING
+            kwargs['data_indices'] = tuple(i for i in range(len(data)))
+        else:
+            kwargs['action'] = ActionType.REMOVING
+
+        self.events.data(**kwargs)
+        self._set_data(data)
+        kwargs['data_indices'] = tuple(i for i in range(len(self.data)))
+        kwargs['value'] = self.data
+
+        if prior_data and data_not_empty:
+            kwargs['action'] = ActionType.CHANGED
+        elif data_not_empty:
+            kwargs['data_indices'] = tuple(i for i in range(len(data)))
+            kwargs['action'] = ActionType.ADDED
+        else:
+            kwargs['action'] = ActionType.REMOVED
+        self.events.data(**kwargs)
+
+    def _on_selection(self, selected: bool) -> None:
+        if selected:
+            self._set_highlight()
+        else:
+            self._highlight_box = None
+            self._highlight_index = []
+            self.events.highlight()
+
+    @property
+    def features(self) -> pd.DataFrame:
+        """Dataframe-like features table.
+
+        It is an implementation detail that this is a `pandas.DataFrame`. In the future,
+        we will target the currently-in-development Data API dataframe protocol [1].
+        This will enable us to use alternate libraries such as xarray or cuDF for
+        additional features without breaking existing usage of this.
+
+        If you need to specifically rely on the pandas API, please coerce this to a
+        `pandas.DataFrame` using `features_to_pandas_dataframe`.
+
+        References
+        ----------
+        .. [1]: https://data-apis.org/dataframe-protocol/latest/API.html
+        """
+        return self._feature_table.values
+
+    @features.setter
+    def features(
+        self,
+        features: Union[dict[str, np.ndarray], pd.DataFrame],
+    ) -> None:
+        self._feature_table.set_values(
+            features, num_data=len(self._points_data)
+        )
+        self._update_color_manager(
+            self._face, self._feature_table, 'face_color'
+        )
+        self._update_color_manager(
+            self._border, self._feature_table, 'border_color'
+        )
+        self.text.refresh(self.features)
+        self.events.properties()
+        self.events.features()
+
+    @property
+    def feature_defaults(self) -> pd.DataFrame:
+        """Dataframe-like with one row of feature default values.
+
+        See `features` for more details on the type of this property.
+        """
+        return self._feature_table.defaults
+
+    @feature_defaults.setter
+    def feature_defaults(
+        self, defaults: Union[dict[str, Any], pd.DataFrame]
+    ) -> None:
+        self._feature_table.set_defaults(defaults)
+        current_properties = self.current_properties
+        self._border._update_current_properties(current_properties)
+        self._face._update_current_properties(current_properties)
+        self.events.current_properties()
+        self.events.feature_defaults()
+
+    @property
+    def property_choices(self) -> dict[str, np.ndarray]:
+        return self._feature_table.choices()
+
+    @property
+    def properties(self) -> dict[str, np.ndarray]:
+        """dict {str: np.ndarray (N,)}, DataFrame: Annotations for each point"""
+        return self._feature_table.properties()
+
+    @staticmethod
+    def _update_color_manager(color_manager, feature_table, name):
+        if color_manager.color_properties is not None:
+            color_name = color_manager.color_properties.name
+            if color_name not in feature_table.values:
+                color_manager.color_mode = ColorMode.DIRECT
+                color_manager.color_properties = None
+                warnings.warn(
+                    trans._(
+                        'property used for {name} dropped',
+                        deferred=True,
+                        name=name,
+                    ),
+                    RuntimeWarning,
+                )
+            else:
+                color_manager.color_properties = {
+                    'name': color_name,
+                    'values': feature_table.values[color_name].to_numpy(),
+                    'current_value': feature_table.defaults[color_name][0],
+                }
+
+    @properties.setter
+    def properties(
+        self, properties: Union[dict[str, Array], pd.DataFrame, None]
+    ) -> None:
+        self.features = properties
+
+    @property
+    def current_properties(self) -> dict[str, np.ndarray]:
+        """dict{str: np.ndarray(1,)}: properties for the next added point."""
+        return self._feature_table.currents()
+
+    @current_properties.setter
+    def current_properties(self, current_properties):
+        update_indices = None
+        if self._update_properties and len(self.selected_data) > 0:
+            update_indices = list(self.selected_data)
+        self._feature_table.set_currents(
+            current_properties, update_indices=update_indices
+        )
+        current_properties = self.current_properties
+        self._border._update_current_properties(current_properties)
+        self._face._update_current_properties(current_properties)
+        self.events.current_properties()
+        self.events.feature_defaults()
+        if update_indices is not None:
+            self.events.properties()
+            self.events.features()
+
+    @property
+    def text(self) -> TextManager:
+        """TextManager: the TextManager object containing containing the text properties"""
+        return self._text
+
+    @text.setter
+    def text(self, text):
+        self._text._update_from_layer(
+            text=text,
+            features=self.features,
+        )
+
+    def refresh_text(self) -> None:
+        """Refresh the text values.
+
+        This is generally used if the features were updated without changing the data
+        """
+        self.text.refresh(self.features)
+
+    @abstractmethod
+    def _get_ndim(self) -> int:
+        """Determine number of dimensions of the layer."""
+        raise NotImplementedError
+
+    @property
+    def _extent_data(self) -> np.ndarray:
+        """Extent of layer in data coordinates.
+
+        Returns
+        -------
+        extent_data : array, shape (2, D)
+        """
+        if len(self._points_data) == 0:
+            extrema = np.full((2, self.ndim), np.nan)
+        else:
+            maxs = np.max(self._points_data, axis=0)
+            mins = np.min(self._points_data, axis=0)
+            extrema = np.vstack([mins, maxs])
+        return extrema.astype(float)
+
+    @property
+    def _extent_data_augmented(self) -> npt.NDArray:
+        # _extent_data is a property that returns a new/copied array, which
+        # is safe to modify below
+        extent = self._extent_data
+        if len(self.size) == 0:
+            return extent
+
+        max_point_size = np.max(self.size)
+        extent[0] -= max_point_size / 2
+        extent[1] += max_point_size / 2
+        return extent
+
+    @property
+    def out_of_slice_display(self) -> bool:
+        """bool: renders points slightly out of slice."""
+        return self._out_of_slice_display
+
+    @out_of_slice_display.setter
+    def out_of_slice_display(self, out_of_slice_display: bool) -> None:
+        self._out_of_slice_display = bool(out_of_slice_display)
+        self.events.out_of_slice_display()
+        self.events.n_dimensional()
+        self.refresh()
+
+    @property
+    def n_dimensional(self) -> bool:
+        """
+        This property will soon be deprecated in favor of `out_of_slice_display`. Use that instead.
+        """
+        return self._out_of_slice_display
+
+    @n_dimensional.setter
+    def n_dimensional(self, value: bool) -> None:
+        self.out_of_slice_display = value
+
+    @property
+    def symbol(self) -> np.ndarray:
+        """str: symbol used for all point markers."""
+        return self._symbol
+
+    @symbol.setter
+    def symbol(self, symbol: Union[str, np.ndarray, list]) -> None:
+        symbol = np.broadcast_to(symbol, len(self._points_data))
+        self._symbol = coerce_symbols(symbol)
+        self.events.symbol()
+        self.events.highlight()
+
+    @property
+    def current_symbol(self) -> Union[int, float]:
+        """float: symbol of marker for the next added point."""
+        return self._current_symbol
+
+    @current_symbol.setter
+    def current_symbol(self, symbol: Union[None, float]) -> None:
+        symbol = coerce_symbols(np.array([symbol]))[0]
+        self._current_symbol = symbol
+        if self._update_properties and len(self.selected_data) > 0:
+            self.symbol[list(self.selected_data)] = symbol
+            self.events.symbol()
+        self.events.current_symbol()
+
+    @property
+    def size(self) -> np.ndarray:
+        """(N,) array: size of all N points."""
+        return self._size
+
+    @size.setter
+    def size(self, size: Union[float, np.ndarray, list]) -> None:
+        size = np.asarray(size)
+        try:
+            self._size = np.broadcast_to(size, len(self._points_data)).copy()
+        except ValueError as e:
+            # deprecated anisotropic sizes; extra check should be removed in future version
+            try:
+                self._size = np.broadcast_to(
+                    size, self._points_data.shape[::-1]
+                ).T.copy()
+            except ValueError:
+                raise ValueError(
+                    trans._(
+                        'Size of shape {size_shape} is not compatible for broadcasting '
+                        'with shape {points_shape}',
+                        size_shape=size.shape,
+                        points_shape=self._points_data.shape,
+                        deferred=True,
+                    )
+                ) from e
+            else:
+                self._size = np.mean(size, axis=1)
+                warnings.warn(
+                    trans._(
+                        'Since 0.4.18 point sizes must be isotropic; the average from each dimension will be'
+                        ' used instead. This will become an error in version 0.6.0.',
+                        deferred=True,
+                    ),
+                    category=DeprecationWarning,
+                    stacklevel=2,
+                )
+        self._clear_extent_augmented()
+        self.refresh()
+
+    @property
+    def current_size(self) -> Union[int, float]:
+        """float: size of marker for the next added point."""
+        return self._current_size
+
+    @current_size.setter
+    def current_size(self, size: Union[None, float]) -> None:
+        if isinstance(size, (list, tuple, np.ndarray)):
+            warnings.warn(
+                trans._(
+                    'Since 0.4.18 point sizes must be isotropic; the average from each dimension will be used instead. '
+                    'This will become an error in version 0.6.0.',
+                    deferred=True,
+                ),
+                category=DeprecationWarning,
+                stacklevel=2,
+            )
+            size = size[-1]
+        if not isinstance(size, numbers.Number):
+            raise TypeError(
+                trans._(
+                    'currrent size must be a number',
+                    deferred=True,
+                )
+            )
+        if size < 0:
+            raise ValueError(
+                trans._(
+                    'current_size value must be positive.',
+                    deferred=True,
+                ),
+            )
+
+        self._current_size = size
+        if self._update_properties and len(self.selected_data) > 0:
+            idx = np.fromiter(self.selected_data, dtype=int)
+            self.size[idx] = size
+            self._clear_extent_augmented()
+            self.refresh()
+            self.events.size()
+        self.events.current_size()
+
+    @property
+    def antialiasing(self) -> float:
+        """Amount of antialiasing in canvas pixels."""
+        return self._antialiasing
+
+    @antialiasing.setter
+    def antialiasing(self, value: float) -> None:
+        """Set the amount of antialiasing in canvas pixels.
+
+        Values can only be positive.
+        """
+        if value < 0:
+            warnings.warn(
+                message=trans._(
+                    'antialiasing value must be positive, value will be set to 0.',
+                    deferred=True,
+                ),
+                category=RuntimeWarning,
+            )
+        self._antialiasing = max(0, value)
+        self.events.antialiasing(value=self._antialiasing)
+
+    @property
+    def shading(self) -> Shading:
+        """shading mode."""
+        return self._shading
+
+    @shading.setter
+    def shading(self, value):
+        self._shading = Shading(value)
+        self.events.shading()
+
+    @property
+    def canvas_size_limits(self) -> tuple[float, float]:
+        """Limit the canvas size of points"""
+        return self._canvas_size_limits
+
+    @canvas_size_limits.setter
+    def canvas_size_limits(self, value):
+        self._canvas_size_limits = float(value[0]), float(value[1])
+        self.events.canvas_size_limits()
+
+    @property
+    def shown(self) -> npt.NDArray:
+        """
+        Boolean array determining which points to show
+        """
+        return self._shown
+
+    @shown.setter
+    def shown(self, shown):
+        self._shown = np.broadcast_to(shown, len(self._points_data)).astype(
+            bool
+        )
+        self.refresh()
+
+    @property
+    def border_width(self) -> np.ndarray:
+        """(N, D) array: border_width of all N points."""
+        return self._border_width
+
+    @border_width.setter
+    def border_width(
+        self, border_width: Union[float, np.ndarray, list]
+    ) -> None:
+        # broadcast to np.array
+        border_width = np.broadcast_to(
+            border_width, len(self._points_data)
+        ).copy()
+
+        # border width cannot be negative
+        if np.any(border_width < 0):
+            raise ValueError(
+                trans._(
+                    'All border_width must be > 0',
+                    deferred=True,
+                )
+            )
+        # if relative border width is enabled, border_width must be between 0 and 1
+        if self.border_width_is_relative and np.any(border_width > 1):
+            raise ValueError(
+                trans._(
+                    'All border_width must be between 0 and 1 if border_width_is_relative is enabled',
+                    deferred=True,
+                )
+            )
+
+        self._border_width: np.ndarray = border_width
+        self.events.border_width(value=border_width)
+        self.refresh()
+
+    @property
+    def border_width_is_relative(self) -> bool:
+        """bool: treat border_width as a fraction of point size."""
+        return self._border_width_is_relative
+
+    @border_width_is_relative.setter
+    def border_width_is_relative(self, border_width_is_relative: bool) -> None:
+        if border_width_is_relative and np.any(
+            (self.border_width > 1) | (self.border_width < 0)
+        ):
+            raise ValueError(
+                trans._(
+                    'border_width_is_relative can only be enabled if border_width is between 0 and 1',
+                    deferred=True,
+                )
+            )
+        self._border_width_is_relative = border_width_is_relative
+        self.events.border_width_is_relative()
+
+    @property
+    def current_border_width(self) -> Union[int, float]:
+        """float: border_width of marker for the next added point."""
+        return self._current_border_width
+
+    @current_border_width.setter
+    def current_border_width(self, border_width: Union[None, float]) -> None:
+        self._current_border_width = border_width
+        if self._update_properties and len(self.selected_data) > 0:
+            idx = np.fromiter(self.selected_data, dtype=int)
+            self.border_width[idx] = border_width
+            self.refresh()
+            self.events.border_width()
+        self.events.current_border_width()
+
+    @property
+    def border_color(self) -> np.ndarray:
+        """(N x 4) np.ndarray: Array of RGBA border colors for each point"""
+        return self._border.colors
+
+    @border_color.setter
+    def border_color(self, border_color):
+        self._border._set_color(
+            color=border_color,
+            n_colors=len(self._points_data),
+            properties=self.properties,
+            current_properties=self.current_properties,
+        )
+        self.events.border_color()
+
+    @property
+    def border_color_cycle(self) -> np.ndarray:
+        """Union[list, np.ndarray] :  Color cycle for border_color.
+        Can be a list of colors defined by name, RGB or RGBA
+        """
+        return self._border.categorical_colormap.fallback_color.values
+
+    @border_color_cycle.setter
+    def border_color_cycle(
+        self, border_color_cycle: Union[list, np.ndarray]
+    ) -> None:
+        self._border.categorical_colormap = border_color_cycle
+
+    @property
+    def border_colormap(self) -> Colormap:
+        """Return the colormap to be applied to a property to get the border color.
+
+        Returns
+        -------
+        colormap : napari.utils.Colormap
+            The Colormap object.
+        """
+        return self._border.continuous_colormap
+
+    @border_colormap.setter
+    def border_colormap(self, colormap: ValidColormapArg) -> None:
+        self._border.continuous_colormap = colormap
+
+    @property
+    def border_contrast_limits(self) -> tuple[float, float]:
+        """None, (float, float): contrast limits for mapping
+        the border_color colormap property to 0 and 1
+        """
+        return self._border.contrast_limits
+
+    @border_contrast_limits.setter
+    def border_contrast_limits(
+        self, contrast_limits: Union[None, tuple[float, float]]
+    ) -> None:
+        self._border.contrast_limits = contrast_limits
+
+    @property
+    def current_border_color(self) -> str:
+        """str: border color of marker for the next added point or the selected point(s)."""
+        hex_ = rgb_to_hex(self._border.current_color)[0]
+        return hex_to_name.get(hex_, hex_)
+
+    @current_border_color.setter
+    def current_border_color(self, border_color: ColorType) -> None:
+        if self._update_properties and len(self.selected_data) > 0:
+            update_indices = list(self.selected_data)
+        else:
+            update_indices = []
+        self._border._update_current_color(
+            border_color, update_indices=update_indices
+        )
+        self.events.current_border_color()
+
+    @property
+    def border_color_mode(self) -> str:
+        """str: border color setting mode
+
+        DIRECT (default mode) allows each point to be set arbitrarily
+
+        CYCLE allows the color to be set via a color cycle over an attribute
+
+        COLORMAP allows color to be set via a color map over an attribute
+        """
+        return self._border.color_mode
+
+    @border_color_mode.setter
+    def border_color_mode(
+        self, border_color_mode: Union[str, ColorMode]
+    ) -> None:
+        self._set_color_mode(border_color_mode, 'border')
+
+    @property
+    def face_color(self) -> np.ndarray:
+        """(N x 4) np.ndarray: Array of RGBA face colors for each point"""
+        return self._face.colors
+
+    @face_color.setter
+    def face_color(self, face_color):
+        self._face._set_color(
+            color=face_color,
+            n_colors=len(self._points_data),
+            properties=self.properties,
+            current_properties=self.current_properties,
+        )
+        self.events.face_color()
+
+    @property
+    def face_color_cycle(self) -> np.ndarray:
+        """Union[np.ndarray, cycle]:  Color cycle for face_color
+        Can be a list of colors defined by name, RGB or RGBA
+        """
+        return self._face.categorical_colormap.fallback_color.values
+
+    @face_color_cycle.setter
+    def face_color_cycle(
+        self, face_color_cycle: Union[np.ndarray, cycle]
+    ) -> None:
+        self._face.categorical_colormap = face_color_cycle
+
+    @property
+    def face_colormap(self) -> Colormap:
+        """Return the colormap to be applied to a property to get the face color.
+
+        Returns
+        -------
+        colormap : napari.utils.Colormap
+            The Colormap object.
+        """
+        return self._face.continuous_colormap
+
+    @face_colormap.setter
+    def face_colormap(self, colormap: ValidColormapArg) -> None:
+        self._face.continuous_colormap = colormap
+
+    @property
+    def face_contrast_limits(self) -> Union[None, tuple[float, float]]:
+        """None, (float, float) : clims for mapping the face_color
+        colormap property to 0 and 1
+        """
+        return self._face.contrast_limits
+
+    @face_contrast_limits.setter
+    def face_contrast_limits(
+        self, contrast_limits: Union[None, tuple[float, float]]
+    ) -> None:
+        self._face.contrast_limits = contrast_limits
+
+    @property
+    def current_face_color(self) -> str:
+        """Face color of marker for the next added point or the selected point(s)."""
+        hex_ = rgb_to_hex(self._face.current_color)[0]
+        return hex_to_name.get(hex_, hex_)
+
+    @current_face_color.setter
+    def current_face_color(self, face_color: ColorType) -> None:
+        if self._update_properties and len(self.selected_data) > 0:
+            update_indices = list(self.selected_data)
+        else:
+            update_indices = []
+        self._face._update_current_color(
+            face_color, update_indices=update_indices
+        )
+        self.events.current_face_color()
+
+    @property
+    def face_color_mode(self) -> str:
+        """str: Face color setting mode
+
+        DIRECT (default mode) allows each point to be set arbitrarily
+
+        CYCLE allows the color to be set via a color cycle over an attribute
+
+        COLORMAP allows color to be set via a color map over an attribute
+        """
+        return self._face.color_mode
+
+    @face_color_mode.setter
+    def face_color_mode(self, face_color_mode):
+        self._set_color_mode(face_color_mode, 'face')
+
+    def _set_color_mode(
+        self,
+        color_mode: Union[ColorMode, str],
+        attribute: Literal['border', 'face'],
+    ) -> None:
+        """Set the face_color_mode or border_color_mode property
+
+        Parameters
+        ----------
+        color_mode : str, ColorMode
+            The value for setting border or face_color_mode. If color_mode is a string,
+            it should be one of: 'direct', 'cycle', or 'colormap'
+        attribute : str in {'border', 'face'}
+            The name of the attribute to set the color of.
+            Should be 'border' for border_color_mode or 'face' for face_color_mode.
+        """
+        color_mode = ColorMode(color_mode)
+        color_manager = getattr(self, f'_{attribute}')
+
+        if color_mode == ColorMode.DIRECT:
+            color_manager.color_mode = color_mode
+        elif color_mode in (ColorMode.CYCLE, ColorMode.COLORMAP):
+            if color_manager.color_properties is not None:
+                color_property = color_manager.color_properties.name
+            else:
+                color_property = ''
+            if color_property == '':
+                if self.features.shape[1] > 0:
+                    new_color_property = next(iter(self.features))
+                    color_manager.color_properties = {
+                        'name': new_color_property,
+                        'values': self.features[new_color_property].to_numpy(),
+                        'current_value': np.squeeze(
+                            self.current_properties[new_color_property]
+                        ),
+                    }
+                    warnings.warn(
+                        trans._(
+                            '_{attribute}_color_property was not set, setting to: {new_color_property}',
+                            deferred=True,
+                            attribute=attribute,
+                            new_color_property=new_color_property,
+                        )
+                    )
+                else:
+                    raise ValueError(
+                        trans._(
+                            'There must be a valid Points.properties to use {color_mode}',
+                            deferred=True,
+                            color_mode=color_mode,
+                        )
+                    )
+
+            # ColorMode.COLORMAP can only be applied to numeric properties
+            color_property = color_manager.color_properties.name
+            if (color_mode == ColorMode.COLORMAP) and not issubclass(
+                self.features[color_property].dtype.type, np.number
+            ):
+                raise TypeError(
+                    trans._(
+                        'selected property must be numeric to use ColorMode.COLORMAP',
+                        deferred=True,
+                    )
+                )
+            color_manager.color_mode = color_mode
+
+    def refresh_colors(self, update_color_mapping: bool = False) -> None:
+        """Calculate and update face and border colors if using a cycle or color map
+
+        Parameters
+        ----------
+        update_color_mapping : bool
+            If set to True, the function will recalculate the color cycle map
+            or colormap (whichever is being used). If set to False, the function
+            will use the current color cycle map or color map. For example, if you
+            are adding/modifying points and want them to be colored with the same
+            mapping as the other points (i.e., the new points shouldn't affect
+            the color cycle map or colormap), set ``update_color_mapping=False``.
+            Default value is False.
+        """
+        self._border._refresh_colors(self.properties, update_color_mapping)
+        self._face._refresh_colors(self.properties, update_color_mapping)
+
+    def _get_state(self):
+        """Get dictionary of layer state.
+
+        Returns
+        -------
+        state : dict
+            Dictionary of layer state.
+        """
+
+        # must be self.data and not self._points_data
+        # self._points_data includes invalid nodes from graph buffer.
+        not_empty = len(self.data) > 0
+        state = self._get_base_state()
+        state.update(
+            {
+                'symbol': (
+                    self.symbol if not_empty else [self.current_symbol]
+                ),
+                'border_width': self.border_width,
+                'border_width_is_relative': self.border_width_is_relative,
+                'face_color': (
+                    self.face_color if not_empty else [self.current_face_color]
+                ),
+                'face_color_cycle': self.face_color_cycle,
+                'face_colormap': self.face_colormap.dict(),
+                'face_contrast_limits': self.face_contrast_limits,
+                'border_color': (
+                    self.border_color
+                    if not_empty
+                    else [self.current_border_color]
+                ),
+                'border_color_cycle': self.border_color_cycle,
+                'border_colormap': self.border_colormap.dict(),
+                'border_contrast_limits': self.border_contrast_limits,
+                'properties': self.properties,
+                'property_choices': self.property_choices,
+                'text': self.text.dict(),
+                'out_of_slice_display': self.out_of_slice_display,
+                'n_dimensional': self.out_of_slice_display,
+                'size': self.size,
+                'ndim': self.ndim,
+                'data': self.data,
+                'features': self.features,
+                'feature_defaults': self.feature_defaults,
+                'shading': self.shading,
+                'antialiasing': self.antialiasing,
+                'canvas_size_limits': self.canvas_size_limits,
+                'shown': self.shown,
+            }
+        )
+        return state
+
+    @property
+    def selected_data(self) -> Selection[int]:
+        """set: set of currently selected points."""
+        return self._selected_data
+
+    @selected_data.setter
+    def selected_data(self, selected_data: Sequence[int]) -> None:
+        self._selected_data.clear()
+        self._selected_data.update(set(selected_data))
+        self._selected_view = list(
+            np.intersect1d(
+                np.array(list(self._selected_data)),
+                self._indices_view,
+                return_indices=True,
+            )[2]
+        )
+
+        # Update properties based on selected points
+        if not len(self._selected_data):
+            self._set_highlight()
+            return
+        index = list(self._selected_data)
+        with self.block_update_properties():
+            if (
+                unique_border_color := _unique_element(
+                    self.border_color[index]
+                )
+            ) is not None:
+                self.current_border_color = unique_border_color
+
+            if (
+                unique_face_color := _unique_element(self.face_color[index])
+            ) is not None:
+                self.current_face_color = unique_face_color
+
+            if (unique_size := _unique_element(self.size[index])) is not None:
+                self.current_size = unique_size
+
+            if (
+                unique_border_width := _unique_element(
+                    self.border_width[index]
+                )
+            ) is not None:
+                self.current_border_width = unique_border_width
+            if (
+                unique_symbol := _unique_element(self.symbol[index])
+            ) is not None:
+                self.current_symbol = unique_symbol
+
+            unique_properties = {}
+            for k, v in self.properties.items():
+                unique_properties[k] = _unique_element(v[index])
+
+            if all(p is not None for p in unique_properties.values()):
+                self.current_properties = unique_properties
+
+        self._set_highlight()
+
+    def interaction_box(self, index: list[int]) -> Optional[np.ndarray]:
+        """Create the interaction box around a list of points in view.
+
+        Parameters
+        ----------
+        index : list
+            List of points around which to construct the interaction box.
+
+        Returns
+        -------
+        box : np.ndarray or None
+            4x2 array of corners of the interaction box in clockwise order
+            starting in the upper-left corner.
+        """
+        if len(index) > 0:
+            data = self._view_data[index]
+            size = self._view_size[index]
+            data = points_to_squares(data, size)
+            return create_box(data)
+        return None
+
+    @Layer.mode.getter
+    def mode(self) -> str:
+        """str: Interactive mode
+
+        Interactive mode. The normal, default mode is PAN_ZOOM, which
+        allows for normal interactivity with the canvas.
+
+        In ADD mode clicks of the cursor add points at the clicked location.
+
+        In SELECT mode the cursor can select points by clicking on them or
+        by dragging a box around them. Once selected points can be moved,
+        have their properties edited, or be deleted.
+        """
+        return str(self._mode)
+
+    def _mode_setter_helper(self, mode):
+        mode = super()._mode_setter_helper(mode)
+        if mode == self._mode:
+            return mode
+
+        if mode == Mode.ADD:
+            self.selected_data = set()
+            self.mouse_pan = True
+        elif mode != Mode.SELECT or self._mode != Mode.SELECT:
+            self._selected_data_stored = set()
+
+        self._set_highlight()
+        return mode
+
+    @property
+    def _indices_view(self):
+        return self.__indices_view
+
+    @_indices_view.setter
+    def _indices_view(self, value):
+        if len(self._shown) == 0:
+            self.__indices_view = np.empty(0, int)
+        else:
+            self.__indices_view = value[self.shown[value]]
+
+    @property
+    def _view_data(self) -> np.ndarray:
+        """Get the coords of the points in view
+
+        Returns
+        -------
+        view_data : (N x D) np.ndarray
+            Array of coordinates for the N points in view
+        """
+        if len(self._indices_view) > 0:
+            data = self._points_data[
+                np.ix_(self._indices_view, self._slice_input.displayed)
+            ]
+        else:
+            # if no points in this slice send dummy data
+            data = np.zeros((0, self._slice_input.ndisplay))
+
+        return data
+
+    @property
+    def _view_text(self) -> np.ndarray:
+        """Get the values of the text elements in view
+
+        Returns
+        -------
+        text : (N x 1) np.ndarray
+            Array of text strings for the N text elements in view
+        """
+        # This may be triggered when the string encoding instance changed,
+        # in which case it has no cached values, so generate them here.
+        self.text.string._apply(self.features)
+        return self.text.view_text(self._indices_view)
+
+    @property
+    def _view_text_coords(self) -> tuple[np.ndarray, str, str]:
+        """Get the coordinates of the text elements in view
+
+        Returns
+        -------
+        text_coords : (N x D) np.ndarray
+            Array of coordinates for the N text elements in view
+        anchor_x : str
+            The vispy text anchor for the x axis
+        anchor_y : str
+            The vispy text anchor for the y axis
+        """
+        return self.text.compute_text_coords(
+            self._view_data,
+            self._slice_input.ndisplay,
+            self._slice_input.order,
+        )
+
+    @property
+    def _view_text_color(self) -> np.ndarray:
+        """Get the colors of the text elements at the given indices."""
+        self.text.color._apply(self.features)
+        return self.text._view_color(self._indices_view)
+
+    @property
+    def _view_size(self) -> np.ndarray:
+        """Get the sizes of the points in view
+
+        Returns
+        -------
+        view_size : (N,) np.ndarray
+            Array of sizes for the N points in view
+        """
+        if len(self._indices_view) > 0:
+            sizes = self.size[self._indices_view] * self._view_size_scale
+        else:
+            # if no points, return an empty list
+            sizes = np.array([])
+        return sizes
+
+    @property
+    def _view_symbol(self) -> np.ndarray:
+        """Get the symbols of the points in view
+
+        Returns
+        -------
+        symbol : (N,) np.ndarray
+            Array of symbol strings for the N points in view
+        """
+        return self.symbol[self._indices_view]
+
+    @property
+    def _view_border_width(self) -> np.ndarray:
+        """Get the border_width of the points in view
+
+        Returns
+        -------
+        view_border_width : (N,) np.ndarray
+            Array of border_widths for the N points in view
+        """
+        return self.border_width[self._indices_view]
+
+    @property
+    def _view_face_color(self) -> np.ndarray:
+        """Get the face colors of the points in view
+
+        Returns
+        -------
+        view_face_color : (N x 4) np.ndarray
+            RGBA color array for the face colors of the N points in view.
+            If there are no points in view, returns array of length 0.
+        """
+        return self.face_color[self._indices_view]
+
+    @property
+    def _view_border_color(self) -> np.ndarray:
+        """Get the border colors of the points in view
+
+        Returns
+        -------
+        view_border_color : (N x 4) np.ndarray
+            RGBA color array for the border colors of the N points in view.
+            If there are no points in view, returns array of length 0.
+        """
+        return self.border_color[self._indices_view]
+
+    def _reset_editable(self) -> None:
+        """Set editable mode based on layer properties."""
+        # interaction currently does not work for 2D layers being rendered in 3D
+        self.editable = not (
+            self.ndim == 2 and self._slice_input.ndisplay == 3
+        )
+
+    def _on_editable_changed(self) -> None:
+        if not self.editable:
+            self.mode = Mode.PAN_ZOOM
+
+    def _update_draw(
+        self, scale_factor, corner_pixels_displayed, shape_threshold
+    ):
+        prev_scale = self.scale_factor
+        super()._update_draw(
+            scale_factor, corner_pixels_displayed, shape_threshold
+        )
+        # update highlight only if scale has changed, otherwise causes a cycle
+        self._set_highlight(force=(prev_scale != self.scale_factor))
+
+    def _get_value(self, position) -> Optional[int]:
+        """Index of the point at a given 2D position in data coordinates.
+
+        Parameters
+        ----------
+        position : tuple
+            Position in data coordinates.
+
+        Returns
+        -------
+        value : int or None
+            Index of point that is at the current coordinate if any.
+        """
+        # Display points if there are any in this slice
+        view_data = self._view_data
+        selection = None
+        if len(view_data) > 0:
+            displayed_position = [
+                position[i] for i in self._slice_input.displayed
+            ]
+            # positions are scaled anisotropically by scale, but sizes are not,
+            # so we need to calculate the ratio to correctly map to screen coordinates
+            scale_ratio = (
+                self.scale[self._slice_input.displayed] / self.scale[-1]
+            )
+            # Get the point sizes
+            # TODO: calculate distance in canvas space to account for canvas_size_limits.
+            # Without this implementation, point hover and selection (and anything depending
+            # on self.get_value()) won't be aware of the real extent of points, causing
+            # unexpected behaviour. See #3734 for details.
+            sizes = np.expand_dims(self._view_size, axis=1) / scale_ratio / 2
+            distances = abs(view_data - displayed_position)
+            in_slice_matches = np.all(
+                distances <= sizes,
+                axis=1,
+            )
+            indices = np.where(in_slice_matches)[0]
+            if len(indices) > 0:
+                selection = self._indices_view[indices[-1]]
+
+        return selection
+
+    def _get_value_3d(
+        self,
+        start_point: np.ndarray,
+        end_point: np.ndarray,
+        dims_displayed: list[int],
+    ) -> Optional[int]:
+        """Get the layer data value along a ray
+
+        Parameters
+        ----------
+        start_point : np.ndarray
+            The start position of the ray used to interrogate the data.
+        end_point : np.ndarray
+            The end position of the ray used to interrogate the data.
+        dims_displayed : List[int]
+            The indices of the dimensions currently displayed in the Viewer.
+
+        Returns
+        -------
+        value : Union[int, None]
+            The data value along the supplied ray.
+        """
+        if (start_point is None) or (end_point is None):
+            # if the ray doesn't intersect the data volume, no points could have been intersected
+            return None
+        plane_point, plane_normal = displayed_plane_from_nd_line_segment(
+            start_point, end_point, dims_displayed
+        )
+
+        # project the in view points onto the plane
+        projected_points, projection_distances = project_points_onto_plane(
+            points=self._view_data,
+            plane_point=plane_point,
+            plane_normal=plane_normal,
+        )
+
+        # rotate points and plane to be axis aligned with normal [0, 0, 1]
+        rotated_points, rotation_matrix = rotate_points(
+            points=projected_points,
+            current_plane_normal=plane_normal,
+            new_plane_normal=[0, 0, 1],
+        )
+        rotated_click_point = np.dot(rotation_matrix, plane_point)
+
+        # positions are scaled anisotropically by scale, but sizes are not,
+        # so we need to calculate the ratio to correctly map to screen coordinates
+        scale_ratio = self.scale[self._slice_input.displayed] / self.scale[-1]
+        # find the points the click intersects
+        sizes = np.expand_dims(self._view_size, axis=1) / scale_ratio / 2
+        distances = abs(rotated_points - rotated_click_point)
+        in_slice_matches = np.all(
+            distances <= sizes,
+            axis=1,
+        )
+        indices = np.where(in_slice_matches)[0]
+
+        if len(indices) > 0:
+            # find the point that is most in the foreground
+            candidate_point_distances = projection_distances[indices]
+            closest_index = indices[np.argmin(candidate_point_distances)]
+            selection = self._indices_view[closest_index]
+        else:
+            selection = None
+        return selection
+
+    def get_ray_intersections(
+        self,
+        position: list[float],
+        view_direction: np.ndarray,
+        dims_displayed: list[int],
+        world: bool = True,
+    ) -> Union[tuple[np.ndarray, np.ndarray], tuple[None, None]]:
+        """Get the start and end point for the ray extending
+        from a point through the displayed bounding box.
+
+        This method overrides the base layer, replacing the bounding box used
+        to calculate intersections with a larger one which includes the size
+        of points in view.
+
+        Parameters
+        ----------
+        position
+            the position of the point in nD coordinates. World vs. data
+            is set by the world keyword argument.
+        view_direction : np.ndarray
+            a unit vector giving the direction of the ray in nD coordinates.
+            World vs. data is set by the world keyword argument.
+        dims_displayed
+            a list of the dimensions currently being displayed in the viewer.
+        world : bool
+            True if the provided coordinates are in world coordinates.
+            Default value is True.
+
+        Returns
+        -------
+        start_point : np.ndarray
+            The point on the axis-aligned data bounding box that the cursor click
+            intersects with. This is the point closest to the camera.
+            The point is the full nD coordinates of the layer data.
+            If the click does not intersect the axis-aligned data bounding box,
+            None is returned.
+        end_point : np.ndarray
+            The point on the axis-aligned data bounding box that the cursor click
+            intersects with. This is the point farthest from the camera.
+            The point is the full nD coordinates of the layer data.
+            If the click does not intersect the axis-aligned data bounding box,
+            None is returned.
+        """
+        if len(dims_displayed) != 3:
+            return None, None
+
+        # create the bounding box in data coordinates
+        bounding_box = self._display_bounding_box_augmented(dims_displayed)
+
+        if bounding_box is None:
+            return None, None
+
+        start_point, end_point = self._get_ray_intersections(
+            position=position,
+            view_direction=view_direction,
+            dims_displayed=dims_displayed,
+            world=world,
+            bounding_box=bounding_box,
+        )
+        return start_point, end_point
+
+    def _set_view_slice(self) -> None:
+        """Sets the view given the indices to slice with."""
+
+        # The new slicing code makes a request from the existing state and
+        # executes the request on the calling thread directly.
+        # For async slicing, the calling thread will not be the main thread.
+        request = self._make_slice_request_internal(
+            self._slice_input, self._data_slice
+        )
+        response = request()
+        self._update_slice_response(response)
+
+    def _make_slice_request(self, dims: 'Dims') -> _PointSliceRequest:
+        """Make a Points slice request based on the given dims and these data."""
+        slice_input = self._make_slice_input(dims)
+        # See Image._make_slice_request to understand why we evaluate this here
+        # instead of using `self._data_slice`.
+        data_slice = slice_input.data_slice(self._data_to_world.inverse)
+        return self._make_slice_request_internal(slice_input, data_slice)
+
+    @abstractmethod
+    def _make_slice_request_internal(
+        self, slice_input: _SliceInput, data_slice: _ThickNDSlice
+    ) -> _PointSliceRequest:
+        raise NotImplementedError
+
+    def _update_slice_response(self, response: _PointSliceResponse) -> None:
+        """Handle a slicing response."""
+        self._slice_input = response.slice_input
+        indices = response.indices
+        scale = response.scale
+
+        # Update the _view_size_scale in accordance to the self._indices_view setter.
+        # If out_of_slice_display is False, scale is a number and not an array.
+        # Therefore we have an additional if statement checking for
+        # self._view_size_scale being an integer.
+        if not isinstance(scale, np.ndarray):
+            self._view_size_scale = scale
+        elif len(self._shown) == 0:
+            self._view_size_scale = np.empty(0, int)
+        else:
+            self._view_size_scale = scale[self.shown[indices]]
+
+        self._indices_view = np.array(indices, dtype=int)
+        # get the selected points that are in view
+        self._selected_view = list(
+            np.intersect1d(
+                np.array(list(self._selected_data)),
+                self._indices_view,
+                return_indices=True,
+            )[2]
+        )
+        with self.events.highlight.blocker():
+            self._set_highlight(force=True)
+
+    def _set_highlight(self, force: bool = False) -> None:
+        """Render highlights of shapes including boundaries, vertices,
+        interaction boxes, and the drag selection box when appropriate.
+        Highlighting only occurs in Mode.SELECT.
+
+        Parameters
+        ----------
+        force : bool
+            Bool that forces a redraw to occur when `True`
+        """
+        # Check if any point ids have changed since last call
+        if (
+            self.selected_data == self._selected_data_stored
+            and self._value == self._value_stored
+            and np.array_equal(self._drag_box, self._drag_box_stored)
+        ) and not force:
+            return
+        self._selected_data_stored = Selection(self.selected_data)
+        self._value_stored = copy(self._value)
+        self._drag_box_stored = copy(self._drag_box)
+
+        if self._value is not None or len(self._selected_view) > 0:
+            if len(self._selected_view) > 0:
+                index = copy(self._selected_view)
+                # highlight the hovered point if not in adding mode
+                if (
+                    self._value in self._indices_view
+                    and self._mode == Mode.SELECT
+                    and not self._is_selecting
+                ):
+                    hover_point = list(self._indices_view).index(self._value)
+                    if hover_point not in index:
+                        index.append(hover_point)
+                index.sort()
+            else:
+                # only highlight hovered points in select mode
+                if (
+                    self._value in self._indices_view
+                    and self._mode == Mode.SELECT
+                    and not self._is_selecting
+                ):
+                    hover_point = list(self._indices_view).index(self._value)
+                    index = [hover_point]
+                else:
+                    index = []
+
+            self._highlight_index = index
+        else:
+            self._highlight_index = []
+
+        # only display dragging selection box in 2D
+        if self._is_selecting:
+            if self._drag_normal is None:
+                pos = create_box(self._drag_box)
+            else:
+                pos = _create_box_from_corners_3d(
+                    self._drag_box, self._drag_normal, self._drag_up
+                )
+            pos = pos[[*range(4), 0]]
+        else:
+            pos = None
+
+        self._highlight_box = pos
+        self.events.highlight()
+
+    def _update_thumbnail(self) -> None:
+        """Update thumbnail with current points and colors."""
+        colormapped = np.zeros(self._thumbnail_shape)
+        colormapped[..., 3] = 1
+        view_data = self._view_data
+        if len(view_data) > 0:
+            # Get the zoom factor required to fit all data in the thumbnail.
+            de = self._extent_data
+            min_vals = [de[0, i] for i in self._slice_input.displayed]
+            shape = np.ceil(
+                [de[1, i] - de[0, i] + 1 for i in self._slice_input.displayed]
+            ).astype(int)
+            zoom_factor = np.divide(
+                self._thumbnail_shape[:2], shape[-2:]
+            ).min()
+
+            # Maybe subsample the points.
+            if len(view_data) > self._max_points_thumbnail:
+                thumbnail_indices = np.random.randint(
+                    0, len(view_data), self._max_points_thumbnail
+                )
+                points = view_data[thumbnail_indices]
+            else:
+                points = view_data
+                thumbnail_indices = self._indices_view
+
+            # Calculate the point coordinates in the thumbnail data space.
+            thumbnail_shape = np.clip(
+                np.ceil(zoom_factor * np.array(shape[:2])).astype(int),
+                1,  # smallest side should be 1 pixel wide
+                self._thumbnail_shape[:2],
+            )
+            coords = np.floor(
+                (points[:, -2:] - min_vals[-2:] + 0.5) * zoom_factor
+            ).astype(int)
+            coords = np.clip(coords, 0, thumbnail_shape - 1)
+
+            # Draw single pixel points in the colormapped thumbnail.
+            colormapped = np.zeros((*thumbnail_shape, 4))
+            colormapped[..., 3] = 1
+            colors = self._face.colors[thumbnail_indices]
+            colormapped[coords[:, 0], coords[:, 1]] = colors
+
+        colormapped[..., 3] *= self.opacity
+        self.thumbnail = colormapped
+
+    @abstractmethod
+    def add(self, coords: ArrayLike) -> None:
+        """Adds points at coordinates.
+
+        Parameters
+        ----------
+        coords : array
+            Point or points to add to the layer data.
+        """
+        raise NotImplementedError
+
+    @abstractmethod
+    def remove_selected(self) -> None:
+        """Removes selected points if any."""
+        raise NotImplementedError
+
+    def _move(
+        self,
+        selection_indices: Sequence[int],
+        position: Sequence[Union[int, float]],
+    ) -> None:
+        """Move points relative to drag start location.
+
+        Parameters
+        ----------
+        selection_indices : Sequence[int]
+            Integer indices of points to move in self.data
+        position : tuple
+            Position to move points to in data coordinates.
+        """
+
+        if len(selection_indices) > 0:
+            selection_indices = list(selection_indices)
+            disp = list(self._slice_input.displayed)
+            self._set_drag_start(selection_indices, position)
+            ixgrid = np.ix_(selection_indices, disp)
+            center = self._points_data[ixgrid].mean(axis=0)
+            shift = np.array(position)[disp] - center - self._drag_start
+            self._move_points(ixgrid, shift)
+            self.refresh()
+            self.events.data(
+                value=self.data,
+                action=ActionType.CHANGED,
+                data_indices=tuple(selection_indices),
+                vertex_indices=((),),
+            )
+
+    @abstractmethod
+    def _move_points(
+        self, ixgrid: tuple[np.ndarray, np.ndarray], shift: np.ndarray
+    ) -> None:
+        """Move points along a set a coordinates given a shift.
+
+        Parameters
+        ----------
+        ixgrid : Tuple[np.ndarray, np.ndarray]
+            Crossproduct indexing grid of node indices and dimensions, see `np.ix_`
+        shift : np.ndarray
+            Selected coordinates shift
+        """
+        raise NotImplementedError
+
+    def _set_drag_start(
+        self,
+        selection_indices: Sequence[int],
+        position: Sequence[Union[int, float]],
+        center_by_data: bool = True,
+    ) -> None:
+        """Store the initial position at the start of a drag event.
+
+        Parameters
+        ----------
+        selection_indices : set of int
+            integer indices of selected data used to index into self.data
+        position : Sequence of numbers
+            position of the drag start in data coordinates.
+        center_by_data : bool
+            Center the drag start based on the selected data.
+            Used for modifier drag_box selection.
+        """
+        selection_indices = list(selection_indices)
+        dims_displayed = list(self._slice_input.displayed)
+        if self._drag_start is None:
+            self._drag_start = np.array(position, dtype=float)[dims_displayed]
+            if len(selection_indices) > 0 and center_by_data:
+                center = self._points_data[
+                    np.ix_(selection_indices, dims_displayed)
+                ].mean(axis=0)
+                self._drag_start -= center
+
+    def get_status(
+        self,
+        position: Optional[tuple] = None,
+        *,
+        view_direction: Optional[np.ndarray] = None,
+        dims_displayed: Optional[list[int]] = None,
+        world: bool = False,
+    ) -> dict:
+        """Status message information of the data at a coordinate position.
+
+        # Parameters
+        # ----------
+        # position : tuple
+        #     Position in either data or world coordinates.
+        # view_direction : Optional[np.ndarray]
+        #     A unit vector giving the direction of the ray in nD world coordinates.
+        #     The default value is None.
+        # dims_displayed : Optional[List[int]]
+        #     A list of the dimensions currently being displayed in the viewer.
+        #     The default value is None.
+        # world : bool
+        #     If True the position is taken to be in world coordinates
+        #     and converted into data coordinates. False by default.
+
+        # Returns
+        # -------
+        # source_info : dict
+        #     Dict containing information that can be used in a status update.
+        #"""
+        if position is not None:
+            value = self.get_value(
+                position,
+                view_direction=view_direction,
+                dims_displayed=dims_displayed,
+                world=world,
+            )
+        else:
+            value = None
+
+        source_info = self._get_source_info()
+        source_info['coordinates'] = generate_layer_coords_status(
+            position[-self.ndim :], value
+        )
+
+        # if this points layer has properties
+        properties = self._get_properties(
+            position,
+            view_direction=view_direction,
+            dims_displayed=dims_displayed,
+            world=world,
+        )
+        if properties:
+            source_info['coordinates'] += '; ' + ', '.join(properties)
+
+        return source_info
+
+    def _get_tooltip_text(
+        self,
+        position,
+        *,
+        view_direction: Optional[np.ndarray] = None,
+        dims_displayed: Optional[list[int]] = None,
+        world: bool = False,
+    ) -> str:
+        """
+        tooltip message of the data at a coordinate position.
+
+        Parameters
+        ----------
+        position : tuple
+            Position in either data or world coordinates.
+        view_direction : Optional[np.ndarray]
+            A unit vector giving the direction of the ray in nD world coordinates.
+            The default value is None.
+        dims_displayed : Optional[List[int]]
+            A list of the dimensions currently being displayed in the viewer.
+            The default value is None.
+        world : bool
+            If True the position is taken to be in world coordinates
+            and converted into data coordinates. False by default.
+
+        Returns
+        -------
+        msg : string
+            String containing a message that can be used as a tooltip.
+        """
+        return '\n'.join(
+            self._get_properties(
+                position,
+                view_direction=view_direction,
+                dims_displayed=dims_displayed,
+                world=world,
+            )
+        )
+
+    def _get_properties(
+        self,
+        position,
+        *,
+        view_direction: Optional[np.ndarray] = None,
+        dims_displayed: Optional[list[int]] = None,
+        world: bool = False,
+    ) -> list:
+        if self.features.shape[1] == 0:
+            return []
+
+        value = self.get_value(
+            position,
+            view_direction=view_direction,
+            dims_displayed=dims_displayed,
+            world=world,
+        )
+        # if the cursor is not outside the image or on the background
+        if value is None or value > self.data.shape[0]:
+            return []
+
+        return [
+            f'{k}: {v[value]}'
+            for k, v in self.features.items()
+            if k != 'index'
+            and len(v) > value
+            and v[value] is not None
+            and not (isinstance(v[value], float) and np.isnan(v[value]))
+        ]
+
+
+class Points(_BasePoints):
     """Points layer.
 
     Parameters
@@ -302,2141 +2127,6 @@
         Lower and upper limits for the size of points in canvas pixels.
     shown : 1-D array of bool
         Whether each point is shown.
->>>>>>> b34448d7
-
-    Refer to Points documentation.
-    """
-
-    _modeclass = Mode
-    _projectionclass = PointsProjectionMode
-
-    _drag_modes: ClassVar[dict[Mode, Callable[['Points', Event], Any]]] = {
-        Mode.PAN_ZOOM: no_op,
-        Mode.TRANSFORM: transform_with_box,
-        Mode.ADD: add,
-        Mode.SELECT: select,
-    }
-
-    _move_modes: ClassVar[dict[Mode, Callable[['Points', Event], Any]]] = {
-        Mode.PAN_ZOOM: no_op,
-        Mode.TRANSFORM: highlight_box_handles,
-        Mode.ADD: no_op,
-        Mode.SELECT: highlight,
-    }
-    _cursor_modes: ClassVar[dict[Mode, str]] = {
-        Mode.PAN_ZOOM: 'standard',
-        Mode.TRANSFORM: 'standard',
-        Mode.ADD: 'crosshair',
-        Mode.SELECT: 'standard',
-    }
-
-    # TODO  write better documentation for border_color and face_color
-
-    # The max number of points that will ever be used to render the thumbnail
-    # If more points are present then they are randomly subsampled
-    _max_points_thumbnail = 1024
-
-    def __init__(
-        self,
-        data=None,
-        ndim=None,
-        *,
-        affine=None,
-        antialiasing=1,
-        blending='translucent',
-        border_color='dimgray',
-        border_color_cycle=None,
-        border_colormap='viridis',
-        border_contrast_limits=None,
-        border_width=0.05,
-        border_width_is_relative=True,
-        cache=True,
-        canvas_size_limits=(2, 10000),
-        experimental_clipping_planes=None,
-        face_color='white',
-        face_color_cycle=None,
-        face_colormap='viridis',
-        face_contrast_limits=None,
-        feature_defaults=None,
-        features=None,
-        metadata=None,
-        n_dimensional=None,
-        name=None,
-        opacity=1.0,
-        out_of_slice_display=False,
-        projection_mode='none',
-        properties=None,
-        property_choices=None,
-        rotate=None,
-        scale=None,
-        shading='none',
-        shear=None,
-        shown=True,
-        size=10,
-        symbol='o',
-        text=None,
-        translate=None,
-        visible=True,
-    ) -> None:
-        # Indices of selected points
-        self._selected_data_stored = set()
-        self._selected_data_history = set()
-        # Indices of selected points within the currently viewed slice
-        self._selected_view = []
-        # Index of hovered point
-        self._value = None
-        self._value_stored = None
-        self._highlight_index = []
-        self._highlight_box = None
-
-        self._drag_start = None
-        self._drag_normal = None
-        self._drag_up = None
-
-        # initialize view data
-        self.__indices_view = np.empty(0, int)
-        self._view_size_scale = []
-
-        self._drag_box = None
-        self._drag_box_stored = None
-        self._is_selecting = False
-        self._clipboard = {}
-
-        super().__init__(
-            data,
-            ndim,
-            name=name,
-            metadata=metadata,
-            scale=scale,
-            translate=translate,
-            rotate=rotate,
-            shear=shear,
-            affine=affine,
-            opacity=opacity,
-            blending=blending,
-            visible=visible,
-            cache=cache,
-            experimental_clipping_planes=experimental_clipping_planes,
-            projection_mode=projection_mode,
-        )
-
-        self.events.add(
-            size=Event,
-            current_size=Event,
-            border_width=Event,
-            current_border_width=Event,
-            border_width_is_relative=Event,
-            face_color=Event,
-            current_face_color=Event,
-            border_color=Event,
-            current_border_color=Event,
-            properties=Event,
-            current_properties=Event,
-            symbol=Event,
-            current_symbol=Event,
-            out_of_slice_display=Event,
-            n_dimensional=Event,
-            highlight=Event,
-            shading=Event,
-            antialiasing=Event,
-            canvas_size_limits=Event,
-            features=Event,
-            feature_defaults=Event,
-        )
-
-        self._feature_table = _FeatureTable.from_layer(
-            features=features,
-            feature_defaults=feature_defaults,
-            properties=properties,
-            property_choices=property_choices,
-            num_data=len(self._points_data),
-        )
-
-        self._text = TextManager._from_layer(
-            text=text,
-            features=self.features,
-        )
-
-        self._border_width_is_relative = False
-        self._shown = np.empty(0).astype(bool)
-
-        # Indices of selected points
-        self._selected_data: Selection[int] = Selection()
-        self._selected_data_stored = set()
-        self._selected_data_history = set()
-        # Indices of selected points within the currently viewed slice
-        self._selected_view = []
-
-        # The following point properties are for the new points that will
-        # be added. For any given property, if a list is passed to the
-        # constructor so each point gets its own value then the default
-        # value is used when adding new points
-        self._current_size = np.asarray(size) if np.isscalar(size) else 10
-        self._current_border_width = (
-            np.asarray(border_width) if np.isscalar(border_width) else 0.1
-        )
-        self.current_symbol = (
-            np.asarray(symbol) if np.isscalar(symbol) else 'o'
-        )
-
-        # Index of hovered point
-        self._value = None
-        self._value_stored = None
-        self._mode = Mode.PAN_ZOOM
-        self._status = self.mode
-
-        color_properties = (
-            self._feature_table.properties()
-            if len(self._points_data)
-            else self._feature_table.currents()
-        )
-
-        if n_dimensional is not None:
-            self._out_of_slice_display = n_dimensional
-        else:
-            self._out_of_slice_display = out_of_slice_display
-
-        # Save the point style params
-        self._border = ColorManager._from_layer_kwargs(
-            n_colors=len(data),
-            colors=border_color,
-            continuous_colormap=border_colormap,
-            contrast_limits=border_contrast_limits,
-            categorical_colormap=border_color_cycle,
-            properties=color_properties,
-        )
-        self._face = ColorManager._from_layer_kwargs(
-            n_colors=len(data),
-            colors=face_color,
-            continuous_colormap=face_colormap,
-            contrast_limits=face_contrast_limits,
-            categorical_colormap=face_color_cycle,
-            properties=color_properties,
-        )
-        self.size = size
-        self.shown = shown
-        self.symbol = symbol
-        self.border_width = border_width
-        self.border_width_is_relative = border_width_is_relative
-
-        self.canvas_size_limits = canvas_size_limits
-        self.shading = shading
-        self.antialiasing = antialiasing
-
-        # Trigger generation of view slice and thumbnail
-        self.refresh()
-
-    @property
-    def _points_data(self) -> np.ndarray:
-        """Spatially distributed coordinates."""
-        raise NotImplementedError
-
-    @property
-    def data(self) -> Any:
-        raise NotImplementedError
-
-    def _set_data(self, data: Any) -> None:
-        raise NotImplementedError
-
-    @data.setter
-    def data(self, data: Optional[np.ndarray]) -> None:
-        """Set the data array and emit a corresponding event."""
-        prior_data = len(self.data) > 0
-        data_not_empty = (
-            data is not None
-            and (isinstance(data, np.ndarray) and data.size > 0)
-            or (isinstance(data, list) and len(data) > 0)
-        )
-        kwargs = {
-            'value': self.data,
-            'vertex_indices': ((),),
-            'data_indices': tuple(i for i in range(len(self.data))),
-        }
-        if prior_data and data_not_empty:
-            kwargs['action'] = ActionType.CHANGING
-        elif data_not_empty:
-            kwargs['action'] = ActionType.ADDING
-            kwargs['data_indices'] = tuple(i for i in range(len(data)))
-        else:
-            kwargs['action'] = ActionType.REMOVING
-
-        self.events.data(**kwargs)
-        self._set_data(data)
-        kwargs['data_indices'] = tuple(i for i in range(len(self.data)))
-        kwargs['value'] = self.data
-
-        if prior_data and data_not_empty:
-            kwargs['action'] = ActionType.CHANGED
-        elif data_not_empty:
-            kwargs['data_indices'] = tuple(i for i in range(len(data)))
-            kwargs['action'] = ActionType.ADDED
-        else:
-            kwargs['action'] = ActionType.REMOVED
-        self.events.data(**kwargs)
-
-<<<<<<< HEAD
-    def _on_selection(self, selected):
-=======
-    def _set_data(self, data: Optional[np.ndarray]) -> None:
-        """Set the .data array attribute, without emitting an event."""
-        data, _ = fix_data_points(data, self.ndim)
-        cur_npoints = len(self._data)
-        self._data = data
-
-        # Add/remove property and style values based on the number of new points.
-        with (
-            self.events.blocker_all(),
-            self._border.events.blocker_all(),
-            self._face.events.blocker_all(),
-        ):
-            self._feature_table.resize(len(data))
-            self.text.apply(self.features)
-            if len(data) < cur_npoints:
-                # If there are now fewer points, remove the size and colors of the
-                # extra ones
-                if len(self._border.colors) > len(data):
-                    self._border._remove(
-                        np.arange(len(data), len(self._border.colors))
-                    )
-                if len(self._face.colors) > len(data):
-                    self._face._remove(
-                        np.arange(len(data), len(self._face.colors))
-                    )
-                self._shown = self._shown[: len(data)]
-                self._size = self._size[: len(data)]
-                self._border_width = self._border_width[: len(data)]
-                self._symbol = self._symbol[: len(data)]
-
-            elif len(data) > cur_npoints:
-                # If there are now more points, add the size and colors of the
-                # new ones
-                adding = len(data) - cur_npoints
-                size = np.repeat(self.current_size, adding, axis=0)
-
-                if len(self._border_width) > 0:
-                    new_border_width = copy(self._border_width[-1])
-                else:
-                    new_border_width = self.current_border_width
-                border_width = np.repeat([new_border_width], adding, axis=0)
-
-                if len(self._symbol) > 0:
-                    new_symbol = copy(self._symbol[-1])
-                else:
-                    new_symbol = self.current_symbol
-                symbol = np.repeat([new_symbol], adding, axis=0)
-
-                # Add new colors, updating the current property value before
-                # to handle any in-place modification of feature_defaults.
-                # Also see: https://github.com/napari/napari/issues/5634
-                current_properties = self._feature_table.currents()
-                self._border._update_current_properties(current_properties)
-                self._border._add(n_colors=adding)
-                self._face._update_current_properties(current_properties)
-                self._face._add(n_colors=adding)
-
-                shown = np.repeat([True], adding, axis=0)
-                self._shown = np.concatenate((self._shown, shown), axis=0)
-
-                self.size = np.concatenate((self._size, size), axis=0)
-                self.border_width = np.concatenate(
-                    (self._border_width, border_width), axis=0
-                )
-                self.symbol = np.concatenate((self._symbol, symbol), axis=0)
-
-        self._update_dims()
-        self._reset_editable()
-
-    def _on_selection(self, selected: bool) -> None:
->>>>>>> b34448d7
-        if selected:
-            self._set_highlight()
-        else:
-            self._highlight_box = None
-            self._highlight_index = []
-            self.events.highlight()
-
-    @property
-    def features(self) -> pd.DataFrame:
-        """Dataframe-like features table.
-
-        It is an implementation detail that this is a `pandas.DataFrame`. In the future,
-        we will target the currently-in-development Data API dataframe protocol [1].
-        This will enable us to use alternate libraries such as xarray or cuDF for
-        additional features without breaking existing usage of this.
-
-        If you need to specifically rely on the pandas API, please coerce this to a
-        `pandas.DataFrame` using `features_to_pandas_dataframe`.
-
-        References
-        ----------
-        .. [1]: https://data-apis.org/dataframe-protocol/latest/API.html
-        """
-        return self._feature_table.values
-
-    @features.setter
-    def features(
-        self,
-        features: Union[dict[str, np.ndarray], pd.DataFrame],
-    ) -> None:
-        self._feature_table.set_values(
-            features, num_data=len(self._points_data)
-        )
-        self._update_color_manager(
-            self._face, self._feature_table, 'face_color'
-        )
-        self._update_color_manager(
-            self._border, self._feature_table, 'border_color'
-        )
-        self.text.refresh(self.features)
-        self.events.properties()
-        self.events.features()
-
-    @property
-    def feature_defaults(self) -> pd.DataFrame:
-        """Dataframe-like with one row of feature default values.
-
-        See `features` for more details on the type of this property.
-        """
-        return self._feature_table.defaults
-
-    @feature_defaults.setter
-    def feature_defaults(
-        self, defaults: Union[dict[str, Any], pd.DataFrame]
-    ) -> None:
-        self._feature_table.set_defaults(defaults)
-        current_properties = self.current_properties
-        self._border._update_current_properties(current_properties)
-        self._face._update_current_properties(current_properties)
-        self.events.current_properties()
-        self.events.feature_defaults()
-
-    @property
-    def property_choices(self) -> dict[str, np.ndarray]:
-        return self._feature_table.choices()
-
-    @property
-    def properties(self) -> dict[str, np.ndarray]:
-        """dict {str: np.ndarray (N,)}, DataFrame: Annotations for each point"""
-        return self._feature_table.properties()
-
-    @staticmethod
-    def _update_color_manager(color_manager, feature_table, name):
-        if color_manager.color_properties is not None:
-            color_name = color_manager.color_properties.name
-            if color_name not in feature_table.values:
-                color_manager.color_mode = ColorMode.DIRECT
-                color_manager.color_properties = None
-                warnings.warn(
-                    trans._(
-                        'property used for {name} dropped',
-                        deferred=True,
-                        name=name,
-                    ),
-                    RuntimeWarning,
-                )
-            else:
-                color_manager.color_properties = {
-                    'name': color_name,
-                    'values': feature_table.values[color_name].to_numpy(),
-                    'current_value': feature_table.defaults[color_name][0],
-                }
-
-    @properties.setter
-    def properties(
-        self, properties: Union[dict[str, Array], pd.DataFrame, None]
-    ) -> None:
-        self.features = properties
-
-    @property
-    def current_properties(self) -> dict[str, np.ndarray]:
-        """dict{str: np.ndarray(1,)}: properties for the next added point."""
-        return self._feature_table.currents()
-
-    @current_properties.setter
-    def current_properties(self, current_properties):
-        update_indices = None
-        if self._update_properties and len(self.selected_data) > 0:
-            update_indices = list(self.selected_data)
-        self._feature_table.set_currents(
-            current_properties, update_indices=update_indices
-        )
-        current_properties = self.current_properties
-        self._border._update_current_properties(current_properties)
-        self._face._update_current_properties(current_properties)
-        self.events.current_properties()
-        self.events.feature_defaults()
-        if update_indices is not None:
-            self.events.properties()
-            self.events.features()
-
-    @property
-    def text(self) -> TextManager:
-        """TextManager: the TextManager object containing containing the text properties"""
-        return self._text
-
-    @text.setter
-    def text(self, text):
-        self._text._update_from_layer(
-            text=text,
-            features=self.features,
-        )
-
-    def refresh_text(self) -> None:
-        """Refresh the text values.
-
-        This is generally used if the features were updated without changing the data
-        """
-        self.text.refresh(self.features)
-
-    @abstractmethod
-    def _get_ndim(self) -> int:
-        """Determine number of dimensions of the layer."""
-        raise NotImplementedError
-
-    @property
-    def _extent_data(self) -> np.ndarray:
-        """Extent of layer in data coordinates.
-
-        Returns
-        -------
-        extent_data : array, shape (2, D)
-        """
-        if len(self._points_data) == 0:
-            extrema = np.full((2, self.ndim), np.nan)
-        else:
-            maxs = np.max(self._points_data, axis=0)
-            mins = np.min(self._points_data, axis=0)
-            extrema = np.vstack([mins, maxs])
-        return extrema.astype(float)
-
-    @property
-    def _extent_data_augmented(self) -> npt.NDArray:
-        # _extent_data is a property that returns a new/copied array, which
-        # is safe to modify below
-        extent = self._extent_data
-        if len(self.size) == 0:
-            return extent
-
-        max_point_size = np.max(self.size)
-        extent[0] -= max_point_size / 2
-        extent[1] += max_point_size / 2
-        return extent
-
-    @property
-    def out_of_slice_display(self) -> bool:
-        """bool: renders points slightly out of slice."""
-        return self._out_of_slice_display
-
-    @out_of_slice_display.setter
-    def out_of_slice_display(self, out_of_slice_display: bool) -> None:
-        self._out_of_slice_display = bool(out_of_slice_display)
-        self.events.out_of_slice_display()
-        self.events.n_dimensional()
-        self.refresh()
-
-    @property
-    def n_dimensional(self) -> bool:
-        """
-        This property will soon be deprecated in favor of `out_of_slice_display`. Use that instead.
-        """
-        return self._out_of_slice_display
-
-    @n_dimensional.setter
-    def n_dimensional(self, value: bool) -> None:
-        self.out_of_slice_display = value
-
-    @property
-    def symbol(self) -> np.ndarray:
-        """str: symbol used for all point markers."""
-        return self._symbol
-
-    @symbol.setter
-    def symbol(self, symbol: Union[str, np.ndarray, list]) -> None:
-        symbol = np.broadcast_to(symbol, len(self._points_data))
-        self._symbol = coerce_symbols(symbol)
-        self.events.symbol()
-        self.events.highlight()
-
-    @property
-    def current_symbol(self) -> Union[int, float]:
-        """float: symbol of marker for the next added point."""
-        return self._current_symbol
-
-    @current_symbol.setter
-    def current_symbol(self, symbol: Union[None, float]) -> None:
-        symbol = coerce_symbols(np.array([symbol]))[0]
-        self._current_symbol = symbol
-        if self._update_properties and len(self.selected_data) > 0:
-            self.symbol[list(self.selected_data)] = symbol
-            self.events.symbol()
-        self.events.current_symbol()
-
-    @property
-    def size(self) -> np.ndarray:
-        """(N,) array: size of all N points."""
-        return self._size
-
-    @size.setter
-    def size(self, size: Union[float, np.ndarray, list]) -> None:
-        size = np.asarray(size)
-        try:
-            self._size = np.broadcast_to(size, len(self._points_data)).copy()
-        except ValueError as e:
-            # deprecated anisotropic sizes; extra check should be removed in future version
-            try:
-                self._size = np.broadcast_to(
-                    size, self._points_data.shape[::-1]
-                ).T.copy()
-            except ValueError:
-                raise ValueError(
-                    trans._(
-                        'Size of shape {size_shape} is not compatible for broadcasting '
-                        'with shape {points_shape}',
-                        size_shape=size.shape,
-                        points_shape=self._points_data.shape,
-                        deferred=True,
-                    )
-                ) from e
-            else:
-                self._size = np.mean(size, axis=1)
-                warnings.warn(
-                    trans._(
-                        'Since 0.4.18 point sizes must be isotropic; the average from each dimension will be'
-                        ' used instead. This will become an error in version 0.6.0.',
-                        deferred=True,
-                    ),
-                    category=DeprecationWarning,
-                    stacklevel=2,
-                )
-        self._clear_extent_augmented()
-        self.refresh()
-
-    @property
-    def current_size(self) -> Union[int, float]:
-        """float: size of marker for the next added point."""
-        return self._current_size
-
-    @current_size.setter
-    def current_size(self, size: Union[None, float]) -> None:
-        if isinstance(size, (list, tuple, np.ndarray)):
-            warnings.warn(
-                trans._(
-                    'Since 0.4.18 point sizes must be isotropic; the average from each dimension will be used instead. '
-                    'This will become an error in version 0.6.0.',
-                    deferred=True,
-                ),
-                category=DeprecationWarning,
-                stacklevel=2,
-            )
-            size = size[-1]
-        if not isinstance(size, numbers.Number):
-            raise TypeError(
-                trans._(
-                    'currrent size must be a number',
-                    deferred=True,
-                )
-            )
-        if size < 0:
-            raise ValueError(
-                trans._(
-                    'current_size value must be positive.',
-                    deferred=True,
-                ),
-            )
-
-        self._current_size = size
-        if self._update_properties and len(self.selected_data) > 0:
-            idx = np.fromiter(self.selected_data, dtype=int)
-            self.size[idx] = size
-            self._clear_extent_augmented()
-            self.refresh()
-            self.events.size()
-        self.events.current_size()
-
-    @property
-    def antialiasing(self) -> float:
-        """Amount of antialiasing in canvas pixels."""
-        return self._antialiasing
-
-    @antialiasing.setter
-    def antialiasing(self, value: float) -> None:
-        """Set the amount of antialiasing in canvas pixels.
-
-        Values can only be positive.
-        """
-        if value < 0:
-            warnings.warn(
-                message=trans._(
-                    'antialiasing value must be positive, value will be set to 0.',
-                    deferred=True,
-                ),
-                category=RuntimeWarning,
-            )
-        self._antialiasing = max(0, value)
-        self.events.antialiasing(value=self._antialiasing)
-
-    @property
-    def shading(self) -> Shading:
-        """shading mode."""
-        return self._shading
-
-    @shading.setter
-    def shading(self, value):
-        self._shading = Shading(value)
-        self.events.shading()
-
-    @property
-    def canvas_size_limits(self) -> tuple[float, float]:
-        """Limit the canvas size of points"""
-        return self._canvas_size_limits
-
-    @canvas_size_limits.setter
-    def canvas_size_limits(self, value):
-        self._canvas_size_limits = float(value[0]), float(value[1])
-        self.events.canvas_size_limits()
-
-    @property
-    def shown(self) -> npt.NDArray:
-        """
-        Boolean array determining which points to show
-        """
-        return self._shown
-
-    @shown.setter
-    def shown(self, shown):
-        self._shown = np.broadcast_to(shown, len(self._points_data)).astype(
-            bool
-        )
-        self.refresh()
-
-    @property
-    def border_width(self) -> np.ndarray:
-        """(N, D) array: border_width of all N points."""
-        return self._border_width
-
-    @border_width.setter
-    def border_width(
-        self, border_width: Union[float, np.ndarray, list]
-    ) -> None:
-        # broadcast to np.array
-        border_width = np.broadcast_to(
-            border_width, len(self._points_data)
-        ).copy()
-
-        # border width cannot be negative
-        if np.any(border_width < 0):
-            raise ValueError(
-                trans._(
-                    'All border_width must be > 0',
-                    deferred=True,
-                )
-            )
-        # if relative border width is enabled, border_width must be between 0 and 1
-        if self.border_width_is_relative and np.any(border_width > 1):
-            raise ValueError(
-                trans._(
-                    'All border_width must be between 0 and 1 if border_width_is_relative is enabled',
-                    deferred=True,
-                )
-            )
-
-        self._border_width: np.ndarray = border_width
-        self.events.border_width(value=border_width)
-        self.refresh()
-
-    @property
-    def border_width_is_relative(self) -> bool:
-        """bool: treat border_width as a fraction of point size."""
-        return self._border_width_is_relative
-
-    @border_width_is_relative.setter
-    def border_width_is_relative(self, border_width_is_relative: bool) -> None:
-        if border_width_is_relative and np.any(
-            (self.border_width > 1) | (self.border_width < 0)
-        ):
-            raise ValueError(
-                trans._(
-                    'border_width_is_relative can only be enabled if border_width is between 0 and 1',
-                    deferred=True,
-                )
-            )
-        self._border_width_is_relative = border_width_is_relative
-        self.events.border_width_is_relative()
-
-    @property
-    def current_border_width(self) -> Union[int, float]:
-        """float: border_width of marker for the next added point."""
-        return self._current_border_width
-
-    @current_border_width.setter
-    def current_border_width(self, border_width: Union[None, float]) -> None:
-        self._current_border_width = border_width
-        if self._update_properties and len(self.selected_data) > 0:
-            idx = np.fromiter(self.selected_data, dtype=int)
-            self.border_width[idx] = border_width
-            self.refresh()
-            self.events.border_width()
-        self.events.current_border_width()
-
-    @property
-    def border_color(self) -> np.ndarray:
-        """(N x 4) np.ndarray: Array of RGBA border colors for each point"""
-        return self._border.colors
-
-    @border_color.setter
-    def border_color(self, border_color):
-        self._border._set_color(
-            color=border_color,
-            n_colors=len(self._points_data),
-            properties=self.properties,
-            current_properties=self.current_properties,
-        )
-        self.events.border_color()
-
-    @property
-    def border_color_cycle(self) -> np.ndarray:
-        """Union[list, np.ndarray] :  Color cycle for border_color.
-        Can be a list of colors defined by name, RGB or RGBA
-        """
-        return self._border.categorical_colormap.fallback_color.values
-
-    @border_color_cycle.setter
-    def border_color_cycle(
-        self, border_color_cycle: Union[list, np.ndarray]
-    ) -> None:
-        self._border.categorical_colormap = border_color_cycle
-
-    @property
-    def border_colormap(self) -> Colormap:
-        """Return the colormap to be applied to a property to get the border color.
-
-        Returns
-        -------
-        colormap : napari.utils.Colormap
-            The Colormap object.
-        """
-        return self._border.continuous_colormap
-
-    @border_colormap.setter
-    def border_colormap(self, colormap: ValidColormapArg) -> None:
-        self._border.continuous_colormap = colormap
-
-    @property
-    def border_contrast_limits(self) -> tuple[float, float]:
-        """None, (float, float): contrast limits for mapping
-        the border_color colormap property to 0 and 1
-        """
-        return self._border.contrast_limits
-
-    @border_contrast_limits.setter
-    def border_contrast_limits(
-        self, contrast_limits: Union[None, tuple[float, float]]
-    ) -> None:
-        self._border.contrast_limits = contrast_limits
-
-    @property
-    def current_border_color(self) -> str:
-        """str: border color of marker for the next added point or the selected point(s)."""
-        hex_ = rgb_to_hex(self._border.current_color)[0]
-        return hex_to_name.get(hex_, hex_)
-
-    @current_border_color.setter
-    def current_border_color(self, border_color: ColorType) -> None:
-        if self._update_properties and len(self.selected_data) > 0:
-            update_indices = list(self.selected_data)
-        else:
-            update_indices = []
-        self._border._update_current_color(
-            border_color, update_indices=update_indices
-        )
-        self.events.current_border_color()
-
-    @property
-    def border_color_mode(self) -> str:
-        """str: border color setting mode
-
-        DIRECT (default mode) allows each point to be set arbitrarily
-
-        CYCLE allows the color to be set via a color cycle over an attribute
-
-        COLORMAP allows color to be set via a color map over an attribute
-        """
-        return self._border.color_mode
-
-    @border_color_mode.setter
-    def border_color_mode(
-        self, border_color_mode: Union[str, ColorMode]
-    ) -> None:
-        self._set_color_mode(border_color_mode, 'border')
-
-    @property
-    def face_color(self) -> np.ndarray:
-        """(N x 4) np.ndarray: Array of RGBA face colors for each point"""
-        return self._face.colors
-
-    @face_color.setter
-    def face_color(self, face_color):
-        self._face._set_color(
-            color=face_color,
-            n_colors=len(self._points_data),
-            properties=self.properties,
-            current_properties=self.current_properties,
-        )
-        self.events.face_color()
-
-    @property
-    def face_color_cycle(self) -> np.ndarray:
-        """Union[np.ndarray, cycle]:  Color cycle for face_color
-        Can be a list of colors defined by name, RGB or RGBA
-        """
-        return self._face.categorical_colormap.fallback_color.values
-
-    @face_color_cycle.setter
-    def face_color_cycle(
-        self, face_color_cycle: Union[np.ndarray, cycle]
-    ) -> None:
-        self._face.categorical_colormap = face_color_cycle
-
-    @property
-    def face_colormap(self) -> Colormap:
-        """Return the colormap to be applied to a property to get the face color.
-
-        Returns
-        -------
-        colormap : napari.utils.Colormap
-            The Colormap object.
-        """
-        return self._face.continuous_colormap
-
-    @face_colormap.setter
-    def face_colormap(self, colormap: ValidColormapArg) -> None:
-        self._face.continuous_colormap = colormap
-
-    @property
-    def face_contrast_limits(self) -> Union[None, tuple[float, float]]:
-        """None, (float, float) : clims for mapping the face_color
-        colormap property to 0 and 1
-        """
-        return self._face.contrast_limits
-
-    @face_contrast_limits.setter
-    def face_contrast_limits(
-        self, contrast_limits: Union[None, tuple[float, float]]
-    ) -> None:
-        self._face.contrast_limits = contrast_limits
-
-    @property
-    def current_face_color(self) -> str:
-        """Face color of marker for the next added point or the selected point(s)."""
-        hex_ = rgb_to_hex(self._face.current_color)[0]
-        return hex_to_name.get(hex_, hex_)
-
-    @current_face_color.setter
-    def current_face_color(self, face_color: ColorType) -> None:
-        if self._update_properties and len(self.selected_data) > 0:
-            update_indices = list(self.selected_data)
-        else:
-            update_indices = []
-        self._face._update_current_color(
-            face_color, update_indices=update_indices
-        )
-        self.events.current_face_color()
-
-    @property
-    def face_color_mode(self) -> str:
-        """str: Face color setting mode
-
-        DIRECT (default mode) allows each point to be set arbitrarily
-
-        CYCLE allows the color to be set via a color cycle over an attribute
-
-        COLORMAP allows color to be set via a color map over an attribute
-        """
-        return self._face.color_mode
-
-    @face_color_mode.setter
-    def face_color_mode(self, face_color_mode):
-        self._set_color_mode(face_color_mode, 'face')
-
-    def _set_color_mode(
-        self,
-        color_mode: Union[ColorMode, str],
-        attribute: Literal['border', 'face'],
-    ) -> None:
-        """Set the face_color_mode or border_color_mode property
-
-        Parameters
-        ----------
-        color_mode : str, ColorMode
-            The value for setting border or face_color_mode. If color_mode is a string,
-            it should be one of: 'direct', 'cycle', or 'colormap'
-        attribute : str in {'border', 'face'}
-            The name of the attribute to set the color of.
-            Should be 'border' for border_color_mode or 'face' for face_color_mode.
-        """
-        color_mode = ColorMode(color_mode)
-        color_manager = getattr(self, f'_{attribute}')
-
-        if color_mode == ColorMode.DIRECT:
-            color_manager.color_mode = color_mode
-        elif color_mode in (ColorMode.CYCLE, ColorMode.COLORMAP):
-            if color_manager.color_properties is not None:
-                color_property = color_manager.color_properties.name
-            else:
-                color_property = ''
-            if color_property == '':
-                if self.features.shape[1] > 0:
-                    new_color_property = next(iter(self.features))
-                    color_manager.color_properties = {
-                        'name': new_color_property,
-                        'values': self.features[new_color_property].to_numpy(),
-                        'current_value': np.squeeze(
-                            self.current_properties[new_color_property]
-                        ),
-                    }
-                    warnings.warn(
-                        trans._(
-                            '_{attribute}_color_property was not set, setting to: {new_color_property}',
-                            deferred=True,
-                            attribute=attribute,
-                            new_color_property=new_color_property,
-                        )
-                    )
-                else:
-                    raise ValueError(
-                        trans._(
-                            'There must be a valid Points.properties to use {color_mode}',
-                            deferred=True,
-                            color_mode=color_mode,
-                        )
-                    )
-
-            # ColorMode.COLORMAP can only be applied to numeric properties
-            color_property = color_manager.color_properties.name
-            if (color_mode == ColorMode.COLORMAP) and not issubclass(
-                self.features[color_property].dtype.type, np.number
-            ):
-                raise TypeError(
-                    trans._(
-                        'selected property must be numeric to use ColorMode.COLORMAP',
-                        deferred=True,
-                    )
-                )
-            color_manager.color_mode = color_mode
-
-    def refresh_colors(self, update_color_mapping: bool = False) -> None:
-        """Calculate and update face and border colors if using a cycle or color map
-
-        Parameters
-        ----------
-        update_color_mapping : bool
-            If set to True, the function will recalculate the color cycle map
-            or colormap (whichever is being used). If set to False, the function
-            will use the current color cycle map or color map. For example, if you
-            are adding/modifying points and want them to be colored with the same
-            mapping as the other points (i.e., the new points shouldn't affect
-            the color cycle map or colormap), set ``update_color_mapping=False``.
-            Default value is False.
-        """
-        self._border._refresh_colors(self.properties, update_color_mapping)
-        self._face._refresh_colors(self.properties, update_color_mapping)
-
-    def _get_state(self):
-        """Get dictionary of layer state.
-
-        Returns
-        -------
-        state : dict
-            Dictionary of layer state.
-        """
-
-        # must be self.data and not self._points_data
-        # self._points_data includes invalid nodes from graph buffer.
-        not_empty = len(self.data) > 0
-        state = self._get_base_state()
-        state.update(
-            {
-                'symbol': (
-                    self.symbol if not_empty else [self.current_symbol]
-                ),
-                'border_width': self.border_width,
-                'border_width_is_relative': self.border_width_is_relative,
-                'face_color': (
-                    self.face_color if not_empty else [self.current_face_color]
-                ),
-                'face_color_cycle': self.face_color_cycle,
-                'face_colormap': self.face_colormap.dict(),
-                'face_contrast_limits': self.face_contrast_limits,
-                'border_color': (
-                    self.border_color
-                    if not_empty
-                    else [self.current_border_color]
-                ),
-                'border_color_cycle': self.border_color_cycle,
-                'border_colormap': self.border_colormap.dict(),
-                'border_contrast_limits': self.border_contrast_limits,
-                'properties': self.properties,
-                'property_choices': self.property_choices,
-                'text': self.text.dict(),
-                'out_of_slice_display': self.out_of_slice_display,
-                'n_dimensional': self.out_of_slice_display,
-                'size': self.size,
-                'ndim': self.ndim,
-                'data': self.data,
-                'features': self.features,
-                'feature_defaults': self.feature_defaults,
-                'shading': self.shading,
-                'antialiasing': self.antialiasing,
-                'canvas_size_limits': self.canvas_size_limits,
-                'shown': self.shown,
-            }
-        )
-        return state
-
-    @property
-    def selected_data(self) -> Selection[int]:
-        """set: set of currently selected points."""
-        return self._selected_data
-
-    @selected_data.setter
-    def selected_data(self, selected_data: Sequence[int]) -> None:
-        self._selected_data.clear()
-        self._selected_data.update(set(selected_data))
-        self._selected_view = list(
-            np.intersect1d(
-                np.array(list(self._selected_data)),
-                self._indices_view,
-                return_indices=True,
-            )[2]
-        )
-
-        # Update properties based on selected points
-        if not len(self._selected_data):
-            self._set_highlight()
-            return
-        index = list(self._selected_data)
-        with self.block_update_properties():
-            if (
-                unique_border_color := _unique_element(
-                    self.border_color[index]
-                )
-            ) is not None:
-                self.current_border_color = unique_border_color
-
-            if (
-                unique_face_color := _unique_element(self.face_color[index])
-            ) is not None:
-                self.current_face_color = unique_face_color
-
-            if (unique_size := _unique_element(self.size[index])) is not None:
-                self.current_size = unique_size
-
-            if (
-                unique_border_width := _unique_element(
-                    self.border_width[index]
-                )
-            ) is not None:
-                self.current_border_width = unique_border_width
-            if (
-                unique_symbol := _unique_element(self.symbol[index])
-            ) is not None:
-                self.current_symbol = unique_symbol
-
-            unique_properties = {}
-            for k, v in self.properties.items():
-                unique_properties[k] = _unique_element(v[index])
-
-            if all(p is not None for p in unique_properties.values()):
-                self.current_properties = unique_properties
-
-        self._set_highlight()
-
-    def interaction_box(self, index: list[int]) -> Optional[np.ndarray]:
-        """Create the interaction box around a list of points in view.
-
-        Parameters
-        ----------
-        index : list
-            List of points around which to construct the interaction box.
-
-        Returns
-        -------
-        box : np.ndarray or None
-            4x2 array of corners of the interaction box in clockwise order
-            starting in the upper-left corner.
-        """
-        if len(index) > 0:
-            data = self._view_data[index]
-            size = self._view_size[index]
-            data = points_to_squares(data, size)
-            return create_box(data)
-        return None
-
-    @Layer.mode.getter
-    def mode(self) -> str:
-        """str: Interactive mode
-
-        Interactive mode. The normal, default mode is PAN_ZOOM, which
-        allows for normal interactivity with the canvas.
-
-        In ADD mode clicks of the cursor add points at the clicked location.
-
-        In SELECT mode the cursor can select points by clicking on them or
-        by dragging a box around them. Once selected points can be moved,
-        have their properties edited, or be deleted.
-        """
-        return str(self._mode)
-
-    def _mode_setter_helper(self, mode):
-        mode = super()._mode_setter_helper(mode)
-        if mode == self._mode:
-            return mode
-
-        if mode == Mode.ADD:
-            self.selected_data = set()
-            self.mouse_pan = True
-        elif mode != Mode.SELECT or self._mode != Mode.SELECT:
-            self._selected_data_stored = set()
-
-        self._set_highlight()
-        return mode
-
-    @property
-    def _indices_view(self):
-        return self.__indices_view
-
-    @_indices_view.setter
-    def _indices_view(self, value):
-        if len(self._shown) == 0:
-            self.__indices_view = np.empty(0, int)
-        else:
-            self.__indices_view = value[self.shown[value]]
-
-    @property
-    def _view_data(self) -> np.ndarray:
-        """Get the coords of the points in view
-
-        Returns
-        -------
-        view_data : (N x D) np.ndarray
-            Array of coordinates for the N points in view
-        """
-        if len(self._indices_view) > 0:
-            data = self._points_data[
-                np.ix_(self._indices_view, self._slice_input.displayed)
-            ]
-        else:
-            # if no points in this slice send dummy data
-            data = np.zeros((0, self._slice_input.ndisplay))
-
-        return data
-
-    @property
-    def _view_text(self) -> np.ndarray:
-        """Get the values of the text elements in view
-
-        Returns
-        -------
-        text : (N x 1) np.ndarray
-            Array of text strings for the N text elements in view
-        """
-        # This may be triggered when the string encoding instance changed,
-        # in which case it has no cached values, so generate them here.
-        self.text.string._apply(self.features)
-        return self.text.view_text(self._indices_view)
-
-    @property
-    def _view_text_coords(self) -> tuple[np.ndarray, str, str]:
-        """Get the coordinates of the text elements in view
-
-        Returns
-        -------
-        text_coords : (N x D) np.ndarray
-            Array of coordinates for the N text elements in view
-        anchor_x : str
-            The vispy text anchor for the x axis
-        anchor_y : str
-            The vispy text anchor for the y axis
-        """
-        return self.text.compute_text_coords(
-            self._view_data,
-            self._slice_input.ndisplay,
-            self._slice_input.order,
-        )
-
-    @property
-    def _view_text_color(self) -> np.ndarray:
-        """Get the colors of the text elements at the given indices."""
-        self.text.color._apply(self.features)
-        return self.text._view_color(self._indices_view)
-
-    @property
-    def _view_size(self) -> np.ndarray:
-        """Get the sizes of the points in view
-
-        Returns
-        -------
-        view_size : (N,) np.ndarray
-            Array of sizes for the N points in view
-        """
-        if len(self._indices_view) > 0:
-            sizes = self.size[self._indices_view] * self._view_size_scale
-        else:
-            # if no points, return an empty list
-            sizes = np.array([])
-        return sizes
-
-    @property
-    def _view_symbol(self) -> np.ndarray:
-        """Get the symbols of the points in view
-
-        Returns
-        -------
-        symbol : (N,) np.ndarray
-            Array of symbol strings for the N points in view
-        """
-        return self.symbol[self._indices_view]
-
-    @property
-    def _view_border_width(self) -> np.ndarray:
-        """Get the border_width of the points in view
-
-        Returns
-        -------
-        view_border_width : (N,) np.ndarray
-            Array of border_widths for the N points in view
-        """
-        return self.border_width[self._indices_view]
-
-    @property
-    def _view_face_color(self) -> np.ndarray:
-        """Get the face colors of the points in view
-
-        Returns
-        -------
-        view_face_color : (N x 4) np.ndarray
-            RGBA color array for the face colors of the N points in view.
-            If there are no points in view, returns array of length 0.
-        """
-        return self.face_color[self._indices_view]
-
-    @property
-    def _view_border_color(self) -> np.ndarray:
-        """Get the border colors of the points in view
-
-        Returns
-        -------
-        view_border_color : (N x 4) np.ndarray
-            RGBA color array for the border colors of the N points in view.
-            If there are no points in view, returns array of length 0.
-        """
-        return self.border_color[self._indices_view]
-
-    def _reset_editable(self) -> None:
-        """Set editable mode based on layer properties."""
-        # interaction currently does not work for 2D layers being rendered in 3D
-        self.editable = not (
-            self.ndim == 2 and self._slice_input.ndisplay == 3
-        )
-
-    def _on_editable_changed(self) -> None:
-        if not self.editable:
-            self.mode = Mode.PAN_ZOOM
-
-    def _update_draw(
-        self, scale_factor, corner_pixels_displayed, shape_threshold
-    ):
-        prev_scale = self.scale_factor
-        super()._update_draw(
-            scale_factor, corner_pixels_displayed, shape_threshold
-        )
-        # update highlight only if scale has changed, otherwise causes a cycle
-        self._set_highlight(force=(prev_scale != self.scale_factor))
-
-    def _get_value(self, position) -> Optional[int]:
-        """Index of the point at a given 2D position in data coordinates.
-
-        Parameters
-        ----------
-        position : tuple
-            Position in data coordinates.
-
-        Returns
-        -------
-        value : int or None
-            Index of point that is at the current coordinate if any.
-        """
-        # Display points if there are any in this slice
-        view_data = self._view_data
-        selection = None
-        if len(view_data) > 0:
-            displayed_position = [
-                position[i] for i in self._slice_input.displayed
-            ]
-            # positions are scaled anisotropically by scale, but sizes are not,
-            # so we need to calculate the ratio to correctly map to screen coordinates
-            scale_ratio = (
-                self.scale[self._slice_input.displayed] / self.scale[-1]
-            )
-            # Get the point sizes
-            # TODO: calculate distance in canvas space to account for canvas_size_limits.
-            # Without this implementation, point hover and selection (and anything depending
-            # on self.get_value()) won't be aware of the real extent of points, causing
-            # unexpected behaviour. See #3734 for details.
-            sizes = np.expand_dims(self._view_size, axis=1) / scale_ratio / 2
-            distances = abs(view_data - displayed_position)
-            in_slice_matches = np.all(
-                distances <= sizes,
-                axis=1,
-            )
-            indices = np.where(in_slice_matches)[0]
-            if len(indices) > 0:
-                selection = self._indices_view[indices[-1]]
-
-        return selection
-
-    def _get_value_3d(
-        self,
-        start_point: np.ndarray,
-        end_point: np.ndarray,
-        dims_displayed: list[int],
-    ) -> Optional[int]:
-        """Get the layer data value along a ray
-
-        Parameters
-        ----------
-        start_point : np.ndarray
-            The start position of the ray used to interrogate the data.
-        end_point : np.ndarray
-            The end position of the ray used to interrogate the data.
-        dims_displayed : List[int]
-            The indices of the dimensions currently displayed in the Viewer.
-
-        Returns
-        -------
-        value : Union[int, None]
-            The data value along the supplied ray.
-        """
-        if (start_point is None) or (end_point is None):
-            # if the ray doesn't intersect the data volume, no points could have been intersected
-            return None
-        plane_point, plane_normal = displayed_plane_from_nd_line_segment(
-            start_point, end_point, dims_displayed
-        )
-
-        # project the in view points onto the plane
-        projected_points, projection_distances = project_points_onto_plane(
-            points=self._view_data,
-            plane_point=plane_point,
-            plane_normal=plane_normal,
-        )
-
-        # rotate points and plane to be axis aligned with normal [0, 0, 1]
-        rotated_points, rotation_matrix = rotate_points(
-            points=projected_points,
-            current_plane_normal=plane_normal,
-            new_plane_normal=[0, 0, 1],
-        )
-        rotated_click_point = np.dot(rotation_matrix, plane_point)
-
-        # positions are scaled anisotropically by scale, but sizes are not,
-        # so we need to calculate the ratio to correctly map to screen coordinates
-        scale_ratio = self.scale[self._slice_input.displayed] / self.scale[-1]
-        # find the points the click intersects
-        sizes = np.expand_dims(self._view_size, axis=1) / scale_ratio / 2
-        distances = abs(rotated_points - rotated_click_point)
-        in_slice_matches = np.all(
-            distances <= sizes,
-            axis=1,
-        )
-        indices = np.where(in_slice_matches)[0]
-
-        if len(indices) > 0:
-            # find the point that is most in the foreground
-            candidate_point_distances = projection_distances[indices]
-            closest_index = indices[np.argmin(candidate_point_distances)]
-            selection = self._indices_view[closest_index]
-        else:
-            selection = None
-        return selection
-
-    def get_ray_intersections(
-        self,
-        position: list[float],
-        view_direction: np.ndarray,
-        dims_displayed: list[int],
-        world: bool = True,
-    ) -> Union[tuple[np.ndarray, np.ndarray], tuple[None, None]]:
-        """Get the start and end point for the ray extending
-        from a point through the displayed bounding box.
-
-        This method overrides the base layer, replacing the bounding box used
-        to calculate intersections with a larger one which includes the size
-        of points in view.
-
-        Parameters
-        ----------
-        position
-            the position of the point in nD coordinates. World vs. data
-            is set by the world keyword argument.
-        view_direction : np.ndarray
-            a unit vector giving the direction of the ray in nD coordinates.
-            World vs. data is set by the world keyword argument.
-        dims_displayed
-            a list of the dimensions currently being displayed in the viewer.
-        world : bool
-            True if the provided coordinates are in world coordinates.
-            Default value is True.
-
-        Returns
-        -------
-        start_point : np.ndarray
-            The point on the axis-aligned data bounding box that the cursor click
-            intersects with. This is the point closest to the camera.
-            The point is the full nD coordinates of the layer data.
-            If the click does not intersect the axis-aligned data bounding box,
-            None is returned.
-        end_point : np.ndarray
-            The point on the axis-aligned data bounding box that the cursor click
-            intersects with. This is the point farthest from the camera.
-            The point is the full nD coordinates of the layer data.
-            If the click does not intersect the axis-aligned data bounding box,
-            None is returned.
-        """
-        if len(dims_displayed) != 3:
-            return None, None
-
-        # create the bounding box in data coordinates
-        bounding_box = self._display_bounding_box_augmented(dims_displayed)
-
-        if bounding_box is None:
-            return None, None
-
-        start_point, end_point = self._get_ray_intersections(
-            position=position,
-            view_direction=view_direction,
-            dims_displayed=dims_displayed,
-            world=world,
-            bounding_box=bounding_box,
-        )
-        return start_point, end_point
-
-    def _set_view_slice(self) -> None:
-        """Sets the view given the indices to slice with."""
-
-        # The new slicing code makes a request from the existing state and
-        # executes the request on the calling thread directly.
-        # For async slicing, the calling thread will not be the main thread.
-        request = self._make_slice_request_internal(
-            self._slice_input, self._data_slice
-        )
-        response = request()
-        self._update_slice_response(response)
-
-<<<<<<< HEAD
-    def _make_slice_request(self, dims) -> Any:
-=======
-    def _make_slice_request(self, dims: 'Dims') -> _PointSliceRequest:
->>>>>>> b34448d7
-        """Make a Points slice request based on the given dims and these data."""
-        slice_input = self._make_slice_input(dims)
-        # See Image._make_slice_request to understand why we evaluate this here
-        # instead of using `self._data_slice`.
-        data_slice = slice_input.data_slice(self._data_to_world.inverse)
-        return self._make_slice_request_internal(slice_input, data_slice)
-
-    @abstractmethod
-    def _make_slice_request_internal(
-        self, slice_input: _SliceInput, data_slice: _ThickNDSlice
-<<<<<<< HEAD
-    ):
-        raise NotImplementedError
-=======
-    ) -> _PointSliceRequest:
-        return _PointSliceRequest(
-            slice_input=slice_input,
-            data=self.data,
-            data_slice=data_slice,
-            projection_mode=self.projection_mode,
-            out_of_slice_display=self.out_of_slice_display,
-            size=self.size,
-        )
->>>>>>> b34448d7
-
-    def _update_slice_response(self, response: _PointSliceResponse) -> None:
-        """Handle a slicing response."""
-        self._slice_input = response.slice_input
-        indices = response.indices
-        scale = response.scale
-
-        # Update the _view_size_scale in accordance to the self._indices_view setter.
-        # If out_of_slice_display is False, scale is a number and not an array.
-        # Therefore we have an additional if statement checking for
-        # self._view_size_scale being an integer.
-        if not isinstance(scale, np.ndarray):
-            self._view_size_scale = scale
-        elif len(self._shown) == 0:
-            self._view_size_scale = np.empty(0, int)
-        else:
-            self._view_size_scale = scale[self.shown[indices]]
-
-        self._indices_view = np.array(indices, dtype=int)
-        # get the selected points that are in view
-        self._selected_view = list(
-            np.intersect1d(
-                np.array(list(self._selected_data)),
-                self._indices_view,
-                return_indices=True,
-            )[2]
-        )
-        with self.events.highlight.blocker():
-            self._set_highlight(force=True)
-
-    def _set_highlight(self, force: bool = False) -> None:
-        """Render highlights of shapes including boundaries, vertices,
-        interaction boxes, and the drag selection box when appropriate.
-        Highlighting only occurs in Mode.SELECT.
-
-        Parameters
-        ----------
-        force : bool
-            Bool that forces a redraw to occur when `True`
-        """
-        # Check if any point ids have changed since last call
-        if (
-            self.selected_data == self._selected_data_stored
-            and self._value == self._value_stored
-            and np.array_equal(self._drag_box, self._drag_box_stored)
-        ) and not force:
-            return
-        self._selected_data_stored = Selection(self.selected_data)
-        self._value_stored = copy(self._value)
-        self._drag_box_stored = copy(self._drag_box)
-
-        if self._value is not None or len(self._selected_view) > 0:
-            if len(self._selected_view) > 0:
-                index = copy(self._selected_view)
-                # highlight the hovered point if not in adding mode
-                if (
-                    self._value in self._indices_view
-                    and self._mode == Mode.SELECT
-                    and not self._is_selecting
-                ):
-                    hover_point = list(self._indices_view).index(self._value)
-                    if hover_point not in index:
-                        index.append(hover_point)
-                index.sort()
-            else:
-                # only highlight hovered points in select mode
-                if (
-                    self._value in self._indices_view
-                    and self._mode == Mode.SELECT
-                    and not self._is_selecting
-                ):
-                    hover_point = list(self._indices_view).index(self._value)
-                    index = [hover_point]
-                else:
-                    index = []
-
-            self._highlight_index = index
-        else:
-            self._highlight_index = []
-
-        # only display dragging selection box in 2D
-        if self._is_selecting:
-            if self._drag_normal is None:
-                pos = create_box(self._drag_box)
-            else:
-                pos = _create_box_from_corners_3d(
-                    self._drag_box, self._drag_normal, self._drag_up
-                )
-            pos = pos[[*range(4), 0]]
-        else:
-            pos = None
-
-        self._highlight_box = pos
-        self.events.highlight()
-
-    def _update_thumbnail(self):
-        """Update thumbnail with current points and colors."""
-        colormapped = np.zeros(self._thumbnail_shape)
-        colormapped[..., 3] = 1
-        view_data = self._view_data
-        if len(view_data) > 0:
-            # Get the zoom factor required to fit all data in the thumbnail.
-            de = self._extent_data
-            min_vals = [de[0, i] for i in self._slice_input.displayed]
-            shape = np.ceil(
-                [de[1, i] - de[0, i] + 1 for i in self._slice_input.displayed]
-            ).astype(int)
-            zoom_factor = np.divide(
-                self._thumbnail_shape[:2], shape[-2:]
-            ).min()
-
-            # Maybe subsample the points.
-            if len(view_data) > self._max_points_thumbnail:
-                thumbnail_indices = np.random.randint(
-                    0, len(view_data), self._max_points_thumbnail
-                )
-                points = view_data[thumbnail_indices]
-            else:
-                points = view_data
-                thumbnail_indices = self._indices_view
-
-            # Calculate the point coordinates in the thumbnail data space.
-            thumbnail_shape = np.clip(
-                np.ceil(zoom_factor * np.array(shape[:2])).astype(int),
-                1,  # smallest side should be 1 pixel wide
-                self._thumbnail_shape[:2],
-            )
-            coords = np.floor(
-                (points[:, -2:] - min_vals[-2:] + 0.5) * zoom_factor
-            ).astype(int)
-            coords = np.clip(coords, 0, thumbnail_shape - 1)
-
-            # Draw single pixel points in the colormapped thumbnail.
-            colormapped = np.zeros((*thumbnail_shape, 4))
-            colormapped[..., 3] = 1
-            colors = self._face.colors[thumbnail_indices]
-            colormapped[coords[:, 0], coords[:, 1]] = colors
-
-        colormapped[..., 3] *= self.opacity
-        self.thumbnail = colormapped
-
-    @abstractmethod
-    def add(self, coords: ArrayLike) -> None:
-        """Adds points at coordinates.
-
-        Parameters
-        ----------
-        coords : array
-            Point or points to add to the layer data.
-        """
-        raise NotImplementedError
-
-    @abstractmethod
-    def remove_selected(self) -> None:
-        """Removes selected points if any."""
-        raise NotImplementedError
-
-    def _move(
-        self,
-        selection_indices: Sequence[int],
-        position: Sequence[Union[int, float]],
-    ) -> None:
-        """Move points relative to drag start location.
-
-        Parameters
-        ----------
-        selection_indices : Sequence[int]
-            Integer indices of points to move in self.data
-        position : tuple
-            Position to move points to in data coordinates.
-        """
-
-        if len(selection_indices) > 0:
-            selection_indices = list(selection_indices)
-            disp = list(self._slice_input.displayed)
-            self._set_drag_start(selection_indices, position)
-            ixgrid = np.ix_(selection_indices, disp)
-            center = self._points_data[ixgrid].mean(axis=0)
-            shift = np.array(position)[disp] - center - self._drag_start
-            self._move_points(ixgrid, shift)
-            self.refresh()
-            self.events.data(
-                value=self.data,
-                action=ActionType.CHANGED,
-                data_indices=tuple(selection_indices),
-                vertex_indices=((),),
-            )
-
-    @abstractmethod
-    def _move_points(
-        self, ixgrid: tuple[np.ndarray, np.ndarray], shift: np.ndarray
-    ) -> None:
-        """Move points along a set a coordinates given a shift.
-
-        Parameters
-        ----------
-        ixgrid : Tuple[np.ndarray, np.ndarray]
-            Crossproduct indexing grid of node indices and dimensions, see `np.ix_`
-        shift : np.ndarray
-            Selected coordinates shift
-        """
-        raise NotImplementedError
-
-    def _set_drag_start(
-        self,
-        selection_indices: Sequence[int],
-        position: Sequence[Union[int, float]],
-        center_by_data: bool = True,
-    ) -> None:
-        """Store the initial position at the start of a drag event.
-
-        Parameters
-        ----------
-        selection_indices : set of int
-            integer indices of selected data used to index into self.data
-        position : Sequence of numbers
-            position of the drag start in data coordinates.
-        center_by_data : bool
-            Center the drag start based on the selected data.
-            Used for modifier drag_box selection.
-        """
-        selection_indices = list(selection_indices)
-        dims_displayed = list(self._slice_input.displayed)
-        if self._drag_start is None:
-            self._drag_start = np.array(position, dtype=float)[dims_displayed]
-            if len(selection_indices) > 0 and center_by_data:
-                center = self._points_data[
-                    np.ix_(selection_indices, dims_displayed)
-                ].mean(axis=0)
-                self._drag_start -= center
-
-    def get_status(
-        self,
-        position: Optional[tuple] = None,
-        *,
-        view_direction: Optional[np.ndarray] = None,
-        dims_displayed: Optional[list[int]] = None,
-        world: bool = False,
-    ) -> dict:
-        """Status message information of the data at a coordinate position.
-
-        # Parameters
-        # ----------
-        # position : tuple
-        #     Position in either data or world coordinates.
-        # view_direction : Optional[np.ndarray]
-        #     A unit vector giving the direction of the ray in nD world coordinates.
-        #     The default value is None.
-        # dims_displayed : Optional[List[int]]
-        #     A list of the dimensions currently being displayed in the viewer.
-        #     The default value is None.
-        # world : bool
-        #     If True the position is taken to be in world coordinates
-        #     and converted into data coordinates. False by default.
-
-        # Returns
-        # -------
-        # source_info : dict
-        #     Dict containing information that can be used in a status update.
-        #"""
-        if position is not None:
-            value = self.get_value(
-                position,
-                view_direction=view_direction,
-                dims_displayed=dims_displayed,
-                world=world,
-            )
-        else:
-            value = None
-
-        source_info = self._get_source_info()
-        source_info['coordinates'] = generate_layer_coords_status(
-            position[-self.ndim :], value
-        )
-
-        # if this points layer has properties
-        properties = self._get_properties(
-            position,
-            view_direction=view_direction,
-            dims_displayed=dims_displayed,
-            world=world,
-        )
-        if properties:
-            source_info['coordinates'] += '; ' + ', '.join(properties)
-
-        return source_info
-
-    def _get_tooltip_text(
-        self,
-        position,
-        *,
-        view_direction: Optional[np.ndarray] = None,
-        dims_displayed: Optional[list[int]] = None,
-        world: bool = False,
-    ):
-        """
-        tooltip message of the data at a coordinate position.
-
-        Parameters
-        ----------
-        position : tuple
-            Position in either data or world coordinates.
-        view_direction : Optional[np.ndarray]
-            A unit vector giving the direction of the ray in nD world coordinates.
-            The default value is None.
-        dims_displayed : Optional[List[int]]
-            A list of the dimensions currently being displayed in the viewer.
-            The default value is None.
-        world : bool
-            If True the position is taken to be in world coordinates
-            and converted into data coordinates. False by default.
-
-        Returns
-        -------
-        msg : string
-            String containing a message that can be used as a tooltip.
-        """
-        return '\n'.join(
-            self._get_properties(
-                position,
-                view_direction=view_direction,
-                dims_displayed=dims_displayed,
-                world=world,
-            )
-        )
-
-    def _get_properties(
-        self,
-        position,
-        *,
-        view_direction: Optional[np.ndarray] = None,
-        dims_displayed: Optional[list[int]] = None,
-        world: bool = False,
-    ) -> list:
-        if self.features.shape[1] == 0:
-            return []
-
-        value = self.get_value(
-            position,
-            view_direction=view_direction,
-            dims_displayed=dims_displayed,
-            world=world,
-        )
-        # if the cursor is not outside the image or on the background
-        if value is None or value > self.data.shape[0]:
-            return []
-
-        return [
-            f'{k}: {v[value]}'
-            for k, v in self.features.items()
-            if k != 'index'
-            and len(v) > value
-            and v[value] is not None
-            and not (isinstance(v[value], float) and np.isnan(v[value]))
-        ]
-
-
-class Points(_BasePoints):
-    """Points layer.
-
-    Parameters
-    ----------
-    data : array (N, D)
-        Coordinates for N points in D dimensions.
-    ndim : int
-        Number of dimensions for shapes. When data is not None, ndim must be D.
-        An empty points layer can be instantiated with arbitrary ndim.
-    features : dict[str, array-like] or DataFrame
-        Features table where each row corresponds to a point and each column
-        is a feature.
-    feature_defaults : dict[str, Any] or DataFrame
-        The default value of each feature in a table with one row.
-    properties : dict {str: array (N,)}, DataFrame
-        Properties for each point. Each property should be an array of length N,
-        where N is the number of points.
-    property_choices : dict {str: array (N,)}
-        possible values for each property.
-    text : str, dict
-        Text to be displayed with the points. If text is set to a key in properties,
-        the value of that property will be displayed. Multiple properties can be
-        composed using f-string-like syntax (e.g., '{property_1}, {float_property:.2f}).
-        A dictionary can be provided with keyword arguments to set the text values
-        and display properties. See TextManager.__init__() for the valid keyword arguments.
-        For example usage, see /napari/examples/add_points_with_text.py.
-    symbol : str, array
-        Symbols to be used for the point markers. Must be one of the
-        following: arrow, clobber, cross, diamond, disc, hbar, ring,
-        square, star, tailed_arrow, triangle_down, triangle_up, vbar, x.
-    size : float, array
-        Size of the point marker in data pixels. If given as a scalar, all points are made
-        the same size. If given as an array, size must be the same or broadcastable
-        to the same shape as the data.
-    border_width : float, array
-        Width of the symbol border in pixels.
-    border_width_is_relative : bool
-        If enabled, border_width is interpreted as a fraction of the point size.
-    border_color : str, array-like, dict
-        Color of the point marker border. Numeric color values should be RGB(A).
-    border_color_cycle : np.ndarray, list
-        Cycle of colors (provided as string name, RGB, or RGBA) to map to border_color if a
-        categorical attribute is used color the vectors.
-    border_colormap : str, napari.utils.Colormap
-        Colormap to set border_color if a continuous attribute is used to set face_color.
-    border_contrast_limits : None, (float, float)
-        clims for mapping the property to a color map. These are the min and max value
-        of the specified property that are mapped to 0 and 1, respectively.
-        The default value is None. If set the none, the clims will be set to
-        (property.min(), property.max())
-    face_color : str, array-like, dict
-        Color of the point marker body. Numeric color values should be RGB(A).
-    face_color_cycle : np.ndarray, list
-        Cycle of colors (provided as string name, RGB, or RGBA) to map to face_color if a
-        categorical attribute is used color the vectors.
-    face_colormap : str, napari.utils.Colormap
-        Colormap to set face_color if a continuous attribute is used to set face_color.
-    face_contrast_limits : None, (float, float)
-        clims for mapping the property to a color map. These are the min and max value
-        of the specified property that are mapped to 0 and 1, respectively.
-        The default value is None. If set the none, the clims will be set to
-        (property.min(), property.max())
-    out_of_slice_display : bool
-        If True, renders points not just in central plane but also slightly out of slice
-        according to specified point marker size.
-    n_dimensional : bool
-        This property will soon be deprecated in favor of 'out_of_slice_display'.
-        Use that instead.
-    name : str
-        Name of the layer.
-    metadata : dict
-        Layer metadata.
-    scale : tuple of float
-        Scale factors for the layer.
-    translate : tuple of float
-        Translation values for the layer.
-    rotate : float, 3-tuple of float, or n-D array.
-        If a float convert into a 2D rotation matrix using that value as an
-        angle. If 3-tuple convert into a 3D rotation matrix, using a yaw,
-        pitch, roll convention. Otherwise assume an nD rotation. Angles are
-        assumed to be in degrees. They can be converted from radians with
-        np.degrees if needed.
-    shear : 1-D array or n-D array
-        Either a vector of upper triangular values, or an nD shear matrix with
-        ones along the main diagonal.
-    affine : n-D array or napari.utils.transforms.Affine
-        (N+1, N+1) affine transformation matrix in homogeneous coordinates.
-        The first (N, N) entries correspond to a linear transform and
-        the final column is a length N translation vector and a 1 or a napari
-        `Affine` transform object. Applied as an extra transform on top of the
-        provided scale, rotate, and shear values.
-    opacity : float
-        Opacity of the layer visual, between 0.0 and 1.0.
-    blending : str
-        One of a list of preset blending modes that determines how RGB and
-        alpha values of the layer visual get mixed. Allowed values are
-        {'opaque', 'translucent', and 'additive'}.
-    visible : bool
-        Whether the layer visual is currently being displayed.
-    cache : bool
-        Whether slices of out-of-core datasets should be cached upon retrieval.
-        Currently, this only applies to dask arrays.
-    shading : str, Shading
-        Render lighting and shading on points. Options are:
-
-        * 'none'
-          No shading is added to the points.
-        * 'spherical'
-          Shading and depth buffer are changed to give a 3D spherical look to the points
-    antialiasing: float
-        Amount of antialiasing in canvas pixels.
-    canvas_size_limits : tuple of float
-        Lower and upper limits for the size of points in canvas pixels.
-    shown : 1-D array of bool
-        Whether to show each point.
-
-    Attributes
-    ----------
-    data : array (N, D)
-        Coordinates for N points in D dimensions.
-    features : DataFrame-like
-        Features table where each row corresponds to a point and each column
-        is a feature.
-    feature_defaults : DataFrame-like
-        Stores the default value of each feature in a table with one row.
-    properties : dict {str: array (N,)} or DataFrame
-        Annotations for each point. Each property should be an array of length N,
-        where N is the number of points.
-    text : str
-        Text to be displayed with the points. If text is set to a key in properties, the value of
-        that property will be displayed. Multiple properties can be composed using f-string-like
-        syntax (e.g., '{property_1}, {float_property:.2f}).
-        For example usage, see /napari/examples/add_points_with_text.py.
-    symbol : array of str
-        Array of symbols for each point.
-    size : array (N,)
-        Array of sizes for each point. Must have the same shape as the layer `data`.
-    border_width : array (N,)
-        Width of the marker borders in pixels for all points
-    border_width : array (N,)
-        Width of the marker borders for all points as a fraction of their size.
-    border_color : Nx4 numpy array
-        Array of border color RGBA values, one for each point.
-    border_color_cycle : np.ndarray, list
-        Cycle of colors (provided as string name, RGB, or RGBA) to map to border_color if a
-        categorical attribute is used color the vectors.
-    border_colormap : str, napari.utils.Colormap
-        Colormap to set border_color if a continuous attribute is used to set face_color.
-    border_contrast_limits : None, (float, float)
-        clims for mapping the property to a color map. These are the min and max value
-        of the specified property that are mapped to 0 and 1, respectively.
-        The default value is None. If set the none, the clims will be set to
-        (property.min(), property.max())
-    face_color : Nx4 numpy array
-        Array of face color RGBA values, one for each point.
-    face_color_cycle : np.ndarray, list
-        Cycle of colors (provided as string name, RGB, or RGBA) to map to face_color if a
-        categorical attribute is used color the vectors.
-    face_colormap : str, napari.utils.Colormap
-        Colormap to set face_color if a continuous attribute is used to set face_color.
-    face_contrast_limits : None, (float, float)
-        clims for mapping the property to a color map. These are the min and max value
-        of the specified property that are mapped to 0 and 1, respectively.
-        The default value is None. If set the none, the clims will be set to
-        (property.min(), property.max())
-    current_symbol : Symbol
-        Symbol for the next point to be added or the currently selected points.
-    current_size : float
-        Size of the marker for the next point to be added or the currently
-        selected point.
-    current_border_width : float
-        Border width of the marker for the next point to be added or the currently
-        selected point.
-    current_border_color : str
-        Border color of the marker border for the next point to be added or the currently
-        selected point.
-    current_face_color : str
-        Face color of the marker border for the next point to be added or the currently
-        selected point.
-    out_of_slice_display : bool
-        If True, renders points not just in central plane but also slightly out of slice
-        according to specified point marker size.
-    selected_data : Selection
-        Integer indices of any selected points.
-    mode : str
-        Interactive mode. The normal, default mode is PAN_ZOOM, which
-        allows for normal interactivity with the canvas.
-
-        In ADD mode clicks of the cursor add points at the clicked location.
-
-        In SELECT mode the cursor can select points by clicking on them or
-        by dragging a box around them. Once selected points can be moved,
-        have their properties edited, or be deleted.
-    face_color_mode : str
-        Face color setting mode.
-
-        DIRECT (default mode) allows each point to be set arbitrarily
-
-        CYCLE allows the color to be set via a color cycle over an attribute
-
-        COLORMAP allows color to be set via a color map over an attribute
-    border_color_mode : str
-        Border color setting mode.
-
-        DIRECT (default mode) allows each point to be set arbitrarily
-
-        CYCLE allows the color to be set via a color cycle over an attribute
-
-        COLORMAP allows color to be set via a color map over an attribute
-    shading : Shading
-        Shading mode.
-    antialiasing: float
-        Amount of antialiasing in canvas pixels.
-    canvas_size_limits : tuple of float
-        Lower and upper limits for the size of points in canvas pixels.
-    shown : 1-D array of bool
-        Whether each point is shown.
 
     Notes
     -----
@@ -2682,7 +2372,7 @@
             kwargs['action'] = ActionType.REMOVED
         self.events.data(**kwargs)
 
-    def _set_data(self, data: Optional[np.ndarray]):
+    def _set_data(self, data: Optional[np.ndarray]) -> None:
         """Set the .data array attribute, without emitting an event."""
         data, _ = fix_data_points(data, self.ndim)
         cur_npoints = len(self._data)
@@ -2697,7 +2387,7 @@
             self._feature_table.resize(len(data))
             self.text.apply(self.features)
             if len(data) < cur_npoints:
-                # If there are now fewer points, remove the size and colors of the
+                # If there are now fewer p`oints, remove the size and colors of the
                 # extra ones
                 if len(self._border.colors) > len(data):
                     self._border._remove(
@@ -2730,7 +2420,6 @@
                     new_symbol = self.current_symbol
                 symbol = np.repeat([new_symbol], adding, axis=0)
 
-<<<<<<< HEAD
                 # Add new colors, updating the current property value before
                 # to handle any in-place modification of feature_defaults.
                 # Also see: https://github.com/napari/napari/issues/5634
@@ -2739,23 +2428,6 @@
                 self._border._add(n_colors=adding)
                 self._face._update_current_properties(current_properties)
                 self._face._add(n_colors=adding)
-=======
-    def _update_thumbnail(self) -> None:
-        """Update thumbnail with current points and colors."""
-        colormapped = np.zeros(self._thumbnail_shape)
-        colormapped[..., 3] = 1
-        view_data = self._view_data
-        if len(view_data) > 0:
-            # Get the zoom factor required to fit all data in the thumbnail.
-            de = self._extent_data
-            min_vals = [de[0, i] for i in self._slice_input.displayed]
-            shape = np.ceil(
-                [de[1, i] - de[0, i] + 1 for i in self._slice_input.displayed]
-            ).astype(int)
-            zoom_factor = np.divide(
-                self._thumbnail_shape[:2], shape[-2:]
-            ).min()
->>>>>>> b34448d7
 
                 shown = np.repeat([True], adding, axis=0)
                 self._shown = np.concatenate((self._shown, shown), axis=0)
@@ -3024,133 +2696,5 @@
             mask[np.ix_(*submask_coords)] |= normalized_square_distances <= 1
         return mask
 
-<<<<<<< HEAD
-=======
-    def get_status(
-        self,
-        position: Optional[tuple] = None,
-        *,
-        view_direction: Optional[np.ndarray] = None,
-        dims_displayed: Optional[list[int]] = None,
-        world: bool = False,
-    ) -> dict:
-        """Status message information of the data at a coordinate position.
-
-        # Parameters
-        # ----------
-        # position : tuple
-        #     Position in either data or world coordinates.
-        # view_direction : Optional[np.ndarray]
-        #     A unit vector giving the direction of the ray in nD world coordinates.
-        #     The default value is None.
-        # dims_displayed : Optional[List[int]]
-        #     A list of the dimensions currently being displayed in the viewer.
-        #     The default value is None.
-        # world : bool
-        #     If True the position is taken to be in world coordinates
-        #     and converted into data coordinates. False by default.
-
-        # Returns
-        # -------
-        # source_info : dict
-        #     Dict containing information that can be used in a status update.
-        #"""
-        if position is not None:
-            value = self.get_value(
-                position,
-                view_direction=view_direction,
-                dims_displayed=dims_displayed,
-                world=world,
-            )
-        else:
-            value = None
-
-        source_info = self._get_source_info()
-        source_info['coordinates'] = generate_layer_coords_status(
-            position[-self.ndim :], value
-        )
-
-        # if this points layer has properties
-        properties = self._get_properties(
-            position,
-            view_direction=view_direction,
-            dims_displayed=dims_displayed,
-            world=world,
-        )
-        if properties:
-            source_info['coordinates'] += '; ' + ', '.join(properties)
-
-        return source_info
-
-    def _get_tooltip_text(
-        self,
-        position,
-        *,
-        view_direction: Optional[np.ndarray] = None,
-        dims_displayed: Optional[list[int]] = None,
-        world: bool = False,
-    ) -> str:
-        """
-        tooltip message of the data at a coordinate position.
-
-        Parameters
-        ----------
-        position : tuple
-            Position in either data or world coordinates.
-        view_direction : Optional[np.ndarray]
-            A unit vector giving the direction of the ray in nD world coordinates.
-            The default value is None.
-        dims_displayed : Optional[List[int]]
-            A list of the dimensions currently being displayed in the viewer.
-            The default value is None.
-        world : bool
-            If True the position is taken to be in world coordinates
-            and converted into data coordinates. False by default.
-
-        Returns
-        -------
-        msg : string
-            String containing a message that can be used as a tooltip.
-        """
-        return '\n'.join(
-            self._get_properties(
-                position,
-                view_direction=view_direction,
-                dims_displayed=dims_displayed,
-                world=world,
-            )
-        )
-
-    def _get_properties(
-        self,
-        position,
-        *,
-        view_direction: Optional[np.ndarray] = None,
-        dims_displayed: Optional[list[int]] = None,
-        world: bool = False,
-    ) -> list:
-        if self.features.shape[1] == 0:
-            return []
-
-        value = self.get_value(
-            position,
-            view_direction=view_direction,
-            dims_displayed=dims_displayed,
-            world=world,
-        )
-        # if the cursor is not outside the image or on the background
-        if value is None or value > self.data.shape[0]:
-            return []
-
-        return [
-            f'{k}: {v[value]}'
-            for k, v in self.features.items()
-            if k != 'index'
-            and len(v) > value
-            and v[value] is not None
-            and not (isinstance(v[value], float) and np.isnan(v[value]))
-        ]
-
->>>>>>> b34448d7
 
 Points._add_deprecated_properties()