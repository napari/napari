import warnings
from copy import copy, deepcopy
from itertools import cycle
from typing import Dict, List, Optional, Tuple, Union

import numpy as np
import pandas as pd
from scipy.stats import gmean

from ...utils.colormaps import Colormap, ValidColormapArg
from ...utils.colormaps.standardize_color import (
    get_color_namelist,
    hex_to_name,
    rgb_to_hex,
)
from ...utils.events import Event
from ...utils.events.custom_types import Array
from ...utils.geometry import project_points_onto_plane, rotate_points
from ...utils.status_messages import generate_layer_status
from ...utils.transforms import Affine
from ...utils.translations import trans
from ..base import Layer, no_op
from ..utils._color_manager_constants import ColorMode
from ..utils.color_manager import ColorManager
from ..utils.color_transformations import ColorType
from ..utils.interactivity_utils import displayed_plane_from_nd_line_segment
from ..utils.layer_utils import _features_to_properties, _FeatureTable
from ..utils.text_manager import TextManager
from ._points_constants import SYMBOL_ALIAS, Mode, Shading, Symbol
from ._points_mouse_bindings import add, highlight, select
from ._points_utils import (
    _create_box_from_corners_3d,
    create_box,
    fix_data_points,
    points_to_squares,
)

DEFAULT_COLOR_CYCLE = np.array([[1, 0, 1, 1], [0, 1, 0, 1]])


class Points(Layer):
    """Points layer.

    Parameters
    ----------
    data : array (N, D)
        Coordinates for N points in D dimensions.
    ndim : int
        Number of dimensions for shapes. When data is not None, ndim must be D.
        An empty points layer can be instantiated with arbitrary ndim.
    features : dict[str, array-like] or DataFrame
        Features table where each row corresponds to a point and each column
        is a feature.
    properties : dict {str: array (N,)}, DataFrame
        Properties for each point. Each property should be an array of length N,
        where N is the number of points.
    property_choices : dict {str: array (N,)}
        possible values for each property.
    text : str, dict
        Text to be displayed with the points. If text is set to a key in properties,
        the value of that property will be displayed. Multiple properties can be
        composed using f-string-like syntax (e.g., '{property_1}, {float_property:.2f}).
        A dictionary can be provided with keyword arguments to set the text values
        and display properties. See TextManager.__init__() for the valid keyword arguments.
        For example usage, see /napari/examples/add_points_with_text.py.
    symbol : str
        Symbol to be used for the point markers. Must be one of the
        following: arrow, clobber, cross, diamond, disc, hbar, ring,
        square, star, tailed_arrow, triangle_down, triangle_up, vbar, x.
    size : float, array
        Size of the point marker in data pixels. If given as a scalar, all points are made
        the same size. If given as an array, size must be the same or broadcastable
        to the same shape as the data.
    edge_width : float, array
        Width of the symbol edge in pixels.
    edge_width_is_relative : bool
        If enabled, edge_width is interpreted as a fraction of the point size.
    edge_color : str, array-like, dict
        Color of the point marker border. Numeric color values should be RGB(A).
    edge_color_cycle : np.ndarray, list
        Cycle of colors (provided as string name, RGB, or RGBA) to map to edge_color if a
        categorical attribute is used color the vectors.
    edge_colormap : str, napari.utils.Colormap
        Colormap to set edge_color if a continuous attribute is used to set face_color.
    edge_contrast_limits : None, (float, float)
        clims for mapping the property to a color map. These are the min and max value
        of the specified property that are mapped to 0 and 1, respectively.
        The default value is None. If set the none, the clims will be set to
        (property.min(), property.max())
    face_color : str, array-like, dict
        Color of the point marker body. Numeric color values should be RGB(A).
    face_color_cycle : np.ndarray, list
        Cycle of colors (provided as string name, RGB, or RGBA) to map to face_color if a
        categorical attribute is used color the vectors.
    face_colormap : str, napari.utils.Colormap
        Colormap to set face_color if a continuous attribute is used to set face_color.
    face_contrast_limits : None, (float, float)
        clims for mapping the property to a color map. These are the min and max value
        of the specified property that are mapped to 0 and 1, respectively.
        The default value is None. If set the none, the clims will be set to
        (property.min(), property.max())
    name : str
        Name of the layer.
    metadata : dict
        Layer metadata.
    scale : tuple of float
        Scale factors for the layer.
    translate : tuple of float
        Translation values for the layer.
    rotate : float, 3-tuple of float, or n-D array.
        If a float convert into a 2D rotation matrix using that value as an
        angle. If 3-tuple convert into a 3D rotation matrix, using a yaw,
        pitch, roll convention. Otherwise assume an nD rotation. Angles are
        assumed to be in degrees. They can be converted from radians with
        np.degrees if needed.
    shear : 1-D array or n-D array
        Either a vector of upper triangular values, or an nD shear matrix with
        ones along the main diagonal.
    affine : n-D array or napari.utils.transforms.Affine
        (N+1, N+1) affine transformation matrix in homogeneous coordinates.
        The first (N, N) entries correspond to a linear transform and
        the final column is a length N translation vector and a 1 or a napari
        `Affine` transform object. Applied as an extra transform on top of the
        provided scale, rotate, and shear values.
    opacity : float
        Opacity of the layer visual, between 0.0 and 1.0.
    blending : str
        One of a list of preset blending modes that determines how RGB and
        alpha values of the layer visual get mixed. Allowed values are
        {'opaque', 'translucent', and 'additive'}.
    visible : bool
        Whether the layer visual is currently being displayed.
    cache : bool
        Whether slices of out-of-core datasets should be cached upon retrieval.
        Currently, this only applies to dask arrays.
    shading : str, Shading
        Render lighting and shading on points. Options are:
            * 'none'
                No shading is added to the points.
            * 'spherical'
                Shading and depth buffer are changed to give a 3D spherical look to the points
    experimental_canvas_size_limits : tuple of float
        Lower and upper limits for the size of points in canvas pixels.
    shown : 1-D array of bool
        Whether to show each point.

    Attributes
    ----------
    data : array (N, D)
        Coordinates for N points in D dimensions.
    features : DataFrame-like
        Features table where each row corresponds to a point and each column
        is a feature.
    feature_defaults : DataFrame-like
        Stores the default value of each feature in a table with one row.
    properties : dict {str: array (N,)} or DataFrame
        Annotations for each point. Each property should be an array of length N,
        where N is the number of points.
    text : str
        Text to be displayed with the points. If text is set to a key in properties, the value of
        that property will be displayed. Multiple properties can be composed using f-string-like
        syntax (e.g., '{property_1}, {float_property:.2f}).
        For example usage, see /napari/examples/add_points_with_text.py.
    symbol : str
        Symbol used for all point markers.
    size : array (N, D)
        Array of sizes for each point in each dimension. Must have the same
        shape as the layer `data`.
    edge_width : array (N,)
        Width of the marker edges in pixels for all points
    edge_width : array (N,)
        Width of the marker edges for all points as a fraction of their size.
    edge_color : Nx4 numpy array
        Array of edge color RGBA values, one for each point.
    edge_color_cycle : np.ndarray, list
        Cycle of colors (provided as string name, RGB, or RGBA) to map to edge_color if a
        categorical attribute is used color the vectors.
    edge_colormap : str, napari.utils.Colormap
        Colormap to set edge_color if a continuous attribute is used to set face_color.
    edge_contrast_limits : None, (float, float)
        clims for mapping the property to a color map. These are the min and max value
        of the specified property that are mapped to 0 and 1, respectively.
        The default value is None. If set the none, the clims will be set to
        (property.min(), property.max())
    face_color : Nx4 numpy array
        Array of face color RGBA values, one for each point.
    face_color_cycle : np.ndarray, list
        Cycle of colors (provided as string name, RGB, or RGBA) to map to face_color if a
        categorical attribute is used color the vectors.
    face_colormap : str, napari.utils.Colormap
        Colormap to set face_color if a continuous attribute is used to set face_color.
    face_contrast_limits : None, (float, float)
        clims for mapping the property to a color map. These are the min and max value
        of the specified property that are mapped to 0 and 1, respectively.
        The default value is None. If set the none, the clims will be set to
        (property.min(), property.max())
    current_size : float
        Size of the marker for the next point to be added or the currently
        selected point.
    current_edge_width : float
        Edge width of the marker for the next point to be added or the currently
        selected point.
    current_edge_color : str
        Edge color of the marker edge for the next point to be added or the currently
        selected point.
    current_face_color : str
        Face color of the marker edge for the next point to be added or the currently
        selected point.
    selected_data : set
        Integer indices of any selected points.
    mode : str
        Interactive mode. The normal, default mode is PAN_ZOOM, which
        allows for normal interactivity with the canvas.

        In ADD mode clicks of the cursor add points at the clicked location.

        In SELECT mode the cursor can select points by clicking on them or
        by dragging a box around them. Once selected points can be moved,
        have their properties edited, or be deleted.
    face_color_mode : str
        Face color setting mode.

        DIRECT (default mode) allows each point to be set arbitrarily

        CYCLE allows the color to be set via a color cycle over an attribute

        COLORMAP allows color to be set via a color map over an attribute
    edge_color_mode : str
        Edge color setting mode.

        DIRECT (default mode) allows each point to be set arbitrarily

        CYCLE allows the color to be set via a color cycle over an attribute

        COLORMAP allows color to be set via a color map over an attribute
    shading : Shading
        Shading mode.
    experimental_canvas_size_limits : tuple of float
        Lower and upper limits for the size of points in canvas pixels.
    shown : 1-D array of bool
        Whether each point is shown.

    Notes
    -----
    _view_data : array (M, 2)
        2D coordinates of points in the currently viewed slice.
    _view_size : array (M, )
        Size of the point markers in the currently viewed slice.
    _view_edge_width : array (M, )
        Edge width of the point markers in the currently viewed slice.
    _indices_view : array (M, )
        Integer indices of the points in the currently viewed slice and are shown.
    _selected_view :
        Integer indices of selected points in the currently viewed slice within
        the `_view_data` array.
    _selected_box : array (4, 2) or None
        Four corners of any box either around currently selected points or
        being created during a drag action. Starting in the top left and
        going clockwise.
    _drag_start : list or None
        Coordinates of first cursor click during a drag action. Gets reset to
        None after dragging is done.
    _antialias : float
        The amount of antialiasing pixels for both the marker and marker edge.
    """

    # TODO  write better documentation for edge_color and face_color

    # The max number of points that will ever be used to render the thumbnail
    # If more points are present then they are randomly subsampled
    _max_points_thumbnail = 1024

    def __init__(
        self,
        data=None,
        *,
        ndim=None,
        features=None,
        properties=None,
        text=None,
        symbol='o',
        size=10,
        edge_width=0.1,
        edge_width_is_relative=True,
        edge_color='black',
        edge_color_cycle=None,
        edge_colormap='viridis',
        edge_contrast_limits=None,
        face_color='white',
        face_color_cycle=None,
        face_colormap='viridis',
        face_contrast_limits=None,
        name=None,
        metadata=None,
        scale=None,
        translate=None,
        rotate=None,
        shear=None,
        affine=None,
        opacity=1,
        blending='translucent',
        visible=True,
        cache=True,
        property_choices=None,
        experimental_clipping_planes=None,
        shading='none',
        experimental_canvas_size_limits=(0, 10000),
        shown=True,
    ):
        if ndim is None and scale is not None:
            ndim = len(scale)

        data, ndim = fix_data_points(data, ndim)

        super().__init__(
            data,
            ndim,
            name=name,
            metadata=metadata,
            scale=scale,
            translate=translate,
            rotate=rotate,
            shear=shear,
            affine=affine,
            opacity=opacity,
            blending=blending,
            visible=visible,
            cache=cache,
            experimental_clipping_planes=experimental_clipping_planes,
        )

        self.events.add(
            mode=Event,
            size=Event,
            edge_width=Event,
            edge_width_is_relative=Event,
            face_color=Event,
            current_face_color=Event,
            edge_color=Event,
            current_edge_color=Event,
            properties=Event,
            current_properties=Event,
            symbol=Event,
            highlight=Event,
            shading=Event,
            _antialias=Event,
            experimental_canvas_size_limits=Event,
        )

        self._colors = get_color_namelist()

        # Save the point coordinates
        self._data = np.asarray(data)

        self._feature_table = _FeatureTable.from_layer(
            features=features,
            properties=properties,
            property_choices=property_choices,
            num_data=len(self.data),
        )

        self._text = TextManager._from_layer(
            text=text,
            n_text=len(self.data),
            properties=self.properties,
        )

        self._edge_width_is_relative = False
        self._shown = np.empty(0).astype(bool)

        # The following point properties are for the new points that will
        # be added. For any given property, if a list is passed to the
        # constructor so each point gets its own value then the default
        # value is used when adding new points
        self._current_size = np.asarray(size) if np.isscalar(size) else 10
        self._current_edge_width = (
            np.asarray(edge_width) if np.isscalar(edge_width) else 0.1
        )
        # Indices of selected points
        self._selected_data = set()
        self._selected_data_stored = set()
        self._selected_data_history = set()
        # Indices of selected points within the currently viewed slice
        self._selected_view = []
        # Index of hovered point
        self._value = None
        self._value_stored = None
        self._mode = Mode.PAN_ZOOM
        self._status = self.mode
        self._highlight_index = []
        self._highlight_box = None

        self._drag_start = None
        self._drag_normal = None
        self._drag_up = None

        # initialize view data
        self.__indices_view = np.empty(0, int)

        self._drag_box = None
        self._drag_box_stored = None
        self._is_selecting = False
        self._clipboard = {}
        self._round_index = False

        color_properties = (
            self.properties if self._data.size > 0 else self.property_choices
        )
        self._edge = ColorManager._from_layer_kwargs(
            n_colors=len(data),
            colors=edge_color,
            continuous_colormap=edge_colormap,
            contrast_limits=edge_contrast_limits,
            categorical_colormap=edge_color_cycle,
            properties=color_properties,
        )
        self._face = ColorManager._from_layer_kwargs(
            n_colors=len(data),
            colors=face_color,
            continuous_colormap=face_colormap,
            contrast_limits=face_contrast_limits,
            categorical_colormap=face_color_cycle,
            properties=color_properties,
        )

<<<<<<< HEAD
        self._shown = np.empty(0).astype(bool)
=======
        if n_dimensional is not None:
            self._out_of_slice_display = n_dimensional
        else:
            self._out_of_slice_display = out_of_slice_display

        # Save the point style params
>>>>>>> 40c4e911
        self.size = size
        self.shown = shown
        self.symbol = symbol
        self.edge_width = edge_width
        self.edge_width_is_relative = edge_width_is_relative

        self.experimental_canvas_size_limits = experimental_canvas_size_limits
        self.shading = shading
        self._antialias = True

        # Trigger generation of view slice and thumbnail
        self._update_dims()

    @property
    def data(self) -> np.ndarray:
        """(N, D) array: coordinates for N points in D dimensions."""
        return self._data

    @data.setter
    def data(self, data: Optional[np.ndarray]):
        data, _ = fix_data_points(data, self.ndim)
        cur_npoints = len(self._data)
        self._data = data

        # Add/remove property and style values based on the number of new points.
        with self.events.blocker_all():
            with self._edge.events.blocker_all():
                with self._face.events.blocker_all():
                    self._feature_table.resize(len(data))
                    if len(data) < cur_npoints:
                        # If there are now fewer points, remove the size and colors of the
                        # extra ones
                        if len(self._edge.colors) > len(data):
                            self._edge._remove(
                                np.arange(len(data), len(self._edge.colors))
                            )
                        if len(self._face.colors) > len(data):
                            self._face._remove(
                                np.arange(len(data), len(self._face.colors))
                            )
                        self._shown = self._shown[: len(data)]
                        self._size = self._size[: len(data)]
                        self._edge_width = self._edge_width[: len(data)]

                    elif len(data) > cur_npoints:
                        # If there are now more points, add the size and colors of the
                        # new ones
                        adding = len(data) - cur_npoints
                        if len(self._size) > 0:
                            new_size = copy(self._size[-1])
                            for i in self._dims_displayed:
                                new_size[i] = self.current_size
                        else:
                            # Add the default size, with a value for each dimension
                            new_size = np.repeat(
                                self.current_size, self._size.shape[1]
                            )
                        size = np.repeat([new_size], adding, axis=0)

                        if len(self._edge_width) > 0:
                            new_edge_width = copy(self._edge_width[-1])
                        else:
                            new_edge_width = self.current_edge_width
                        edge_width = np.repeat(
                            [new_edge_width], adding, axis=0
                        )

                        # add new colors
                        self._edge._add(n_colors=adding)
                        self._face._add(n_colors=adding)

                        shown = np.repeat([True], adding, axis=0)
                        self._shown = np.concatenate(
                            (self._shown, shown), axis=0
                        )

                        self.size = np.concatenate((self._size, size), axis=0)
                        self.edge_width = np.concatenate(
                            (self._edge_width, edge_width), axis=0
                        )
                        self.selected_data = set(
                            np.arange(cur_npoints, len(data))
                        )

                        self.text.add(self.current_properties, adding)

        self._update_dims()
        self.events.data(value=self.data)
        self._set_editable()

    def _on_selection(self, selected):
        if selected:
            self._set_highlight()
        else:
            self._highlight_box = None
            self._highlight_index = []
            self.events.highlight()

    @property
    def features(self):
        """Dataframe-like features table.

        It is an implementation detail that this is a `pandas.DataFrame`. In the future,
        we will target the currently-in-development Data API dataframe protocol [1].
        This will enable us to use alternate libraries such as xarray or cuDF for
        additional features without breaking existing usage of this.

        If you need to specifically rely on the pandas API, please coerce this to a
        `pandas.DataFrame` using `features_to_pandas_dataframe`.

        References
        ----------
        .. [1]: https://data-apis.org/dataframe-protocol/latest/API.html
        """
        return self._feature_table.values

    @features.setter
    def features(
        self,
        features: Union[Dict[str, np.ndarray], pd.DataFrame],
    ) -> None:
        self._feature_table.set_values(features, num_data=len(self.data))
        self._update_color_manager(
            self._face, self._feature_table, "face_color"
        )
        self._update_color_manager(
            self._edge, self._feature_table, "edge_color"
        )
        if self.text.values is not None:
            self.refresh_text()
        self.events.properties()

    @property
    def feature_defaults(self):
        """Dataframe-like with one row of feature default values.

        See `features` for more details on the type of this property.
        """
        return self._feature_table.defaults

    @property
    def property_choices(self) -> Dict[str, np.ndarray]:
        return self._feature_table.choices()

    @property
    def properties(self) -> Dict[str, np.ndarray]:
        """dict {str: np.ndarray (N,)}, DataFrame: Annotations for each point"""
        return self._feature_table.properties()

    @staticmethod
    def _update_color_manager(color_manager, feature_table, name):
        if color_manager.color_properties is not None:
            color_name = color_manager.color_properties.name
            if color_name not in feature_table.values:
                color_manager.color_mode = ColorMode.DIRECT
                color_manager.color_properties = None
                warnings.warn(
                    trans._(
                        'property used for {name} dropped',
                        deferred=True,
                        name=name,
                    ),
                    RuntimeWarning,
                )
            else:
                color_manager.color_properties = {
                    'name': color_name,
                    'values': feature_table.values[color_name].to_numpy(),
                    'current_value': feature_table.defaults[color_name][0],
                }

    @properties.setter
    def properties(
        self, properties: Union[Dict[str, Array], pd.DataFrame, None]
    ):
        self.features = properties

    @property
    def current_properties(self) -> Dict[str, np.ndarray]:
        """dict{str: np.ndarray(1,)}: properties for the next added point."""
        return self._feature_table.currents()

    @current_properties.setter
    def current_properties(self, current_properties):
        update_indices = None
        if (
            self._update_properties
            and len(self.selected_data) > 0
            and self._mode != Mode.ADD
        ):
            update_indices = list(self.selected_data)
        self._feature_table.set_currents(
            current_properties, update_indices=update_indices
        )
        current_properties = self.current_properties
        self._edge._update_current_properties(current_properties)
        self._face._update_current_properties(current_properties)
        self.events.current_properties()

    @property
    def text(self) -> TextManager:
        """TextManager: the TextManager object containing containing the text properties"""
        return self._text

    @text.setter
    def text(self, text):
        self._text._update_from_layer(
            text=text,
            n_text=len(self.data),
            properties=self.properties,
        )

    def refresh_text(self):
        """Refresh the text values.

        This is generally used if the properties were updated without changing the data
        """
        self.text.refresh_text(self.properties)

    def _get_ndim(self) -> int:
        """Determine number of dimensions of the layer."""
        return self.data.shape[1]

    @property
    def _extent_data(self) -> np.ndarray:
        """Extent of layer in data coordinates.

        Returns
        -------
        extent_data : array, shape (2, D)
        """
        if len(self.data) == 0:
            extrema = np.full((2, self.ndim), np.nan)
        else:
            maxs = np.max(self.data, axis=0)
            mins = np.min(self.data, axis=0)
            extrema = np.vstack([mins, maxs])
        return extrema

    @property
    def symbol(self) -> str:
        """str: symbol used for all point markers."""
        return str(self._symbol)

    @symbol.setter
    def symbol(self, symbol: Union[str, Symbol]) -> None:
        if isinstance(symbol, str):
            # Convert the alias string to the deduplicated string
            if symbol in SYMBOL_ALIAS:
                symbol = SYMBOL_ALIAS[symbol]
            else:
                symbol = Symbol(symbol)
        self._symbol = symbol
        self.events.symbol()
        self.events.highlight()

    @property
    def size(self) -> np.ndarray:
        """(N, D) array: size of all N points in D dimensions."""
        return self._size

    @size.setter
    def size(self, size: Union[int, float, np.ndarray, list]) -> None:
        try:
            self._size = np.broadcast_to(size, self.data.shape).copy()
        except Exception:
            try:
                self._size = np.broadcast_to(
                    size, self.data.shape[::-1]
                ).T.copy()
            except Exception:
                raise ValueError(
                    trans._(
                        "Size is not compatible for broadcasting",
                        deferred=True,
                    )
                )
        self.refresh()

    @property
    def current_size(self) -> Union[int, float]:
        """float: size of marker for the next added point."""
        return self._current_size

    @current_size.setter
    def current_size(self, size: Union[None, float]) -> None:
        self._current_size = size
        if (
            self._update_properties
            and len(self.selected_data) > 0
            and self._mode != Mode.ADD
        ):
            for i in self.selected_data:
                self.size[i, :] = (self.size[i, :] > 0) * size
            self.refresh()
            self.events.size()

    @property
    def _antialias(self):
        """float: amount in pixels of antialiasing"""
        return self.__antialias

    @_antialias.setter
    def _antialias(self, value) -> Union[int, float]:
        if value < 0:
            value = 0
        self.__antialias = float(value)
        self.events._antialias()

    @property
    def shading(self) -> Shading:
        """shading mode."""
        return self._shading

    @shading.setter
    def shading(self, value):
        self._shading = Shading(value)
        self.events.shading()

    @property
    def experimental_canvas_size_limits(self) -> Tuple[float, float]:
        """Limit the canvas size of points"""
        return self._experimental_canvas_size_limits

    @experimental_canvas_size_limits.setter
    def experimental_canvas_size_limits(self, value):
        self._experimental_canvas_size_limits = float(value[0]), float(
            value[1]
        )
        self.events.experimental_canvas_size_limits()

    @property
    def shown(self):
        """
        Boolean array determining which points to show
        """
        return self._shown

    @shown.setter
    def shown(self, shown):
        self._shown = np.broadcast_to(shown, self.data.shape[0]).astype(bool)
        self.refresh()

    @property
    def edge_width(self) -> np.ndarray:
        """(N, D) array: edge_width of all N points."""
        return self._edge_width

    @edge_width.setter
    def edge_width(
        self, edge_width: Union[int, float, np.ndarray, list]
    ) -> None:
        edge_width = np.broadcast_to(edge_width, self.data.shape[0]).copy()
        if self.edge_width_is_relative and np.any(
            (edge_width > 1) | (edge_width < 0)
        ):
            raise ValueError(
                trans._(
                    'edge_width must be between 0 and 1 if edge_width_is_relative is enabled',
                    deferred=True,
                )
            )
        self._edge_width = edge_width
        self.refresh()

    @property
    def edge_width_is_relative(self) -> bool:
        """bool: treat edge_width as a fraction of point size."""
        return self._edge_width_is_relative

    @edge_width_is_relative.setter
    def edge_width_is_relative(self, edge_width_is_relative: bool) -> None:
        if edge_width_is_relative and np.any(
            (self.edge_width > 1) | (self.edge_width < 0)
        ):
            raise ValueError(
                trans._(
                    'edge_width_is_relative can only be enabled if edge_width is between 0 and 1',
                    deferred=True,
                )
            )
        self._edge_width_is_relative = edge_width_is_relative
        self.events.edge_width_is_relative()

    @property
    def current_edge_width(self) -> Union[int, float]:
        """float: edge_width of marker for the next added point."""
        return self._current_edge_width

    @current_edge_width.setter
    def current_edge_width(self, edge_width: Union[None, float]) -> None:
        self._current_edge_width = edge_width
        if (
            self._update_properties
            and len(self.selected_data) > 0
            and self._mode != Mode.ADD
        ):
            for i in self.selected_data:
                self.edge_width[i] = (self.edge_width[i] > 0) * edge_width
            self.refresh()
            self.events.edge_width()

    @property
    def edge_color(self) -> np.ndarray:
        """(N x 4) np.ndarray: Array of RGBA edge colors for each point"""
        return self._edge.colors

    @edge_color.setter
    def edge_color(self, edge_color):
        self._edge._set_color(
            color=edge_color,
            n_colors=len(self.data),
            properties=self.properties,
            current_properties=self.current_properties,
        )
        self.events.edge_color()

    @property
    def edge_color_cycle(self) -> np.ndarray:
        """Union[list, np.ndarray] :  Color cycle for edge_color.
        Can be a list of colors defined by name, RGB or RGBA
        """
        return self._edge.categorical_colormap.fallback_color.values

    @edge_color_cycle.setter
    def edge_color_cycle(self, edge_color_cycle: Union[list, np.ndarray]):
        self._edge.categorical_colormap = edge_color_cycle

    @property
    def edge_colormap(self) -> Colormap:
        """Return the colormap to be applied to a property to get the edge color.

        Returns
        -------
        colormap : napari.utils.Colormap
            The Colormap object.
        """
        return self._edge.continuous_colormap

    @edge_colormap.setter
    def edge_colormap(self, colormap: ValidColormapArg):
        self._edge.continuous_colormap = colormap

    @property
    def edge_contrast_limits(self) -> Tuple[float, float]:
        """None, (float, float): contrast limits for mapping
        the edge_color colormap property to 0 and 1
        """
        return self._edge.contrast_limits

    @edge_contrast_limits.setter
    def edge_contrast_limits(
        self, contrast_limits: Union[None, Tuple[float, float]]
    ):
        self._edge.contrast_limits = contrast_limits

    @property
    def current_edge_color(self) -> str:
        """str: Edge color of marker for the next added point or the selected point(s)."""
        hex_ = rgb_to_hex(self._edge.current_color)[0]
        return hex_to_name.get(hex_, hex_)

    @current_edge_color.setter
    def current_edge_color(self, edge_color: ColorType) -> None:
        if (
            self._update_properties
            and len(self.selected_data) > 0
            and self._mode != Mode.ADD
        ):
            update_indices = list(self.selected_data)
        else:
            update_indices = []
        self._edge._update_current_color(
            edge_color, update_indices=update_indices
        )
        self.events.current_edge_color()

    @property
    def edge_color_mode(self) -> str:
        """str: Edge color setting mode

        DIRECT (default mode) allows each point to be set arbitrarily

        CYCLE allows the color to be set via a color cycle over an attribute

        COLORMAP allows color to be set via a color map over an attribute
        """
        return self._edge.color_mode

    @edge_color_mode.setter
    def edge_color_mode(self, edge_color_mode: Union[str, ColorMode]):
        self._set_color_mode(edge_color_mode, 'edge')

    @property
    def face_color(self) -> np.ndarray:
        """(N x 4) np.ndarray: Array of RGBA face colors for each point"""
        return self._face.colors

    @face_color.setter
    def face_color(self, face_color):
        self._face._set_color(
            color=face_color,
            n_colors=len(self.data),
            properties=self.properties,
            current_properties=self.current_properties,
        )
        self.events.face_color()

    @property
    def face_color_cycle(self) -> np.ndarray:
        """Union[np.ndarray, cycle]:  Color cycle for face_color
        Can be a list of colors defined by name, RGB or RGBA
        """
        return self._face.categorical_colormap.fallback_color.values

    @face_color_cycle.setter
    def face_color_cycle(self, face_color_cycle: Union[np.ndarray, cycle]):
        self._face.categorical_colormap = face_color_cycle

    @property
    def face_colormap(self) -> Colormap:
        """Return the colormap to be applied to a property to get the face color.

        Returns
        -------
        colormap : napari.utils.Colormap
            The Colormap object.
        """
        return self._face.continuous_colormap

    @face_colormap.setter
    def face_colormap(self, colormap: ValidColormapArg):
        self._face.continuous_colormap = colormap

    @property
    def face_contrast_limits(self) -> Union[None, Tuple[float, float]]:
        """None, (float, float) : clims for mapping the face_color
        colormap property to 0 and 1
        """
        return self._face.contrast_limits

    @face_contrast_limits.setter
    def face_contrast_limits(
        self, contrast_limits: Union[None, Tuple[float, float]]
    ):
        self._face.contrast_limits = contrast_limits

    @property
    def current_face_color(self) -> str:
        """Face color of marker for the next added point or the selected point(s)."""
        hex_ = rgb_to_hex(self._face.current_color)[0]
        return hex_to_name.get(hex_, hex_)

    @current_face_color.setter
    def current_face_color(self, face_color: ColorType) -> None:

        if (
            self._update_properties
            and len(self.selected_data) > 0
            and self._mode != Mode.ADD
        ):
            update_indices = list(self.selected_data)
        else:
            update_indices = []
        self._face._update_current_color(
            face_color, update_indices=update_indices
        )
        self.events.current_face_color()

    @property
    def face_color_mode(self) -> str:
        """str: Face color setting mode

        DIRECT (default mode) allows each point to be set arbitrarily

        CYCLE allows the color to be set via a color cycle over an attribute

        COLORMAP allows color to be set via a color map over an attribute
        """
        return self._face.color_mode

    @face_color_mode.setter
    def face_color_mode(self, face_color_mode):
        self._set_color_mode(face_color_mode, 'face')

    def _set_color_mode(
        self, color_mode: Union[ColorMode, str], attribute: str
    ):
        """Set the face_color_mode or edge_color_mode property

        Parameters
        ----------
        color_mode : str, ColorMode
            The value for setting edge or face_color_mode. If color_mode is a string,
            it should be one of: 'direct', 'cycle', or 'colormap'
        attribute : str in {'edge', 'face'}
            The name of the attribute to set the color of.
            Should be 'edge' for edge_color_mode or 'face' for face_color_mode.
        """
        color_mode = ColorMode(color_mode)
        color_manager = getattr(self, f'_{attribute}')

        if color_mode == ColorMode.DIRECT:
            color_manager.color_mode = color_mode
        elif color_mode in (ColorMode.CYCLE, ColorMode.COLORMAP):
            if color_manager.color_properties is not None:
                color_property = color_manager.color_properties.name
            else:
                color_property = ''
            if color_property == '':
                if self.features.shape[1] > 0:
                    new_color_property = next(iter(self.features))
                    color_manager.color_properties = {
                        'name': new_color_property,
                        'values': self.features[new_color_property].to_numpy(),
                        'current_value': np.squeeze(
                            self.current_properties[new_color_property]
                        ),
                    }
                    warnings.warn(
                        trans._(
                            '_{attribute}_color_property was not set, setting to: {new_color_property}',
                            deferred=True,
                            attribute=attribute,
                            new_color_property=new_color_property,
                        )
                    )
                else:
                    raise ValueError(
                        trans._(
                            'There must be a valid Points.properties to use {color_mode}',
                            deferred=True,
                            color_mode=color_mode,
                        )
                    )

            # ColorMode.COLORMAP can only be applied to numeric properties
            color_property = color_manager.color_properties.name
            if (color_mode == ColorMode.COLORMAP) and not issubclass(
                self.features[color_property].dtype.type, np.number
            ):
                raise TypeError(
                    trans._(
                        'selected property must be numeric to use ColorMode.COLORMAP',
                        deferred=True,
                    )
                )
            color_manager.color_mode = color_mode

    def refresh_colors(self, update_color_mapping: bool = False):
        """Calculate and update face and edge colors if using a cycle or color map

        Parameters
        ----------
        update_color_mapping : bool
            If set to True, the function will recalculate the color cycle map
            or colormap (whichever is being used). If set to False, the function
            will use the current color cycle map or color map. For example, if you
            are adding/modifying points and want them to be colored with the same
            mapping as the other points (i.e., the new points shouldn't affect
            the color cycle map or colormap), set ``update_color_mapping=False``.
            Default value is False.
        """
        self._edge._refresh_colors(self.properties, update_color_mapping)
        self._face._refresh_colors(self.properties, update_color_mapping)

    def _get_state(self):
        """Get dictionary of layer state.

        Returns
        -------
        state : dict
            Dictionary of layer state.
        """
        state = self._get_base_state()
        state.update(
            {
                'symbol': self.symbol,
                'edge_width': self.edge_width,
                'edge_width_is_relative': self.edge_width_is_relative,
                'face_color': self.face_color,
                'face_color_cycle': self.face_color_cycle,
                'face_colormap': self.face_colormap.name,
                'face_contrast_limits': self.face_contrast_limits,
                'edge_color': self.edge_color,
                'edge_color_cycle': self.edge_color_cycle,
                'edge_colormap': self.edge_colormap.name,
                'edge_contrast_limits': self.edge_contrast_limits,
                'properties': self.properties,
                'property_choices': self.property_choices,
                'text': self.text.dict(),
                'size': self.size,
                'ndim': self.ndim,
                'data': self.data,
                'features': self.features,
                'shading': self.shading,
                'experimental_canvas_size_limits': self.experimental_canvas_size_limits,
                'shown': self.shown,
            }
        )
        return state

    @property
    def selected_data(self) -> set:
        """set: set of currently selected points."""
        return self._selected_data

    @selected_data.setter
    def selected_data(self, selected_data):
        self._selected_data = set(selected_data)
        self._selected_view = list(
            np.intersect1d(
                np.array(list(self._selected_data)),
                self._indices_view,
                return_indices=True,
            )[2]
        )

        # Update properties based on selected points
        if not len(self._selected_data):
            self._set_highlight()
            return
        index = list(self._selected_data)
        edge_colors = np.unique(self.edge_color[index], axis=0)
        if len(edge_colors) == 1:
            edge_color = edge_colors[0]
            with self.block_update_properties():
                self.current_edge_color = edge_color

        face_colors = np.unique(self.face_color[index], axis=0)
        if len(face_colors) == 1:
            face_color = face_colors[0]
            with self.block_update_properties():
                self.current_face_color = face_color

        size = list({self.size[i, self._dims_displayed].mean() for i in index})
        if len(size) == 1:
            size = size[0]
            with self.block_update_properties():
                self.current_size = size

        edge_width = np.unique(self.edge_width[index])
        if len(edge_width) == 1:
            edge_width = edge_width[0]
            with self.block_update_properties():
                self.current_edge_width = edge_width

        properties = {}
        for k, v in self.properties.items():
            # pandas uses `object` as dtype for strings by default, which
            # combined with the axis argument breaks np.unique
            axis = 0 if v.ndim > 1 else None
            properties[k] = np.unique(v[index], axis=axis)

        n_unique_properties = np.array([len(v) for v in properties.values()])
        if np.all(n_unique_properties == 1):
            with self.block_update_properties():
                self.current_properties = properties
        self._set_highlight()

    def interaction_box(self, index) -> Optional[np.ndarray]:
        """Create the interaction box around a list of points in view.

        Parameters
        ----------
        index : list
            List of points around which to construct the interaction box.

        Returns
        -------
        box : np.ndarray or None
            4x2 array of corners of the interaction box in clockwise order
            starting in the upper-left corner.
        """
        if len(index) > 0:
            data = self._view_data[index]
            size = self._view_size[index]
            data = points_to_squares(data, size)
            return create_box(data)
        return None

    @property
    def mode(self) -> str:
        """str: Interactive mode

        Interactive mode. The normal, default mode is PAN_ZOOM, which
        allows for normal interactivity with the canvas.

        In ADD mode clicks of the cursor add points at the clicked location.

        In SELECT mode the cursor can select points by clicking on them or
        by dragging a box around them. Once selected points can be moved,
        have their properties edited, or be deleted.
        """
        return str(self._mode)

    _drag_modes = {
        Mode.ADD: add,
        Mode.SELECT: select,
        Mode.PAN_ZOOM: no_op,
        Mode.TRANSFORM: no_op,
    }

    _move_modes = {
        Mode.ADD: no_op,
        Mode.SELECT: highlight,
        Mode.PAN_ZOOM: no_op,
        Mode.TRANSFORM: no_op,
    }
    _cursor_modes = {
        Mode.ADD: 'crosshair',
        Mode.SELECT: 'standard',
        Mode.PAN_ZOOM: 'standard',
        Mode.TRANSFORM: 'standard',
    }

    @mode.setter
    def mode(self, mode):
        mode, changed = self._mode_setter_helper(mode, Mode)
        if not changed:
            return
        assert mode is not None, mode
        old_mode = self._mode

        if mode == Mode.ADD:
            self.selected_data = set()
            self.interactive = True

        if mode == Mode.PAN_ZOOM:
            self.help = ''
            self.interactive = True
        else:
            self.help = trans._('hold <space> to pan/zoom')

        if mode != Mode.SELECT or old_mode != Mode.SELECT:
            self._selected_data_stored = set()

        self._set_highlight()
        self.events.mode(mode=mode)

    @property
    def _indices_view(self):
        return self.__indices_view

    @_indices_view.setter
    def _indices_view(self, value):
        if len(self._shown) == 0:
            self.__indices_view = np.empty(0, int)
        else:
            self.__indices_view = value[self.shown[value]]

    @property
    def _view_data(self) -> np.ndarray:
        """Get the coords of the points in view

        Returns
        -------
        view_data : (N x D) np.ndarray
            Array of coordinates for the N points in view
        """
        if len(self._indices_view) > 0:
            data = self.data[np.ix_(self._indices_view, self._dims_displayed)]
        else:
            # if no points in this slice send dummy data
            data = np.zeros((0, self._ndisplay))

        return data

    @property
    def _view_text(self) -> np.ndarray:
        """Get the values of the text elements in view

        Returns
        -------
        text : (N x 1) np.ndarray
            Array of text strings for the N text elements in view
        """
        return self.text.view_text(self._indices_view)

    @property
    def _view_text_coords(self) -> Tuple[np.ndarray, str, str]:
        """Get the coordinates of the text elements in view

        Returns
        -------
        text_coords : (N x D) np.ndarray
            Array of coordinates for the N text elements in view
        anchor_x : str
            The vispy text anchor for the x axis
        anchor_y : str
            The vispy text anchor for the y axis
        """
        return self.text.compute_text_coords(self._view_data, self._ndisplay)

    @property
    def _view_size(self) -> np.ndarray:
        """Get the sizes of the points in view

        Returns
        -------
        view_size : (N x D) np.ndarray
            Array of sizes for the N points in view
        """
        if len(self._indices_view) > 0:
            sizes = self.size[
                np.ix_(self._indices_view, self._dims_displayed)
            ].mean(axis=1)

        else:
            # if no points, return an empty list
            sizes = np.array([])
        return sizes

    @property
    def _view_edge_width(self) -> np.ndarray:
        """Get the edge_width of the points in view

        Returns
        -------
        view_edge_width : (N,) np.ndarray
            Array of edge_widths for the N points in view
        """
        return self.edge_width[self._indices_view]

    @property
    def _view_face_color(self) -> np.ndarray:
        """Get the face colors of the points in view

        Returns
        -------
        view_face_color : (N x 4) np.ndarray
            RGBA color array for the face colors of the N points in view.
            If there are no points in view, returns array of length 0.
        """
        return self.face_color[self._indices_view]

    @property
    def _view_edge_color(self) -> np.ndarray:
        """Get the edge colors of the points in view

        Returns
        -------
        view_edge_color : (N x 4) np.ndarray
            RGBA color array for the edge colors of the N points in view.
            If there are no points in view, returns array of length 0.
        """
        return self.edge_color[self._indices_view]

    def _set_editable(self, editable=None):
        """Set editable mode based on layer properties."""
        if editable is None:
            self.editable = True
        if not self.editable:
            self.mode = Mode.PAN_ZOOM

    def _slice_data(
        self, dims_indices, thickness
    ) -> Tuple[List[int], Union[float, np.ndarray]]:
        """Determines the slice of points given the indices.

        Parameters
        ----------
        dims_indices : sequence of int or slice
            Indices to slice with.

        Returns
        -------
        slice_indices : list
            Indices of points in the currently viewed slice.
        """
        # Get a list of the data for the points in this slice
        not_disp = list(self._dims_not_displayed)
        indices = np.array(dims_indices)
        if len(self.data) > 0:
            not_disp_thick = np.array(thickness)[not_disp]
            distances = abs(self.data[:, not_disp] - indices[not_disp])
            matches = np.all(distances <= not_disp_thick / 2, axis=1)
            slice_indices = np.where(matches)[0].astype(int)
            return slice_indices
        else:
            return []

    def _get_value(self, position) -> Union[None, int]:
        """Index of the point at a given 2D position in data coordinates.

        Parameters
        ----------
        position : tuple
            Position in data coordinates.

        Returns
        -------
        value : int or None
            Index of point that is at the current coordinate if any.
        """
        # Display points if there are any in this slice
        view_data = self._view_data
        selection = None
        if len(view_data) > 0:
            displayed_position = [position[i] for i in self._dims_displayed]
            # Get the point sizes
            # TODO: calculate distance in canvas space to account for canvas_size_limits.
            # Without this implementation, point hover and selection (and anything depending
            # on self.get_value()) won't be aware of the real extent of points, causing
            # unexpected behaviour. See #3734 for details.
            distances = abs(view_data - displayed_position)
            in_slice_matches = np.all(
                distances <= np.expand_dims(self._view_size, axis=1) / 2,
                axis=1,
            )
            indices = np.where(in_slice_matches)[0]
            if len(indices) > 0:
                selection = self._indices_view[indices[-1]]

        return selection

    def _get_value_3d(
        self,
        start_point: np.ndarray,
        end_point: np.ndarray,
        dims_displayed: List[int],
    ) -> Union[int, None]:
        """Get the layer data value along a ray

        Parameters
        ----------
        start_point : np.ndarray
            The start position of the ray used to interrogate the data.
        end_point : np.ndarray
            The end position of the ray used to interrogate the data.
        dims_displayed : List[int]
            The indices of the dimensions currently displayed in the Viewer.

        Returns
        -------
        value : Union[int, None]
            The data value along the supplied ray.
        """
        if (start_point is None) or (end_point is None):
            # if the ray doesn't intersect the data volume, no points could have been intersected
            return None
        plane_point, plane_normal = displayed_plane_from_nd_line_segment(
            start_point, end_point, dims_displayed
        )

        # project the in view points onto the plane
        projected_points, projection_distances = project_points_onto_plane(
            points=self._view_data,
            plane_point=plane_point,
            plane_normal=plane_normal,
        )

        # rotate points and plane to be axis aligned with normal [0, 0, 1]
        rotated_points, rotation_matrix = rotate_points(
            points=projected_points,
            current_plane_normal=plane_normal,
            new_plane_normal=[0, 0, 1],
        )
        rotated_click_point = np.dot(rotation_matrix, plane_point)

        # find the points the click intersects
        distances = abs(rotated_points[:, :2] - rotated_click_point[:2])
        in_slice_matches = np.all(
            distances <= np.expand_dims(self._view_size, axis=1) / 2,
            axis=1,
        )
        indices = np.where(in_slice_matches)[0]

        if len(indices) > 0:
            # find the point that is most in the foreground
            candidate_point_distances = projection_distances[indices]
            closest_index = indices[np.argmin(candidate_point_distances)]
            selection = self._indices_view[closest_index]
        else:
            selection = None
        return selection

    def _display_bounding_box_augmented(self, dims_displayed: np.ndarray):
        """An augmented, axis-aligned (self._ndisplay, 2) bounding box.

        This bounding box for includes the full size of displayed points
        and enables calculation of intersections in `Layer._get_value_3d()`.
        """
        if len(self._view_size) == 0:
            return None
        max_point_size = np.max(self._view_size)
        bounding_box = np.copy(
            self._display_bounding_box(dims_displayed)
        ).astype(float)
        bounding_box[:, 0] -= max_point_size / 2
        bounding_box[:, 1] += max_point_size / 2
        return bounding_box

    def get_ray_intersections(
        self,
        position: List[float],
        view_direction: np.ndarray,
        dims_displayed: List[int],
        world: bool = True,
    ) -> Union[Tuple[np.ndarray, np.ndarray], Tuple[None, None]]:
        """Get the start and end point for the ray extending
        from a point through the displayed bounding box.

        This method overrides the base layer, replacing the bounding box used
        to calculate intersections with a larger one which includes the size
        of points in view.

        Parameters
        ----------
        position
            the position of the point in nD coordinates. World vs. data
            is set by the world keyword argument.
        view_direction : np.ndarray
            a unit vector giving the direction of the ray in nD coordinates.
            World vs. data is set by the world keyword argument.
        dims_displayed
            a list of the dimensions currently being displayed in the viewer.
        world : bool
            True if the provided coordinates are in world coordinates.
            Default value is True.

        Returns
        -------
        start_point : np.ndarray
            The point on the axis-aligned data bounding box that the cursor click
            intersects with. This is the point closest to the camera.
            The point is the full nD coordinates of the layer data.
            If the click does not intersect the axis-aligned data bounding box,
            None is returned.
        end_point : np.ndarray
            The point on the axis-aligned data bounding box that the cursor click
            intersects with. This is the point farthest from the camera.
            The point is the full nD coordinates of the layer data.
            If the click does not intersect the axis-aligned data bounding box,
            None is returned.
        """
        if len(dims_displayed) != 3:
            return None, None

        # create the bounding box in data coordinates
        bounding_box = self._display_bounding_box_augmented(dims_displayed)

        if bounding_box is None:
            return None, None

        start_point, end_point = self._get_ray_intersections(
            position=position,
            view_direction=view_direction,
            dims_displayed=dims_displayed,
            world=world,
            bounding_box=bounding_box,
        )
        return start_point, end_point

    def _set_view_slice(self):
        """Sets the view given the indices to slice with."""
        # get the indices of points in view
        indices = self._slice_data(self._slice_indices, self._thickness_data())
        self._indices_view = np.array(indices, dtype=int)
        # get the selected points that are in view
        self._selected_view = list(
            np.intersect1d(
                np.array(list(self._selected_data)),
                self._indices_view,
                return_indices=True,
            )[2]
        )
        with self.events.highlight.blocker():
            self._set_highlight(force=True)

    def _set_highlight(self, force=False):
        """Render highlights of shapes including boundaries, vertices,
        interaction boxes, and the drag selection box when appropriate.
        Highlighting only occurs in Mode.SELECT.

        Parameters
        ----------
        force : bool
            Bool that forces a redraw to occur when `True`
        """
        # Check if any point ids have changed since last call
        if (
            self.selected_data == self._selected_data_stored
            and self._value == self._value_stored
            and np.all(self._drag_box == self._drag_box_stored)
        ) and not force:
            return
        self._selected_data_stored = copy(self.selected_data)
        self._value_stored = copy(self._value)
        self._drag_box_stored = copy(self._drag_box)

        if self._value is not None or len(self._selected_view) > 0:
            if len(self._selected_view) > 0:
                index = copy(self._selected_view)
                # highlight the hovered point if not in adding mode
                if (
                    self._value in self._indices_view
                    and self._mode == Mode.SELECT
                    and not self._is_selecting
                ):
                    hover_point = list(self._indices_view).index(self._value)
                    if hover_point not in index:
                        index.append(hover_point)
                index.sort()
            else:
                # only highlight hovered points in select mode
                if (
                    self._value in self._indices_view
                    and self._mode == Mode.SELECT
                    and not self._is_selecting
                ):
                    hover_point = list(self._indices_view).index(self._value)
                    index = [hover_point]
                else:
                    index = []

            self._highlight_index = index
        else:
            self._highlight_index = []

        # only display dragging selection box in 2D
        if self._is_selecting:
            if self._drag_normal is None:
                pos = create_box(self._drag_box)
            else:
                pos = _create_box_from_corners_3d(
                    self._drag_box, self._drag_normal, self._drag_up
                )
            pos = pos[list(range(4)) + [0]]
        else:
            pos = None

        self._highlight_box = pos
        self.events.highlight()

    def _update_thumbnail(self):
        """Update thumbnail with current points and colors."""
        colormapped = np.zeros(self._thumbnail_shape)
        colormapped[..., 3] = 1
        view_data = self._view_data
        if len(view_data) > 0:
            # Get the zoom factor required to fit all data in the thumbnail.
            de = self._extent_data
            min_vals = [de[0, i] for i in self._dims_displayed]
            shape = np.ceil(
                [de[1, i] - de[0, i] + 1 for i in self._dims_displayed]
            ).astype(int)
            zoom_factor = np.divide(
                self._thumbnail_shape[:2], shape[-2:]
            ).min()

            # Maybe subsample the points.
            if len(view_data) > self._max_points_thumbnail:
                thumbnail_indices = np.random.randint(
                    0, len(view_data), self._max_points_thumbnail
                )
                points = view_data[thumbnail_indices]
            else:
                points = view_data
                thumbnail_indices = self._indices_view

            # Calculate the point coordinates in the thumbnail data space.
            thumbnail_shape = np.clip(
                np.ceil(zoom_factor * np.array(shape[:2])).astype(int),
                1,  # smallest side should be 1 pixel wide
                self._thumbnail_shape[:2],
            )
            coords = np.floor(
                (points[:, -2:] - min_vals[-2:] + 0.5) * zoom_factor
            ).astype(int)
            coords = np.clip(coords, 0, thumbnail_shape - 1)

            # Draw single pixel points in the colormapped thumbnail.
            colormapped = np.zeros(tuple(thumbnail_shape) + (4,))
            colormapped[..., 3] = 1
            colors = self._face.colors[thumbnail_indices]
            colormapped[coords[:, 0], coords[:, 1]] = colors

        colormapped[..., 3] *= self.opacity
        self.thumbnail = colormapped

    def add(self, coord):
        """Adds point at coordinate.

        Parameters
        ----------
        coord : sequence of indices to add point at
        """
        self.data = np.append(self.data, np.atleast_2d(coord), axis=0)

    def remove_selected(self):
        """Removes selected points if any."""
        index = list(self.selected_data)
        index.sort()
        if len(index):
            self._shown = np.delete(self._shown, index, axis=0)
            self._size = np.delete(self._size, index, axis=0)
            self._edge_width = np.delete(self._edge_width, index, axis=0)
            with self._edge.events.blocker_all():
                self._edge._remove(indices_to_remove=index)
            with self._face.events.blocker_all():
                self._face._remove(indices_to_remove=index)
            self._feature_table.remove(index)
            with self.text.events.blocker_all():
                self.text.remove(index)
            if self._value in self.selected_data:
                self._value = None
            else:
                if self._value is not None:
                    # update the index of self._value to account for the
                    # data being removed
                    indices_removed = np.array(index) < self._value
                    offset = np.sum(indices_removed)
                    self._value -= offset
                    self._value_stored -= offset

            self.data = np.delete(self.data, index, axis=0)
            self.selected_data = set()

    def _move(self, index, coord):
        """Moves points relative drag start location.

        Parameters
        ----------
        index : list
            Integer indices of points to move
        coord : tuple
            Coordinates to move points to
        """
        if len(index) > 0:
            index = list(index)
            disp = list(self._dims_displayed)
            if self._drag_start is None:
                center = self.data[np.ix_(index, disp)].mean(axis=0)
                self._drag_start = np.array(coord)[disp] - center
            center = self.data[np.ix_(index, disp)].mean(axis=0)
            shift = np.array(coord)[disp] - center - self._drag_start
            self.data[np.ix_(index, disp)] = (
                self.data[np.ix_(index, disp)] + shift
            )
            self.refresh()
        self.events.data(value=self.data)

    def _paste_data(self):
        """Paste any point from clipboard and select them."""
        npoints = len(self._view_data)
        totpoints = len(self.data)

        if len(self._clipboard.keys()) > 0:
            not_disp = self._dims_not_displayed
            data = deepcopy(self._clipboard['data'])
            offset = [
                self._slice_indices[i] - self._clipboard['indices'][i]
                for i in not_disp
            ]
            data[:, not_disp] = data[:, not_disp] + np.array(offset)
            self._data = np.append(self.data, data, axis=0)
            self._shown = np.append(
                self.shown, deepcopy(self._clipboard['shown']), axis=0
            )
            self._size = np.append(
                self.size, deepcopy(self._clipboard['size']), axis=0
            )
            self._edge_width = np.append(
                self.edge_width,
                deepcopy(self._clipboard['edge_width']),
                axis=0,
            )
            self._edge._paste(
                colors=self._clipboard['edge_color'],
                properties=_features_to_properties(
                    self._clipboard['features']
                ),
            )
            self._face._paste(
                colors=self._clipboard['face_color'],
                properties=_features_to_properties(
                    self._clipboard['features']
                ),
            )

            self._feature_table.append(self._clipboard['features'])

            self._selected_view = list(
                range(npoints, npoints + len(self._clipboard['data']))
            )
            self._selected_data = set(
                range(totpoints, totpoints + len(self._clipboard['data']))
            )

            if len(self._clipboard['text']) > 0:
                self.text.values = np.concatenate(
                    (self.text.values, self._clipboard['text']), axis=0
                )

            self.refresh()

    def _copy_data(self):
        """Copy selected points to clipboard."""
        if len(self.selected_data) > 0:
            index = list(self.selected_data)
            self._clipboard = {
                'data': deepcopy(self.data[index]),
                'edge_color': deepcopy(self.edge_color[index]),
                'face_color': deepcopy(self.face_color[index]),
                'shown': deepcopy(self.shown[index]),
                'size': deepcopy(self.size[index]),
                'edge_width': deepcopy(self.edge_width[index]),
                'features': deepcopy(self.features.iloc[index]),
                'indices': self._slice_indices,
            }

            if len(self.text.values) == 0:
                self._clipboard['text'] = np.empty(0)

            else:
                self._clipboard['text'] = deepcopy(self.text.values[index])

        else:
            self._clipboard = {}

    def to_mask(
        self,
        *,
        shape: tuple,
        data_to_world: Optional[Affine] = None,
        isotropic_output: bool = True,
    ):
        """Return a binary mask array of all the points as balls.

        Parameters
        ----------
        shape : tuple
            The shape of the mask to be generated.
        data_to_world : Optional[Affine]
            The data-to-world transform of the output mask image. This likely comes from a reference image.
            If None, then this is the same as this layer's data-to-world transform.
        isotropic_output : bool
            If True, then force the output mask to always contain isotropic balls in data/pixel coordinates.
            Otherwise, allow the anisotropy in the data-to-world transform to squash the balls in certain dimensions.
            By default this is True, but you should set it to False if you are going to create a napari image
            layer from the result with the same data-to-world transform and want the visualized balls to be
            roughly isotropic.

        Returns
        -------
        np.ndarray
            The output binary mask array of the given shape containing this layer's points as balls.
        """
        if data_to_world is None:
            data_to_world = self._data_to_world
        mask = np.zeros(shape, dtype=bool)
        mask_world_to_data = data_to_world.inverse
        points_data_to_mask_data = self._data_to_world.compose(
            mask_world_to_data
        )
        points_in_mask_data_coords = np.atleast_2d(
            points_data_to_mask_data(self.data)
        )

        # Calculating the radii of the output points in the mask is complex.

        # Points.size tells the size of the points in pixels in each dimension,
        # so we take the arithmetic mean across dimensions to define a scalar size
        # per point, which is consistent with visualization.
        mean_radii = np.mean(self.size, axis=1, keepdims=True) / 2

        # Scale each radius by the geometric mean scale of the Points layer to
        # keep the balls isotropic when visualized in world coordinates.
        # Then scale each radius by the scale of the output image mask
        # using the geometric mean if isotropic output is desired.
        # The geometric means are used instead of the arithmetic mean
        # to maintain the volume scaling factor of the transforms.
        point_data_to_world_scale = gmean(np.abs(self._data_to_world.scale))
        mask_world_to_data_scale = (
            gmean(np.abs(mask_world_to_data.scale))
            if isotropic_output
            else np.abs(mask_world_to_data.scale)
        )
        radii_scale = point_data_to_world_scale * mask_world_to_data_scale

        output_data_radii = mean_radii * np.atleast_2d(radii_scale)

        for coords, radii in zip(
            points_in_mask_data_coords, output_data_radii
        ):
            # Define a minimal set of coordinates where the mask could be present
            # by defining an inclusive lower and exclusive upper bound for each dimension.
            lower_coords = np.maximum(np.floor(coords - radii), 0).astype(int)
            upper_coords = np.minimum(
                np.ceil(coords + radii) + 1, shape
            ).astype(int)
            # Generate every possible coordinate within the bounds defined above
            # in a grid of size D1 x D2 x ... x Dd x D (e.g. for D=2, this might be 4x5x2).
            submask_coords = [
                range(lower_coords[i], upper_coords[i])
                for i in range(self.ndim)
            ]
            submask_grids = np.stack(
                np.meshgrid(*submask_coords, copy=False, indexing='ij'),
                axis=-1,
            )
            # Update the mask coordinates based on the normalized square distance
            # using a logical or to maintain any existing positive mask locations.
            normalized_square_distances = np.sum(
                ((submask_grids - coords) / radii) ** 2, axis=-1
            )
            mask[np.ix_(*submask_coords)] |= normalized_square_distances <= 1
        return mask

    def get_status(
        self,
        position,
        *,
        view_direction: Optional[np.ndarray] = None,
        dims_displayed: Optional[List[int]] = None,
        world: bool = False,
    ) -> str:
        """Status message of the data at a coordinate position.

        Parameters
        ----------
        position : tuple
            Position in either data or world coordinates.
        view_direction : Optional[np.ndarray]
            A unit vector giving the direction of the ray in nD world coordinates.
            The default value is None.
        dims_displayed : Optional[List[int]]
            A list of the dimensions currently being displayed in the viewer.
            The default value is None.
        world : bool
            If True the position is taken to be in world coordinates
            and converted into data coordinates. False by default.

        Returns
        -------
        msg : string
            String containing a message that can be used as a status update.
        """
        value = self.get_value(
            position,
            view_direction=view_direction,
            dims_displayed=dims_displayed,
            world=world,
        )
        msg = generate_layer_status(self.name, position, value)

        # if this labels layer has properties
        properties = self._get_properties(
            position,
            view_direction=view_direction,
            dims_displayed=dims_displayed,
            world=world,
        )
        if properties:
            msg += "; " + ", ".join(properties)

        return msg

    def _get_tooltip_text(
        self,
        position,
        *,
        view_direction: Optional[np.ndarray] = None,
        dims_displayed: Optional[List[int]] = None,
        world: bool = False,
    ):
        """
        tooltip message of the data at a coordinate position.

        Parameters
        ----------
        position : tuple
            Position in either data or world coordinates.
        view_direction : Optional[np.ndarray]
            A unit vector giving the direction of the ray in nD world coordinates.
            The default value is None.
        dims_displayed : Optional[List[int]]
            A list of the dimensions currently being displayed in the viewer.
            The default value is None.
        world : bool
            If True the position is taken to be in world coordinates
            and converted into data coordinates. False by default.

        Returns
        -------
        msg : string
            String containing a message that can be used as a tooltip.
        """
        return "\n".join(
            self._get_properties(
                position,
                view_direction=view_direction,
                dims_displayed=dims_displayed,
                world=world,
            )
        )

    def _get_properties(
        self,
        position,
        *,
        view_direction: Optional[np.ndarray] = None,
        dims_displayed: Optional[List[int]] = None,
        world: bool = False,
    ) -> list:
        if self.features.shape[1] == 0:
            return []

        value = self.get_value(
            position,
            view_direction=view_direction,
            dims_displayed=dims_displayed,
            world=world,
        )
        # if the cursor is not outside the image or on the background
        if value is None or value > self.data.shape[0]:
            return []

        return [
            f'{k}: {v[value]}'
            for k, v in self.features.items()
            if k != 'index'
            and len(v) > value
            and v[value] is not None
            and not (isinstance(v[value], float) and np.isnan(v[value]))
        ]<|MERGE_RESOLUTION|>--- conflicted
+++ resolved
@@ -423,16 +423,7 @@
             properties=color_properties,
         )
 
-<<<<<<< HEAD
         self._shown = np.empty(0).astype(bool)
-=======
-        if n_dimensional is not None:
-            self._out_of_slice_display = n_dimensional
-        else:
-            self._out_of_slice_display = out_of_slice_display
-
-        # Save the point style params
->>>>>>> 40c4e911
         self.size = size
         self.shown = shown
         self.symbol = symbol
