import warnings
from copy import copy, deepcopy
from itertools import cycle
from typing import Dict, List, Optional, Tuple, Union

import numpy as np
import pandas as pd
from scipy.stats import gmean

from ...utils.colormaps import Colormap, ValidColormapArg
from ...utils.colormaps.standardize_color import (
    get_color_namelist,
    hex_to_name,
    rgb_to_hex,
)
from ...utils.events import Event
from ...utils.events.custom_types import Array
from ...utils.geometry import project_points_onto_plane, rotate_points
from ...utils.status_messages import generate_layer_status
from ...utils.transforms import Affine
from ...utils.translations import trans
from ..base import Layer, no_op
from ..utils._color_manager_constants import ColorMode
from ..utils.color_manager import ColorManager
from ..utils.color_transformations import ColorType
from ..utils.interactivity_utils import displayed_plane_from_nd_line_segment
from ..utils.layer_utils import (
    _append_features,
    _features_from_properties,
    _features_to_choices,
    _features_to_properties,
    _remove_features,
    _resize_features,
    _validate_features,
    coerce_current_properties,
    get_current_properties,
)
from ..utils.text_manager import TextManager
from ._points_constants import SYMBOL_ALIAS, Mode, Shading, Symbol
from ._points_mouse_bindings import add, highlight, select
from ._points_utils import create_box, fix_data_points, points_to_squares

DEFAULT_COLOR_CYCLE = np.array([[1, 0, 1, 1], [0, 1, 0, 1]])


class Points(Layer):
    """Points layer.

    Parameters
    ----------
    data : array (N, D)
        Coordinates for N points in D dimensions.
    ndim : int
        Number of dimensions for shapes. When data is not None, ndim must be D.
        An empty points layer can be instantiated with arbitrary ndim.
    features : dict[str, array-like] or DataFrame
        Features table where each row corresponds to a point and each column
        is a feature.
    properties : dict {str: array (N,)}, DataFrame
        Properties for each point. Each property should be an array of length N,
        where N is the number of points.
    property_choices : dict {str: array (N,)}
        possible values for each property.
    text : str, dict
        Text to be displayed with the points. If text is set to a key in properties,
        the value of that property will be displayed. Multiple properties can be
        composed using f-string-like syntax (e.g., '{property_1}, {float_property:.2f}).
        A dictionary can be provided with keyword arguments to set the text values
        and display properties. See TextManager.__init__() for the valid keyword arguments.
        For example usage, see /napari/examples/add_points_with_text.py.
    symbol : str
        Symbol to be used for the point markers. Must be one of the
        following: arrow, clobber, cross, diamond, disc, hbar, ring,
        square, star, tailed_arrow, triangle_down, triangle_up, vbar, x.
    size : float, array
        Size of the point marker. If given as a scalar, all points are made
        the same size. If given as an array, size must be the same
        broadcastable to the same shape as the data.
    edge_width : float
        Width of the symbol edge in pixels.
    edge_color : str, array-like, dict
        Color of the point marker border. Numeric color values should be RGB(A).
    edge_color_cycle : np.ndarray, list
        Cycle of colors (provided as string name, RGB, or RGBA) to map to edge_color if a
        categorical attribute is used color the vectors.
    edge_colormap : str, napari.utils.Colormap
        Colormap to set edge_color if a continuous attribute is used to set face_color.
    edge_contrast_limits : None, (float, float)
        clims for mapping the property to a color map. These are the min and max value
        of the specified property that are mapped to 0 and 1, respectively.
        The default value is None. If set the none, the clims will be set to
        (property.min(), property.max())
    face_color : str, array-like, dict
        Color of the point marker body. Numeric color values should be RGB(A).
    face_color_cycle : np.ndarray, list
        Cycle of colors (provided as string name, RGB, or RGBA) to map to face_color if a
        categorical attribute is used color the vectors.
    face_colormap : str, napari.utils.Colormap
        Colormap to set face_color if a continuous attribute is used to set face_color.
    face_contrast_limits : None, (float, float)
        clims for mapping the property to a color map. These are the min and max value
        of the specified property that are mapped to 0 and 1, respectively.
        The default value is None. If set the none, the clims will be set to
        (property.min(), property.max())
    n_dimensional : bool
        If True, renders points not just in central plane but also in all
        n-dimensions according to specified point marker size.
    name : str
        Name of the layer.
    metadata : dict
        Layer metadata.
    scale : tuple of float
        Scale factors for the layer.
    translate : tuple of float
        Translation values for the layer.
    rotate : float, 3-tuple of float, or n-D array.
        If a float convert into a 2D rotation matrix using that value as an
        angle. If 3-tuple convert into a 3D rotation matrix, using a yaw,
        pitch, roll convention. Otherwise assume an nD rotation. Angles are
        assumed to be in degrees. They can be converted from radians with
        np.degrees if needed.
    shear : 1-D array or n-D array
        Either a vector of upper triangular values, or an nD shear matrix with
        ones along the main diagonal.
    affine : n-D array or napari.utils.transforms.Affine
        (N+1, N+1) affine transformation matrix in homogeneous coordinates.
        The first (N, N) entries correspond to a linear transform and
        the final column is a length N translation vector and a 1 or a napari
        `Affine` transform object. Applied as an extra transform on top of the
        provided scale, rotate, and shear values.
    opacity : float
        Opacity of the layer visual, between 0.0 and 1.0.
    blending : str
        One of a list of preset blending modes that determines how RGB and
        alpha values of the layer visual get mixed. Allowed values are
        {'opaque', 'translucent', and 'additive'}.
    visible : bool
        Whether the layer visual is currently being displayed.
    cache : bool
        Whether slices of out-of-core datasets should be cached upon retrieval.
        Currently, this only applies to dask arrays.
    shading : str, Shading
        Render lighting and shading on points. Options are:
            * 'none'
                No shading is added to the points.
            * 'spherical'
                Shading and depth buffer are changed to give a 3D spherical look to the points

    Attributes
    ----------
    data : array (N, D)
        Coordinates for N points in D dimensions.
    features : DataFrame-like
        Features table where each row corresponds to a point and each column
        is a feature.
    properties : dict {str: array (N,)} or DataFrame
        Annotations for each point. Each property should be an array of length N,
        where N is the number of points.
    text : str
        Text to be displayed with the points. If text is set to a key in properties, the value of
        that property will be displayed. Multiple properties can be composed using f-string-like
        syntax (e.g., '{property_1}, {float_property:.2f}).
        For example usage, see /napari/examples/add_points_with_text.py.
    symbol : str
        Symbol used for all point markers.
    size : array (N, D)
        Array of sizes for each point in each dimension. Must have the same
        shape as the layer `data`.
    edge_width : float
        Width of the marker edges in pixels for all points
    edge_color : Nx4 numpy array
        Array of edge color RGBA values, one for each point.
    edge_color_cycle : np.ndarray, list
        Cycle of colors (provided as string name, RGB, or RGBA) to map to edge_color if a
        categorical attribute is used color the vectors.
    edge_colormap : str, napari.utils.Colormap
        Colormap to set edge_color if a continuous attribute is used to set face_color.
    edge_contrast_limits : None, (float, float)
        clims for mapping the property to a color map. These are the min and max value
        of the specified property that are mapped to 0 and 1, respectively.
        The default value is None. If set the none, the clims will be set to
        (property.min(), property.max())
    face_color : Nx4 numpy array
        Array of face color RGBA values, one for each point.
    face_color_cycle : np.ndarray, list
        Cycle of colors (provided as string name, RGB, or RGBA) to map to face_color if a
        categorical attribute is used color the vectors.
    face_colormap : str, napari.utils.Colormap
        Colormap to set face_color if a continuous attribute is used to set face_color.
    face_contrast_limits : None, (float, float)
        clims for mapping the property to a color map. These are the min and max value
        of the specified property that are mapped to 0 and 1, respectively.
        The default value is None. If set the none, the clims will be set to
        (property.min(), property.max())
    current_size : float
        Size of the marker for the next point to be added or the currently
        selected point.
    current_edge_color : str
        Size of the marker edge for the next point to be added or the currently
        selected point.
    current_face_color : str
        Size of the marker edge for the next point to be added or the currently
        selected point.
    n_dimensional : bool
        If True, renders points not just in central plane but also in all
        n-dimensions according to specified point marker size.
    selected_data : set
        Integer indices of any selected points.
    mode : str
        Interactive mode. The normal, default mode is PAN_ZOOM, which
        allows for normal interactivity with the canvas.

        In ADD mode clicks of the cursor add points at the clicked location.

        In SELECT mode the cursor can select points by clicking on them or
        by dragging a box around them. Once selected points can be moved,
        have their properties edited, or be deleted.
    face_color_mode : str
        Face color setting mode.

        DIRECT (default mode) allows each point to be set arbitrarily

        CYCLE allows the color to be set via a color cycle over an attribute

        COLORMAP allows color to be set via a color map over an attribute
    edge_color_mode : str
        Edge color setting mode.

        DIRECT (default mode) allows each point to be set arbitrarily

        CYCLE allows the color to be set via a color cycle over an attribute

        COLORMAP allows color to be set via a color map over an attribute
    shading : Shading
        Shading mode.

    Notes
    -----
    _view_data : array (M, 2)
        2D coordinates of points in the currently viewed slice.
    _view_size : array (M, )
        Size of the point markers in the currently viewed slice.
    _indices_view : array (M, )
        Integer indices of the points in the currently viewed slice.
    _selected_view :
        Integer indices of selected points in the currently viewed slice within
        the `_view_data` array.
    _selected_box : array (4, 2) or None
        Four corners of any box either around currently selected points or
        being created during a drag action. Starting in the top left and
        going clockwise.
    _drag_start : list or None
        Coordinates of first cursor click during a drag action. Gets reset to
        None after dragging is done.
    _antialias : float
        The amount of antialiasing pixels for both the marker and marker edge.
    """

    # TODO  write better documentation for edge_color and face_color

    # The max number of points that will ever be used to render the thumbnail
    # If more points are present then they are randomly subsampled
    _max_points_thumbnail = 1024

    def __init__(
        self,
        data=None,
        *,
        ndim=None,
        features=None,
        properties=None,
        text=None,
        symbol='o',
        size=10,
        edge_width=1,
        edge_color='black',
        edge_color_cycle=None,
        edge_colormap='viridis',
        edge_contrast_limits=None,
        face_color='white',
        face_color_cycle=None,
        face_colormap='viridis',
        face_contrast_limits=None,
        n_dimensional=False,
        name=None,
        metadata=None,
        scale=None,
        translate=None,
        rotate=None,
        shear=None,
        affine=None,
        opacity=1,
        blending='translucent',
        visible=True,
        cache=True,
        property_choices=None,
        experimental_clipping_planes=None,
        shading='none',
    ):
        if ndim is None and scale is not None:
            ndim = len(scale)

        data, ndim = fix_data_points(data, ndim)

        super().__init__(
            data,
            ndim,
            name=name,
            metadata=metadata,
            scale=scale,
            translate=translate,
            rotate=rotate,
            shear=shear,
            affine=affine,
            opacity=opacity,
            blending=blending,
            visible=visible,
            cache=cache,
            experimental_clipping_planes=experimental_clipping_planes,
        )

        self.events.add(
            mode=Event,
            size=Event,
            edge_width=Event,
            face_color=Event,
            current_face_color=Event,
            edge_color=Event,
            current_edge_color=Event,
            properties=Event,
            current_properties=Event,
            symbol=Event,
            n_dimensional=Event,
            highlight=Event,
            shading=Event,
            _antialias=Event,
        )

        self._colors = get_color_namelist()

        # Save the point coordinates
        self._data = np.asarray(data)

        if properties is not None or property_choices is not None:
            self._features = _features_from_properties(
                properties=properties,
                property_choices=property_choices,
                num_data=len(self.data),
            )
        else:
            self.features = features

        self._text = TextManager._from_layer(
            text=text,
            n_text=len(self.data),
            properties=self.properties,
        )

        # Save the point style params
        self.symbol = symbol
        self._n_dimensional = n_dimensional
        self.edge_width = edge_width

        # The following point properties are for the new points that will
        # be added. For any given property, if a list is passed to the
        # constructor so each point gets its own value then the default
        # value is used when adding new points
        self._current_size = np.asarray(size) if np.isscalar(size) else 10
        # Indices of selected points
        self._selected_data = set()
        self._selected_data_stored = set()
        self._selected_data_history = set()
        # Indices of selected points within the currently viewed slice
        self._selected_view = []
        # Index of hovered point
        self._value = None
        self._value_stored = None
        self._mode = Mode.PAN_ZOOM
        self._status = self.mode
        self._highlight_index = []
        self._highlight_box = None

        self._drag_start = None

        # initialize view data
        self._indices_view = np.empty(0)
        self._view_size_scale = []

        self._drag_box = None
        self._drag_box_stored = None
        self._is_selecting = False
        self._clipboard = {}
        self._round_index = False

        color_properties = (
            self.properties if self._data.size > 0 else self.property_choices
        )
        self._edge = ColorManager._from_layer_kwargs(
            n_colors=len(data),
            colors=edge_color,
            continuous_colormap=edge_colormap,
            contrast_limits=edge_contrast_limits,
            categorical_colormap=edge_color_cycle,
            properties=color_properties,
        )
        self._face = ColorManager._from_layer_kwargs(
            n_colors=len(data),
            colors=face_color,
            continuous_colormap=face_colormap,
            contrast_limits=face_contrast_limits,
            categorical_colormap=face_color_cycle,
            properties=color_properties,
        )

        self.size = size
        self.shading = shading
        self._antialias = True

        self.current_properties = get_current_properties(
            self.properties, self.property_choices, len(self.data)
        )

        # Trigger generation of view slice and thumbnail
        self._update_dims()

    @property
    def data(self) -> np.ndarray:
        """(N, D) array: coordinates for N points in D dimensions."""
        return self._data

    @data.setter
    def data(self, data: Optional[np.ndarray]):
        data, _ = fix_data_points(data, self.ndim)
        cur_npoints = len(self._data)
        self._data = data

        # Add/remove property and style values based on the number of new points.
        with self.events.blocker_all():
            with self._edge.events.blocker_all():
                with self._face.events.blocker_all():
                    self._features = _resize_features(
                        self._features,
                        len(data),
                        current_values=self._current_properties,
                    )
                    if len(data) < cur_npoints:
                        # If there are now fewer points, remove the size and colors of the
                        # extra ones
                        if len(self._edge.colors) > len(data):
                            self._edge._remove(
                                np.arange(len(data), len(self._edge.colors))
                            )
                        if len(self._face.colors) > len(data):
                            self._face._remove(
                                np.arange(len(data), len(self._face.colors))
                            )
                        self._size = self._size[: len(data)]

                    elif len(data) > cur_npoints:
                        # If there are now more points, add the size and colors of the
                        # new ones
                        adding = len(data) - cur_npoints
                        if len(self._size) > 0:
                            new_size = copy(self._size[-1])
                            for i in self._dims_displayed:
                                new_size[i] = self.current_size
                        else:
                            # Add the default size, with a value for each dimension
                            new_size = np.repeat(
                                self.current_size, self._size.shape[1]
                            )
                        size = np.repeat([new_size], adding, axis=0)

                        # add new colors
                        self._edge._add(n_colors=adding)
                        self._face._add(n_colors=adding)

                        self.size = np.concatenate((self._size, size), axis=0)
                        self.selected_data = set(
                            np.arange(cur_npoints, len(data))
                        )

                        self.text.add(self.current_properties, adding)

        self._update_dims()
        self.events.data(value=self.data)
        self._set_editable()

    def _on_selection(self, selected):
        if selected:
            self._set_highlight()
        else:
            self._highlight_box = None
            self._highlight_index = []
            self.events.highlight()

    @property
    def features(self):
        """Dataframe-like features table.

        It is an implementation detail that this is a `pandas.DataFrame`. In the future,
        we will target the currently-in-development Data API dataframe protocol [1].
        This will enable us to use alternate libraries such as xarray or cuDF for
        additional features without breaking existing usage of this.

        If you need to specifically rely on the pandas API, please coerce this to a
        `pandas.DataFrame` using `features_to_pandas_dataframe`.

        References
        ----------
        .. [1]: https://data-apis.org/dataframe-protocol/latest/API.html
        """
        return self._features

    @features.setter
    def features(
        self,
        features: Union[Dict[str, np.ndarray], pd.DataFrame],
    ) -> None:
        self._features = _validate_features(features, num_data=len(self.data))

    @property
    def property_choices(self) -> Dict[str, np.ndarray]:
        return _features_to_choices(self._features)

    @property
    def properties(self) -> Dict[str, np.ndarray]:
        """dict {str: np.ndarray (N,)}, DataFrame: Annotations for each point"""
        return _features_to_properties(self._features)

    @staticmethod
    def _update_color_manager(
        color_manager, features, current_properties, name
    ):
        if color_manager.color_properties is not None:
            color_name = color_manager.color_properties.name
            if color_name not in features:
                color_manager.color_mode = ColorMode.DIRECT
                color_manager.color_properties = None
                warnings.warn(
                    trans._(
                        'property used for {name} dropped',
                        deferred=True,
                        name=name,
                    ),
                    RuntimeWarning,
                )
            else:
                color_manager.color_properties = {
                    'name': color_name,
                    'values': features[color_name].to_numpy(),
                    'current_value': current_properties[color_name],
                }

    @properties.setter
    def properties(
        self, properties: Union[Dict[str, Array], pd.DataFrame, None]
    ):
        self._features = _features_from_properties(
            properties=properties, num_data=len(self._data)
        )
        # Updating current_properties can modify properties, so block to avoid
        # infinite recursion when explicitly setting the properties.
        with self.block_update_properties():
            self.current_properties = get_current_properties(
                self.properties, self.property_choices, len(self.data)
            )
        self._update_color_manager(
            self._face, self._features, self._current_properties, "face_color"
        )
        self._update_color_manager(
            self._edge, self._features, self._current_properties, "edge_color"
        )
        if self.text.values is not None:
            self.refresh_text()
        self.events.properties()

    @property
    def current_properties(self) -> Dict[str, np.ndarray]:
        """dict{str: np.ndarray(1,)}: properties for the next added point."""
        return self._current_properties

    @current_properties.setter
    def current_properties(self, current_properties):
        self._current_properties = coerce_current_properties(
            current_properties
        )
        if (
            self._update_properties
            and len(self.selected_data) > 0
            and self._mode != Mode.ADD
        ):
            for k in current_properties:
                self.features[k][
                    list(self.selected_data)
                ] = current_properties[k]
        self._edge._update_current_properties(current_properties)
        self._face._update_current_properties(current_properties)
        self.events.current_properties()

    @property
    def text(self) -> TextManager:
        """TextManager: the TextManager object containing containing the text properties"""
        return self._text

    @text.setter
    def text(self, text):
        self._text._update_from_layer(
            text=text,
            n_text=len(self.data),
            properties=self.properties,
        )

    def refresh_text(self):
        """Refresh the text values.

        This is generally used if the properties were updated without changing the data
        """
        self.text.refresh_text(self.properties)

    def _get_ndim(self) -> int:
        """Determine number of dimensions of the layer."""
        return self.data.shape[1]

    @property
    def _extent_data(self) -> np.ndarray:
        """Extent of layer in data coordinates.

        Returns
        -------
        extent_data : array, shape (2, D)
        """
        if len(self.data) == 0:
            extrema = np.full((2, self.ndim), np.nan)
        else:
            maxs = np.max(self.data, axis=0)
            mins = np.min(self.data, axis=0)
            extrema = np.vstack([mins, maxs])
        return extrema

    @property
    def n_dimensional(self) -> bool:
        """bool: renders points as n-dimensional."""
        return self._n_dimensional

    @n_dimensional.setter
    def n_dimensional(self, n_dimensional: bool) -> None:
        self._n_dimensional = n_dimensional
        self.events.n_dimensional()
        self.refresh()

    @property
    def symbol(self) -> str:
        """str: symbol used for all point markers."""
        return str(self._symbol)

    @symbol.setter
    def symbol(self, symbol: Union[str, Symbol]) -> None:
        if isinstance(symbol, str):
            # Convert the alias string to the deduplicated string
            if symbol in SYMBOL_ALIAS:
                symbol = SYMBOL_ALIAS[symbol]
            else:
                symbol = Symbol(symbol)
        self._symbol = symbol
        self.events.symbol()
        self.events.highlight()

    @property
    def size(self) -> Union[int, float, np.ndarray, list]:
        """(N, D) array: size of all N points in D dimensions."""
        return self._size

    @size.setter
    def size(self, size: Union[int, float, np.ndarray, list]) -> None:
        try:
            self._size = np.broadcast_to(size, self.data.shape).copy()
        except Exception:
            try:
                self._size = np.broadcast_to(
                    size, self.data.shape[::-1]
                ).T.copy()
            except Exception:
                raise ValueError(
                    trans._(
                        "Size is not compatible for broadcasting",
                        deferred=True,
                    )
                )
        self.refresh()

    @property
    def current_size(self) -> Union[int, float]:
        """float: size of marker for the next added point."""
        return self._current_size

    @current_size.setter
    def current_size(self, size: Union[None, float]) -> None:
        self._current_size = size
        if (
            self._update_properties
            and len(self.selected_data) > 0
            and self._mode != Mode.ADD
        ):
            for i in self.selected_data:
                self.size[i, :] = (self.size[i, :] > 0) * size
            self.refresh()
            self.events.size()

    @property
    def _antialias(self):
        """float: amount in pixels of antialiasing"""
        return self.__antialias

    @_antialias.setter
    def _antialias(self, value) -> Union[int, float]:
        if value < 0:
            value = 0
        self.__antialias = float(value)
        self.events._antialias()

    @property
    def shading(self) -> Shading:
        """shading mode."""
        return self._shading

    @shading.setter
    def shading(self, value):
        self._shading = Shading(value)
        self.events.shading()

    @property
    def edge_width(self) -> Union[None, int, float]:
        """float: width used for all point markers."""
        return self._edge_width

    @edge_width.setter
    def edge_width(self, edge_width: Union[None, float]) -> None:
        self._edge_width = edge_width
        self.events.edge_width()

    @property
    def edge_color(self) -> np.ndarray:
        """(N x 4) np.ndarray: Array of RGBA edge colors for each point"""
        return self._edge.colors

    @edge_color.setter
    def edge_color(self, edge_color):
        self._edge._set_color(
            color=edge_color,
            n_colors=len(self.data),
            properties=self.properties,
            current_properties=self.current_properties,
        )
        self.events.edge_color()

    @property
    def edge_color_cycle(self) -> np.ndarray:
        """Union[list, np.ndarray] :  Color cycle for edge_color.
        Can be a list of colors defined by name, RGB or RGBA
        """
        return self._edge.categorical_colormap.fallback_color.values

    @edge_color_cycle.setter
    def edge_color_cycle(self, edge_color_cycle: Union[list, np.ndarray]):
        self._edge.categorical_colormap = edge_color_cycle

    @property
    def edge_colormap(self) -> Colormap:
        """Return the colormap to be applied to a property to get the edge color.

        Returns
        -------
        colormap : napari.utils.Colormap
            The Colormap object.
        """
        return self._edge.continuous_colormap

    @edge_colormap.setter
    def edge_colormap(self, colormap: ValidColormapArg):
        self._edge.continuous_colormap = colormap

    @property
    def edge_contrast_limits(self) -> Tuple[float, float]:
        """None, (float, float): contrast limits for mapping
        the edge_color colormap property to 0 and 1
        """
        return self._edge.contrast_limits

    @edge_contrast_limits.setter
    def edge_contrast_limits(
        self, contrast_limits: Union[None, Tuple[float, float]]
    ):
        self._edge.contrast_limits = contrast_limits

    @property
    def current_edge_color(self) -> str:
        """str: Edge color of marker for the next added point or the selected point(s)."""
        hex_ = rgb_to_hex(self._edge.current_color)[0]
        return hex_to_name.get(hex_, hex_)

    @current_edge_color.setter
    def current_edge_color(self, edge_color: ColorType) -> None:
        if (
            self._update_properties
            and len(self.selected_data) > 0
            and self._mode != Mode.ADD
        ):
            update_indices = list(self.selected_data)
        else:
            update_indices = []
        self._edge._update_current_color(
            edge_color, update_indices=update_indices
        )
        self.events.current_edge_color()

    @property
    def edge_color_mode(self) -> str:
        """str: Edge color setting mode

        DIRECT (default mode) allows each point to be set arbitrarily

        CYCLE allows the color to be set via a color cycle over an attribute

        COLORMAP allows color to be set via a color map over an attribute
        """
        return self._edge.color_mode

    @edge_color_mode.setter
    def edge_color_mode(self, edge_color_mode: Union[str, ColorMode]):
        self._set_color_mode(edge_color_mode, 'edge')

    @property
    def face_color(self) -> np.ndarray:
        """(N x 4) np.ndarray: Array of RGBA face colors for each point"""
        return self._face.colors

    @face_color.setter
    def face_color(self, face_color):
        self._face._set_color(
            color=face_color,
            n_colors=len(self.data),
            properties=self.properties,
            current_properties=self.current_properties,
        )
        self.events.face_color()

    @property
    def face_color_cycle(self) -> np.ndarray:
        """Union[np.ndarray, cycle]:  Color cycle for face_color
        Can be a list of colors defined by name, RGB or RGBA
        """
        return self._face.categorical_colormap.fallback_color.values

    @face_color_cycle.setter
    def face_color_cycle(self, face_color_cycle: Union[np.ndarray, cycle]):
        self._face.categorical_colormap = face_color_cycle

    @property
    def face_colormap(self) -> Colormap:
        """Return the colormap to be applied to a property to get the face color.

        Returns
        -------
        colormap : napari.utils.Colormap
            The Colormap object.
        """
        return self._face.continuous_colormap

    @face_colormap.setter
    def face_colormap(self, colormap: ValidColormapArg):
        self._face.continuous_colormap = colormap

    @property
    def face_contrast_limits(self) -> Union[None, Tuple[float, float]]:
        """None, (float, float) : clims for mapping the face_color
        colormap property to 0 and 1
        """
        return self._face.contrast_limits

    @face_contrast_limits.setter
    def face_contrast_limits(
        self, contrast_limits: Union[None, Tuple[float, float]]
    ):
        self._face.contrast_limits = contrast_limits

    @property
    def current_face_color(self) -> str:
        """Face color of marker for the next added point or the selected point(s)."""
        hex_ = rgb_to_hex(self._face.current_color)[0]
        return hex_to_name.get(hex_, hex_)

    @current_face_color.setter
    def current_face_color(self, face_color: ColorType) -> None:

        if (
            self._update_properties
            and len(self.selected_data) > 0
            and self._mode != Mode.ADD
        ):
            update_indices = list(self.selected_data)
        else:
            update_indices = []
        self._face._update_current_color(
            face_color, update_indices=update_indices
        )
        self.events.current_face_color()

    @property
    def face_color_mode(self) -> str:
        """str: Face color setting mode

        DIRECT (default mode) allows each point to be set arbitrarily

        CYCLE allows the color to be set via a color cycle over an attribute

        COLORMAP allows color to be set via a color map over an attribute
        """
        return self._face.color_mode

    @face_color_mode.setter
    def face_color_mode(self, face_color_mode):
        self._set_color_mode(face_color_mode, 'face')

    def _set_color_mode(
        self, color_mode: Union[ColorMode, str], attribute: str
    ):
        """Set the face_color_mode or edge_color_mode property

        Parameters
        ----------
        color_mode : str, ColorMode
            The value for setting edge or face_color_mode. If color_mode is a string,
            it should be one of: 'direct', 'cycle', or 'colormap'
        attribute : str in {'edge', 'face'}
            The name of the attribute to set the color of.
            Should be 'edge' for edge_color_mode or 'face' for face_color_mode.
        """
        color_mode = ColorMode(color_mode)
        color_manager = getattr(self, f'_{attribute}')

        if color_mode == ColorMode.DIRECT:
            color_manager.color_mode = color_mode
        elif color_mode in (ColorMode.CYCLE, ColorMode.COLORMAP):
            if color_manager.color_properties is not None:
                color_property = color_manager.color_properties.name
            else:
                color_property = ''
            if color_property == '':
                if self.features.shape[1] > 0:
                    new_color_property = next(iter(self.features))
                    color_manager.color_properties = {
                        'name': new_color_property,
                        'values': self.features[new_color_property].to_numpy(),
                        'current_value': np.squeeze(
                            self.current_properties[new_color_property]
                        ),
                    }
                    warnings.warn(
                        trans._(
                            '_{attribute}_color_property was not set, setting to: {new_color_property}',
                            deferred=True,
                            attribute=attribute,
                            new_color_property=new_color_property,
                        )
                    )
                else:
                    raise ValueError(
                        trans._(
                            'There must be a valid Points.properties to use {color_mode}',
                            deferred=True,
                            color_mode=color_mode,
                        )
                    )

            # ColorMode.COLORMAP can only be applied to numeric properties
            color_property = color_manager.color_properties.name
            if (color_mode == ColorMode.COLORMAP) and not issubclass(
                self.features[color_property].dtype.type, np.number
            ):
                raise TypeError(
                    trans._(
                        'selected property must be numeric to use ColorMode.COLORMAP',
                        deferred=True,
                    )
                )
            color_manager.color_mode = color_mode

    def refresh_colors(self, update_color_mapping: bool = False):
        """Calculate and update face and edge colors if using a cycle or color map

        Parameters
        ----------
        update_color_mapping : bool
            If set to True, the function will recalculate the color cycle map
            or colormap (whichever is being used). If set to False, the function
            will use the current color cycle map or color map. For example, if you
            are adding/modifying points and want them to be colored with the same
            mapping as the other points (i.e., the new points shouldn't affect
            the color cycle map or colormap), set ``update_color_mapping=False``.
            Default value is False.
        """
        self._edge._refresh_colors(self.properties, update_color_mapping)
        self._face._refresh_colors(self.properties, update_color_mapping)

    def _get_state(self):
        """Get dictionary of layer state.

        Returns
        -------
        state : dict
            Dictionary of layer state.
        """
        state = self._get_base_state()
        state.update(
            {
                'symbol': self.symbol,
                'edge_width': self.edge_width,
                'face_color': self.face_color,
                'face_color_cycle': self.face_color_cycle,
                'face_colormap': self.face_colormap.name,
                'face_contrast_limits': self.face_contrast_limits,
                'edge_color': self.edge_color,
                'edge_color_cycle': self.edge_color_cycle,
                'edge_colormap': self.edge_colormap.name,
                'edge_contrast_limits': self.edge_contrast_limits,
                'properties': self.properties,
                'property_choices': self.property_choices,
                'text': self.text.dict(),
                'n_dimensional': self.n_dimensional,
                'size': self.size,
                'ndim': self.ndim,
                'data': self.data,
<<<<<<< HEAD
                'shading': self.shading,
=======
                'features': self.features,
>>>>>>> fcde7328
            }
        )
        return state

    @property
    def selected_data(self) -> set:
        """set: set of currently selected points."""
        return self._selected_data

    @selected_data.setter
    def selected_data(self, selected_data):
        self._selected_data = set(selected_data)
        self._selected_view = list(
            np.intersect1d(
                np.array(list(self._selected_data)),
                self._indices_view,
                return_indices=True,
            )[2]
        )

        # Update properties based on selected points
        if not len(self._selected_data):
            self._set_highlight()
            return
        index = list(self._selected_data)
        edge_colors = np.unique(self.edge_color[index], axis=0)
        if len(edge_colors) == 1:
            edge_color = edge_colors[0]
            with self.block_update_properties():
                self.current_edge_color = edge_color

        face_colors = np.unique(self.face_color[index], axis=0)
        if len(face_colors) == 1:
            face_color = face_colors[0]
            with self.block_update_properties():
                self.current_face_color = face_color

        size = list({self.size[i, self._dims_displayed].mean() for i in index})
        if len(size) == 1:
            size = size[0]
            with self.block_update_properties():
                self.current_size = size

        properties = {}
        for k, v in self.properties.items():
            # pandas uses `object` as dtype for strings by default, which
            # combined with the axis argument breaks np.unique
            axis = 0 if v.ndim > 1 else None
            properties[k] = np.unique(v[index], axis=axis)

        n_unique_properties = np.array([len(v) for v in properties.values()])
        if np.all(n_unique_properties == 1):
            with self.block_update_properties():
                self.current_properties = properties
        self._set_highlight()

    def interaction_box(self, index) -> Optional[np.ndarray]:
        """Create the interaction box around a list of points in view.

        Parameters
        ----------
        index : list
            List of points around which to construct the interaction box.

        Returns
        -------
        box : np.ndarray or None
            4x2 array of corners of the interaction box in clockwise order
            starting in the upper-left corner.
        """
        if len(index) > 0:
            data = self._view_data[index]
            size = self._view_size[index]
            data = points_to_squares(data, size)
            return create_box(data)
        return None

    @property
    def mode(self) -> str:
        """str: Interactive mode

        Interactive mode. The normal, default mode is PAN_ZOOM, which
        allows for normal interactivity with the canvas.

        In ADD mode clicks of the cursor add points at the clicked location.

        In SELECT mode the cursor can select points by clicking on them or
        by dragging a box around them. Once selected points can be moved,
        have their properties edited, or be deleted.
        """
        return str(self._mode)

    _drag_modes = {
        Mode.ADD: add,
        Mode.SELECT: select,
        Mode.PAN_ZOOM: no_op,
        Mode.TRANSFORM: no_op,
    }

    _move_modes = {
        Mode.ADD: no_op,
        Mode.SELECT: highlight,
        Mode.PAN_ZOOM: no_op,
        Mode.TRANSFORM: no_op,
    }
    _cursor_modes = {
        Mode.ADD: 'crosshair',
        Mode.SELECT: 'standard',
        Mode.PAN_ZOOM: 'standard',
        Mode.TRANSFORM: 'standard',
    }

    @mode.setter
    def mode(self, mode):
        mode, changed = self._mode_setter_helper(mode, Mode)
        if not changed:
            return
        assert mode is not None, mode
        old_mode = self._mode

        if mode == Mode.ADD:
            self.selected_data = set()
            self.interactive = True

        if mode == Mode.PAN_ZOOM:
            self.help = ''
            self.interactive = True
        else:
            self.help = trans._('hold <space> to pan/zoom')

        if mode != Mode.SELECT or old_mode != Mode.SELECT:
            self._selected_data_stored = set()

        self._set_highlight()
        self.events.mode(mode=mode)

    @property
    def _view_data(self) -> np.ndarray:
        """Get the coords of the points in view

        Returns
        -------
        view_data : (N x D) np.ndarray
            Array of coordinates for the N points in view
        """
        if len(self._indices_view) > 0:
            data = self.data[np.ix_(self._indices_view, self._dims_displayed)]
        else:
            # if no points in this slice send dummy data
            data = np.zeros((0, self._ndisplay))

        return data

    @property
    def _view_text(self) -> np.ndarray:
        """Get the values of the text elements in view

        Returns
        -------
        text : (N x 1) np.ndarray
            Array of text strings for the N text elements in view
        """
        return self.text.view_text(self._indices_view)

    @property
    def _view_text_coords(self) -> Tuple[np.ndarray, str, str]:
        """Get the coordinates of the text elements in view

        Returns
        -------
        text_coords : (N x D) np.ndarray
            Array of coordinates for the N text elements in view
        anchor_x : str
            The vispy text anchor for the x axis
        anchor_y : str
            The vispy text anchor for the y axis
        """
        return self.text.compute_text_coords(self._view_data, self._ndisplay)

    @property
    def _view_size(self) -> np.ndarray:
        """Get the sizes of the points in view

        Returns
        -------
        view_size : (N x D) np.ndarray
            Array of sizes for the N points in view
        """
        if len(self._indices_view) > 0:
            # Get the point sizes and scale for ndim display
            sizes = (
                self.size[
                    np.ix_(self._indices_view, self._dims_displayed)
                ].mean(axis=1)
                * self._view_size_scale
            )

        else:
            # if no points, return an empty list
            sizes = np.array([])
        return sizes

    @property
    def _view_face_color(self) -> np.ndarray:
        """Get the face colors of the points in view

        Returns
        -------
        view_face_color : (N x 4) np.ndarray
            RGBA color array for the face colors of the N points in view.
            If there are no points in view, returns array of length 0.
        """
        return self.face_color[self._indices_view]

    @property
    def _view_edge_color(self) -> np.ndarray:
        """Get the edge colors of the points in view

        Returns
        -------
        view_edge_color : (N x 4) np.ndarray
            RGBA color array for the edge colors of the N points in view.
            If there are no points in view, returns array of length 0.
        """
        return self.edge_color[self._indices_view]

    def _set_editable(self, editable=None):
        """Set editable mode based on layer properties."""
        if editable is None:
            self.editable = True
        if not self.editable:
            self.mode = Mode.PAN_ZOOM

    def _slice_data(
        self, dims_indices
    ) -> Tuple[List[int], Union[float, np.ndarray]]:
        """Determines the slice of points given the indices.

        Parameters
        ----------
        dims_indices : sequence of int or slice
            Indices to slice with.

        Returns
        -------
        slice_indices : list
            Indices of points in the currently viewed slice.
        scale : float, (N, ) array
            If in `n_dimensional` mode then the scale factor of points, where
            values of 1 corresponds to points located in the slice, and values
            less than 1 correspond to points located in neighboring slices.
        """
        # Get a list of the data for the points in this slice
        not_disp = list(self._dims_not_displayed)
        indices = np.array(dims_indices)
        if len(self.data) > 0:
            if self.n_dimensional is True and self.ndim > 2:
                distances = abs(self.data[:, not_disp] - indices[not_disp])
                sizes = self.size[:, not_disp] / 2
                matches = np.all(distances <= sizes, axis=1)
                size_match = sizes[matches]
                size_match[size_match == 0] = 1
                scale_per_dim = (size_match - distances[matches]) / size_match
                scale_per_dim[size_match == 0] = 1
                scale = np.prod(scale_per_dim, axis=1)
                slice_indices = np.where(matches)[0].astype(int)
                return slice_indices, scale
            else:
                data = self.data[:, not_disp]
                distances = np.abs(data - indices[not_disp])
                matches = np.all(distances < 1e-5, axis=1)
                slice_indices = np.where(matches)[0].astype(int)
                return slice_indices, 1
        else:
            return [], np.empty(0)

    def _get_value(self, position) -> Union[None, int]:
        """Index of the point at a given 2D position in data coordinates.

        Parameters
        ----------
        position : tuple
            Position in data coordinates.

        Returns
        -------
        value : int or None
            Index of point that is at the current coordinate if any.
        """
        # Display points if there are any in this slice
        view_data = self._view_data
        selection = None
        if len(view_data) > 0:
            displayed_position = [position[i] for i in self._dims_displayed]
            # Get the point sizes
            distances = abs(view_data - displayed_position)
            in_slice_matches = np.all(
                distances <= np.expand_dims(self._view_size, axis=1) / 2,
                axis=1,
            )
            indices = np.where(in_slice_matches)[0]
            if len(indices) > 0:
                selection = self._indices_view[indices[-1]]

        return selection

    def _get_value_3d(
        self,
        start_point: np.ndarray,
        end_point: np.ndarray,
        dims_displayed: List[int],
    ) -> Union[int, None]:
        """Get the layer data value along a ray

        Parameters
        ----------
        start_point : np.ndarray
            The start position of the ray used to interrogate the data.
        end_point : np.ndarray
            The end position of the ray used to interrogate the data.
        dims_displayed : List[int]
            The indices of the dimensions currently displayed in the Viewer.

        Returns
        -------
        value : Union[int, None]
            The data value along the supplied ray.
        """
        if (start_point is None) or (end_point is None):
            # if the ray doesn't intersect the data volume, no points could have been intersected
            return None
        plane_point, plane_normal = displayed_plane_from_nd_line_segment(
            start_point, end_point, dims_displayed
        )

        # project the in view points onto the plane
        projected_points, projection_distances = project_points_onto_plane(
            points=self._view_data,
            plane_point=plane_point,
            plane_normal=plane_normal,
        )

        # rotate points and plane to be axis aligned with normal [0, 0, 1]
        rotated_points, rotation_matrix = rotate_points(
            points=projected_points,
            current_plane_normal=plane_normal,
            new_plane_normal=[0, 0, 1],
        )
        rotated_click_point = np.dot(rotation_matrix, plane_point)

        # find the points the click intersects
        distances = abs(rotated_points[:, :2] - rotated_click_point[:2])
        in_slice_matches = np.all(
            distances <= np.expand_dims(self._view_size, axis=1) / 2,
            axis=1,
        )
        indices = np.where(in_slice_matches)[0]

        if len(indices) > 0:
            # find the point that is most in the foreground
            candidate_point_distances = projection_distances[indices]
            closest_index = indices[np.argmin(candidate_point_distances)]
            selection = self._indices_view[closest_index]
        else:
            selection = None
        return selection

    def _display_bounding_box_augmented(self, dims_displayed: np.ndarray):
        """An augmented, axis-aligned (self._ndisplay, 2) bounding box.

        This bounding box for includes the full size of displayed points
        and enables calculation of intersections in `Layer._get_value_3d()`.
        """
        if len(self._view_size) == 0:
            return None
        max_point_size = np.max(self._view_size)
        bounding_box = np.copy(
            self._display_bounding_box(dims_displayed)
        ).astype(float)
        bounding_box[:, 0] -= max_point_size / 2
        bounding_box[:, 1] += max_point_size / 2
        return bounding_box

    def get_ray_intersections(
        self,
        position: List[float],
        view_direction: np.ndarray,
        dims_displayed: List[int],
        world: bool = True,
    ) -> Union[Tuple[np.ndarray, np.ndarray], Tuple[None, None]]:
        """Get the start and end point for the ray extending
        from a point through the displayed bounding box.

        This method overrides the base layer, replacing the bounding box used
        to calculate intersections with a larger one which includes the size
        of points in view.

        Parameters
        ----------
        position
            the position of the point in nD coordinates. World vs. data
            is set by the world keyword argument.
        view_direction : np.ndarray
            a unit vector giving the direction of the ray in nD coordinates.
            World vs. data is set by the world keyword argument.
        dims_displayed
            a list of the dimensions currently being displayed in the viewer.
        world : bool
            True if the provided coordinates are in world coordinates.
            Default value is True.

        Returns
        -------
        start_point : np.ndarray
            The point on the axis-aligned data bounding box that the cursor click
            intersects with. This is the point closest to the camera.
            The point is the full nD coordinates of the layer data.
            If the click does not intersect the axis-aligned data bounding box,
            None is returned.
        end_point : np.ndarray
            The point on the axis-aligned data bounding box that the cursor click
            intersects with. This is the point farthest from the camera.
            The point is the full nD coordinates of the layer data.
            If the click does not intersect the axis-aligned data bounding box,
            None is returned.
        """
        if len(dims_displayed) != 3:
            return None, None

        # create the bounding box in data coordinates
        bounding_box = self._display_bounding_box_augmented(dims_displayed)

        if bounding_box is None:
            return None, None

        start_point, end_point = self._get_ray_intersections(
            position=position,
            view_direction=view_direction,
            dims_displayed=dims_displayed,
            world=world,
            bounding_box=bounding_box,
        )
        return start_point, end_point

    def _set_view_slice(self):
        """Sets the view given the indices to slice with."""
        # get the indices of points in view
        indices, scale = self._slice_data(self._slice_indices)
        self._view_size_scale = scale
        self._indices_view = np.array(indices)
        # get the selected points that are in view
        self._selected_view = list(
            np.intersect1d(
                np.array(list(self._selected_data)),
                self._indices_view,
                return_indices=True,
            )[2]
        )
        with self.events.highlight.blocker():
            self._set_highlight(force=True)

    def _set_highlight(self, force=False):
        """Render highlights of shapes including boundaries, vertices,
        interaction boxes, and the drag selection box when appropriate.
        Highlighting only occurs in Mode.SELECT.

        Parameters
        ----------
        force : bool
            Bool that forces a redraw to occur when `True`
        """
        # Check if any point ids have changed since last call
        if (
            self.selected_data == self._selected_data_stored
            and self._value == self._value_stored
            and np.all(self._drag_box == self._drag_box_stored)
        ) and not force:
            return
        self._selected_data_stored = copy(self.selected_data)
        self._value_stored = copy(self._value)
        self._drag_box_stored = copy(self._drag_box)

        if self._value is not None or len(self._selected_view) > 0:
            if len(self._selected_view) > 0:
                index = copy(self._selected_view)
                # highlight the hovered point if not in adding mode
                if (
                    self._value in self._indices_view
                    and self._mode == Mode.SELECT
                    and not self._is_selecting
                ):
                    hover_point = list(self._indices_view).index(self._value)
                    if hover_point not in index:
                        index.append(hover_point)
                index.sort()
            else:
                # only highlight hovered points in select mode
                if (
                    self._value in self._indices_view
                    and self._mode == Mode.SELECT
                    and not self._is_selecting
                ):
                    hover_point = list(self._indices_view).index(self._value)
                    index = [hover_point]
                else:
                    index = []

            self._highlight_index = index
        else:
            self._highlight_index = []

        # only display dragging selection box in 2D
        if self._ndisplay == 2 and self._is_selecting:
            pos = create_box(self._drag_box)
            pos = pos[list(range(4)) + [0]]
        else:
            pos = None

        self._highlight_box = pos
        self.events.highlight()

    def _update_thumbnail(self):
        """Update thumbnail with current points and colors."""
        colormapped = np.zeros(self._thumbnail_shape)
        colormapped[..., 3] = 1
        view_data = self._view_data
        if len(view_data) > 0:
            # Get the zoom factor required to fit all data in the thumbnail.
            de = self._extent_data
            min_vals = [de[0, i] for i in self._dims_displayed]
            shape = np.ceil(
                [de[1, i] - de[0, i] + 1 for i in self._dims_displayed]
            ).astype(int)
            zoom_factor = np.divide(
                self._thumbnail_shape[:2], shape[-2:]
            ).min()

            # Maybe subsample the points.
            if len(view_data) > self._max_points_thumbnail:
                thumbnail_indices = np.random.randint(
                    0, len(view_data), self._max_points_thumbnail
                )
                points = view_data[thumbnail_indices]
            else:
                points = view_data
                thumbnail_indices = self._indices_view

            # Calculate the point coordinates in the thumbnail data space.
            thumbnail_shape = np.clip(
                np.ceil(zoom_factor * np.array(shape[:2])).astype(int),
                1,  # smallest side should be 1 pixel wide
                self._thumbnail_shape[:2],
            )
            coords = np.floor(
                (points[:, -2:] - min_vals[-2:] + 0.5) * zoom_factor
            ).astype(int)
            coords = np.clip(coords, 0, thumbnail_shape - 1)

            # Draw single pixel points in the colormapped thumbnail.
            colormapped = np.zeros(tuple(thumbnail_shape) + (4,))
            colormapped[..., 3] = 1
            colors = self._face.colors[thumbnail_indices]
            colormapped[coords[:, 0], coords[:, 1]] = colors

        colormapped[..., 3] *= self.opacity
        self.thumbnail = colormapped

    def add(self, coord):
        """Adds point at coordinate.

        Parameters
        ----------
        coord : sequence of indices to add point at
        """
        self.data = np.append(self.data, np.atleast_2d(coord), axis=0)

    def remove_selected(self):
        """Removes selected points if any."""
        index = list(self.selected_data)
        index.sort()
        if len(index):
            self._size = np.delete(self._size, index, axis=0)
            with self._edge.events.blocker_all():
                self._edge._remove(indices_to_remove=index)
            with self._face.events.blocker_all():
                self._face._remove(indices_to_remove=index)
            self._features = _remove_features(self._features, index)
            with self.text.events.blocker_all():
                self.text.remove(index)
            if self._value in self.selected_data:
                self._value = None
            self.selected_data = set()
            self.data = np.delete(self.data, index, axis=0)

    def _move(self, index, coord):
        """Moves points relative drag start location.

        Parameters
        ----------
        index : list
            Integer indices of points to move
        coord : tuple
            Coordinates to move points to
        """
        if len(index) > 0:
            index = list(index)
            disp = list(self._dims_displayed)
            if self._drag_start is None:
                center = self.data[np.ix_(index, disp)].mean(axis=0)
                self._drag_start = np.array(coord)[disp] - center
            center = self.data[np.ix_(index, disp)].mean(axis=0)
            shift = np.array(coord)[disp] - center - self._drag_start
            self.data[np.ix_(index, disp)] = (
                self.data[np.ix_(index, disp)] + shift
            )
            self.refresh()
        self.events.data(value=self.data)

    def _paste_data(self):
        """Paste any point from clipboard and select them."""
        npoints = len(self._view_data)
        totpoints = len(self.data)

        if len(self._clipboard.keys()) > 0:
            not_disp = self._dims_not_displayed
            data = deepcopy(self._clipboard['data'])
            offset = [
                self._slice_indices[i] - self._clipboard['indices'][i]
                for i in not_disp
            ]
            data[:, not_disp] = data[:, not_disp] + np.array(offset)
            self._data = np.append(self.data, data, axis=0)
            self._size = np.append(
                self.size, deepcopy(self._clipboard['size']), axis=0
            )
            self._edge._paste(
                colors=self._clipboard['edge_color'],
                properties=_features_to_properties(
                    self._clipboard['features']
                ),
            )
            self._face._paste(
                colors=self._clipboard['face_color'],
                properties=_features_to_properties(
                    self._clipboard['features']
                ),
            )

            self._features = _append_features(
                self._features, self._clipboard['features']
            )

            self._selected_view = list(
                range(npoints, npoints + len(self._clipboard['data']))
            )
            self._selected_data = set(
                range(totpoints, totpoints + len(self._clipboard['data']))
            )

            if len(self._clipboard['text']) > 0:
                self.text.values = np.concatenate(
                    (self.text.values, self._clipboard['text']), axis=0
                )

            self.refresh()

    def _copy_data(self):
        """Copy selected points to clipboard."""
        if len(self.selected_data) > 0:
            index = list(self.selected_data)
            self._clipboard = {
                'data': deepcopy(self.data[index]),
                'edge_color': deepcopy(self.edge_color[index]),
                'face_color': deepcopy(self.face_color[index]),
                'size': deepcopy(self.size[index]),
                'features': deepcopy(self.features.iloc[index]),
                'indices': self._slice_indices,
            }

            if len(self.text.values) == 0:
                self._clipboard['text'] = np.empty(0)

            else:
                self._clipboard['text'] = deepcopy(self.text.values[index])

        else:
            self._clipboard = {}

    def to_mask(
        self,
        *,
        shape: tuple,
        data_to_world: Optional[Affine] = None,
        isotropic_output: bool = True,
    ):
        """Return a binary mask array of all the points as balls.

        Parameters
        ----------
        shape : tuple
            The shape of the mask to be generated.
        data_to_world : Optional[Affine]
            The data-to-world transform of the output mask image. This likely comes from a reference image.
            If None, then this is the same as this layer's data-to-world transform.
        isotropic_output : bool
            If True, then force the output mask to always contain isotropic balls in data/pixel coordinates.
            Otherwise, allow the anisotropy in the data-to-world transform to squash the balls in certain dimensions.
            By default this is True, but you should set it to False if you are going to create a napari image
            layer from the result with the same data-to-world transform and want the visualized balls to be
            roughly isotropic.

        Returns
        -------
        np.ndarray
            The output binary mask array of the given shape containing this layer's points as balls.
        """
        if data_to_world is None:
            data_to_world = self._data_to_world
        mask = np.zeros(shape, dtype=bool)
        mask_world_to_data = data_to_world.inverse
        points_data_to_mask_data = self._data_to_world.compose(
            mask_world_to_data
        )
        points_in_mask_data_coords = np.atleast_2d(
            points_data_to_mask_data(self.data)
        )

        # Calculating the radii of the output points in the mask is complex.

        # Points.size tells the size of the points in pixels in each dimension,
        # so we take the arithmetic mean across dimensions to define a scalar size
        # per point, which is consistent with visualization.
        mean_radii = np.mean(self.size, axis=1, keepdims=True) / 2

        # Scale each radius by the geometric mean scale of the Points layer to
        # keep the balls isotropic when visualized in world coordinates.
        # Then scale each radius by the scale of the output image mask
        # using the geometric mean if isotropic output is desired.
        # The geometric means are used instead of the arithmetic mean
        # to maintain the volume scaling factor of the transforms.
        point_data_to_world_scale = gmean(np.abs(self._data_to_world.scale))
        mask_world_to_data_scale = (
            gmean(np.abs(mask_world_to_data.scale))
            if isotropic_output
            else np.abs(mask_world_to_data.scale)
        )
        radii_scale = point_data_to_world_scale * mask_world_to_data_scale

        output_data_radii = mean_radii * np.atleast_2d(radii_scale)

        for coords, radii in zip(
            points_in_mask_data_coords, output_data_radii
        ):
            # Define a minimal set of coordinates where the mask could be present
            # by defining an inclusive lower and exclusive upper bound for each dimension.
            lower_coords = np.maximum(np.floor(coords - radii), 0).astype(int)
            upper_coords = np.minimum(
                np.ceil(coords + radii) + 1, shape
            ).astype(int)
            # Generate every possible coordinate within the bounds defined above
            # in a grid of size D1 x D2 x ... x Dd x D (e.g. for D=2, this might be 4x5x2).
            submask_coords = [
                range(lower_coords[i], upper_coords[i])
                for i in range(self.ndim)
            ]
            submask_grids = np.stack(
                np.meshgrid(*submask_coords, copy=False, indexing='ij'),
                axis=-1,
            )
            # Update the mask coordinates based on the normalized square distance
            # using a logical or to maintain any existing positive mask locations.
            normalized_square_distances = np.sum(
                ((submask_grids - coords) / radii) ** 2, axis=-1
            )
            mask[np.ix_(*submask_coords)] |= normalized_square_distances <= 1
        return mask

    def get_status(
        self,
        position,
        *,
        view_direction: Optional[np.ndarray] = None,
        dims_displayed: Optional[List[int]] = None,
        world: bool = False,
    ) -> str:
        """Status message of the data at a coordinate position.

        Parameters
        ----------
        position : tuple
            Position in either data or world coordinates.
        view_direction : Optional[np.ndarray]
            A unit vector giving the direction of the ray in nD world coordinates.
            The default value is None.
        dims_displayed : Optional[List[int]]
            A list of the dimensions currently being displayed in the viewer.
            The default value is None.
        world : bool
            If True the position is taken to be in world coordinates
            and converted into data coordinates. False by default.

        Returns
        -------
        msg : string
            String containing a message that can be used as a status update.
        """
        value = self.get_value(
            position,
            view_direction=view_direction,
            dims_displayed=dims_displayed,
            world=world,
        )
        msg = generate_layer_status(self.name, position, value)

        # if this labels layer has properties
        properties = self._get_properties(
            position,
            view_direction=view_direction,
            dims_displayed=dims_displayed,
            world=world,
        )
        if properties:
            msg += "; " + ", ".join(properties)

        return msg

    def _get_tooltip_text(
        self,
        position,
        *,
        view_direction: Optional[np.ndarray] = None,
        dims_displayed: Optional[List[int]] = None,
        world: bool = False,
    ):
        """
        tooltip message of the data at a coordinate position.

        Parameters
        ----------
        position : tuple
            Position in either data or world coordinates.
        world : bool
            If True the position is taken to be in world coordinates
            and converted into data coordinates. False by default.

        Returns
        -------
        msg : string
            String containing a message that can be used as a tooltip.
        """
        return "\n".join(
            self._get_properties(
                position,
                view_direction=view_direction,
                dims_displayed=dims_displayed,
                world=world,
            )
        )

    def _get_properties(
        self,
        position,
        *,
        view_direction: Optional[np.ndarray] = None,
        dims_displayed: Optional[List[int]] = None,
        world: bool = False,
    ) -> list:
        if self.features.shape[1] == 0:
            return []

        value = self.get_value(
            position,
            view_direction=view_direction,
            dims_displayed=dims_displayed,
            world=world,
        )
        # if the cursor is not outside the image or on the background
        if value is None or value > self.data.shape[0]:
            return []

        return [
            f'{k}: {v[value]}'
            for k, v in self.features.items()
            if k != 'index'
            and len(v) > value
            and v[value] is not None
            and not (isinstance(v[value], float) and np.isnan(v[value]))
        ]<|MERGE_RESOLUTION|>--- conflicted
+++ resolved
@@ -1031,11 +1031,8 @@
                 'size': self.size,
                 'ndim': self.ndim,
                 'data': self.data,
-<<<<<<< HEAD
+                'features': self.features,
                 'shading': self.shading,
-=======
-                'features': self.features,
->>>>>>> fcde7328
             }
         )
         return state
