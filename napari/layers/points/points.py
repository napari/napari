--- conflicted
+++ resolved
@@ -761,11 +761,7 @@
             self._face, self._feature_table, 'face_color'
         )
         self._update_color_manager(
-<<<<<<< HEAD
             self._border, self._feature_table, "border_color"
-=======
-            self._edge, self._feature_table, 'edge_color'
->>>>>>> 1ee84b36
         )
         self.text.refresh(self.features)
         self.events.properties()
