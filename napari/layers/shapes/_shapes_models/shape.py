from abc import ABC, abstractmethod
from typing import Callable, List, Optional, Tuple

import numpy as np
from numpy.typing import NDArray

from napari.layers.shapes._shapes_utils import (
    is_collinear,
    path_to_indices,
    path_to_mask,
    poly_to_indices,
    poly_to_mask,
    triangulate_edge,
    triangulate_face,
)
from napari.utils.misc import argsort
from napari.utils.translations import trans


class Shape(ABC):
    """Base class for a single shape

    Parameters
    ----------
    data : (N, D) array
        Vertices specifying the shape.
    edge_width : float
        thickness of lines and edges.
    z_index : int
        Specifier of z order priority. Shapes with higher z order are displayed
        ontop of others.
    dims_order : (D,) list
        Order that the dimensions are to be rendered in.
    ndisplay : int
        Number of displayed dimensions.

    Attributes
    ----------
    data : (N, D) array
        Vertices specifying the shape.
    data_displayed : (N, 2) array
        Vertices of the shape that are currently displayed. Only 2D rendering
        currently supported.
    edge_width : float
        thickness of lines and edges.
    name : str
        Name of shape type.
    z_index : int
        Specifier of z order priority. Shapes with higher z order are displayed
        ontop of others.
    dims_order : (D,) list
        Order that the dimensions are rendered in.
    ndisplay : int
        Number of dimensions to be displayed, must be 2 as only 2D rendering
        currently supported.
    displayed : tuple
        List of dimensions that are displayed.
    not_displayed : tuple
        List of dimensions that are not displayed.
    slice_key : (2, M) array
        Min and max values of the M non-displayed dimensions, useful for
        slicing multidimensional shapes.

    Notes
    -----
    _closed : bool
        Bool if shape edge is a closed path or not
    _box : np.ndarray
        9x2 array of vertices of the interaction box. The first 8 points are
        the corners and midpoints of the box in clockwise order starting in the
        upper-left corner. The last point is the center of the box
    _face_vertices : np.ndarray
        Qx2 array of vertices of all triangles for the shape face
    _face_triangles : np.ndarray
        Px3 array of vertex indices that form the triangles for the shape face
    _edge_vertices : np.ndarray
        Rx2 array of centers of vertices of triangles for the shape edge.
        These values should be added to the scaled `_edge_offsets` to get the
        actual vertex positions. The scaling corresponds to the width of the
        edge
    _edge_offsets : np.ndarray
        Sx2 array of offsets of vertices of triangles for the shape edge. For
        These values should be scaled and added to the `_edge_vertices` to get
        the actual vertex positions. The scaling corresponds to the width of
        the edge
    _edge_triangles : np.ndarray
        Tx3 array of vertex indices that form the triangles for the shape edge
    _filled : bool
        Flag if array is filled or not.
    _use_face_vertices : bool
        Flag to use face vertices for mask generation.
    """

    def __init__(
        self,
        *,
        shape_type='rectangle',
        edge_width=1,
        z_index=0,
        dims_order=None,
        ndisplay=2,
    ) -> None:
        self._dims_order = dims_order or list(range(2))
        self._ndisplay = ndisplay
        self.slice_key = None

        self._face_vertices = np.empty((0, self.ndisplay))
        self._face_triangles = np.empty((0, 3), dtype=np.uint32)
        self._edge_vertices = np.empty((0, self.ndisplay))
        self._edge_offsets = np.empty((0, self.ndisplay))
        self._edge_triangles = np.empty((0, 3), dtype=np.uint32)
        self._box = np.empty((9, 2))

        self._closed = False
        self._filled = True
        self._use_face_vertices = False
        self.edge_width = edge_width
        self.z_index = z_index
        self.name = ''

    @property
    @abstractmethod
    def data(self):
        # user writes own docstring
        raise NotImplementedError

    @data.setter
    @abstractmethod
    def data(self, data):
        raise NotImplementedError

    @abstractmethod
    def _update_displayed_data(self):
        raise NotImplementedError

    @property
    def ndisplay(self):
        """int: Number of displayed dimensions."""
        return self._ndisplay

    @ndisplay.setter
    def ndisplay(self, ndisplay):
        if self.ndisplay == ndisplay:
            return
        self._ndisplay = ndisplay
        self._update_displayed_data()

    @property
    def dims_order(self):
        """(D,) list: Order that the dimensions are rendered in."""
        return self._dims_order

    @dims_order.setter
    def dims_order(self, dims_order):
        if self.dims_order == dims_order:
            return
        self._dims_order = dims_order
        self._update_displayed_data()

    @property
    def dims_displayed(self):
        """tuple: Dimensions that are displayed."""
        return self.dims_order[-self.ndisplay :]

    @property
    def dims_not_displayed(self):
        """tuple: Dimensions that are not displayed."""
        return self.dims_order[: -self.ndisplay]

    @property
    def data_displayed(self):
        """(N, 2) array: Vertices of the shape that are currently displayed."""
        return self.data[:, self.dims_displayed]

    @property
    def edge_width(self):
        """float: thickness of lines and edges."""
        return self._edge_width

    @edge_width.setter
    def edge_width(self, edge_width):
        self._edge_width = edge_width

    @property
    def z_index(self):
        """int: z order priority of shape. Shapes with higher z order displayed
        ontop of others.
        """
        return self._z_index

    @z_index.setter
    def z_index(self, z_index):
        self._z_index = z_index

    def _set_meshes(self, data, closed=True, face=True, edge=True):
        """Sets the face and edge meshes from a set of points.

        Parameters
        ----------
        data : np.ndarray
            Nx2 or Nx3 array specifying the shape to be triangulated
        closed : bool
            Bool which determines if the edge is closed or not
        face : bool
            Bool which determines if the face need to be traingulated
        edge : bool
            Bool which determines if the edge need to be traingulated
        """
        if edge:
            centers, offsets, triangles = triangulate_edge(data, closed=closed)
            self._edge_vertices = centers
            self._edge_offsets = offsets
            self._edge_triangles = triangles
        else:
            self._edge_vertices = np.empty((0, self.ndisplay))
            self._edge_offsets = np.empty((0, self.ndisplay))
            self._edge_triangles = np.empty((0, 3), dtype=np.uint32)

        if face:
            idx = np.concatenate(
                [[True], ~np.all(data[1:] == data[:-1], axis=-1)]
            )
            clean_data = data[idx].copy()

            if not is_collinear(clean_data[:, -2:]):
                if clean_data.shape[1] == 2:
                    vertices, triangles = triangulate_face(clean_data)
                elif len(np.unique(clean_data[:, 0])) == 1:
                    val = np.unique(clean_data[:, 0])
                    vertices, triangles = triangulate_face(clean_data[:, -2:])
                    exp = np.expand_dims(np.repeat(val, len(vertices)), axis=1)
                    vertices = np.concatenate([exp, vertices], axis=1)
                else:
                    triangles = []
                    vertices = []
                if len(triangles) > 0:
                    self._face_vertices = vertices
                    self._face_triangles = triangles
                else:
                    self._face_vertices = np.empty((0, self.ndisplay))
                    self._face_triangles = np.empty((0, 3), dtype=np.uint32)
            else:
                self._face_vertices = np.empty((0, self.ndisplay))
                self._face_triangles = np.empty((0, 3), dtype=np.uint32)
        else:
            self._face_vertices = np.empty((0, self.ndisplay))
            self._face_triangles = np.empty((0, 3), dtype=np.uint32)

    def transform(self, transform):
        """Performs a linear transform on the shape

        Parameters
        ----------
        transform : np.ndarray
            2x2 array specifying linear transform.
        """
        self._box = self._box @ transform.T
        self._data[:, self.dims_displayed] = (
            self._data[:, self.dims_displayed] @ transform.T
        )
        self._face_vertices = self._face_vertices @ transform.T

        points = self.data_displayed

        centers, offsets, triangles = triangulate_edge(
            points, closed=self._closed
        )
        self._edge_vertices = centers
        self._edge_offsets = offsets
        self._edge_triangles = triangles

    def shift(self, shift):
        """Performs a 2D shift on the shape

        Parameters
        ----------
        shift : np.ndarray
            length 2 array specifying shift of shapes.
        """
        shift = np.array(shift)

        self._face_vertices = self._face_vertices + shift
        self._edge_vertices = self._edge_vertices + shift
        self._box = self._box + shift
        self._data[:, self.dims_displayed] = self.data_displayed + shift

    def scale(self, scale, center=None):
        """Performs a scaling on the shape

        Parameters
        ----------
        scale : float, list
            scalar or list specifying rescaling of shape.
        center : list
            length 2 list specifying coordinate of center of scaling.
        """
        if isinstance(scale, (list, np.ndarray)):
            transform = np.array([[scale[0], 0], [0, scale[1]]])
        else:
            transform = np.array([[scale, 0], [0, scale]])
        if center is None:
            self.transform(transform)
        else:
            self.shift(-center)
            self.transform(transform)
            self.shift(center)

    def rotate(self, angle, center=None):
        """Performs a rotation on the shape

        Parameters
        ----------
        angle : float
            angle specifying rotation of shape in degrees. CCW is positive.
        center : list
            length 2 list specifying coordinate of fixed point of the rotation.
        """
        theta = np.radians(angle)
        transform = np.array(
            [[np.cos(theta), np.sin(theta)], [-np.sin(theta), np.cos(theta)]]
        )
        if center is None:
            self.transform(transform)
        else:
            self.shift(-center)
            self.transform(transform)
            self.shift(center)

    def flip(self, axis, center=None):
        """Performs a flip on the shape, either horizontal or vertical.

        Parameters
        ----------
        axis : int
            integer specifying axis of flip. `0` flips horizontal, `1` flips
            vertical.
        center : list
            length 2 list specifying coordinate of center of flip axes.
        """
        if axis == 0:
            transform = np.array([[1, 0], [0, -1]])
        elif axis == 1:
            transform = np.array([[-1, 0], [0, 1]])
        else:
            raise ValueError(
                trans._(
                    'Axis not recognized, must be one of "{{0, 1}}"',
                    deferred=True,
                )
            )
        if center is None:
            self.transform(transform)
        else:
            self.shift(-center)
            self.transform(transform)
            self.shift(-center)

    def to_mask(
<<<<<<< HEAD
            self, 
            target_shape: Optional[NDArray[np.integer] | Tuple[int, ...]] = None, 
            transform: Optional[Tuple[Callable, ...]] = None, 
            zoom_factor: float = 1, 
            offset: Tuple[float, ...] = (0, 0)
        ) -> NDArray:
=======
        self,
        mask_shape: Optional[NDArray[np.integer] | Tuple[int, ...]] = None,
        transform: Optional[Tuple[Callable, ...]] = None,
        zoom_factor: float = 1,
        offset: Tuple[float, ...] = (0, 0),
    ) -> NDArray:
>>>>>>> cf6c9f06
        """Convert the shape vertices to a boolean mask.

        Set points to `True` if they are lying inside the shape if the shape is
        filled, or if they are lying along the boundary of the shape if the
        shape is not filled. Negative points or points outside the target_shape
        after the zoom and offset are clipped.
        If transform is specified the shape data is cast from the Shapes layer
        coordinate space to world and afterwards to a target Layer coordinate
        space.

        Parameters
        ----------
        target_shape : (D,) array
            Shape of mask to be generated. If non specified, takes the max of
            the displayed vertices.
        transform : tuple of callables
            Tuple containing the callables to cast from layer to world
            coordinate space and from world to a target layer coordinate space.
            If non specified, keep in layer coordinate space.
        zoom_factor : float
            Premultiplier applied to coordinates before generating mask. Used
            for generating as downsampled mask.
        offset : 2-tuple
            Offset subtracted from coordinates before multiplying by the
            zoom_factor. Used for putting negative coordinates into the mask.

        Returns
        -------
        mask : np.ndarray
            Boolean array with `True` for points inside the shape
        """
        if target_shape is None:
            target_shape = np.round(self.data_displayed.max(axis=0)).astype(
                'int'
            )

        if len(target_shape) == 2:
            embedded = False
            shape_plane = target_shape
        elif len(target_shape) == self.data.shape[1]:
            embedded = True
            shape_plane = [target_shape[d] for d in self.dims_displayed]
        else:
            raise ValueError(
                trans._(
                    "mask shape length must either be 2 or the same as the dimensionality of the shape, expected {expected} got {received}.",
                    deferred=True,
                    expected=self.data.shape[1],
                    received=len(target_shape),
                )
            )

        if self._use_face_vertices:
            data = self._face_vertices
        else:
            data = self.data_displayed

        if transform:
            data = np.array(list(map(transform[0], map(transform[1], data))))

        data = data[:, -len(shape_plane) :]

        if self._filled:
            mask_p = poly_to_mask(shape_plane, (data - offset) * zoom_factor)
        else:
            mask_p = path_to_mask(shape_plane, (data - offset) * zoom_factor)

        # If the mask is to be embedded in a larger array, compute array
        # and embed as a slice.
        if embedded:
            mask = np.zeros(target_shape, dtype=bool)
            slice_key = [0] * len(target_shape)
            j = 0
            for i in range(len(target_shape)):
                if i in self.dims_displayed:
                    slice_key[i] = slice(None)
                else:
                    slice_key[i] = slice(
                        self.slice_key[0, j], self.slice_key[1, j] + 1
                    )
                j += 1
            displayed_order = argsort(self.dims_displayed)
            mask[tuple(slice_key)] = mask_p.transpose(displayed_order)
        else:
            mask = mask_p

        return mask

    def to_indices(
        self,
        target_shape: Optional[NDArray[np.integer] | Tuple[int, ...]] = None,
        transform: Optional[Tuple[Callable, ...]] = None,
        zoom_factor: float = 1,
        offset: Tuple[float, ...] = (0, 0),
    ) -> List[Tuple[List[int], ...],]:
        """Convert the shape vertices to indices.

        Convert the shape to a tuple of point indices. If the shape
        is filled the tuple contains all face indices of the shape, else only
        the indices of the edges. Indices outside of roi are dropped. If
        transform is specified the indices are cast from the Shapes layer
        coordinate space to world and afterwards to a target coordinate space.

        Parameters
        ----------
        target_shape : np.ndarray | tuple | None
            Array / tuple defining the maximal shape to generate indices from. If
            non specified, takes the max of all the vertiecs.
        transform : tuple of callables
            Tuple containing the callables to cast the indces from layer to
            world coordinate space and from world to a target layer coordinate
            space. If non specified, return the indices in the shapes layer's
            coordinate space.

        Returns
        -------
        indices : list of tuples
            List of index tuples. One tuple per shape.
        """
        if target_shape is None:
            target_shape = np.round(self.data_displayed.max(axis=0)).astype(
                'int'
            )

        if len(target_shape) == 2:
            extend = False
            shape_plane = target_shape
        elif len(target_shape) == self.data.shape[1]:
            extend = True
            shape_plane = [target_shape[d] for d in self.dims_displayed]
        else:
            raise ValueError(
                trans._(
                    "roi length must either be 2 or the same as the dimensionality of the shape, expected {expected} got {received}.",
                    deferred=True,
                    expected=self.data.shape[1],
                    received=len(target_shape),
                )
            )

        if self._use_face_vertices:
            data = self._face_vertices
        else:
            data = self.data_displayed

        if transform:
            data = np.array(list(map(transform[0], map(transform[1], data))))

        data = data[:, -len(shape_plane) :]

        if self._filled:
            indices = poly_to_indices(
                shape_plane, (data - offset) * zoom_factor
            )
        else:
            indices = path_to_indices(
                shape_plane, (data - offset) * zoom_factor
            )

        # if the target_shape isn't 2D use the full data to extend the 2D indices
        # to the full number of dimensions
        if extend:
            # TODO: index embedding
            return indices
        return indices<|MERGE_RESOLUTION|>--- conflicted
+++ resolved
@@ -356,21 +356,12 @@
             self.shift(-center)
 
     def to_mask(
-<<<<<<< HEAD
             self, 
             target_shape: Optional[NDArray[np.integer] | Tuple[int, ...]] = None, 
             transform: Optional[Tuple[Callable, ...]] = None, 
             zoom_factor: float = 1, 
             offset: Tuple[float, ...] = (0, 0)
         ) -> NDArray:
-=======
-        self,
-        mask_shape: Optional[NDArray[np.integer] | Tuple[int, ...]] = None,
-        transform: Optional[Tuple[Callable, ...]] = None,
-        zoom_factor: float = 1,
-        offset: Tuple[float, ...] = (0, 0),
-    ) -> NDArray:
->>>>>>> cf6c9f06
         """Convert the shape vertices to a boolean mask.
 
         Set points to `True` if they are lying inside the shape if the shape is
