from copy import copy

import numpy as np

from ._shapes_constants import Box, Mode
from ._shapes_models import Ellipse, Line, Path, Polygon, Rectangle
from ._shapes_utils import point_to_lines


def highlight(layer, cursor_event):
    """Highlight hovered shapes.

    Parameters
    ----------
    layer : napari.layers.Shapes
        napari shapes layer.
    cursor_event : napari.components.cursor_event.CursorEvent
        Cursor event.
    """
    layer._set_highlight()


def select(layer, cursor_event):
    """Select shapes or vertices either in select or direct select mode.

    Once selected shapes can be moved or resized, and vertices can be moved
    depending on the mode. Holding shift when resizing a shape will preserve
    the aspect ratio.
    """
    shift = 'Shift' in cursor_event.modifiers
    # on press
    value = layer.get_value(cursor_event.data_position, world=False)
    layer._moving_value = copy(value)
    shape_under_cursor, vertex_under_cursor = value
    if vertex_under_cursor is None:
        if shift and shape_under_cursor is not None:
            if shape_under_cursor in layer.selected_data:
                layer.selected_data.remove(shape_under_cursor)
            else:
                layer.selected_data.add(shape_under_cursor)
        elif shape_under_cursor is not None:
            if shape_under_cursor not in layer.selected_data:
                layer.selected_data = {shape_under_cursor}
        else:
            layer.selected_data = set()
    layer._set_highlight()

    # we don't update the thumbnail unless a shape has been moved
    update_thumbnail = False
    yield

    # on move
    while cursor_event.type == 'mouse_move':
        # Drag any selected shapes
<<<<<<< HEAD
        displayed_coordinates = [
            cursor_event.data_position[i] for i in layer._dims_displayed
        ]
        layer._move(displayed_coordinates)
=======
        if len(layer.selected_data) == 0:
            _drag_selection_box(layer, layer.coordinates)
        else:
            _move(layer, layer.coordinates)
>>>>>>> 0b4231c6

        # if a shape is being moved, update the thumbnail
        if layer._is_moving:
            update_thumbnail = True
        yield

    # on release
    shift = 'Shift' in cursor_event.modifiers
    if not layer._is_moving and not layer._is_selecting and not shift:
        if shape_under_cursor is not None:
            layer.selected_data = {shape_under_cursor}
        else:
            layer.selected_data = set()
    elif layer._is_selecting:
        layer.selected_data = layer._data_view.shapes_in_box(layer._drag_box)
        layer._is_selecting = False
        layer._set_highlight()

    layer._is_moving = False
    layer._drag_start = None
    layer._drag_box = None
    layer._fixed_vertex = None
    layer._moving_value = (None, None)
    layer._set_highlight()

    if update_thumbnail:
        layer._update_thumbnail()


def add_line(layer, cursor_event):
    """Add a line.

    Parameters
    ----------
    layer : napari.layers.Shapes
        napari shapes layer.
    cursor_event : napari.components.cursor_event.CursorEvent
        Cursor event.
    """
    size = layer._vertex_size * layer.scale_factor / 4
<<<<<<< HEAD
    displayed_coordinates = [
        cursor_event.data_position[i] for i in layer._dims_displayed
    ]
    corner = np.array(displayed_coordinates)
    data = np.array([corner, corner + size])
=======
    full_size = np.zeros(layer.ndim, dtype=float)
    for i in layer._dims_displayed:
        full_size[i] = size

    corner = np.array(layer.coordinates)
    data = np.array([corner, corner + full_size])
>>>>>>> 0b4231c6
    yield from _add_line_rectangle_ellipse(
        layer, cursor_event, data=data, shape_type='line'
    )


def add_ellipse(layer, cursor_event):
    """Add an ellipse.

    Parameters
    ----------
    layer : napari.layers.Shapes
        napari shapes layer.
    cursor_event : napari.components.cursor_event.CursorEvent
        Cursor event.
    """
    size = layer._vertex_size * layer.scale_factor / 4
<<<<<<< HEAD
    displayed_coordinates = [
        cursor_event.data_position[i] for i in layer._dims_displayed
    ]
    corner = np.array(displayed_coordinates)
=======
    size_h = np.zeros(layer.ndim, dtype=float)
    size_h[layer._dims_displayed[0]] = size
    size_v = np.zeros(layer.ndim, dtype=float)
    size_v[layer._dims_displayed[1]] = size

    corner = np.array(layer.coordinates)
>>>>>>> 0b4231c6
    data = np.array(
        [corner, corner + size_v, corner + size_h + size_v, corner + size_h]
    )
    yield from _add_line_rectangle_ellipse(
        layer, cursor_event, data=data, shape_type='ellipse'
    )


<<<<<<< HEAD
def add_rectangle(layer, cursor_event):
    """Add an rectangle.

    Parameters
    ----------
    layer : napari.layers.Shapes
        napari shapes layer.
    cursor_event : napari.components.cursor_event.CursorEvent
        Cursor event.
    """
    size = layer._vertex_size * layer.scale_factor / 4
    displayed_coordinates = [
        cursor_event.data_position[i] for i in layer._dims_displayed
    ]
    corner = np.array(displayed_coordinates)
=======
def add_rectangle(layer, event):
    """Add a rectangle."""
    size = layer._vertex_size * layer.scale_factor / 4
    size_h = np.zeros(layer.ndim, dtype=float)
    size_h[layer._dims_displayed[0]] = size
    size_v = np.zeros(layer.ndim, dtype=float)
    size_v[layer._dims_displayed[1]] = size

    corner = np.array(layer.coordinates)
>>>>>>> 0b4231c6
    data = np.array(
        [corner, corner + size_v, corner + size_h + size_v, corner + size_h]
    )

    yield from _add_line_rectangle_ellipse(
        layer, cursor_event, data=data, shape_type='rectangle'
    )


def _add_line_rectangle_ellipse(layer, cursor_event, data, shape_type):
    """Helper function for adding a a line, rectangle or ellipse."""

    # on press
    # Start drawing rectangle / ellipse / line
    layer.add(data, shape_type=shape_type)
    layer.selected_data = {layer.nshapes - 1}
    layer._value = (layer.nshapes - 1, 4)
    layer._moving_value = copy(layer._value)
    layer.refresh()
    yield

    # on move
    while cursor_event.type == 'mouse_move':
        # Drag any selected shapes
<<<<<<< HEAD
        displayed_coordinates = [
            cursor_event.data_position[i] for i in layer._dims_displayed
        ]
        layer._move(displayed_coordinates)
=======
        _move(layer, layer.coordinates)
>>>>>>> 0b4231c6
        yield

    # on release
    layer._finish_drawing()


<<<<<<< HEAD
def add_path_polygon(layer, cursor_event):
    """Add a path or polygon.

    Parameters
    ----------
    layer : napari.layers.Shapes
        napari shapes layer.
    cursor_event : napari.components.cursor_event.CursorEvent
        Cursor event.
    """
    coord = [cursor_event.data_position[i] for i in layer._dims_displayed]

=======
def add_path_polygon(layer, event):
    """Add a path or polygon."""
>>>>>>> 0b4231c6
    # on press
    if layer._is_creating is False:
        # Start drawing a path
        data = np.array([layer.coordinates, layer.coordinates])
        layer.add(data, shape_type='path')
        layer.selected_data = {layer.nshapes - 1}
        layer._value = (layer.nshapes - 1, 1)
        layer._moving_value = copy(layer._value)
        layer._is_creating = True
        layer._set_highlight()
    else:
        # Add to an existing path or polygon
        index = layer._moving_value[0]
        if layer._mode == Mode.ADD_POLYGON:
            new_type = Polygon
        else:
            new_type = None
        vertices = layer._data_view.shapes[index].data
        vertices = np.concatenate((vertices, [layer.coordinates]), axis=0)
        # Change the selected vertex
        value = layer.get_value(cursor_event.data_position, world=False)
        layer._value = (value[0], value[1] + 1)
        layer._moving_value = copy(layer._value)
        layer._data_view.edit(index, vertices, new_type=new_type)
        layer._selected_box = layer.interaction_box(layer.selected_data)


def add_path_polygon_creating(layer, cursor_event):
    """While a path or polygon move next vertex to be added.

    Parameters
    ----------
    layer : napari.layers.Shapes
        napari shapes layer.
    cursor_event : napari.components.cursor_event.CursorEvent
        Cursor event.
    """
    if layer._is_creating:
<<<<<<< HEAD
        displayed_coordinates = [
            cursor_event.data_position[i] for i in layer._dims_displayed
        ]
        layer._move(displayed_coordinates)
=======
        _move(layer, layer.coordinates)
>>>>>>> 0b4231c6


def vertex_insert(layer, cursor_event):
    """Insert a vertex into a selected shape.

    The vertex will get inserted in between the vertices of the closest edge
    from all the edges in selected shapes. Vertices cannot be inserted into
    Ellipses.

    Parameters
    ----------
    layer : napari.layers.Shapes
        napari shapes layer.
    cursor_event : napari.components.cursor_event.CursorEvent
        Cursor event.
    """
    # Determine all the edges in currently selected shapes
    all_edges = np.empty((0, 2, 2))
    all_edges_shape = np.empty((0, 2), dtype=int)
    for index in layer.selected_data:
        shape_type = type(layer._data_view.shapes[index])
        if shape_type == Ellipse:
            # Adding vertex to ellipse not implemented
            pass
        else:
            vertices = layer._data_view.displayed_vertices[
                layer._data_view.displayed_index == index
            ]
            # Find which edge new vertex should inserted along
            closed = shape_type != Path
            n = len(vertices)
            if closed:
                lines = np.array(
                    [[vertices[i], vertices[(i + 1) % n]] for i in range(n)]
                )
            else:
                lines = np.array(
                    [[vertices[i], vertices[i + 1]] for i in range(n - 1)]
                )
            all_edges = np.append(all_edges, lines, axis=0)
            indices = np.array(
                [np.repeat(index, len(lines)), list(range(len(lines)))]
            ).T
            all_edges_shape = np.append(all_edges_shape, indices, axis=0)

    if len(all_edges) == 0:
        # No appropriate edges were found
        return

    # Determine the closet edge to the current cursor coordinate
<<<<<<< HEAD
    displayed_coordinates = [
        cursor_event.data_position[i] for i in layer._dims_displayed
    ]
    ind, loc = point_to_lines(displayed_coordinates, all_edges)
=======
    coord = [layer.coordinates[i] for i in layer._dims_displayed]
    ind, loc = point_to_lines(coord, all_edges)
>>>>>>> 0b4231c6
    index = all_edges_shape[ind][0]
    ind = all_edges_shape[ind][1] + 1
    shape_type = type(layer._data_view.shapes[index])
    if shape_type == Line:
        # Adding vertex to line turns it into a path
        new_type = Path
    elif shape_type == Rectangle:
        # Adding vertex to rectangle turns it into a polygon
        new_type = Polygon
    else:
        new_type = None
    closed = shape_type != Path
    vertices = layer._data_view.shapes[index].data
    if not closed:
        if int(ind) == 1 and loc < 0:
            ind = 0
        elif int(ind) == len(vertices) - 1 and loc > 1:
            ind = ind + 1

    # Insert new vertex at appropriate place in vertices of target shape
<<<<<<< HEAD
    displayed_coordinates = [
        cursor_event.data_position[i] for i in layer._dims_displayed
    ]
    vertices = np.insert(vertices, ind, [displayed_coordinates], axis=0)
=======
    vertices = np.insert(vertices, ind, [layer.coordinates], axis=0)
>>>>>>> 0b4231c6
    with layer.events.set_data.blocker():
        layer._data_view.edit(index, vertices, new_type=new_type)
        layer._selected_box = layer.interaction_box(layer.selected_data)
    layer.refresh()


def vertex_remove(layer, cursor_event):
    """Remove a vertex from a selected shape.

    If a vertex is clicked on remove it from the shape it is in. If this cause
    the shape to shrink to a size that no longer is valid remove the whole
    shape.

    Parameters
    ----------
    layer : napari.layers.Shapes
        napari shapes layer.
    cursor_event : napari.components.cursor_event.CursorEvent
        Cursor event.
    """
    value = layer.get_value(cursor_event.data_position, world=False)
    shape_under_cursor, vertex_under_cursor = value
    if vertex_under_cursor is None:
        # No vertex was clicked on so return
        return

    # Have clicked on a current vertex so remove
    shape_type = type(layer._data_view.shapes[shape_under_cursor])
    if shape_type == Ellipse:
        # Removing vertex from ellipse not implemented
        return
    vertices = layer._data_view.shapes[shape_under_cursor].data
    if len(vertices) <= 2:
        # If only 2 vertices present, remove whole shape
        with layer.events.set_data.blocker():
            if shape_under_cursor in layer.selected_data:
                layer.selected_data.remove(shape_under_cursor)
            layer._data_view.remove(shape_under_cursor)
            shapes = layer.selected_data
            layer._selected_box = layer.interaction_box(shapes)
    elif shape_type == Polygon and len(vertices) == 3:
        # If only 3 vertices of a polygon present remove
        with layer.events.set_data.blocker():
            if shape_under_cursor in layer.selected_data:
                layer.selected_data.remove(shape_under_cursor)
            layer._data_view.remove(shape_under_cursor)
            shapes = layer.selected_data
            layer._selected_box = layer.interaction_box(shapes)
    else:
        if shape_type == Rectangle:
            # Deleting vertex from a rectangle creates a polygon
            new_type = Polygon
        else:
            new_type = None
        # Remove clicked on vertex
        vertices = np.delete(vertices, vertex_under_cursor, axis=0)
        with layer.events.set_data.blocker():
            layer._data_view.edit(
                shape_under_cursor, vertices, new_type=new_type
            )
            shapes = layer.selected_data
            layer._selected_box = layer.interaction_box(shapes)
    layer.refresh()


def _drag_selection_box(layer, coordinates):
    """Drag a selection box.

    Parameters
    ----------
    layer : napari.layers.Shapes
        Shapes layer.
    coordinates : tuple
        Position of mouse cursor in data coordinates.
    """
    # If something selected return
    if len(layer.selected_data) > 0:
        return

    coord = [coordinates[i] for i in layer._dims_displayed]

    # Create or extend a selection box
    layer._is_selecting = True
    if layer._drag_start is None:
        layer._drag_start = coord
    layer._drag_box = np.array([layer._drag_start, coord])
    layer._set_highlight()


def _move(layer, coordinates):
    """Moves object at given mouse position and set of indices.

    Parameters
    ----------
    layer : napari.layers.Shapes
        Shapes layer.
    coordinates : tuple
        Position of mouse cursor in data coordinates.
    """
    # If nothing selected return
    if len(layer.selected_data) == 0:
        return

    vertex = layer._moving_value[1]

    if layer._mode in (
        [Mode.SELECT, Mode.ADD_RECTANGLE, Mode.ADD_ELLIPSE, Mode.ADD_LINE]
    ):
        coord = [coordinates[i] for i in layer._dims_displayed]
        layer._is_moving = True
        if vertex is None:
            # Check where dragging box from to move whole object
            if layer._drag_start is None:
                center = layer._selected_box[Box.CENTER]
                layer._drag_start = coord - center
            center = layer._selected_box[Box.CENTER]
            shift = coord - center - layer._drag_start
            for index in layer.selected_data:
                layer._data_view.shift(index, shift)
            layer._selected_box = layer._selected_box + shift
            layer.refresh()
        elif vertex < Box.LEN:
            # Corner / edge vertex is being dragged so resize object
            box = layer._selected_box
            if layer._fixed_vertex is None:
                layer._fixed_index = (vertex + 4) % Box.LEN
                layer._fixed_vertex = box[layer._fixed_index]

            size = (
                box[(layer._fixed_index + 4) % Box.LEN]
                - box[layer._fixed_index]
            )
            offset = box[Box.HANDLE] - box[Box.CENTER]
            if np.linalg.norm(offset) == 0:
                offset = [1, 1]
            offset = offset / np.linalg.norm(offset)
            offset_perp = np.array([offset[1], -offset[0]])

            fixed = layer._fixed_vertex
            new = list(coord)

            if layer._fixed_aspect and layer._fixed_index % 2 == 0:
                if (new - fixed)[0] == 0:
                    ratio = 1
                else:
                    ratio = abs((new - fixed)[1] / (new - fixed)[0])
                if ratio > layer._aspect_ratio:
                    r = layer._aspect_ratio / ratio
                    new[1] = fixed[1] + (new[1] - fixed[1]) * r
                else:
                    r = ratio / layer._aspect_ratio
                    new[0] = fixed[0] + (new[0] - fixed[0]) * r

            if size @ offset == 0:
                dist = 1
            else:
                dist = ((new - fixed) @ offset) / (size @ offset)

            if size @ offset_perp == 0:
                dist_perp = 1
            else:
                dist_perp = ((new - fixed) @ offset_perp) / (
                    size @ offset_perp
                )

            if layer._fixed_index % 2 == 0:
                # corner selected
                scale = np.array([dist_perp, dist])
            elif layer._fixed_index % 4 == 3:
                # top selected
                scale = np.array([1, dist])
            else:
                # side selected
                scale = np.array([dist_perp, 1])

            # prevent box from shrinking below a threshold size
            threshold = layer._vertex_size * layer.scale_factor / 8
            scale[abs(scale * size[[1, 0]]) < threshold] = 1

            # check orientation of box
            angle = -np.arctan2(offset[0], -offset[1])
            c, s = np.cos(angle), np.sin(angle)
            if angle == 0:
                for index in layer.selected_data:
                    layer._data_view.scale(
                        index, scale, center=layer._fixed_vertex
                    )
                layer._scale_box(scale, center=layer._fixed_vertex)
            else:
                rotation = np.array([[c, s], [-s, c]])
                scale_mat = np.array([[scale[0], 0], [0, scale[1]]])
                inv_rot = np.array([[c, -s], [s, c]])
                transform = rotation @ scale_mat @ inv_rot
                for index in layer.selected_data:
                    layer._data_view.shift(index, -layer._fixed_vertex)
                    layer._data_view.transform(index, transform)
                    layer._data_view.shift(index, layer._fixed_vertex)
                layer._transform_box(transform, center=layer._fixed_vertex)
            layer.refresh()
        elif vertex == 8:
            # Rotation handle is being dragged so rotate object
            handle = layer._selected_box[Box.HANDLE]
            if layer._drag_start is None:
                layer._fixed_vertex = layer._selected_box[Box.CENTER]
                offset = handle - layer._fixed_vertex
                layer._drag_start = -np.degrees(
                    np.arctan2(offset[0], -offset[1])
                )

            new_offset = coord - layer._fixed_vertex
            new_angle = -np.degrees(np.arctan2(new_offset[0], -new_offset[1]))
            fixed_offset = handle - layer._fixed_vertex
            fixed_angle = -np.degrees(
                np.arctan2(fixed_offset[0], -fixed_offset[1])
            )

            if np.linalg.norm(new_offset) < 1:
                angle = 0
            elif layer._fixed_aspect:
                angle = np.round(new_angle / 45) * 45 - fixed_angle
            else:
                angle = new_angle - fixed_angle

            for index in layer.selected_data:
                layer._data_view.rotate(
                    index, angle, center=layer._fixed_vertex
                )
            layer._rotate_box(angle, center=layer._fixed_vertex)
            layer.refresh()
    elif layer._mode in [Mode.DIRECT, Mode.ADD_PATH, Mode.ADD_POLYGON]:
        if vertex is not None:
            layer._is_moving = True
            index = layer._moving_value[0]
            shape_type = type(layer._data_view.shapes[index])
            if shape_type == Ellipse:
                # DIRECT vertex moving of ellipse not implemented
                pass
            else:
                if shape_type == Rectangle:
                    new_type = Polygon
                else:
                    new_type = None
                vertices = layer._data_view.shapes[index].data
                vertices[vertex] = coordinates
                layer._data_view.edit(index, vertices, new_type=new_type)
                shapes = layer.selected_data
                layer._selected_box = layer.interaction_box(shapes)
                layer.refresh()<|MERGE_RESOLUTION|>--- conflicted
+++ resolved
@@ -52,17 +52,10 @@
     # on move
     while cursor_event.type == 'mouse_move':
         # Drag any selected shapes
-<<<<<<< HEAD
-        displayed_coordinates = [
-            cursor_event.data_position[i] for i in layer._dims_displayed
-        ]
-        layer._move(displayed_coordinates)
-=======
         if len(layer.selected_data) == 0:
-            _drag_selection_box(layer, layer.coordinates)
+            _drag_selection_box(layer, cursor_event.data_position)
         else:
-            _move(layer, layer.coordinates)
->>>>>>> 0b4231c6
+            _move(layer, cursor_event.data_position)
 
         # if a shape is being moved, update the thumbnail
         if layer._is_moving:
@@ -103,20 +96,12 @@
         Cursor event.
     """
     size = layer._vertex_size * layer.scale_factor / 4
-<<<<<<< HEAD
-    displayed_coordinates = [
-        cursor_event.data_position[i] for i in layer._dims_displayed
-    ]
-    corner = np.array(displayed_coordinates)
-    data = np.array([corner, corner + size])
-=======
     full_size = np.zeros(layer.ndim, dtype=float)
     for i in layer._dims_displayed:
         full_size[i] = size
 
-    corner = np.array(layer.coordinates)
+    corner = np.array(cursor_event.data_position)
     data = np.array([corner, corner + full_size])
->>>>>>> 0b4231c6
     yield from _add_line_rectangle_ellipse(
         layer, cursor_event, data=data, shape_type='line'
     )
@@ -133,19 +118,12 @@
         Cursor event.
     """
     size = layer._vertex_size * layer.scale_factor / 4
-<<<<<<< HEAD
-    displayed_coordinates = [
-        cursor_event.data_position[i] for i in layer._dims_displayed
-    ]
-    corner = np.array(displayed_coordinates)
-=======
     size_h = np.zeros(layer.ndim, dtype=float)
     size_h[layer._dims_displayed[0]] = size
     size_v = np.zeros(layer.ndim, dtype=float)
     size_v[layer._dims_displayed[1]] = size
 
-    corner = np.array(layer.coordinates)
->>>>>>> 0b4231c6
+    corner = np.array(cursor_event.data_position)
     data = np.array(
         [corner, corner + size_v, corner + size_h + size_v, corner + size_h]
     )
@@ -154,24 +132,7 @@
     )
 
 
-<<<<<<< HEAD
 def add_rectangle(layer, cursor_event):
-    """Add an rectangle.
-
-    Parameters
-    ----------
-    layer : napari.layers.Shapes
-        napari shapes layer.
-    cursor_event : napari.components.cursor_event.CursorEvent
-        Cursor event.
-    """
-    size = layer._vertex_size * layer.scale_factor / 4
-    displayed_coordinates = [
-        cursor_event.data_position[i] for i in layer._dims_displayed
-    ]
-    corner = np.array(displayed_coordinates)
-=======
-def add_rectangle(layer, event):
     """Add a rectangle."""
     size = layer._vertex_size * layer.scale_factor / 4
     size_h = np.zeros(layer.ndim, dtype=float)
@@ -179,8 +140,7 @@
     size_v = np.zeros(layer.ndim, dtype=float)
     size_v[layer._dims_displayed[1]] = size
 
-    corner = np.array(layer.coordinates)
->>>>>>> 0b4231c6
+    corner = np.array(cursor_event.data_position)
     data = np.array(
         [corner, corner + size_v, corner + size_h + size_v, corner + size_h]
     )
@@ -205,41 +165,21 @@
     # on move
     while cursor_event.type == 'mouse_move':
         # Drag any selected shapes
-<<<<<<< HEAD
-        displayed_coordinates = [
-            cursor_event.data_position[i] for i in layer._dims_displayed
-        ]
-        layer._move(displayed_coordinates)
-=======
-        _move(layer, layer.coordinates)
->>>>>>> 0b4231c6
+        _move(layer, cursor_event.data_position)
         yield
 
     # on release
     layer._finish_drawing()
 
 
-<<<<<<< HEAD
 def add_path_polygon(layer, cursor_event):
-    """Add a path or polygon.
-
-    Parameters
-    ----------
-    layer : napari.layers.Shapes
-        napari shapes layer.
-    cursor_event : napari.components.cursor_event.CursorEvent
-        Cursor event.
-    """
-    coord = [cursor_event.data_position[i] for i in layer._dims_displayed]
-
-=======
-def add_path_polygon(layer, event):
     """Add a path or polygon."""
->>>>>>> 0b4231c6
     # on press
     if layer._is_creating is False:
         # Start drawing a path
-        data = np.array([layer.coordinates, layer.coordinates])
+        data = np.array(
+            [cursor_event.data_position, cursor_event.data_position]
+        )
         layer.add(data, shape_type='path')
         layer.selected_data = {layer.nshapes - 1}
         layer._value = (layer.nshapes - 1, 1)
@@ -274,14 +214,7 @@
         Cursor event.
     """
     if layer._is_creating:
-<<<<<<< HEAD
-        displayed_coordinates = [
-            cursor_event.data_position[i] for i in layer._dims_displayed
-        ]
-        layer._move(displayed_coordinates)
-=======
-        _move(layer, layer.coordinates)
->>>>>>> 0b4231c6
+        _move(layer, cursor_event.data_position)
 
 
 def vertex_insert(layer, cursor_event):
@@ -332,15 +265,8 @@
         return
 
     # Determine the closet edge to the current cursor coordinate
-<<<<<<< HEAD
-    displayed_coordinates = [
-        cursor_event.data_position[i] for i in layer._dims_displayed
-    ]
-    ind, loc = point_to_lines(displayed_coordinates, all_edges)
-=======
-    coord = [layer.coordinates[i] for i in layer._dims_displayed]
+    coord = [cursor_event.data_position[i] for i in layer._dims_displayed]
     ind, loc = point_to_lines(coord, all_edges)
->>>>>>> 0b4231c6
     index = all_edges_shape[ind][0]
     ind = all_edges_shape[ind][1] + 1
     shape_type = type(layer._data_view.shapes[index])
@@ -361,14 +287,7 @@
             ind = ind + 1
 
     # Insert new vertex at appropriate place in vertices of target shape
-<<<<<<< HEAD
-    displayed_coordinates = [
-        cursor_event.data_position[i] for i in layer._dims_displayed
-    ]
-    vertices = np.insert(vertices, ind, [displayed_coordinates], axis=0)
-=======
-    vertices = np.insert(vertices, ind, [layer.coordinates], axis=0)
->>>>>>> 0b4231c6
+    vertices = np.insert(vertices, ind, [cursor_event.data_position], axis=0)
     with layer.events.set_data.blocker():
         layer._data_view.edit(index, vertices, new_type=new_type)
         layer._selected_box = layer.interaction_box(layer.selected_data)
