--- conflicted
+++ resolved
@@ -1,10 +1,6 @@
-<<<<<<< HEAD
 from dataclasses import dataclass, field
 from typing import List, Optional, Tuple, Union
-=======
-import collections
 from unittest.mock import Mock
->>>>>>> 7689d09a
 
 import numpy as np
 import pytest
