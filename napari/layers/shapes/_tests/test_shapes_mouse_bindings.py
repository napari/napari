from dataclasses import dataclass, field
from typing import List, Optional, Tuple, Union

import numpy as np
import pytest

from napari.layers import Shapes
from napari.layers.shapes.shapes import Mode
from napari.settings import get_settings
from napari.utils._proxies import ReadOnlyWrapper
from napari.utils.interactions import (
    mouse_double_click_callbacks,
    mouse_move_callbacks,
    mouse_press_callbacks,
    mouse_release_callbacks,
)


@dataclass
class Event:
    """Create a subclass for simulating vispy mouse events."""

<<<<<<< HEAD
    type: str
    is_dragging: bool = False
    modifiers: List[str] = field(default_factory=list)
    position: Union[Tuple[int, int], Tuple[int, int, int]] = (
        0,
        0,
    )  # world coords
    pos: np.ndarray = field(
        default_factory=lambda: np.zeros(2)
    )  # canvas coords
    view_direction: Optional[List[float]] = None
    up_direction: Optional[List[float]] = None
    dims_displayed: List[int] = field(default_factory=lambda: [0, 1])


def read_only_event(*args, **kwargs):
    return ReadOnlyWrapper(Event(*args, **kwargs), exceptions=('handled',))
=======
    Returns
    -------
    Event : Type
        A new tuple subclass named Event that can be used to create a
        NamedTuple object with fields "type", "is_dragging", and "modifiers".
    """
    return collections.namedtuple(
        'Event',
        field_names=['type', 'is_dragging', 'modifiers', 'position', 'pos'],
    )
>>>>>>> 902f5197


@pytest.fixture
def create_known_shapes_layer():
    """Create shapes layer with known coordinates

    Returns
    -------
    layer : napari.layers.Shapes
        Shapes layer.
    n_shapes : int
        Number of shapes in the shapes layer
    known_non_shape : list
        Data coordinates that are known to contain no shapes. Useful during
        testing when needing to guarantee no shape is clicked on.
    """
    data = [[[1, 3], [8, 4]], [[10, 10], [15, 4]]]
    known_non_shape = [20, 30]
    n_shapes = len(data)

    layer = Shapes(data)
    # very zoomed in, guaranteed no overlap between vertices
    layer.scale_factor = 0.001
    assert layer.ndim == 2
    assert len(layer.data) == n_shapes
    assert len(layer.selected_data) == 0

    return layer, n_shapes, known_non_shape


def test_not_adding_or_selecting_shape(create_known_shapes_layer):
    """Don't add or select a shape by clicking on one in pan_zoom mode."""
    layer, n_shapes, _ = create_known_shapes_layer
    layer.mode = 'pan_zoom'

    # Simulate click
<<<<<<< HEAD
    event = read_only_event(
        type='mouse_press',
=======
    event = ReadOnlyWrapper(
        Event(
            type='mouse_press',
            is_dragging=False,
            modifiers=[],
            position=(0, 0),
            pos=(0, 0),
        )
>>>>>>> 902f5197
    )
    mouse_press_callbacks(layer, event)

    # Simulate release
<<<<<<< HEAD
    event = read_only_event(
        type='mouse_release',
=======
    event = ReadOnlyWrapper(
        Event(
            type='mouse_release',
            is_dragging=False,
            modifiers=[],
            position=(0, 0),
            pos=(0, 0),
        )
>>>>>>> 902f5197
    )
    mouse_release_callbacks(layer, event)

    # Check no new shape added and non selected
    assert len(layer.data) == n_shapes
    assert len(layer.selected_data) == 0


@pytest.mark.parametrize('shape_type', ['rectangle', 'ellipse', 'line'])
def test_add_simple_shape(shape_type, create_known_shapes_layer):
    """Add simple shape by clicking in add mode."""
    layer, n_shapes, known_non_shape = create_known_shapes_layer

    # Add shape at location where non exists
    layer.mode = 'add_' + shape_type

    # Simulate click
<<<<<<< HEAD
    event = read_only_event(
        type='mouse_press',
        position=known_non_shape,
=======
    event = ReadOnlyWrapper(
        Event(
            type='mouse_press',
            is_dragging=False,
            modifiers=[],
            position=known_non_shape,
            pos=known_non_shape,
        )
>>>>>>> 902f5197
    )
    mouse_press_callbacks(layer, event)

    known_non_shape_end = [40, 60]
    # Simulate drag end
<<<<<<< HEAD
    event = read_only_event(
        type='mouse_move',
        is_dragging=True,
        position=known_non_shape_end,
=======
    event = ReadOnlyWrapper(
        Event(
            type='mouse_move',
            is_dragging=True,
            modifiers=[],
            position=known_non_shape_end,
            pos=known_non_shape_end,
        )
>>>>>>> 902f5197
    )
    mouse_move_callbacks(layer, event)

    # Simulate release
<<<<<<< HEAD
    event = read_only_event(
        type='mouse_release',
        position=known_non_shape_end,
=======
    event = ReadOnlyWrapper(
        Event(
            type='mouse_release',
            is_dragging=False,
            modifiers=[],
            position=known_non_shape_end,
            pos=known_non_shape_end,
        )
>>>>>>> 902f5197
    )
    mouse_release_callbacks(layer, event)

    # Check new shape added at coordinates
    assert len(layer.data) == n_shapes + 1
    np.testing.assert_allclose(layer.data[-1][0], known_non_shape)
    new_shape_max = np.max(layer.data[-1], axis=0)
    np.testing.assert_allclose(new_shape_max, known_non_shape_end)
    assert layer.shape_type[-1] == shape_type


def test_polygon_lasso_tablet(create_known_shapes_layer, Event):
    """Draw polygon with tablet simulated by mouse drag event."""
    layer, n_shapes, known_non_shape = create_known_shapes_layer
    desired_shape = np.array([[20, 30], [10, 50], [60, 40], [80, 20]])

    get_settings().experimental.rdp_epsilon = 0
    layer.mode = 'add_polygon_lasso'

    event = ReadOnlyWrapper(
        Event(
            type='mouse_press',
            is_dragging=True,
            modifiers=[],
            position=desired_shape[0],
            pos=desired_shape[0],
        )
    )
    mouse_press_callbacks(layer, event)

    assert layer.shape_type[-1] != 'polygon'

    for coord in desired_shape[1:]:
        event = ReadOnlyWrapper(
            Event(
                type='mouse_move',
                is_dragging=True,
                modifiers=[],
                position=coord,
                pos=coord,
            )
        )
        mouse_move_callbacks(layer, event)

    event = ReadOnlyWrapper(
        Event(
            type='mouse_release',
            is_dragging=True,
            modifiers=[],
            position=desired_shape[-1],
            pos=desired_shape[-1],
        )
    )
    mouse_release_callbacks(layer, event)

    assert len(layer.data) == n_shapes + 1
    assert np.array_equal(desired_shape, layer.data[-1])
    assert layer.shape_type[-1] == 'polygon'
    assert not layer._is_creating


def test_polygon_lasso_mouse(create_known_shapes_layer, Event):
    """Draw polygon with mouse. Events in sequence are mouse press, release, move, press, release"""
    layer, n_shapes, known_non_shape = create_known_shapes_layer
    desired_shape = np.array([[20, 30], [10, 50], [60, 40], [80, 20]])

    get_settings().experimental.rdp_epsilon = 0
    layer.mode = 'add_polygon_lasso'

    event = ReadOnlyWrapper(
        Event(
            type='mouse_press',
            is_dragging=False,
            modifiers=[],
            position=desired_shape[0],
            pos=desired_shape[0],
        )
    )
    mouse_press_callbacks(layer, event)
    assert layer.shape_type[-1] != 'polygon'

    for coord in desired_shape[1:]:
        event = ReadOnlyWrapper(
            Event(
                type='mouse_move',
                is_dragging=False,
                modifiers=[],
                position=coord,
                pos=coord,
            )
        )
        mouse_move_callbacks(layer, event)
    event = ReadOnlyWrapper(
        Event(
            type='mouse_press',
            is_dragging=False,
            modifiers=[],
            position=desired_shape[-1],
            pos=desired_shape[-1],
        )
    )
    mouse_press_callbacks(layer, event)

    assert len(layer.data) == n_shapes + 1
    assert np.array_equal(desired_shape, layer.data[-1])
    assert layer.shape_type[-1] == 'polygon'
    assert not layer._is_creating


def test_distance_polygon_creating(create_known_shapes_layer, Event):
    """Test that distance threshold in polygon creating works as intended"""
    layer, n_shapes, known_non_shape = create_known_shapes_layer

    # While drawing only 2 of the vertices should be added to shape data because distance threshold is 10
    vertices = [[x, 0] for x in range(11)]
    layer.mode = 'add_polygon_lasso'

    event = ReadOnlyWrapper(
        Event(
            type='mouse_press',
            is_dragging=False,
            modifiers=[],
            position=vertices[0],
            pos=vertices[0],
        )
    )
    mouse_press_callbacks(layer, event)
    for coord in vertices[1:]:
        event = ReadOnlyWrapper(
            Event(
                type='mouse_move',
                is_dragging=False,
                modifiers=[],
                position=coord,
                pos=coord,
            )
        )
        mouse_move_callbacks(layer, event)

    assert len(layer.data[-1] == 2)


@pytest.mark.parametrize('shape_type', ['path', 'polygon'])
def test_add_complex_shape(shape_type, create_known_shapes_layer):
    """Add simple shape by clicking in add mode."""
    layer, n_shapes, known_non_shape = create_known_shapes_layer

    desired_shape = [[20, 30], [10, 50], [60, 40], [80, 20]]
    # Add shape at location where non exists
    layer.mode = 'add_' + shape_type

    for coord in desired_shape:
        # Simulate move, click, and release
<<<<<<< HEAD
        event = read_only_event(
            type='mouse_move',
            position=coord,
        )
        mouse_move_callbacks(layer, event)
        event = read_only_event(
            type='mouse_press',
            position=coord,
        )
        mouse_press_callbacks(layer, event)
        event = read_only_event(
            type='mouse_release',
            position=coord,
=======
        event = ReadOnlyWrapper(
            Event(
                type='mouse_move',
                is_dragging=False,
                modifiers=[],
                position=coord,
                pos=coord,
            )
        )
        mouse_move_callbacks(layer, event)
        event = ReadOnlyWrapper(
            Event(
                type='mouse_press',
                is_dragging=False,
                modifiers=[],
                position=coord,
                pos=coord,
            )
        )
        mouse_press_callbacks(layer, event)
        event = ReadOnlyWrapper(
            Event(
                type='mouse_release',
                is_dragging=False,
                modifiers=[],
                position=coord,
                pos=coord,
            )
>>>>>>> 902f5197
        )
        mouse_release_callbacks(layer, event)

    # finish drawing
<<<<<<< HEAD
    end_click = read_only_event(
        type='mouse_double_click',
        position=coord,
=======
    end_click = ReadOnlyWrapper(
        Event(
            type='mouse_double_click',
            is_dragging=False,
            modifiers=[],
            position=coord,
            pos=coord,
        )
>>>>>>> 902f5197
    )
    assert layer.mouse_double_click_callbacks
    mouse_double_click_callbacks(layer, end_click)

    # Check new shape added at coordinates
    assert len(layer.data) == n_shapes + 1
    assert layer.data[-1].shape, desired_shape.shape
    np.testing.assert_allclose(layer.data[-1], desired_shape)
    assert layer.shape_type[-1] == shape_type


def test_vertex_insert(create_known_shapes_layer):
    """Add vertex to shape."""
    layer, n_shapes, known_non_shape = create_known_shapes_layer

    n_coord = len(layer.data[0])
    layer.mode = 'vertex_insert'
    layer.selected_data = {0}

    # Simulate click
<<<<<<< HEAD
    event = read_only_event(
        type='mouse_press',
        position=known_non_shape,
=======
    event = ReadOnlyWrapper(
        Event(
            type='mouse_press',
            is_dragging=False,
            modifiers=[],
            position=known_non_shape,
            pos=known_non_shape,
        )
>>>>>>> 902f5197
    )
    mouse_press_callbacks(layer, event)

    # Simulate drag end
<<<<<<< HEAD
    event = read_only_event(
        type='mouse_move',
        is_dragging=True,
        position=known_non_shape,
=======
    event = ReadOnlyWrapper(
        Event(
            type='mouse_move',
            is_dragging=True,
            modifiers=[],
            position=known_non_shape,
            pos=known_non_shape,
        )
>>>>>>> 902f5197
    )
    mouse_move_callbacks(layer, event)

    # Check new shape added at coordinates
    assert len(layer.data) == n_shapes
    assert len(layer.data[0]) == n_coord + 1
    np.testing.assert_allclose(
        np.min(abs(layer.data[0] - known_non_shape), axis=0), [0, 0]
    )


def test_vertex_remove(create_known_shapes_layer):
    """Remove vertex from shape."""
    layer, n_shapes, known_non_shape = create_known_shapes_layer

    n_coord = len(layer.data[0])
    layer.mode = 'vertex_remove'
    layer.selected_data = {0}
    position = tuple(layer.data[0][0])

    # Simulate click
<<<<<<< HEAD
    event = read_only_event(
        type='mouse_press',
        position=position,
=======
    event = ReadOnlyWrapper(
        Event(
            type='mouse_press',
            is_dragging=False,
            modifiers=[],
            position=position,
            pos=position,
        )
>>>>>>> 902f5197
    )
    mouse_press_callbacks(layer, event)

    # Simulate drag end
<<<<<<< HEAD
    event = read_only_event(
        type='mouse_move',
        is_dragging=True,
        position=position,
=======
    event = ReadOnlyWrapper(
        Event(
            type='mouse_move',
            is_dragging=True,
            modifiers=[],
            position=position,
            pos=position,
        )
>>>>>>> 902f5197
    )
    mouse_move_callbacks(layer, event)

    # Check new shape added at coordinates
    assert len(layer.data) == n_shapes
    assert len(layer.data[0]) == n_coord - 1


@pytest.mark.parametrize('mode', ['select', 'direct'])
def test_select_shape(mode, create_known_shapes_layer):
    """Select a shape by clicking on one in select mode."""
    layer, n_shapes, _ = create_known_shapes_layer

    layer.mode = mode
    position = tuple(layer.data[0][0])

    # Simulate click
<<<<<<< HEAD
    event = read_only_event(
        type='mouse_press',
        position=position,
=======
    event = ReadOnlyWrapper(
        Event(
            type='mouse_press',
            is_dragging=False,
            modifiers=[],
            position=position,
            pos=position,
        )
>>>>>>> 902f5197
    )
    mouse_press_callbacks(layer, event)

    # Simulate release
<<<<<<< HEAD
    event = read_only_event(
        type='mouse_release',
        position=position,
=======
    event = ReadOnlyWrapper(
        Event(
            type='mouse_release',
            is_dragging=False,
            modifiers=[],
            position=position,
            pos=position,
        )
>>>>>>> 902f5197
    )
    mouse_release_callbacks(layer, event)

    # Check clicked shape selected
    assert len(layer.selected_data) == 1
    assert layer.selected_data == {0}


def test_drag_shape(create_known_shapes_layer):
    """Select and drag vertex."""
    layer, n_shapes, _ = create_known_shapes_layer

    layer.mode = 'select'
    orig_data = layer.data[0].copy()
    assert len(layer.selected_data) == 0

    position = tuple(np.mean(layer.data[0], axis=0))

    # Check shape under cursor
    value = layer.get_value(position, world=True)
    assert value == (0, None)

    # Simulate click
<<<<<<< HEAD
    event = read_only_event(
        type='mouse_press',
        position=position,
    )
    mouse_press_callbacks(layer, event)
    # Simulate release
    event = read_only_event(
        type='mouse_release',
        position=position,
=======
    event = ReadOnlyWrapper(
        Event(
            type='mouse_press',
            is_dragging=False,
            modifiers=[],
            position=position,
            pos=position,
        )
    )
    mouse_press_callbacks(layer, event)
    # Simulate release
    event = ReadOnlyWrapper(
        Event(
            type='mouse_release',
            is_dragging=False,
            modifiers=[],
            position=position,
            pos=position,
        )
>>>>>>> 902f5197
    )
    mouse_release_callbacks(layer, event)

    assert len(layer.selected_data) == 1
    assert layer.selected_data == {0}

    # Check shape but not vertex under cursor
    value = layer.get_value(event.position, world=True)
    assert value == (0, None)

    # Simulate click
<<<<<<< HEAD
    event = read_only_event(
        type='mouse_press',
        is_dragging=True,
        position=position,
    )
    mouse_press_callbacks(layer, event)
    # start drag event
    event = read_only_event(
        type='mouse_move',
        is_dragging=True,
        position=position,
=======
    event = ReadOnlyWrapper(
        Event(
            type='mouse_press',
            is_dragging=True,
            modifiers=[],
            position=position,
            pos=position,
        )
    )
    mouse_press_callbacks(layer, event)
    # start drag event
    event = ReadOnlyWrapper(
        Event(
            type='mouse_move',
            is_dragging=True,
            modifiers=[],
            position=position,
            pos=position,
        )
>>>>>>> 902f5197
    )
    mouse_move_callbacks(layer, event)
    position = tuple(np.add(position, [10, 5]))
    # Simulate move, click, and release
<<<<<<< HEAD
    event = read_only_event(
        type='mouse_move',
        is_dragging=True,
        position=position,
    )
    mouse_move_callbacks(layer, event)
    # Simulate release
    event = read_only_event(
        type='mouse_release',
        is_dragging=True,
        position=position,
=======
    event = ReadOnlyWrapper(
        Event(
            type='mouse_move',
            is_dragging=True,
            modifiers=[],
            position=position,
            pos=position,
        )
    )
    mouse_move_callbacks(layer, event)
    # Simulate release
    event = ReadOnlyWrapper(
        Event(
            type='mouse_release',
            is_dragging=True,
            modifiers=[],
            position=position,
            pos=position,
        )
>>>>>>> 902f5197
    )
    mouse_release_callbacks(layer, event)

    # Check clicked shape selected
    assert len(layer.selected_data) == 1
    assert layer.selected_data == {0}
    np.testing.assert_allclose(layer.data[0], orig_data + np.array([10, 5]))


def test_rotate_shape(create_known_shapes_layer):
    """Select and drag handle to rotate shape."""
    layer, n_shapes, _ = create_known_shapes_layer

    layer.mode = 'select'
    layer.selected_data = {1}
    # get the position of the rotation handle
    position = tuple(layer._selected_box[9])
    # get the vertexes
    original_data = layer.data[1].copy()

    # Simulate click
<<<<<<< HEAD
    event = read_only_event(
        type='mouse_press',
        is_dragging=True,
        position=position,
    )
    mouse_press_callbacks(layer, event)
    # start drag event
    event = read_only_event(
        type='mouse_move',
        is_dragging=True,
        position=position,
=======
    event = ReadOnlyWrapper(
        Event(
            type='mouse_press',
            is_dragging=True,
            modifiers=[],
            position=position,
            pos=position,
        )
    )
    mouse_press_callbacks(layer, event)
    # start drag event
    event = ReadOnlyWrapper(
        Event(
            type='mouse_move',
            is_dragging=True,
            modifiers=[],
            position=position,
            pos=position,
        )
>>>>>>> 902f5197
    )
    mouse_move_callbacks(layer, event)

    # drag in the handle to bottom midpoint vertex to rotate 180 degrees
    position = tuple(layer._selected_box[3])
    # Simulate move, click, and release
<<<<<<< HEAD
    event = read_only_event(
        type='mouse_move',
        is_dragging=True,
        position=position,
    )
    mouse_move_callbacks(layer, event)
    # Simulate release
    event = read_only_event(
        type='mouse_release',
        is_dragging=True,
        position=position,
=======
    event = ReadOnlyWrapper(
        Event(
            type='mouse_move',
            is_dragging=True,
            modifiers=[],
            position=position,
            pos=position,
        )
    )
    mouse_move_callbacks(layer, event)
    # Simulate release
    event = ReadOnlyWrapper(
        Event(
            type='mouse_release',
            is_dragging=True,
            modifiers=[],
            position=position,
            pos=position,
        )
>>>>>>> 902f5197
    )
    mouse_release_callbacks(layer, event)

    # Check shape was rotated
    np.testing.assert_allclose(layer.data[1][2], original_data[0])


def test_drag_vertex(create_known_shapes_layer):
    """Select and drag vertex."""
    layer, n_shapes, _ = create_known_shapes_layer

    layer.mode = 'direct'
    layer.selected_data = {0}
    old_position = tuple(layer.data[0][0])

    # Simulate click
<<<<<<< HEAD
    event = read_only_event(
        type='mouse_press',
        position=old_position,
=======
    event = ReadOnlyWrapper(
        Event(
            type='mouse_press',
            is_dragging=False,
            modifiers=[],
            position=position,
            pos=position,
        )
>>>>>>> 902f5197
    )
    mouse_press_callbacks(layer, event)

    new_position = [0, 0]
    assert np.all(new_position != old_position)

    # Simulate move, click, and release
<<<<<<< HEAD
    event = read_only_event(
        type='mouse_move',
        is_dragging=True,
        position=new_position,
=======
    event = ReadOnlyWrapper(
        Event(
            type='mouse_move',
            is_dragging=True,
            modifiers=[],
            position=position,
            pos=position,
        )
>>>>>>> 902f5197
    )
    mouse_move_callbacks(layer, event)

    # Simulate release
<<<<<<< HEAD
    event = read_only_event(
        type='mouse_release',
        is_dragging=True,
        position=new_position,
=======
    event = ReadOnlyWrapper(
        Event(
            type='mouse_release',
            is_dragging=True,
            modifiers=[],
            position=position,
            pos=position,
        )
>>>>>>> 902f5197
    )
    mouse_release_callbacks(layer, event)

    # Check clicked shape selected
    assert len(layer.selected_data) == 1
    assert layer.selected_data == {0}
    np.testing.assert_allclose(layer.data[0][0], new_position)


@pytest.mark.parametrize(
    'mode',
    [
        'select',
        'direct',
        'add_rectangle',
        'add_ellipse',
        'add_line',
        'add_polygon',
        'add_path',
        'vertex_insert',
        'vertex_remove',
    ],
)
def test_after_in_add_mode_shape(mode, create_known_shapes_layer):
    """Don't add or select a shape by clicking on one in pan_zoom mode."""
    layer, n_shapes, _ = create_known_shapes_layer

    layer.mode = mode
    layer.mode = 'pan_zoom'
    position = tuple(layer.data[0][0])

    # Simulate click
<<<<<<< HEAD
    event = read_only_event(
        type='mouse_press',
        position=position,
=======
    event = ReadOnlyWrapper(
        Event(
            type='mouse_press',
            is_dragging=False,
            modifiers=[],
            position=position,
            pos=position,
        )
>>>>>>> 902f5197
    )
    mouse_press_callbacks(layer, event)

    # Simulate release
<<<<<<< HEAD
    event = read_only_event(
        type='mouse_release',
        position=position,
=======
    event = ReadOnlyWrapper(
        Event(
            type='mouse_release',
            is_dragging=False,
            modifiers=[],
            position=position,
            pos=position,
        )
>>>>>>> 902f5197
    )
    mouse_release_callbacks(layer, event)

    # Check no new shape added and non selected
    assert len(layer.data) == n_shapes
    assert len(layer.selected_data) == 0


@pytest.mark.parametrize('mode', ['select', 'direct'])
def test_unselect_select_shape(mode, create_known_shapes_layer):
    """Select a shape by clicking on one in select mode."""
    layer, n_shapes, _ = create_known_shapes_layer

    layer.mode = mode
    position = tuple(layer.data[0][0])
    layer.selected_data = {1}

    # Simulate click
<<<<<<< HEAD
    event = read_only_event(
        type='mouse_press',
        position=position,
=======
    event = ReadOnlyWrapper(
        Event(
            type='mouse_press',
            is_dragging=False,
            modifiers=[],
            position=position,
            pos=position,
        )
>>>>>>> 902f5197
    )
    mouse_press_callbacks(layer, event)

    # Simulate release
<<<<<<< HEAD
    event = read_only_event(
        type='mouse_release',
        position=position,
=======
    event = ReadOnlyWrapper(
        Event(
            type='mouse_release',
            is_dragging=False,
            modifiers=[],
            position=position,
            pos=position,
        )
>>>>>>> 902f5197
    )
    mouse_release_callbacks(layer, event)

    # Check clicked shape selected
    assert len(layer.selected_data) == 1
    assert layer.selected_data == {0}


@pytest.mark.parametrize('mode', ['select', 'direct'])
def test_not_selecting_shape(mode, create_known_shapes_layer):
    """Don't select a shape by not clicking on one in select mode."""
    layer, n_shapes, known_non_shape = create_known_shapes_layer

    layer.mode = mode

    # Simulate click
<<<<<<< HEAD
    event = read_only_event(
        type='mouse_press',
        position=known_non_shape,
=======
    event = ReadOnlyWrapper(
        Event(
            type='mouse_press',
            is_dragging=False,
            modifiers=[],
            position=known_non_shape,
            pos=known_non_shape,
        )
>>>>>>> 902f5197
    )
    mouse_press_callbacks(layer, event)

    # Simulate release
<<<<<<< HEAD
    event = read_only_event(
        type='mouse_release',
        position=known_non_shape,
=======
    event = ReadOnlyWrapper(
        Event(
            type='mouse_release',
            is_dragging=False,
            modifiers=[],
            position=known_non_shape,
            pos=known_non_shape,
        )
>>>>>>> 902f5197
    )
    mouse_release_callbacks(layer, event)

    # Check clicked shape selected
    assert len(layer.selected_data) == 0


@pytest.mark.parametrize('mode', ['select', 'direct'])
def test_unselecting_shapes(mode, create_known_shapes_layer):
    """Unselect shapes by not clicking on one in select mode."""
    layer, n_shapes, known_non_shape = create_known_shapes_layer

    layer.mode = mode
    layer.selected_data = {0, 1}
    assert len(layer.selected_data) == 2

    # Simulate click
<<<<<<< HEAD
    event = read_only_event(
        type='mouse_press',
        position=known_non_shape,
=======
    event = ReadOnlyWrapper(
        Event(
            type='mouse_press',
            is_dragging=False,
            modifiers=[],
            position=known_non_shape,
            pos=known_non_shape,
        )
>>>>>>> 902f5197
    )
    mouse_press_callbacks(layer, event)

    # Simulate release
<<<<<<< HEAD
    event = read_only_event(
        type='mouse_release',
        position=known_non_shape,
=======
    event = ReadOnlyWrapper(
        Event(
            type='mouse_release',
            is_dragging=False,
            modifiers=[],
            position=known_non_shape,
            pos=known_non_shape,
        )
>>>>>>> 902f5197
    )
    mouse_release_callbacks(layer, event)

    # Check clicked shape selected
    assert len(layer.selected_data) == 0


@pytest.mark.parametrize('mode', ['select', 'direct'])
def test_selecting_shapes_with_drag(mode, create_known_shapes_layer):
    """Select all shapes when drag box includes all of them."""
    layer, n_shapes, known_non_shape = create_known_shapes_layer

    layer.mode = mode

    # Simulate click
<<<<<<< HEAD
    event = read_only_event(
        type='mouse_press',
        position=known_non_shape,
=======
    event = ReadOnlyWrapper(
        Event(
            type='mouse_press',
            is_dragging=False,
            modifiers=[],
            position=known_non_shape,
            pos=known_non_shape,
        )
>>>>>>> 902f5197
    )
    mouse_press_callbacks(layer, event)

    # Simulate drag start
<<<<<<< HEAD
    event = read_only_event(
        type='mouse_move',
        is_dragging=True,
        position=known_non_shape,
=======
    event = ReadOnlyWrapper(
        Event(
            type='mouse_move',
            is_dragging=True,
            modifiers=[],
            position=known_non_shape,
            pos=known_non_shape,
        )
>>>>>>> 902f5197
    )
    mouse_move_callbacks(layer, event)

    # Simulate drag end
<<<<<<< HEAD
    event = read_only_event(type='mouse_move', is_dragging=True)
    mouse_move_callbacks(layer, event)

    # Simulate release
    event = read_only_event(
        type='mouse_release',
        is_dragging=True,
=======
    event = ReadOnlyWrapper(
        Event(
            type='mouse_move',
            is_dragging=True,
            modifiers=[],
            position=(0, 0),
            pos=(0, 0),
        )
    )
    mouse_move_callbacks(layer, event)

    # Simulate release
    event = ReadOnlyWrapper(
        Event(
            type='mouse_release',
            is_dragging=True,
            modifiers=[],
            position=(0, 0),
            pos=(0, 0),
        )
>>>>>>> 902f5197
    )
    mouse_release_callbacks(layer, event)

    # Check all shapes selected as drag box contains them
    assert len(layer.selected_data) == n_shapes


@pytest.mark.parametrize('mode', ['select', 'direct'])
def test_selecting_no_shapes_with_drag(mode, create_known_shapes_layer):
    """Select all shapes when drag box includes all of them."""
    layer, n_shapes, known_non_shape = create_known_shapes_layer

    layer.mode = mode

    # Simulate click
<<<<<<< HEAD
    event = read_only_event(
        type='mouse_press',
        position=known_non_shape,
=======
    event = ReadOnlyWrapper(
        Event(
            type='mouse_press',
            is_dragging=False,
            modifiers=[],
            position=known_non_shape,
            pos=known_non_shape,
        )
>>>>>>> 902f5197
    )
    mouse_press_callbacks(layer, event)

    # Simulate drag start
<<<<<<< HEAD
    event = read_only_event(
        type='mouse_move',
        is_dragging=True,
        position=known_non_shape,
=======
    event = ReadOnlyWrapper(
        Event(
            type='mouse_move',
            is_dragging=True,
            modifiers=[],
            position=known_non_shape,
            pos=known_non_shape,
        )
>>>>>>> 902f5197
    )
    mouse_move_callbacks(layer, event)

    # Simulate drag end
<<<<<<< HEAD
    event = read_only_event(
        type='mouse_move',
        is_dragging=True,
        position=(50, 60),
=======
    event = ReadOnlyWrapper(
        Event(
            type='mouse_move',
            is_dragging=True,
            modifiers=[],
            position=(50, 60),
            pos=(50, 60),
        )
>>>>>>> 902f5197
    )
    mouse_move_callbacks(layer, event)

    # Simulate release
<<<<<<< HEAD
    event = read_only_event(
        type='mouse_release',
        is_dragging=True,
        position=(50, 60),
=======
    event = ReadOnlyWrapper(
        Event(
            type='mouse_release',
            is_dragging=True,
            modifiers=[],
            position=(50, 60),
            pos=(50, 60),
        )
>>>>>>> 902f5197
    )
    mouse_release_callbacks(layer, event)

    # Check no shapes selected as drag box doesn't contain them
    assert len(layer.selected_data) == 0


@pytest.mark.parametrize(
    'attr', ('_move_modes', '_drag_modes', '_cursor_modes')
)
def test_all_modes_covered(attr):
    """
    Test that all dictionaries modes have all the keys, this simplify the handling logic
    As we do not need to test whether a key is in a dict or not.
    """
    mode_dict = getattr(Shapes, attr)
    assert {k.value for k in mode_dict} == set(Mode.keys())


@pytest.mark.parametrize(
    'pre_selection,on_point,modifier',
    [
        (set(), True, []),
        ({1}, True, []),
    ],
)
def test_drag_start_selection(
    create_known_shapes_layer, pre_selection, on_point, modifier
):
    """Check layer drag start and drag box behave as expected."""
    layer, n_points, known_non_point = create_known_shapes_layer
    layer.mode = 'select'
    layer.selected_data = pre_selection

    if on_point:
        initial_position = tuple(layer.data[0].mean(axis=0))
    else:
        initial_position = tuple(known_non_point)
    zero_pos = [0, 0]

    value = layer.get_value(initial_position, world=True)
    assert value[0] == 0
    assert layer._drag_start is None
    assert layer._drag_box is None
    assert layer.selected_data == pre_selection

    # Simulate click
<<<<<<< HEAD
    event = read_only_event(
        type='mouse_press',
        is_dragging=True,
        modifiers=modifier,
        position=initial_position,
=======
    event = ReadOnlyWrapper(
        Event(
            type='mouse_press',
            position=initial_position,
            pos=initial_position,
            modifiers=modifier,
            is_dragging=True,
        )
>>>>>>> 902f5197
    )
    mouse_press_callbacks(layer, event)

    if modifier:
        if not on_point:
            assert layer.selected_data == pre_selection
        elif 0 in pre_selection:
            assert layer.selected_data == pre_selection - {0}
        else:
            assert layer.selected_data == pre_selection | {0}
    elif not on_point:
        assert layer.selected_data == set()
    elif 0 in pre_selection:
        assert layer.selected_data == pre_selection
    else:
        assert layer.selected_data == {0}

    if len(layer.selected_data) > 0:
        center_list = []
        for idx in layer.selected_data:
            center_list.append(layer.data[idx].mean(axis=0))
        center = np.mean(center_list, axis=0)
    else:
        center = [0, 0]

    if not modifier:
        start_position = [
            initial_position[0] - center[0],
            initial_position[1] - center[1],
        ]
    else:
        start_position = initial_position

    is_point_move = len(layer.selected_data) > 0 and on_point and not modifier

    np.testing.assert_array_equal(layer._drag_start, start_position)

    # Simulate drag start on a different position
    offset_position = [initial_position[0] + 20, initial_position[1] + 20]
<<<<<<< HEAD
    event = read_only_event(
        type='mouse_move',
        is_dragging=True,
        position=offset_position,
        modifiers=modifier,
=======
    event = ReadOnlyWrapper(
        Event(
            type='mouse_move',
            is_dragging=True,
            position=offset_position,
            pos=offset_position,
            modifiers=modifier,
        )
>>>>>>> 902f5197
    )
    mouse_move_callbacks(layer, event)

    # Initial mouse_move is already considered a move and not a press.
    # Therefore, the _drag_start value should be identical and the data or drag_box should reflect
    # the mouse position.
    np.testing.assert_array_equal(layer._drag_start, start_position)
    if is_point_move:
        if 0 in layer.selected_data:
            np.testing.assert_array_equal(
                layer.data[0].mean(axis=0),
                [offset_position[0], offset_position[1]],
            )
        else:
            raise AssertionError("Unreachable code")  # pragma: no cover
    else:
        np.testing.assert_array_equal(
            layer._drag_box, [initial_position, offset_position]
        )

    # Simulate drag start on new different position
    offset_position = zero_pos
<<<<<<< HEAD
    event = read_only_event(
        type='mouse_move',
        is_dragging=True,
        position=offset_position,
        modifiers=modifier,
=======
    event = ReadOnlyWrapper(
        Event(
            type='mouse_move',
            is_dragging=True,
            position=offset_position,
            pos=offset_position,
            modifiers=modifier,
        )
>>>>>>> 902f5197
    )
    mouse_move_callbacks(layer, event)

    # Initial mouse_move is already considered a move and not a press.
    # Therefore, the _drag_start value should be identical and the data or drag_box should reflect
    # the mouse position.
    np.testing.assert_array_equal(layer._drag_start, start_position)
    if is_point_move:
        if 0 in layer.selected_data:
            np.testing.assert_array_equal(
                layer.data[0].mean(axis=0),
                [offset_position[0], offset_position[1]],
            )
        else:
            raise AssertionError("Unreachable code")  # pragma: no cover
    else:
        np.testing.assert_array_equal(
            layer._drag_box, [initial_position, offset_position]
        )

    # Simulate release
<<<<<<< HEAD
    event = read_only_event(
        type='mouse_release',
        is_dragging=True,
        modifiers=modifier,
        position=offset_position,
=======
    event = ReadOnlyWrapper(
        Event(
            type='mouse_release',
            is_dragging=True,
            modifiers=modifier,
            position=offset_position,
            pos=offset_position,
        )
>>>>>>> 902f5197
    )
    mouse_release_callbacks(layer, event)

    if on_point and 0 in pre_selection and modifier:
        assert layer.selected_data == pre_selection - {0}
    elif on_point and 0 in pre_selection and not modifier:
        assert layer.selected_data == pre_selection
    elif on_point and 0 not in pre_selection and modifier:
        assert layer.selected_data == pre_selection | {0}
    elif on_point and 0 not in pre_selection and not modifier:
        assert layer.selected_data == {0}
    elif 0 in pre_selection and modifier:
        assert 0 not in layer.selected_data
        assert layer.selected_data == (set(range(n_points)) - pre_selection)
    elif 0 in pre_selection and not modifier:
        assert 0 in layer.selected_data
        assert layer.selected_data == set(range(n_points))
    elif 0 not in pre_selection and modifier:
        assert 0 in layer.selected_data
        assert layer.selected_data == (set(range(n_points)) - pre_selection)
    elif 0 not in pre_selection and not modifier:
        assert 0 in layer.selected_data
        assert layer.selected_data == set(range(n_points))
    else:
        assert False, 'Unreachable code'  # pragma: no cover
    assert layer._drag_box is None
    assert layer._drag_start is None<|MERGE_RESOLUTION|>--- conflicted
+++ resolved
@@ -20,7 +20,6 @@
 class Event:
     """Create a subclass for simulating vispy mouse events."""
 
-<<<<<<< HEAD
     type: str
     is_dragging: bool = False
     modifiers: List[str] = field(default_factory=list)
@@ -38,18 +37,6 @@
 
 def read_only_event(*args, **kwargs):
     return ReadOnlyWrapper(Event(*args, **kwargs), exceptions=('handled',))
-=======
-    Returns
-    -------
-    Event : Type
-        A new tuple subclass named Event that can be used to create a
-        NamedTuple object with fields "type", "is_dragging", and "modifiers".
-    """
-    return collections.namedtuple(
-        'Event',
-        field_names=['type', 'is_dragging', 'modifiers', 'position', 'pos'],
-    )
->>>>>>> 902f5197
 
 
 @pytest.fixture
@@ -86,36 +73,14 @@
     layer.mode = 'pan_zoom'
 
     # Simulate click
-<<<<<<< HEAD
-    event = read_only_event(
-        type='mouse_press',
-=======
-    event = ReadOnlyWrapper(
-        Event(
-            type='mouse_press',
-            is_dragging=False,
-            modifiers=[],
-            position=(0, 0),
-            pos=(0, 0),
-        )
->>>>>>> 902f5197
-    )
-    mouse_press_callbacks(layer, event)
-
-    # Simulate release
-<<<<<<< HEAD
-    event = read_only_event(
-        type='mouse_release',
-=======
-    event = ReadOnlyWrapper(
-        Event(
-            type='mouse_release',
-            is_dragging=False,
-            modifiers=[],
-            position=(0, 0),
-            pos=(0, 0),
-        )
->>>>>>> 902f5197
+    event = read_only_event(
+        type='mouse_press',
+    )
+    mouse_press_callbacks(layer, event)
+
+    # Simulate release
+    event = read_only_event(
+        type='mouse_release',
     )
     mouse_release_callbacks(layer, event)
 
@@ -133,58 +98,25 @@
     layer.mode = 'add_' + shape_type
 
     # Simulate click
-<<<<<<< HEAD
-    event = read_only_event(
-        type='mouse_press',
-        position=known_non_shape,
-=======
-    event = ReadOnlyWrapper(
-        Event(
-            type='mouse_press',
-            is_dragging=False,
-            modifiers=[],
-            position=known_non_shape,
-            pos=known_non_shape,
-        )
->>>>>>> 902f5197
+    event = read_only_event(
+        type='mouse_press',
+        position=known_non_shape,
     )
     mouse_press_callbacks(layer, event)
 
     known_non_shape_end = [40, 60]
     # Simulate drag end
-<<<<<<< HEAD
     event = read_only_event(
         type='mouse_move',
         is_dragging=True,
         position=known_non_shape_end,
-=======
-    event = ReadOnlyWrapper(
-        Event(
-            type='mouse_move',
-            is_dragging=True,
-            modifiers=[],
-            position=known_non_shape_end,
-            pos=known_non_shape_end,
-        )
->>>>>>> 902f5197
-    )
-    mouse_move_callbacks(layer, event)
-
-    # Simulate release
-<<<<<<< HEAD
+    )
+    mouse_move_callbacks(layer, event)
+
+    # Simulate release
     event = read_only_event(
         type='mouse_release',
         position=known_non_shape_end,
-=======
-    event = ReadOnlyWrapper(
-        Event(
-            type='mouse_release',
-            is_dragging=False,
-            modifiers=[],
-            position=known_non_shape_end,
-            pos=known_non_shape_end,
-        )
->>>>>>> 902f5197
     )
     mouse_release_callbacks(layer, event)
 
@@ -196,7 +128,7 @@
     assert layer.shape_type[-1] == shape_type
 
 
-def test_polygon_lasso_tablet(create_known_shapes_layer, Event):
+def test_polygon_lasso_tablet(create_known_shapes_layer):
     """Draw polygon with tablet simulated by mouse drag event."""
     layer, n_shapes, known_non_shape = create_known_shapes_layer
     desired_shape = np.array([[20, 30], [10, 50], [60, 40], [80, 20]])
@@ -204,39 +136,30 @@
     get_settings().experimental.rdp_epsilon = 0
     layer.mode = 'add_polygon_lasso'
 
-    event = ReadOnlyWrapper(
-        Event(
-            type='mouse_press',
+    event = read_only_event(
+        type='mouse_press',
+        is_dragging=True,
+        position=desired_shape[0],
+        pos=desired_shape[0],
+    )
+    mouse_press_callbacks(layer, event)
+
+    assert layer.shape_type[-1] != 'polygon'
+
+    for coord in desired_shape[1:]:
+        event = read_only_event(
+            type='mouse_move',
             is_dragging=True,
-            modifiers=[],
-            position=desired_shape[0],
-            pos=desired_shape[0],
-        )
-    )
-    mouse_press_callbacks(layer, event)
-
-    assert layer.shape_type[-1] != 'polygon'
-
-    for coord in desired_shape[1:]:
-        event = ReadOnlyWrapper(
-            Event(
-                type='mouse_move',
-                is_dragging=True,
-                modifiers=[],
-                position=coord,
-                pos=coord,
-            )
+            position=coord,
+            pos=coord,
         )
         mouse_move_callbacks(layer, event)
 
-    event = ReadOnlyWrapper(
-        Event(
-            type='mouse_release',
-            is_dragging=True,
-            modifiers=[],
-            position=desired_shape[-1],
-            pos=desired_shape[-1],
-        )
+    event = read_only_event(
+        type='mouse_release',
+        is_dragging=True,
+        position=desired_shape[-1],
+        pos=desired_shape[-1],
     )
     mouse_release_callbacks(layer, event)
 
@@ -246,7 +169,7 @@
     assert not layer._is_creating
 
 
-def test_polygon_lasso_mouse(create_known_shapes_layer, Event):
+def test_polygon_lasso_mouse(create_known_shapes_layer):
     """Draw polygon with mouse. Events in sequence are mouse press, release, move, press, release"""
     layer, n_shapes, known_non_shape = create_known_shapes_layer
     desired_shape = np.array([[20, 30], [10, 50], [60, 40], [80, 20]])
@@ -254,37 +177,26 @@
     get_settings().experimental.rdp_epsilon = 0
     layer.mode = 'add_polygon_lasso'
 
-    event = ReadOnlyWrapper(
-        Event(
-            type='mouse_press',
-            is_dragging=False,
-            modifiers=[],
-            position=desired_shape[0],
-            pos=desired_shape[0],
-        )
+    event = read_only_event(
+        type='mouse_press',
+        position=desired_shape[0],
+        pos=desired_shape[0],
     )
     mouse_press_callbacks(layer, event)
     assert layer.shape_type[-1] != 'polygon'
 
     for coord in desired_shape[1:]:
-        event = ReadOnlyWrapper(
-            Event(
-                type='mouse_move',
-                is_dragging=False,
-                modifiers=[],
-                position=coord,
-                pos=coord,
-            )
+        event = read_only_event(
+            type='mouse_move',
+            position=coord,
+            pos=coord,
         )
         mouse_move_callbacks(layer, event)
-    event = ReadOnlyWrapper(
-        Event(
-            type='mouse_press',
-            is_dragging=False,
-            modifiers=[],
-            position=desired_shape[-1],
-            pos=desired_shape[-1],
-        )
+
+    event = read_only_event(
+        type='mouse_press',
+        position=desired_shape[-1],
+        pos=desired_shape[-1],
     )
     mouse_press_callbacks(layer, event)
 
@@ -294,7 +206,7 @@
     assert not layer._is_creating
 
 
-def test_distance_polygon_creating(create_known_shapes_layer, Event):
+def test_distance_polygon_creating(create_known_shapes_layer):
     """Test that distance threshold in polygon creating works as intended"""
     layer, n_shapes, known_non_shape = create_known_shapes_layer
 
@@ -302,25 +214,17 @@
     vertices = [[x, 0] for x in range(11)]
     layer.mode = 'add_polygon_lasso'
 
-    event = ReadOnlyWrapper(
-        Event(
-            type='mouse_press',
-            is_dragging=False,
-            modifiers=[],
-            position=vertices[0],
-            pos=vertices[0],
-        )
+    event = read_only_event(
+        type='mouse_press',
+        position=vertices[0],
+        pos=vertices[0],
     )
     mouse_press_callbacks(layer, event)
     for coord in vertices[1:]:
-        event = ReadOnlyWrapper(
-            Event(
-                type='mouse_move',
-                is_dragging=False,
-                modifiers=[],
-                position=coord,
-                pos=coord,
-            )
+        event = read_only_event(
+            type='mouse_move',
+            position=coord,
+            pos=coord,
         )
         mouse_move_callbacks(layer, event)
 
@@ -338,7 +242,6 @@
 
     for coord in desired_shape:
         # Simulate move, click, and release
-<<<<<<< HEAD
         event = read_only_event(
             type='mouse_move',
             position=coord,
@@ -352,54 +255,13 @@
         event = read_only_event(
             type='mouse_release',
             position=coord,
-=======
-        event = ReadOnlyWrapper(
-            Event(
-                type='mouse_move',
-                is_dragging=False,
-                modifiers=[],
-                position=coord,
-                pos=coord,
-            )
-        )
-        mouse_move_callbacks(layer, event)
-        event = ReadOnlyWrapper(
-            Event(
-                type='mouse_press',
-                is_dragging=False,
-                modifiers=[],
-                position=coord,
-                pos=coord,
-            )
-        )
-        mouse_press_callbacks(layer, event)
-        event = ReadOnlyWrapper(
-            Event(
-                type='mouse_release',
-                is_dragging=False,
-                modifiers=[],
-                position=coord,
-                pos=coord,
-            )
->>>>>>> 902f5197
         )
         mouse_release_callbacks(layer, event)
 
     # finish drawing
-<<<<<<< HEAD
     end_click = read_only_event(
         type='mouse_double_click',
         position=coord,
-=======
-    end_click = ReadOnlyWrapper(
-        Event(
-            type='mouse_double_click',
-            is_dragging=False,
-            modifiers=[],
-            position=coord,
-            pos=coord,
-        )
->>>>>>> 902f5197
     )
     assert layer.mouse_double_click_callbacks
     mouse_double_click_callbacks(layer, end_click)
@@ -420,39 +282,17 @@
     layer.selected_data = {0}
 
     # Simulate click
-<<<<<<< HEAD
-    event = read_only_event(
-        type='mouse_press',
-        position=known_non_shape,
-=======
-    event = ReadOnlyWrapper(
-        Event(
-            type='mouse_press',
-            is_dragging=False,
-            modifiers=[],
-            position=known_non_shape,
-            pos=known_non_shape,
-        )
->>>>>>> 902f5197
+    event = read_only_event(
+        type='mouse_press',
+        position=known_non_shape,
     )
     mouse_press_callbacks(layer, event)
 
     # Simulate drag end
-<<<<<<< HEAD
-    event = read_only_event(
-        type='mouse_move',
-        is_dragging=True,
-        position=known_non_shape,
-=======
-    event = ReadOnlyWrapper(
-        Event(
-            type='mouse_move',
-            is_dragging=True,
-            modifiers=[],
-            position=known_non_shape,
-            pos=known_non_shape,
-        )
->>>>>>> 902f5197
+    event = read_only_event(
+        type='mouse_move',
+        is_dragging=True,
+        position=known_non_shape,
     )
     mouse_move_callbacks(layer, event)
 
@@ -474,39 +314,17 @@
     position = tuple(layer.data[0][0])
 
     # Simulate click
-<<<<<<< HEAD
-    event = read_only_event(
-        type='mouse_press',
-        position=position,
-=======
-    event = ReadOnlyWrapper(
-        Event(
-            type='mouse_press',
-            is_dragging=False,
-            modifiers=[],
-            position=position,
-            pos=position,
-        )
->>>>>>> 902f5197
+    event = read_only_event(
+        type='mouse_press',
+        position=position,
     )
     mouse_press_callbacks(layer, event)
 
     # Simulate drag end
-<<<<<<< HEAD
-    event = read_only_event(
-        type='mouse_move',
-        is_dragging=True,
-        position=position,
-=======
-    event = ReadOnlyWrapper(
-        Event(
-            type='mouse_move',
-            is_dragging=True,
-            modifiers=[],
-            position=position,
-            pos=position,
-        )
->>>>>>> 902f5197
+    event = read_only_event(
+        type='mouse_move',
+        is_dragging=True,
+        position=position,
     )
     mouse_move_callbacks(layer, event)
 
@@ -524,38 +342,16 @@
     position = tuple(layer.data[0][0])
 
     # Simulate click
-<<<<<<< HEAD
-    event = read_only_event(
-        type='mouse_press',
-        position=position,
-=======
-    event = ReadOnlyWrapper(
-        Event(
-            type='mouse_press',
-            is_dragging=False,
-            modifiers=[],
-            position=position,
-            pos=position,
-        )
->>>>>>> 902f5197
-    )
-    mouse_press_callbacks(layer, event)
-
-    # Simulate release
-<<<<<<< HEAD
-    event = read_only_event(
-        type='mouse_release',
-        position=position,
-=======
-    event = ReadOnlyWrapper(
-        Event(
-            type='mouse_release',
-            is_dragging=False,
-            modifiers=[],
-            position=position,
-            pos=position,
-        )
->>>>>>> 902f5197
+    event = read_only_event(
+        type='mouse_press',
+        position=position,
+    )
+    mouse_press_callbacks(layer, event)
+
+    # Simulate release
+    event = read_only_event(
+        type='mouse_release',
+        position=position,
     )
     mouse_release_callbacks(layer, event)
 
@@ -579,37 +375,15 @@
     assert value == (0, None)
 
     # Simulate click
-<<<<<<< HEAD
-    event = read_only_event(
-        type='mouse_press',
-        position=position,
-    )
-    mouse_press_callbacks(layer, event)
-    # Simulate release
-    event = read_only_event(
-        type='mouse_release',
-        position=position,
-=======
-    event = ReadOnlyWrapper(
-        Event(
-            type='mouse_press',
-            is_dragging=False,
-            modifiers=[],
-            position=position,
-            pos=position,
-        )
-    )
-    mouse_press_callbacks(layer, event)
-    # Simulate release
-    event = ReadOnlyWrapper(
-        Event(
-            type='mouse_release',
-            is_dragging=False,
-            modifiers=[],
-            position=position,
-            pos=position,
-        )
->>>>>>> 902f5197
+    event = read_only_event(
+        type='mouse_press',
+        position=position,
+    )
+    mouse_press_callbacks(layer, event)
+    # Simulate release
+    event = read_only_event(
+        type='mouse_release',
+        position=position,
     )
     mouse_release_callbacks(layer, event)
 
@@ -621,7 +395,6 @@
     assert value == (0, None)
 
     # Simulate click
-<<<<<<< HEAD
     event = read_only_event(
         type='mouse_press',
         is_dragging=True,
@@ -633,64 +406,21 @@
         type='mouse_move',
         is_dragging=True,
         position=position,
-=======
-    event = ReadOnlyWrapper(
-        Event(
-            type='mouse_press',
-            is_dragging=True,
-            modifiers=[],
-            position=position,
-            pos=position,
-        )
-    )
-    mouse_press_callbacks(layer, event)
-    # start drag event
-    event = ReadOnlyWrapper(
-        Event(
-            type='mouse_move',
-            is_dragging=True,
-            modifiers=[],
-            position=position,
-            pos=position,
-        )
->>>>>>> 902f5197
     )
     mouse_move_callbacks(layer, event)
     position = tuple(np.add(position, [10, 5]))
     # Simulate move, click, and release
-<<<<<<< HEAD
-    event = read_only_event(
-        type='mouse_move',
-        is_dragging=True,
-        position=position,
-    )
-    mouse_move_callbacks(layer, event)
-    # Simulate release
-    event = read_only_event(
-        type='mouse_release',
-        is_dragging=True,
-        position=position,
-=======
-    event = ReadOnlyWrapper(
-        Event(
-            type='mouse_move',
-            is_dragging=True,
-            modifiers=[],
-            position=position,
-            pos=position,
-        )
-    )
-    mouse_move_callbacks(layer, event)
-    # Simulate release
-    event = ReadOnlyWrapper(
-        Event(
-            type='mouse_release',
-            is_dragging=True,
-            modifiers=[],
-            position=position,
-            pos=position,
-        )
->>>>>>> 902f5197
+    event = read_only_event(
+        type='mouse_move',
+        is_dragging=True,
+        position=position,
+    )
+    mouse_move_callbacks(layer, event)
+    # Simulate release
+    event = read_only_event(
+        type='mouse_release',
+        is_dragging=True,
+        position=position,
     )
     mouse_release_callbacks(layer, event)
 
@@ -712,7 +442,6 @@
     original_data = layer.data[1].copy()
 
     # Simulate click
-<<<<<<< HEAD
     event = read_only_event(
         type='mouse_press',
         is_dragging=True,
@@ -724,66 +453,23 @@
         type='mouse_move',
         is_dragging=True,
         position=position,
-=======
-    event = ReadOnlyWrapper(
-        Event(
-            type='mouse_press',
-            is_dragging=True,
-            modifiers=[],
-            position=position,
-            pos=position,
-        )
-    )
-    mouse_press_callbacks(layer, event)
-    # start drag event
-    event = ReadOnlyWrapper(
-        Event(
-            type='mouse_move',
-            is_dragging=True,
-            modifiers=[],
-            position=position,
-            pos=position,
-        )
->>>>>>> 902f5197
     )
     mouse_move_callbacks(layer, event)
 
     # drag in the handle to bottom midpoint vertex to rotate 180 degrees
     position = tuple(layer._selected_box[3])
     # Simulate move, click, and release
-<<<<<<< HEAD
-    event = read_only_event(
-        type='mouse_move',
-        is_dragging=True,
-        position=position,
-    )
-    mouse_move_callbacks(layer, event)
-    # Simulate release
-    event = read_only_event(
-        type='mouse_release',
-        is_dragging=True,
-        position=position,
-=======
-    event = ReadOnlyWrapper(
-        Event(
-            type='mouse_move',
-            is_dragging=True,
-            modifiers=[],
-            position=position,
-            pos=position,
-        )
-    )
-    mouse_move_callbacks(layer, event)
-    # Simulate release
-    event = ReadOnlyWrapper(
-        Event(
-            type='mouse_release',
-            is_dragging=True,
-            modifiers=[],
-            position=position,
-            pos=position,
-        )
->>>>>>> 902f5197
+    event = read_only_event(
+        type='mouse_move',
+        is_dragging=True,
+        position=position,
+    )
+    mouse_move_callbacks(layer, event)
+    # Simulate release
+    event = read_only_event(
+        type='mouse_release',
+        is_dragging=True,
+        position=position,
     )
     mouse_release_callbacks(layer, event)
 
@@ -800,20 +486,9 @@
     old_position = tuple(layer.data[0][0])
 
     # Simulate click
-<<<<<<< HEAD
     event = read_only_event(
         type='mouse_press',
         position=old_position,
-=======
-    event = ReadOnlyWrapper(
-        Event(
-            type='mouse_press',
-            is_dragging=False,
-            modifiers=[],
-            position=position,
-            pos=position,
-        )
->>>>>>> 902f5197
     )
     mouse_press_callbacks(layer, event)
 
@@ -821,40 +496,18 @@
     assert np.all(new_position != old_position)
 
     # Simulate move, click, and release
-<<<<<<< HEAD
     event = read_only_event(
         type='mouse_move',
         is_dragging=True,
         position=new_position,
-=======
-    event = ReadOnlyWrapper(
-        Event(
-            type='mouse_move',
-            is_dragging=True,
-            modifiers=[],
-            position=position,
-            pos=position,
-        )
->>>>>>> 902f5197
-    )
-    mouse_move_callbacks(layer, event)
-
-    # Simulate release
-<<<<<<< HEAD
+    )
+    mouse_move_callbacks(layer, event)
+
+    # Simulate release
     event = read_only_event(
         type='mouse_release',
         is_dragging=True,
         position=new_position,
-=======
-    event = ReadOnlyWrapper(
-        Event(
-            type='mouse_release',
-            is_dragging=True,
-            modifiers=[],
-            position=position,
-            pos=position,
-        )
->>>>>>> 902f5197
     )
     mouse_release_callbacks(layer, event)
 
@@ -887,38 +540,16 @@
     position = tuple(layer.data[0][0])
 
     # Simulate click
-<<<<<<< HEAD
-    event = read_only_event(
-        type='mouse_press',
-        position=position,
-=======
-    event = ReadOnlyWrapper(
-        Event(
-            type='mouse_press',
-            is_dragging=False,
-            modifiers=[],
-            position=position,
-            pos=position,
-        )
->>>>>>> 902f5197
-    )
-    mouse_press_callbacks(layer, event)
-
-    # Simulate release
-<<<<<<< HEAD
-    event = read_only_event(
-        type='mouse_release',
-        position=position,
-=======
-    event = ReadOnlyWrapper(
-        Event(
-            type='mouse_release',
-            is_dragging=False,
-            modifiers=[],
-            position=position,
-            pos=position,
-        )
->>>>>>> 902f5197
+    event = read_only_event(
+        type='mouse_press',
+        position=position,
+    )
+    mouse_press_callbacks(layer, event)
+
+    # Simulate release
+    event = read_only_event(
+        type='mouse_release',
+        position=position,
     )
     mouse_release_callbacks(layer, event)
 
@@ -937,38 +568,16 @@
     layer.selected_data = {1}
 
     # Simulate click
-<<<<<<< HEAD
-    event = read_only_event(
-        type='mouse_press',
-        position=position,
-=======
-    event = ReadOnlyWrapper(
-        Event(
-            type='mouse_press',
-            is_dragging=False,
-            modifiers=[],
-            position=position,
-            pos=position,
-        )
->>>>>>> 902f5197
-    )
-    mouse_press_callbacks(layer, event)
-
-    # Simulate release
-<<<<<<< HEAD
-    event = read_only_event(
-        type='mouse_release',
-        position=position,
-=======
-    event = ReadOnlyWrapper(
-        Event(
-            type='mouse_release',
-            is_dragging=False,
-            modifiers=[],
-            position=position,
-            pos=position,
-        )
->>>>>>> 902f5197
+    event = read_only_event(
+        type='mouse_press',
+        position=position,
+    )
+    mouse_press_callbacks(layer, event)
+
+    # Simulate release
+    event = read_only_event(
+        type='mouse_release',
+        position=position,
     )
     mouse_release_callbacks(layer, event)
 
@@ -985,38 +594,16 @@
     layer.mode = mode
 
     # Simulate click
-<<<<<<< HEAD
-    event = read_only_event(
-        type='mouse_press',
-        position=known_non_shape,
-=======
-    event = ReadOnlyWrapper(
-        Event(
-            type='mouse_press',
-            is_dragging=False,
-            modifiers=[],
-            position=known_non_shape,
-            pos=known_non_shape,
-        )
->>>>>>> 902f5197
-    )
-    mouse_press_callbacks(layer, event)
-
-    # Simulate release
-<<<<<<< HEAD
-    event = read_only_event(
-        type='mouse_release',
-        position=known_non_shape,
-=======
-    event = ReadOnlyWrapper(
-        Event(
-            type='mouse_release',
-            is_dragging=False,
-            modifiers=[],
-            position=known_non_shape,
-            pos=known_non_shape,
-        )
->>>>>>> 902f5197
+    event = read_only_event(
+        type='mouse_press',
+        position=known_non_shape,
+    )
+    mouse_press_callbacks(layer, event)
+
+    # Simulate release
+    event = read_only_event(
+        type='mouse_release',
+        position=known_non_shape,
     )
     mouse_release_callbacks(layer, event)
 
@@ -1034,38 +621,16 @@
     assert len(layer.selected_data) == 2
 
     # Simulate click
-<<<<<<< HEAD
-    event = read_only_event(
-        type='mouse_press',
-        position=known_non_shape,
-=======
-    event = ReadOnlyWrapper(
-        Event(
-            type='mouse_press',
-            is_dragging=False,
-            modifiers=[],
-            position=known_non_shape,
-            pos=known_non_shape,
-        )
->>>>>>> 902f5197
-    )
-    mouse_press_callbacks(layer, event)
-
-    # Simulate release
-<<<<<<< HEAD
-    event = read_only_event(
-        type='mouse_release',
-        position=known_non_shape,
-=======
-    event = ReadOnlyWrapper(
-        Event(
-            type='mouse_release',
-            is_dragging=False,
-            modifiers=[],
-            position=known_non_shape,
-            pos=known_non_shape,
-        )
->>>>>>> 902f5197
+    event = read_only_event(
+        type='mouse_press',
+        position=known_non_shape,
+    )
+    mouse_press_callbacks(layer, event)
+
+    # Simulate release
+    event = read_only_event(
+        type='mouse_release',
+        position=known_non_shape,
     )
     mouse_release_callbacks(layer, event)
 
@@ -1081,44 +646,21 @@
     layer.mode = mode
 
     # Simulate click
-<<<<<<< HEAD
-    event = read_only_event(
-        type='mouse_press',
-        position=known_non_shape,
-=======
-    event = ReadOnlyWrapper(
-        Event(
-            type='mouse_press',
-            is_dragging=False,
-            modifiers=[],
-            position=known_non_shape,
-            pos=known_non_shape,
-        )
->>>>>>> 902f5197
+    event = read_only_event(
+        type='mouse_press',
+        position=known_non_shape,
     )
     mouse_press_callbacks(layer, event)
 
     # Simulate drag start
-<<<<<<< HEAD
-    event = read_only_event(
-        type='mouse_move',
-        is_dragging=True,
-        position=known_non_shape,
-=======
-    event = ReadOnlyWrapper(
-        Event(
-            type='mouse_move',
-            is_dragging=True,
-            modifiers=[],
-            position=known_non_shape,
-            pos=known_non_shape,
-        )
->>>>>>> 902f5197
+    event = read_only_event(
+        type='mouse_move',
+        is_dragging=True,
+        position=known_non_shape,
     )
     mouse_move_callbacks(layer, event)
 
     # Simulate drag end
-<<<<<<< HEAD
     event = read_only_event(type='mouse_move', is_dragging=True)
     mouse_move_callbacks(layer, event)
 
@@ -1126,28 +668,6 @@
     event = read_only_event(
         type='mouse_release',
         is_dragging=True,
-=======
-    event = ReadOnlyWrapper(
-        Event(
-            type='mouse_move',
-            is_dragging=True,
-            modifiers=[],
-            position=(0, 0),
-            pos=(0, 0),
-        )
-    )
-    mouse_move_callbacks(layer, event)
-
-    # Simulate release
-    event = ReadOnlyWrapper(
-        Event(
-            type='mouse_release',
-            is_dragging=True,
-            modifiers=[],
-            position=(0, 0),
-            pos=(0, 0),
-        )
->>>>>>> 902f5197
     )
     mouse_release_callbacks(layer, event)
 
@@ -1163,77 +683,33 @@
     layer.mode = mode
 
     # Simulate click
-<<<<<<< HEAD
-    event = read_only_event(
-        type='mouse_press',
-        position=known_non_shape,
-=======
-    event = ReadOnlyWrapper(
-        Event(
-            type='mouse_press',
-            is_dragging=False,
-            modifiers=[],
-            position=known_non_shape,
-            pos=known_non_shape,
-        )
->>>>>>> 902f5197
+    event = read_only_event(
+        type='mouse_press',
+        position=known_non_shape,
     )
     mouse_press_callbacks(layer, event)
 
     # Simulate drag start
-<<<<<<< HEAD
-    event = read_only_event(
-        type='mouse_move',
-        is_dragging=True,
-        position=known_non_shape,
-=======
-    event = ReadOnlyWrapper(
-        Event(
-            type='mouse_move',
-            is_dragging=True,
-            modifiers=[],
-            position=known_non_shape,
-            pos=known_non_shape,
-        )
->>>>>>> 902f5197
+    event = read_only_event(
+        type='mouse_move',
+        is_dragging=True,
+        position=known_non_shape,
     )
     mouse_move_callbacks(layer, event)
 
     # Simulate drag end
-<<<<<<< HEAD
     event = read_only_event(
         type='mouse_move',
         is_dragging=True,
         position=(50, 60),
-=======
-    event = ReadOnlyWrapper(
-        Event(
-            type='mouse_move',
-            is_dragging=True,
-            modifiers=[],
-            position=(50, 60),
-            pos=(50, 60),
-        )
->>>>>>> 902f5197
-    )
-    mouse_move_callbacks(layer, event)
-
-    # Simulate release
-<<<<<<< HEAD
+    )
+    mouse_move_callbacks(layer, event)
+
+    # Simulate release
     event = read_only_event(
         type='mouse_release',
         is_dragging=True,
         position=(50, 60),
-=======
-    event = ReadOnlyWrapper(
-        Event(
-            type='mouse_release',
-            is_dragging=True,
-            modifiers=[],
-            position=(50, 60),
-            pos=(50, 60),
-        )
->>>>>>> 902f5197
     )
     mouse_release_callbacks(layer, event)
 
@@ -1281,22 +757,11 @@
     assert layer.selected_data == pre_selection
 
     # Simulate click
-<<<<<<< HEAD
     event = read_only_event(
         type='mouse_press',
         is_dragging=True,
         modifiers=modifier,
         position=initial_position,
-=======
-    event = ReadOnlyWrapper(
-        Event(
-            type='mouse_press',
-            position=initial_position,
-            pos=initial_position,
-            modifiers=modifier,
-            is_dragging=True,
-        )
->>>>>>> 902f5197
     )
     mouse_press_callbacks(layer, event)
 
@@ -1336,22 +801,11 @@
 
     # Simulate drag start on a different position
     offset_position = [initial_position[0] + 20, initial_position[1] + 20]
-<<<<<<< HEAD
     event = read_only_event(
         type='mouse_move',
         is_dragging=True,
         position=offset_position,
         modifiers=modifier,
-=======
-    event = ReadOnlyWrapper(
-        Event(
-            type='mouse_move',
-            is_dragging=True,
-            position=offset_position,
-            pos=offset_position,
-            modifiers=modifier,
-        )
->>>>>>> 902f5197
     )
     mouse_move_callbacks(layer, event)
 
@@ -1374,22 +828,11 @@
 
     # Simulate drag start on new different position
     offset_position = zero_pos
-<<<<<<< HEAD
     event = read_only_event(
         type='mouse_move',
         is_dragging=True,
         position=offset_position,
         modifiers=modifier,
-=======
-    event = ReadOnlyWrapper(
-        Event(
-            type='mouse_move',
-            is_dragging=True,
-            position=offset_position,
-            pos=offset_position,
-            modifiers=modifier,
-        )
->>>>>>> 902f5197
     )
     mouse_move_callbacks(layer, event)
 
@@ -1411,22 +854,11 @@
         )
 
     # Simulate release
-<<<<<<< HEAD
     event = read_only_event(
         type='mouse_release',
         is_dragging=True,
         modifiers=modifier,
         position=offset_position,
-=======
-    event = ReadOnlyWrapper(
-        Event(
-            type='mouse_release',
-            is_dragging=True,
-            modifiers=modifier,
-            position=offset_position,
-            pos=offset_position,
-        )
->>>>>>> 902f5197
     )
     mouse_release_callbacks(layer, event)
 
