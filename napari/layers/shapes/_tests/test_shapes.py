--- conflicted
+++ resolved
@@ -253,7 +253,6 @@
     np.testing.assert_equal(layer.text.values, new_properties['shape_type'])
 
 
-<<<<<<< HEAD
 def test_nd_text():
     """Test slicing of text coords with nD shapes"""
     shapes_data = [
@@ -272,7 +271,8 @@
     layer._slice_dims(point=[1, 0, 0, 0], ndisplay=3)
     np.testing.assert_equal(layer._indices_view, [1])
     np.testing.assert_equal(layer._view_text_coords[0], [[20, 40, 40]])
-=======
+
+
 @pytest.mark.parametrize("properties", [properties_array, properties_list])
 def test_data_setter_with_text(properties):
     """Test layer data on a layer with text via the data setter"""
@@ -297,7 +297,6 @@
     new_data_3 = 20 * np.random.random((n_new_shapes_2, 4, 2))
     layer.data = new_data_3
     assert len(layer.text.values) == n_new_shapes_2
->>>>>>> 875f0cab
 
 
 def test_rectangles():
