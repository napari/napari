--- conflicted
+++ resolved
@@ -824,24 +824,20 @@
             vertices, raw_triangles, polygon_vertices
         )
     else:
-<<<<<<< HEAD
         # otherwise, we use VisPy's triangulation, which is slower and gives
         # less balanced polygons, but works.
-        tri = Triangulation(raw_vertices, edges)
-        tri.triangulate()
-        vertices, triangles = tri.pts, tri.tris
-=======
         try:
-            vertices, triangles = PolygonData(vertices=data).triangulate()
+            tri = Triangulation(raw_vertices, edges)
+            tri.triangulate()
+            vertices, triangles = tri.pts, tri.tris
         except Exception as e:
             path = tempfile.mktemp(prefix='napari_triang_', suffix='.npz')
             text_path = tempfile.mktemp(prefix='napari_triang_', suffix='.txt')
-            np.savez(path, data=data)
-            np.savetxt(text_path, data)
+            np.savez(path, data=polygon_vertices)
+            np.savetxt(text_path, polygon_vertices)
             raise RuntimeError(
                 f'Triangulation failed. Data saved to {path} and {text_path}'
             ) from e
->>>>>>> cb6f6e61
 
     triangles = triangles.astype(np.uint32)
 
