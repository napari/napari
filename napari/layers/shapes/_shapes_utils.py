from __future__ import annotations

import itertools
from typing import TYPE_CHECKING

import numpy as np
from scipy import sparse
from skimage import measure
from skimage.draw import line, polygon2mask
from vispy.geometry import Triangulation
from vispy.visuals.tube import _frenet_frames

from napari.layers.shapes._accelerated_triangulate_dispatch import (
    generate_2D_edge_meshes,
)
from napari.utils.translations import trans

if TYPE_CHECKING:
    import numpy.typing as npt

try:
    # see https://github.com/vispy/vispy/issues/1029
    from triangle import triangulate
except ModuleNotFoundError:
    triangulate = None


def find_planar_axis(
    points: npt.NDArray,
) -> tuple[npt.NDArray, int | None, float | None]:
    """Find an axis along which the input points are planar.

    If points are 2D, they are returned unchanged.

    If there is a planar axis, return the corresponding 2D points, the axis
    position, and the coordinate of the plane.

    If there is *no* planar axis, return an empty dataset.

    Parameters
    ----------
    points : array, shape (npoints, ndim)
        An array of point coordinates. ``ndim`` must be 2 or 3.

    Returns
    -------
    points2d : array, shape (npoints | 0, 2)
        Array of 2D points. May be empty if input points are not planar along
        any axis.
    axis_idx : int | None
        The axis along which points are planar.
    value : float | None
        The coordinate of the points along ``axis``.
    """
    ndim = points.shape[1]
    if ndim == 2:
        return points, None, None
    for axis_idx in range(ndim):
        values = np.unique(points[:, axis_idx])
        if len(values) == 1:
            return np.delete(points, axis_idx, axis=1), axis_idx, values[0]
    return np.empty((0, 2), dtype=points.dtype), None, None


def _is_convex(poly: npt.NDArray) -> bool:
    """Check whether a polygon is convex.

    Parameters
    ----------
    poly: numpy array of floats, shape (N, 3)
        Polygon vertices, in order.

    Returns
    -------
    bool
        True if the given polygon is convex.
    """
    fst = poly[:-2]
    snd = poly[1:-1]
    thrd = poly[2:]
    orn_set = np.unique(orientation(fst.T, snd.T, thrd.T))
    if orn_set.size != 1:
        return False
    return (orn_set[0] == orientation(poly[-2], poly[-1], poly[0])) and (
        orn_set[0] == orientation(poly[-1], poly[0], poly[1])
    )


def _fan_triangulation(poly: npt.NDArray) -> tuple[npt.NDArray, npt.NDArray]:
    """Return a fan triangulation of a given polygon.

    https://en.wikipedia.org/wiki/Fan_triangulation

    Parameters
    ----------
    poly: numpy array of float, shape (N, 3)
        Polygon vertices, in order.

    Returns
    -------
    vertices : numpy array of float, shape (N, 3)
        The vertices of the triangulation. In this case, the input array.
    triangles : numpy array of int, shape (N, 3)
        The triangles of the triangulation, as triplets of indices into the
        vertices array.
    """
    vertices = np.copy(poly)
    triangles = np.zeros((len(poly) - 2, 3), dtype=np.uint32)
    triangles[:, 1] = np.arange(1, len(poly) - 1)
    triangles[:, 2] = np.arange(2, len(poly))
    return vertices, triangles


def inside_boxes(boxes):
    """Checks which boxes contain the origin. Boxes need not be axis aligned

    Parameters
    ----------
    boxes : (N, 8, 2) array
        Array of N boxes that should be checked

    Returns
    -------
    inside : (N,) array of bool
        True if corresponding box contains the origin.
    """

    AB = boxes[:, 0] - boxes[:, 6]
    AM = boxes[:, 0]
    BC = boxes[:, 6] - boxes[:, 4]
    BM = boxes[:, 6]

    ABAM = np.multiply(AB, AM).sum(1)
    ABAB = np.multiply(AB, AB).sum(1)
    BCBM = np.multiply(BC, BM).sum(1)
    BCBC = np.multiply(BC, BC).sum(1)

    c1 = ABAM >= 0
    c2 = ABAM <= ABAB
    c3 = BCBM >= 0
    c4 = BCBM <= BCBC

    inside = np.all(np.array([c1, c2, c3, c4]), axis=0)

    return inside


def triangles_intersect_box(triangles, corners):
    """Determines which triangles intersect an axis aligned box.

    Parameters
    ----------
    triangles : (N, 3, 2) array
        Array of vertices of triangles to be tested
    corners : (2, 2) array
        Array specifying corners of a box

    Returns
    -------
    intersects : (N,) array of bool
        Array with `True` values for triangles intersecting the box
    """

    vertices_inside = triangle_vertices_inside_box(triangles, corners)
    edge_intersects = triangle_edges_intersect_box(triangles, corners)

    intersects = np.logical_or(vertices_inside, edge_intersects)

    return intersects


def triangle_vertices_inside_box(triangles, corners):
    """Determines which triangles have vertices inside an axis aligned box.

    Parameters
    ----------
    triangles : (N, 3, 2) array
        Array of vertices of triangles to be tested
    corners : (2, 2) array
        Array specifying corners of a box

    Returns
    -------
    inside : (N,) array of bool
        Array with `True` values for triangles with vertices inside the box
    """
    box = create_box(corners)[[0, 4]]

    vertices_inside = np.empty(triangles.shape[:-1], dtype=bool)
    for i in range(3):
        # check if each triangle vertex is inside the box
        below_top = np.all(box[1] >= triangles[:, i, :], axis=1)
        above_bottom = np.all(triangles[:, i, :] >= box[0], axis=1)
        vertices_inside[:, i] = np.logical_and(below_top, above_bottom)

    inside = np.any(vertices_inside, axis=1)

    return inside


def triangle_edges_intersect_box(triangles, corners):
    """Determines which triangles have edges that intersect the edges of an
    axis aligned box.

    Parameters
    ----------
    triangles : (N, 3, 2) array
        Array of vertices of triangles to be tested
    corners : (2, 2) array
        Array specifying corners of a box

    Returns
    -------
    intersects : (N,) array of bool
        Array with `True` values for triangles with edges that intersect the
        edges of the box.
    """
    box = create_box(corners)[[0, 2, 4, 6]]

    intersects = np.zeros([len(triangles), 12], dtype=bool)
    for i in range(3):
        # check if each triangle edge
        p1 = triangles[:, i, :]
        q1 = triangles[:, (i + 1) % 3, :]

        for j in range(4):
            # Check the four edges of the box
            p2 = box[j]
            q2 = box[(j + 1) % 3]
            intersects[:, i * 3 + j] = [
                lines_intersect(p1[k], q1[k], p2, q2) for k in range(len(p1))
            ]

    return np.any(intersects, axis=1)


def lines_intersect(p1, q1, p2, q2):
    """Determines if line segment p1q1 intersects line segment p2q2

    Parameters
    ----------
    p1 : (2,) array
        Array of first point of first line segment
    q1 : (2,) array
        Array of second point of first line segment
    p2 : (2,) array
        Array of first point of second line segment
    q2 : (2,) array
        Array of second point of second line segment

    Returns
    -------
    intersects : bool
        Bool indicating if line segment p1q1 intersects line segment p2q2
    """
    # Determine four orientations
    o1 = orientation(p1, q1, p2)
    o2 = orientation(p1, q1, q2)
    o3 = orientation(p2, q2, p1)
    o4 = orientation(p2, q2, q1)

    # Test general case
    if (o1 != o2) and (o3 != o4):
        return True

    # Test special cases
    # p1, q1 and p2 are collinear and p2 lies on segment p1q1
    if o1 == 0 and on_segment(p1, p2, q1):
        return True

    # p1, q1 and q2 are collinear and q2 lies on segment p1q1
    if o2 == 0 and on_segment(p1, q2, q1):
        return True

    # p2, q2 and p1 are collinear and p1 lies on segment p2q2
    if o3 == 0 and on_segment(p2, p1, q2):
        return True

    # p2, q2 and q1 are collinear and q1 lies on segment p2q2
    if o4 == 0 and on_segment(p2, q1, q2):  # noqa: SIM103
        return True

    # Doesn't fall into any special cases
    return False


def on_segment(p, q, r):
    """Checks if q is on the segment from p to r

    Parameters
    ----------
    p : (2,) array
        Array of first point of segment
    q : (2,) array
        Array of point to check if on segment
    r : (2,) array
        Array of second point of segment

    Returns
    -------
    on : bool
        Bool indicating if q is on segment from p to r
    """
    if max(p[0], r[0]) >= q[0] >= min(p[0], r[0]) and max(p[1], r[1]) >= q[
        1
    ] >= min(p[1], r[1]):
        on = True
    else:
        on = False

    return on


def orientation(p, q, r):
    """Determines oritentation of ordered triplet (p, q, r)

    Parameters
    ----------
    p : (2,) array
        Array of first point of triplet
    q : (2,) array
        Array of second point of triplet
    r : (2,) array
        Array of third point of triplet

    Returns
    -------
    val : int
        One of (-1, 0, 1). 0 if p, q, r are collinear, 1 if clockwise, and -1
        if counterclockwise.
    """
    val = (q[1] - p[1]) * (r[0] - q[0]) - (q[0] - p[0]) * (r[1] - q[1])
    val = np.sign(val)

    return val


def is_collinear(points: npt.NDArray) -> bool:
    """Determines if a list of 2D points are collinear.

    Parameters
    ----------
    points : (N, 2) array
        Points to be tested for collinearity

    Returns
    -------
    val : bool
        True is all points are collinear, False otherwise.
    """
    if len(points) < 3:
        return True

    # The collinearity test takes three points, the first two are the first
    # two in the list, and then the third is iterated through in the loop
    return all(orientation(points[0], points[1], p) == 0 for p in points[2:])


def point_to_lines(point, lines):
    """Calculate the distance between a point and line segments and returns the
    index of the closest line. First calculates the distance to the infinite
    line, then checks if the projected point lies between the line segment
    endpoints. If not, calculates distance to the endpoints

    Parameters
    ----------
    point : np.ndarray
        1x2 array of specifying the point
    lines : np.ndarray
        Nx2x2 array of line segments

    Returns
    -------
    index : int
        Integer index of the closest line
    location : float
        Normalized location of intersection of the distance normal to the line
        closest. Less than 0 means an intersection before the line segment
        starts. Between 0 and 1 means an intersection inside the line segment.
        Greater than 1 means an intersection after the line segment ends
    """

    # shift and normalize vectors
    lines_vectors = lines[:, 1] - lines[:, 0]
    point_vectors = point - lines[:, 0]
    end_point_vectors = point - lines[:, 1]
    norm_lines = np.linalg.norm(lines_vectors, axis=1, keepdims=True)
    reject = (norm_lines == 0).squeeze()
    norm_lines[reject] = 1
    unit_lines = lines_vectors / norm_lines

    # calculate distance to line (2D cross-product)
    line_dist = abs(
        unit_lines[..., 0] * point_vectors[..., 1]
        - unit_lines[..., 1] * point_vectors[..., 0]
    )

    # calculate scale
    line_loc = (unit_lines * point_vectors).sum(axis=1) / norm_lines.squeeze()

    # for points not falling inside segment calculate distance to appropriate
    # endpoint
    line_dist[line_loc < 0] = np.linalg.norm(
        point_vectors[line_loc < 0], axis=1
    )
    line_dist[line_loc > 1] = np.linalg.norm(
        end_point_vectors[line_loc > 1], axis=1
    )
    line_dist[reject] = np.linalg.norm(point_vectors[reject], axis=1)
    line_loc[reject] = 0.5

    # calculate closet line
    index = np.argmin(line_dist)
    location = line_loc[index]

    return index, location


def create_box(data: npt.NDArray) -> npt.NDArray:
    """Creates the axis aligned interaction box of a list of points

    Parameters
    ----------
    data : np.ndarray
        Nx2 array of points whose interaction box is to be found

    Returns
    -------
    box : np.ndarray
        9x2 array of vertices of the interaction box. The first 8 points are
        the corners and midpoints of the box in clockwise order starting in the
        upper-left corner. The last point is the center of the box
    """
    min_val = [data[:, 0].min(axis=0), data[:, 1].min(axis=0)]
    max_val = [data[:, 0].max(axis=0), data[:, 1].max(axis=0)]
    tl = np.array([min_val[0], min_val[1]])
    tr = np.array([max_val[0], min_val[1]])
    br = np.array([max_val[0], max_val[1]])
    bl = np.array([min_val[0], max_val[1]])
    box = np.array(
        [
            tl,
            (tl + tr) / 2,
            tr,
            (tr + br) / 2,
            br,
            (br + bl) / 2,
            bl,
            (bl + tl) / 2,
            (tl + tr + br + bl) / 4,
        ]
    )
    return box


def rectangle_to_box(data: npt.NDArray) -> npt.NDArray:
    """Converts the four corners of a rectangle into a interaction box like
    representation. If the rectangle is not axis aligned the resulting box
    representation will not be axis aligned either

    Parameters
    ----------
    data : np.ndarray
        4xD array of corner points to be converted to a box like representation

    Returns
    -------
    box : np.ndarray
        9xD array of vertices of the interaction box. The first 8 points are
        the corners and midpoints of the box in clockwise order starting in the
        upper-left corner. The last point is the center of the box
    """
    if data.shape[0] != 4:
        raise ValueError(
            trans._(
                'Data shape does not match expected `[4, D]` shape specifying corners for the rectangle',
                deferred=True,
            )
        )
    box = np.array(
        [
            data[0],
            (data[0] + data[1]) / 2,
            data[1],
            (data[1] + data[2]) / 2,
            data[2],
            (data[2] + data[3]) / 2,
            data[3],
            (data[3] + data[0]) / 2,
            data.mean(axis=0),
        ]
    )
    return box


def find_corners(data: npt.NDArray) -> npt.NDArray:
    """Finds the four corners of the interaction box defined by an array of
    points

    Parameters
    ----------
    data : np.ndarray
        Nx2 array of points whose interaction box is to be found

    Returns
    -------
    corners : np.ndarray
        4x2 array of corners of the bounding box
    """
    min_val = data.min(axis=0)
    max_val = data.max(axis=0)
    tl = np.array([min_val[0], min_val[1]])
    tr = np.array([max_val[0], min_val[1]])
    br = np.array([max_val[0], max_val[1]])
    bl = np.array([min_val[0], max_val[1]])
    corners = np.array([tl, tr, br, bl])
    return corners


def center_radii_to_corners(
    center: npt.NDArray, radii: npt.NDArray
) -> npt.NDArray:
    """Expands a center and radii into a four corner rectangle

    Parameters
    ----------
    center : np.ndarray
        Length 2 array of the center coordinates.
    radii : np.ndarray
        Length 2 array of the two radii.

    Returns
    -------
    corners : np.ndarray
        4x2 array of corners of the bounding box.
    """
    data = np.array([center + radii, center - radii])
    corners = find_corners(data)
    return corners


def triangulate_ellipse(
    corners: npt.NDArray, num_segments: int = 100
) -> tuple[npt.NDArray, npt.NDArray]:
    """Determines the triangulation of a path. The resulting `offsets` can
    multiplied by a `width` scalar and be added to the resulting `centers`
    to generate the vertices of the triangles for the triangulation, i.e.
    `vertices = centers + width*offsets`. Using the `centers` and `offsets`
    representation thus allows for the computed triangulation to be
    independent of the line width.

    Parameters
    ----------
    corners : np.ndarray
        4xD array of four bounding corners of the ellipse. The ellipse will
        still be computed properly even if the rectangle determined by the
        corners is not axis aligned. D in {2,3}
    num_segments : int
        Integer determining the number of segments to use when triangulating
        the ellipse

    Returns
    -------
    vertices : np.ndarray
        Mx2/Mx3 array coordinates of vertices for triangulating an ellipse.
        Includes the center vertex of the ellipse, followed by `num_segments`
        vertices around the boundary of the ellipse (M = `num_segments`+1)
    triangles : np.ndarray
        Px3 array of the indices of the vertices for the triangles of the
        triangulation. Has length (P) given by `num_segments`,
        (P = M-1 = num_segments)

    Notes
    -----
    Despite it's name the ellipse will have num_segments-1 segments on their outline.
    That is to say num_segments=7 will lead to ellipses looking like hexagons.

    The behavior of this function is not well defined if the ellipse is degenerate
    in the current plane/volume you are currently observing.


    """
    if corners.shape[0] != 4:
        raise ValueError(
            trans._(
                'Data shape does not match expected `[4, D]` shape specifying corners for the ellipse',
                deferred=True,
            )
        )
    assert corners.shape in {(4, 2), (4, 3)}
    center = corners.mean(axis=0)
    adjusted = corners - center

    # Take to consecutive corners difference
    # that give us the 1/2 minor and major axes.
    ax1 = (adjusted[1] - adjusted[0]) / 2
    ax2 = (adjusted[2] - adjusted[1]) / 2
    # Compute the transformation matrix from the unit circle
    # to our current ellipse.
    # ... it's easy just the 1/2 minor/major axes for the two column
    # note that our transform shape will depends on whether we are 2D-> 2D (matrix, 2 by 2),
    # or 2D -> 3D (matrix 2 by 3).
    transform = np.stack((ax1, ax2))
    if corners.shape == (4, 2):
        assert transform.shape == (2, 2)
    else:
        assert transform.shape == (2, 3)

    # we discretize the unit circle always in 2D.
    v2d = np.zeros((num_segments + 1, 2), dtype=np.float32)
    theta = np.linspace(0, np.deg2rad(360), num_segments)
    v2d[1:, 0] = np.cos(theta)
    v2d[1:, 1] = np.sin(theta)

    # ! vertices shape can be 2,M or 3,M depending on the transform.
    vertices = np.matmul(v2d, transform)

    # Shift back to center
    vertices = vertices + center

    triangles = (
        np.arange(num_segments) + np.array([[0], [1], [2]])
    ).T * np.array([0, 1, 1])
    triangles[-1, 2] = 1

    return vertices, triangles


def _normalize_vertices_and_edges(vertices, close=False):
    """Get list of edges that must be in a triangulation for a path or polygon.

    This function ensures that:

    - no nodes are repeated, as this can cause problems with triangulation
      algorithms.
    - edges that appear twice are discarded. This allows representation of
      polygons with holes in them.

    Parameters
    ----------
    vertices: np.ndarray[np.floating], shape (N, 2)
        The 2D coordinates of the polygon's vertices. They are expected to be
        in the order in which they appear in the polygon: that is, vertices
        that follow each other are expected to be connected to each other. The
        exception is if the same edge is visited twice (in any direction): such
        edges are removed.

        Holes are expected to be represented by a polygon embedded within the
        larger polygon but winding in the opposite direction.

    close: bool
        Whether to close the polygon or treat it as a path. Note: this argument
        has no effect if the last vertex is equal to the first one — then the
        closing is explicit.

    Returns
    -------
    new_vertices: np.ndarray[np.floating], shape (M, 2)
        Vertices with duplicate nodes removed.
    edges: np.ndarray[np.intp], shape (P, 2)
        List of edges in the polygon, expressed as an array of pairs of vertex
        indices. This is usually [(0, 1), (1, 2), ... (N-1, 0)], but edges
        that are visited twice are removed.
    """
    if tuple(vertices[0]) == tuple(vertices[-1]):  # closed polygon
        vertices = vertices[:-1]  # make closing implicit
        close = True
    len_data = len(vertices)

    # First, we connect every vertex to its following neighbour,
    # ignoring the possibility of repeated vertices
    edges_raw = np.empty((len_data, 2), dtype=np.uint32)
    edges_raw[:, 0] = np.arange(len_data)
    edges_raw[:, 1] = np.arange(1, len_data + 1)

    if close:
        # connect last with first vertex
        edges_raw[-1, 1] = 0
    else:
        # final vertex is not connected to anything
        edges_raw = edges_raw[:-1]

    # Now, we make sure the vertices are unique (repeated vertices cause
    # problems in spatial algorithms, and those problems can manifest as
    # segfaults if said algorithms are implemented in C-like languages.)
    new_vertices, inv = np.unique(vertices, axis=0, return_inverse=True)

    # Then, express the edges in terms of the unique nodes
    edges_unique_nodes = inv[edges_raw]

    # Finally, make sure that edges are not repeated. In the case of polygons
    # with holes, there's typically an edge going from the outer polygon to
    # the hole, and back, and those edges might not be planar.
    # This step counts repeated edges...
    edges, ct = np.unique(
        np.sort(edges_unique_nodes, axis=1), axis=0, return_counts=True
    )
    # and finally, we return only edges that don't repeat:
    return new_vertices, edges[ct == 1]


def _cull_triangles_not_in_poly(vertices, triangles, poly):
    """Remove triangles that are not inside the polygon.

    Parameters
    ----------
    vertices: np.ndarray[np.floating], shape (N, 2)
        The vertices of the triangulation. Holes in the polygon are defined by
        an embedded polygon that starts from an arbitrary point in the
        enclosing polygon and wind in the opposite direction.
    triangles: np.ndarray[np.intp], shape (M, 3)
        Triangles in the triangulation, defined by three indices into the
        vertex array.
    poly: np.ndarray[np.floating], shape (P, 2)
        The vertices of the polygon. Holes in the polygon are defined by
        an embedded polygon that starts from an arbitrary point in the
        enclosing polygon and wind in the opposite direction.

    Returns
    -------
    culled_triangles: np.ndarray[np.intp], shape (P, 3), P ≤ M
        A subset of the input triangles.
    """
    centers = np.mean(vertices[triangles], axis=1)
    in_poly = measure.points_in_poly(centers, poly)
    return triangles[in_poly]


def triangulate_face(
    polygon_vertices: npt.NDArray,
) -> tuple[npt.NDArray, npt.NDArray]:
    """Determines the triangulation of the face of a shape.

    Parameters
    ----------
    polygon_vertices : np.ndarray
        Nx2 array of vertices of shape to be triangulated

    Returns
    -------
    vertices : np.ndarray
        Mx2 array vertices of the triangles.
    triangles : np.ndarray
        Px3 array of the indices of the vertices that will form the
        triangles of the triangulation
    """
    if _is_convex(polygon_vertices):
        return _fan_triangulation(polygon_vertices)

    raw_vertices, edges = _normalize_vertices_and_edges(
        polygon_vertices, close=True
    )
    if triangulate is not None:
        # if the triangle library is installed, use it because it's faster.
        res = triangulate(
            {'vertices': raw_vertices, 'segments': edges}, opts='p'
        )
        vertices = res['vertices']
        raw_triangles = res['triangles']
        # unlike VisPy below, triangle's constrained Delaunay triangulation
        # returns triangles inside the hole as well. (I guess in case you want
        # to render holes but in a different color, for example.) In our case,
        # we want to get rid of them, so we cull them with some NumPy
        # calculations
        triangles = _cull_triangles_not_in_poly(
            vertices, raw_triangles, polygon_vertices
        )
    else:
        # otherwise, we use VisPy's triangulation, which is slower and gives
        # less balanced polygons, but works.
        tri = Triangulation(raw_vertices, edges)
        tri.triangulate()
        vertices, triangles = tri.pts, tri.tris

    triangles = triangles.astype(np.uint32)

    return vertices, triangles


def triangulate_edge(
    path: npt.NDArray, closed: bool = False
) -> tuple[npt.NDArray, npt.NDArray, npt.NDArray]:
    """Determines the triangulation of a path.

    The resulting `offsets` can multiplied by a `width` scalar and be added
    to the resulting `centers` to generate the vertices of the triangles for
    the triangulation, i.e. `vertices = centers + width*offsets`. Using the
    `centers` and `offsets` representation thus allows for the computed
    triangulation to be independent of the line width.

    Parameters
    ----------
    path : np.ndarray
        Nx2 or Nx3 array of central coordinates of path to be triangulated
    closed : bool
        Bool which determines if the path is closed or not.

    Returns
    -------
    centers : np.ndarray
        Mx2 or Mx3 array central coordinates of path triangles.
    offsets : np.ndarray
        Mx2 or Mx3 array of the offsets to the central coordinates that need to
        be scaled by the line width and then added to the centers to
        generate the actual vertices of the triangulation
    triangles : np.ndarray
        Px3 array of the indices of the vertices that will form the
        triangles of the triangulation
    """

    path = np.asanyarray(path)

    # Remove any equal adjacent points
    if len(path) > 2:
        idx = np.concatenate([[True], ~np.all(path[1:] == path[:-1], axis=-1)])
        clean_path = path[idx].copy()

        if clean_path.shape[0] == 1:
            clean_path = np.concatenate((clean_path, clean_path), axis=0)
    else:
        clean_path = path

    if clean_path.shape[-1] == 2:
        centers, offsets, triangles = generate_2D_edge_meshes(
            np.asarray(clean_path, dtype=np.float32), closed=closed
        )
    else:
        centers, offsets, triangles = generate_tube_meshes(
            clean_path, closed=closed
        )

    # offsets[2,1] = -0.5
    return centers, offsets, triangles


<<<<<<< HEAD
def _mirror_point(x, y):
    return 2 * y - x


def _sign_nonzero(x):
    y = np.sign(x).astype(int)
    y[y == 0] = 1
    return y


def _sign_cross(x, y):
    """sign of cross product (faster for 2d)"""
    if x.shape[1] == y.shape[1] == 2:
        return _sign_nonzero(x[:, 0] * y[:, 1] - x[:, 1] * y[:, 0])
    if x.shape[1] == y.shape[1] == 3:
        return _sign_nonzero(np.cross(x, y))

    raise ValueError(x.shape[1], y.shape[1])


def _enclosing(
    bbox0_topleft, bbox0_bottomright, bbox1_topleft, bbox1_bottomright
):
    """Return true if bbox0 encloses bbox1."""
    return np.all(bbox0_topleft <= bbox1_topleft) and np.all(
        bbox0_bottomright >= bbox1_bottomright
    )


def _indices(labels_array):
    """Return csr_matrix where mat[i, j] is 1 iff labels_array[j] == i.

    Uses linear indices if labels_array has more than one dimension.

    See for discussion:
    https://github.com/scikit-image/scikit-image/issues/4855
    """
    linear_labels = labels_array.reshape(-1)
    idxs = np.arange(linear_labels.size)
    label_idxs = sparse.coo_matrix(
        (np.broadcast_to(1, idxs.size), (linear_labels, idxs))
    ).tocsr()
    return label_idxs


def _get_idxs(label2idxs_csr: sparse.csr_matrix, i: int) -> npt.NDArray:
    """Fast access to the nonzero indices corresponding to row i."""
    u, v = label2idxs_csr.indptr[i : i + 2]
    return label2idxs_csr.indices[u:v]


def _remove_internal_edges(path, keep_holes=True):
    """Remove holes from a path representing a polygon.

    Holes are represented as vertices winding in the opposite direction to the
    enclosing polygon. They depart and reenter the enclosing polygon from the
    same vertex, so that the edge appears twice.

    This function removes the edge connecting the perimiter to the hole, finds
    the connected components among the remaining edges, and removes all
    components except the one with the largest extent.
    """
    v, e = _normalize_vertices_and_edges(path, close=True)
    n_edge = len(e)
    if n_edge == 0:
        # if there's not enough edges in the path, return fast.
        # Note: this condition can probably be expanded: the smallest hole
        # is 3 edges within 3 edges (a triangle within a triangle), so we
        # should be able to use this exit with n_edge < 6. However, there may
        # be some edge cases to consider when drawing partial polygons
        return path
    m = np.max(e)
    csr = sparse.coo_matrix(
        (np.ones(n_edge), tuple(e.T)), shape=(m + 1, m + 1)
    ).tocsr()
    n_comp, labels = sparse.csgraph.connected_components(csr, directed=False)
    comp2idxs = _indices(labels)
    idxs = [_get_idxs(comp2idxs, i) for i in range(n_comp)]
    # having found the connected components, we make sure we sort the vertices
    # in adjacent sequence.
    # TODO: Check whether we can simplify this step.
    #  This *might* be unnecessary work because the unique vertices might be
    #  in the correct order anyway.
    path_orders = [
        sparse.csgraph.depth_first_order(
            csr, idx[0], directed=False, return_predecessors=False
        )
        for idx in idxs
    ]
    paths = [v[path_order] for path_order in path_orders]
    if not keep_holes:
        # any holes will necessarily have a smaller span than the enclosing
        # polygon, so it is sufficient to check the ptp (max-min) of each array
        # along an arbitrary axis
        paths = [max(paths, key=lambda p: np.ptp(p[:, 0]))]
    return paths


def _combine_meshes(meshes_list):
    """Combine a list of (centers, offsets, triangles) meshes into one.

    Meshes are generated as tuples of (centers, offsets, triangles), where the
    triangles index into the centers and offsets arrays (see
    :func:`generate_2D_edge_meshes`). To convert multiple instances into a
    single mesh, the centers and offsets can simply be concatenated, but the
    triangle indices must be incremented by the cumulative length of the
    previous centers arrays.

    Parameters
    ----------
    meshes_list : list of tuple of arrays
        A list where each element is a tuple of (centers, offsets, triangles).
        Centers is an Mx2 or Mx3 array, offsets is an Mx2 or Mx3 array (where
        M is the number of vertices in the triangulation), and triangles is a
        Px3 array of integers, where each integer is an index into the centers
        array.

    Returns
    -------
    centers : np.ndarray of float
        Mx2 or Mx3 array of vertex coordinates.
    offsets : np.ndarray of float
        Mx2 or Mx3 array of offsets for edge width.
    triangles : np.ndarray of int
        Px3 array of indices into centers to form the triangles.
    """
    if len(meshes_list) == 1:
        # nothing to do in this case!
        return meshes_list[0]
    centers_list, offsets_list, triangles_list = list(
        zip(*meshes_list, strict=False)
    )
    # Prepend zero because np.cumsum is flawed. See:
    # https://mail.python.org/archives/list/numpy-discussion@python.org/message/PCFRGU5B4OLYA7NQDWX3Q5Q2Y5IBGP65/
    # and discussion in that thread and linked GitHub issues and threads.
    # cumulative size offsets will be one too long but we don't care, zip will
    # take care of it.
    cumulative_size_offsets = np.cumsum([0] + [len(c) for c in centers_list])
    triangles = np.concatenate(
        [
            t + off
            for t, off in zip(
                triangles_list, cumulative_size_offsets, strict=False
            )
        ],
        axis=0,
    )
    centers = np.concatenate(centers_list, axis=0)
    offsets = np.concatenate(offsets_list, axis=0)
    return centers, offsets, triangles


def generate_2D_edge_meshes(
    path, closed=False, limit=3, bevel=False, contiguous=False
):
    """Find the triangulation of a path in 2D.

    The resulting `offsets` can be multiplied by a `width` scalar and be
    added to the resulting `centers` to generate the vertices of the
    triangles for the triangulation, i.e. `vertices = centers +
    width*offsets`. Using the `centers` and `offsets` representation allows
    for the computed triangulation to be independent of the line width.

    Parameters
    ----------
    path : np.ndarray
        Nx2 or Nx3 array of central coordinates of path to be triangulated
    closed : bool
        Bool which determines if the path is closed or not
    limit : float
        Miter limit which determines when to switch from a miter join to a
        bevel join
    bevel : bool
        Bool which if True causes a bevel join to always be used. If False
        a bevel join will only be used when the miter limit is exceeded
    contiguous : bool
        Whether a (closed) path is guaranteed to be contiguous. Polygons may
        have holes in them, in which case, the path of the contour and the
        paths of any internal holes will not be contiguous.

    Returns
    -------
    centers : np.ndarray
        Mx2 or Mx3 array central coordinates of path triangles.
    offsets : np.ndarray
        Mx2 or Mx3 array of the offsets to the central coordinates that need to
        be scaled by the line width and then added to the centers to
        generate the actual vertices of the triangulation
    triangles : np.ndarray
        Px3 array of the indices of the vertices that will form the
        triangles of the triangulation
    """
    if closed and not contiguous and len(path) > 2:
        # polygon — might include holes, we remove internal edges
        return _combine_meshes(
            [
                generate_2D_edge_meshes(
                    p, closed=closed, limit=limit, bevel=bevel, contiguous=True
                )
                for p in _remove_internal_edges(path)
            ]
        )

    path = np.asarray(path, dtype=float)

    # add first vertex to the end if closed
    if closed:
        path = np.concatenate((path, [path[0]]))

    # extend path by adding a vertex at beginning and end
    # to get the mean normals correct
    if closed:
        _ext_point1 = path[-2]
        _ext_point2 = path[1]
    else:
        _ext_point1 = _mirror_point(path[1], path[0])
        _ext_point2 = _mirror_point(path[-2], path[-1])

    full_path = np.concatenate(([_ext_point1], path, [_ext_point2]), axis=0)

    # full_normals[:-1], full_normals[1:] are normals left and right of each path vertex
    full_normals = segment_normal(full_path[:-1], full_path[1:])

    # miters per vertex are the average of left and right normals
    miters = 0.5 * (full_normals[:-1] + full_normals[1:])

    # scale miters such that their dot product with normals is 1
    _mf_dot = np.expand_dims(
        np.einsum('ij,ij->i', miters, full_normals[:-1]), -1
    )

    miters = np.divide(
        miters,
        _mf_dot,
        where=np.abs(_mf_dot) > 1e-10,
    )

    miter_lengths_squared = (miters**2).sum(axis=1)

    # miter_signs -> +1 if edges turn clockwise, -1 if anticlockwise
    # used later to discern bevel positions
    miter_signs = _sign_cross(full_normals[1:], full_normals[:-1])
    miters = 0.5 * miters

    # generate centers/offsets
    centers = np.repeat(path, 2, axis=0)
    offsets = np.repeat(miters, 2, axis=0)
    offsets[::2] *= -1

    triangles0 = np.tile(np.array([[0, 1, 3], [0, 3, 2]]), (len(path) - 1, 1))
    triangles = triangles0 + 2 * np.repeat(
        np.arange(len(path) - 1)[:, np.newaxis], 2, 0
    )

    # get vertex indices that are to be beveled
    idx_bevel = np.where(
        np.bitwise_or(bevel, miter_lengths_squared > (limit**2))
    )[0]

    if len(idx_bevel) > 0:
        idx_offset = (miter_signs[idx_bevel] < 0).astype(int)

        # outside and inside offsets are treated differently (only outside offsets get beveled)
        # See drawing at:
        # https://github.com/napari/napari/pull/6706#discussion_r1528790407
        idx_bevel_outside = 2 * idx_bevel + idx_offset
        idx_bevel_inside = 2 * idx_bevel + (1 - idx_offset)
        sign_bevel = np.expand_dims(miter_signs[idx_bevel], -1)

        # adjust offset of outer offset
        offsets[idx_bevel_outside] = (
            -0.5 * full_normals[:-1][idx_bevel] * sign_bevel
        )
        # adjust/normalize length of inner offset
        offsets[idx_bevel_inside] /= np.sqrt(
            miter_lengths_squared[idx_bevel, np.newaxis]
        )

        # special cases for the last vertex
        _nonspecial = idx_bevel != len(path) - 1

        idx_bevel = idx_bevel[_nonspecial]
        idx_bevel_outside = idx_bevel_outside[_nonspecial]
        sign_bevel = sign_bevel[_nonspecial]
        idx_offset = idx_offset[_nonspecial]

        # create new "right" bevel vertices to be added later
        centers_bevel = path[idx_bevel]
        offsets_bevel = -0.5 * full_normals[1:][idx_bevel] * sign_bevel

        n_centers = len(centers)
        # change vertices of triangles to the newly added right vertices
        triangles[2 * idx_bevel, idx_offset] = len(centers) + np.arange(
            len(idx_bevel)
        )
        triangles[2 * idx_bevel + (1 - idx_offset), idx_offset] = (
            n_centers + np.arange(len(idx_bevel))
        )

        # add a new center/bevel triangle
        triangles0 = np.tile(np.array([[0, 1, 2]]), (len(idx_bevel), 1))
        triangles_bevel = np.array(
            [
                2 * idx_bevel + idx_offset,
                2 * idx_bevel + (1 - idx_offset),
                n_centers + np.arange(len(idx_bevel)),
            ]
        ).T
        # add all new centers, offsets, and triangles
        centers = np.concatenate([centers, centers_bevel])
        offsets = np.concatenate([offsets, offsets_bevel])
        triangles = np.concatenate([triangles, triangles_bevel])

    # extracting vectors (~4x faster than np.moveaxis)
    a, b, c = tuple((centers + offsets)[triangles][:, i] for i in range(3))
    # flip negative oriented triangles
    flip_idx = _sign_cross(b - a, c - a) < 0
    triangles[flip_idx] = np.flip(triangles[flip_idx], axis=-1)

    return centers, offsets, triangles


=======
>>>>>>> 29e045e0
def generate_tube_meshes(path, closed=False, tube_points=10):
    """Generates list of mesh vertices and triangles from a path

    Adapted from vispy.visuals.TubeVisual
    https://github.com/vispy/vispy/blob/main/vispy/visuals/tube.py

    Parameters
    ----------
    path : (N, 3) array
        Vertices specifying the path.
    closed : bool
        Bool which determines if the path is closed or not.
    tube_points : int
        The number of points in the circle-approximating polygon of the
        tube's cross section.

    Returns
    -------
    centers : (M, 3) array
        Vertices of all triangles for the lines
    offsets : (M, D) array
        offsets of all triangles for the lines
    triangles : (P, 3) array
        Vertex indices that form the mesh triangles
    """
    points = np.array(path).astype(float)

    if closed and not np.array_equal(points[0], points[-1]):
        points = np.concatenate([points, [points[0]]], axis=0)

    _tangents, normals, binormals = _frenet_frames(points, closed)

    segments = len(points) - 1

    # get the positions of each vertex
    grid = np.zeros((len(points), tube_points, 3))
    grid_off = np.zeros((len(points), tube_points, 3))
    for i in range(len(points)):
        pos = points[i]
        normal = normals[i]
        binormal = binormals[i]

        # Add a vertex for each point on the circle
        v = np.arange(tube_points, dtype=float) / tube_points * 2 * np.pi
        cx = -1.0 * np.cos(v)
        cy = np.sin(v)
        grid[i] = pos
        grid_off[i] = cx[:, np.newaxis] * normal + cy[:, np.newaxis] * binormal

    # construct the mesh
    indices: list[tuple[int, int, int]] = []
    for i, j in itertools.product(range(segments), range(tube_points)):
        ip = (i + 1) % segments if closed else i + 1
        jp = (j + 1) % tube_points

        index_a = i * tube_points + j
        index_b = ip * tube_points + j
        index_c = ip * tube_points + jp
        index_d = i * tube_points + jp

        indices.extend(
            ([index_a, index_b, index_d], [index_b, index_c, index_d])  # type: ignore[arg-type]
        )
    triangles = np.array(indices, dtype=np.uint32)

    centers = grid.reshape(grid.shape[0] * grid.shape[1], 3)
    offsets = grid_off.reshape(grid_off.shape[0] * grid_off.shape[1], 3)

    return centers, offsets, triangles


def path_to_mask(
    mask_shape: npt.NDArray, vertices: npt.NDArray
) -> npt.NDArray[np.bool_]:
    """Converts a path to a boolean mask with `True` for points lying along
    each edge.

    Parameters
    ----------
    mask_shape : array (2,)
        Shape of mask to be generated.
    vertices : array (N, 2)
        Vertices of the path.

    Returns
    -------
    mask : np.ndarray
        Boolean array with `True` for points along the path

    """
    mask_shape = np.asarray(mask_shape, dtype=int)
    mask = np.zeros(mask_shape, dtype=bool)

    vertices = np.round(np.clip(vertices, 0, mask_shape - 1)).astype(int)

    # remove identical, consecutive vertices
    duplicates = np.all(np.diff(vertices, axis=0) == 0, axis=-1)
    duplicates = np.concatenate(([False], duplicates))
    vertices = vertices[~duplicates]

    iis, jjs = [], []
    for v1, v2 in itertools.pairwise(vertices):
        ii, jj = line(*v1, *v2)
        iis.extend(ii.tolist())
        jjs.extend(jj.tolist())

    mask[iis, jjs] = 1

    return mask


def poly_to_mask(
    mask_shape: npt.ArrayLike, vertices: npt.ArrayLike
) -> npt.NDArray[np.bool_]:
    """Converts a polygon to a boolean mask with `True` for points
    lying inside the shape. Uses the bounding box of the vertices to reduce
    computation time.

    Parameters
    ----------
    mask_shape : np.ndarray | tuple
        1x2 array of shape of mask to be generated.
    vertices : np.ndarray
        Nx2 array of the vertices of the polygon.

    Returns
    -------
    mask : np.ndarray
        Boolean array with `True` for points inside the polygon
    """
    return polygon2mask(mask_shape, vertices)


def grid_points_in_poly(shape, vertices):
    """Converts a polygon to a boolean mask with `True` for points
    lying inside the shape. Loops through all indices in the grid

    Parameters
    ----------
    shape : np.ndarray | tuple
        1x2 array of shape of mask to be generated.
    vertices : np.ndarray
        Nx2 array of the vertices of the polygon.

    Returns
    -------
    mask : np.ndarray
        Boolean array with `True` for points inside the polygon
    """
    points = np.array(
        [(x, y) for x in range(shape[0]) for y in range(shape[1])], dtype=int
    )
    inside = points_in_poly(points, vertices)
    mask = inside.reshape(shape)
    return mask


def points_in_poly(points, vertices):
    """Tests points for being inside a polygon using the ray casting algorithm

    Parameters
    ----------
    points : np.ndarray
        Mx2 array of points to be tested
    vertices : np.ndarray
        Nx2 array of the vertices of the polygon.

    Returns
    -------
    inside : np.ndarray
        Length M boolean array with `True` for points inside the polygon
    """
    n_verts = len(vertices)
    inside = np.zeros(len(points), dtype=bool)
    j = n_verts - 1
    for i in range(n_verts):
        # Determine if a horizontal ray emanating from the point crosses the
        # line defined by vertices i-1 and vertices i.
        cond_1 = np.logical_and(
            vertices[i, 1] <= points[:, 1], points[:, 1] < vertices[j, 1]
        )
        cond_2 = np.logical_and(
            vertices[j, 1] <= points[:, 1], points[:, 1] < vertices[i, 1]
        )
        cond_3 = np.logical_or(cond_1, cond_2)
        d = vertices[j] - vertices[i]
        # Prevents floating point imprecision from generating false positives
        tolerance = 1e-12
        d = np.where(abs(d) < tolerance, 0, d)
        if d[1] == 0:
            # If y vertices are aligned avoid division by zero
            cond_4 = d[0] * (points[:, 1] - vertices[i, 1]) > 0
        else:
            cond_4 = points[:, 0] < (
                d[0] * (points[:, 1] - vertices[i, 1]) / d[1] + vertices[i, 0]
            )
        cond_5 = np.logical_and(cond_3, cond_4)
        inside[cond_5] = 1 - inside[cond_5]
        j = i

    # If the number of crossings is even then the point is outside the polygon,
    # if the number of crossings is odd then the point is inside the polygon

    return inside


def extract_shape_type(data, shape_type=None):
    """Separates shape_type from data if present, and returns both.

    Parameters
    ----------
    data : Array | Tuple(Array,str) | List[Array | Tuple(Array, str)] | Tuple(List[Array], str)
        list or array of vertices belonging to each shape, optionally containing shape type strings
    shape_type : str | None
        metadata shape type string, or None if none was passed

    Returns
    -------
    data : Array | List[Array]
        list or array of vertices belonging to each shape
    shape_type : List[str] | None
        type of each shape in data, or None if none was passed
    """
    # Tuple for one shape or list of shapes with shape_type
    if isinstance(data, tuple):
        shape_type = data[1]
        data = data[0]
    # List of (vertices, shape_type) tuples
    elif len(data) != 0 and all(isinstance(datum, tuple) for datum in data):
        shape_type = [datum[1] for datum in data]
        data = [datum[0] for datum in data]
    return data, shape_type


def get_default_shape_type(current_type):
    """If all shapes in current_type are of identical shape type,
       return this shape type, else "polygon" as lowest common
       denominator type.

    Parameters
    ----------
    current_type : list of str
        list of current shape types

    Returns
    -------
    default_type : str
        default shape type
    """
    default = 'polygon'
    if not current_type:
        return default
    first_type = current_type[0]
    if all(shape_type == first_type for shape_type in current_type):
        return first_type
    return default


def get_shape_ndim(data):
    """Checks whether data is a list of the same type of shape, one shape, or
    a list of different shapes and returns the dimensionality of the shape/s.

    Parameters
    ----------
    data : (N, ) list of array
        List of shape data, where each element is an (N, D) array of the
        N vertices of a shape in D dimensions.

    Returns
    -------
    ndim : int
        Dimensionality of the shape/s in data
    """
    # list of all the same shapes
    if np.array(data, dtype=object).ndim == 3:
        ndim = np.array(data).shape[2]
    # just one shape
    elif np.array(data[0]).ndim == 1:
        ndim = np.array(data).shape[1]
    # list of different shapes
    else:
        ndim = np.array(data[0]).shape[1]
    return ndim


def number_of_shapes(data):
    """Determine number of shapes in the data.

    Parameters
    ----------
    data : list or np.ndarray
        Can either be no shapes, if empty, a
        single shape or a list of shapes.

    Returns
    -------
    n_shapes : int
        Number of new shapes
    """
    if len(data) == 0:
        # If no new shapes
        n_shapes = 0
    elif np.array(data[0]).ndim == 1:
        # If a single array for a shape
        n_shapes = 1
    else:
        n_shapes = len(data)

    return n_shapes


def validate_num_vertices(
    data, shape_type, min_vertices=None, valid_vertices=None
):
    """Raises error if a shape in data has invalid number of vertices.

    Checks whether all shapes in data have a valid number of vertices
    for the given shape type and vertex information. Rectangles and
    ellipses can have either 2 or 4 vertices per shape,
    lines can have only 2, while paths and polygons have a minimum
    number of vertices, but no maximum.

    One of valid_vertices or min_vertices must be passed to the
    function.

    Parameters
    ----------
    data : Array | Tuple(Array,str) | List[Array | Tuple(Array, str)] | Tuple(List[Array], str)
        List of shape data, where each element is either an (N, D) array of the
        N vertices of a shape in D dimensions or a tuple containing an array of
        the N vertices and the shape_type string. Can be an 3-dimensional array
        if each shape has the same number of vertices.
    shape_type : str
        Type of shape being validated (for detailed error message)
    min_vertices : int or None
        Minimum number of vertices for the shape type, by default None
    valid_vertices : Tuple(int) or None
        Valid number of vertices for the shape type in data, by default None

    Raises
    ------
    ValueError
        Raised if a shape is found with invalid number of vertices
    """
    n_shapes = number_of_shapes(data)
    # single array of vertices
    if n_shapes == 1 and len(np.array(data).shape) == 2:
        # wrap in extra dimension so we can iterate through shape not vertices
        data = [data]
    for shape in data:
        if (valid_vertices and len(shape) not in valid_vertices) or (
            min_vertices and len(shape) < min_vertices
        ):
            raise ValueError(
                trans._(
                    '{shape_type} {shape} has invalid number of vertices: {shape_length}.',
                    deferred=True,
                    shape_type=shape_type,
                    shape=shape,
                    shape_length=len(shape),
                )
            )


def perpendicular_distance(
    point: npt.NDArray, line_start: npt.NDArray, line_end: npt.NDArray
) -> float:
    """Calculate the perpendicular distance of a point to a given euclidean line.

    Calculates the shortest distance of a point to a euclidean line defined by a line_start point and a line_end point.
    Works up to any dimension.

    Parameters
    ---------
    point : np.ndarray
        A point defined by a numpy array of shape (viewer.ndims,)  which is part of a polygon shape.
    line_start : np.ndarray
        A point defined by a numpy array of shape (viewer.ndims,)  used to define the starting point of a line.
    line_end : np.ndarray
        A point defined by a numpy array of shape (viewer.ndims,)  used to define the end point of a line.

    Returns
    -------
    float
        A float number representing the distance of point to a euclidean line defined by line_start and line_end.
    """

    if np.array_equal(line_start, line_end):
        return float(np.linalg.norm(point - line_start))

    t = np.dot(point - line_end, line_start - line_end) / np.dot(
        line_start - line_end, line_start - line_end
    )
    return float(
        np.linalg.norm(t * (line_start - line_end) + line_end - point)
    )


def rdp(vertices: npt.NDArray, epsilon: float) -> npt.NDArray:
    """Reduce the number of vertices that make up a polygon.

    Implementation of the Ramer-Douglas-Peucker algorithm based on:
    https://github.com/fhirschmann/rdp/blob/master/rdp. This algorithm reduces the amounts of points in a polyline or
    in this case reduces the number of vertices in a polygon shape.

    Parameters
    ----------
    vertices : np.ndarray
        A numpy array of shape (n, viewer.ndims) containing the vertices of a polygon shape.
    epsilon : float
        A float representing the maximum distance threshold. When the perpendicular distance of a point to a given line
        is higher, subsequent refinement occurs.

    Returns
    -------
    np.ndarray
        A numpy array of shape (n, viewer.ndims) containing the vertices of a polygon shape.
    """
    max_distance_index = -1
    max_distance = 0.0

    for i in range(1, vertices.shape[0]):
        d = perpendicular_distance(vertices[i], vertices[0], vertices[-1])
        if d > max_distance:
            max_distance_index = i
            max_distance = d

    if epsilon != 0:
        if max_distance > epsilon and epsilon:
            l1 = rdp(vertices[: max_distance_index + 1], epsilon)
            l2 = rdp(vertices[max_distance_index:], epsilon)
            return np.vstack((l1[:-1], l2))

        # This part of the algorithm is actually responsible for removing the datapoints.
        return np.vstack((vertices[0], vertices[-1]))

    # When epsilon is 0, avoid removing datapoints
    return vertices<|MERGE_RESOLUTION|>--- conflicted
+++ resolved
@@ -831,27 +831,6 @@
 
     # offsets[2,1] = -0.5
     return centers, offsets, triangles
-
-
-<<<<<<< HEAD
-def _mirror_point(x, y):
-    return 2 * y - x
-
-
-def _sign_nonzero(x):
-    y = np.sign(x).astype(int)
-    y[y == 0] = 1
-    return y
-
-
-def _sign_cross(x, y):
-    """sign of cross product (faster for 2d)"""
-    if x.shape[1] == y.shape[1] == 2:
-        return _sign_nonzero(x[:, 0] * y[:, 1] - x[:, 1] * y[:, 0])
-    if x.shape[1] == y.shape[1] == 3:
-        return _sign_nonzero(np.cross(x, y))
-
-    raise ValueError(x.shape[1], y.shape[1])
 
 
 def _enclosing(
@@ -986,178 +965,6 @@
     return centers, offsets, triangles
 
 
-def generate_2D_edge_meshes(
-    path, closed=False, limit=3, bevel=False, contiguous=False
-):
-    """Find the triangulation of a path in 2D.
-
-    The resulting `offsets` can be multiplied by a `width` scalar and be
-    added to the resulting `centers` to generate the vertices of the
-    triangles for the triangulation, i.e. `vertices = centers +
-    width*offsets`. Using the `centers` and `offsets` representation allows
-    for the computed triangulation to be independent of the line width.
-
-    Parameters
-    ----------
-    path : np.ndarray
-        Nx2 or Nx3 array of central coordinates of path to be triangulated
-    closed : bool
-        Bool which determines if the path is closed or not
-    limit : float
-        Miter limit which determines when to switch from a miter join to a
-        bevel join
-    bevel : bool
-        Bool which if True causes a bevel join to always be used. If False
-        a bevel join will only be used when the miter limit is exceeded
-    contiguous : bool
-        Whether a (closed) path is guaranteed to be contiguous. Polygons may
-        have holes in them, in which case, the path of the contour and the
-        paths of any internal holes will not be contiguous.
-
-    Returns
-    -------
-    centers : np.ndarray
-        Mx2 or Mx3 array central coordinates of path triangles.
-    offsets : np.ndarray
-        Mx2 or Mx3 array of the offsets to the central coordinates that need to
-        be scaled by the line width and then added to the centers to
-        generate the actual vertices of the triangulation
-    triangles : np.ndarray
-        Px3 array of the indices of the vertices that will form the
-        triangles of the triangulation
-    """
-    if closed and not contiguous and len(path) > 2:
-        # polygon — might include holes, we remove internal edges
-        return _combine_meshes(
-            [
-                generate_2D_edge_meshes(
-                    p, closed=closed, limit=limit, bevel=bevel, contiguous=True
-                )
-                for p in _remove_internal_edges(path)
-            ]
-        )
-
-    path = np.asarray(path, dtype=float)
-
-    # add first vertex to the end if closed
-    if closed:
-        path = np.concatenate((path, [path[0]]))
-
-    # extend path by adding a vertex at beginning and end
-    # to get the mean normals correct
-    if closed:
-        _ext_point1 = path[-2]
-        _ext_point2 = path[1]
-    else:
-        _ext_point1 = _mirror_point(path[1], path[0])
-        _ext_point2 = _mirror_point(path[-2], path[-1])
-
-    full_path = np.concatenate(([_ext_point1], path, [_ext_point2]), axis=0)
-
-    # full_normals[:-1], full_normals[1:] are normals left and right of each path vertex
-    full_normals = segment_normal(full_path[:-1], full_path[1:])
-
-    # miters per vertex are the average of left and right normals
-    miters = 0.5 * (full_normals[:-1] + full_normals[1:])
-
-    # scale miters such that their dot product with normals is 1
-    _mf_dot = np.expand_dims(
-        np.einsum('ij,ij->i', miters, full_normals[:-1]), -1
-    )
-
-    miters = np.divide(
-        miters,
-        _mf_dot,
-        where=np.abs(_mf_dot) > 1e-10,
-    )
-
-    miter_lengths_squared = (miters**2).sum(axis=1)
-
-    # miter_signs -> +1 if edges turn clockwise, -1 if anticlockwise
-    # used later to discern bevel positions
-    miter_signs = _sign_cross(full_normals[1:], full_normals[:-1])
-    miters = 0.5 * miters
-
-    # generate centers/offsets
-    centers = np.repeat(path, 2, axis=0)
-    offsets = np.repeat(miters, 2, axis=0)
-    offsets[::2] *= -1
-
-    triangles0 = np.tile(np.array([[0, 1, 3], [0, 3, 2]]), (len(path) - 1, 1))
-    triangles = triangles0 + 2 * np.repeat(
-        np.arange(len(path) - 1)[:, np.newaxis], 2, 0
-    )
-
-    # get vertex indices that are to be beveled
-    idx_bevel = np.where(
-        np.bitwise_or(bevel, miter_lengths_squared > (limit**2))
-    )[0]
-
-    if len(idx_bevel) > 0:
-        idx_offset = (miter_signs[idx_bevel] < 0).astype(int)
-
-        # outside and inside offsets are treated differently (only outside offsets get beveled)
-        # See drawing at:
-        # https://github.com/napari/napari/pull/6706#discussion_r1528790407
-        idx_bevel_outside = 2 * idx_bevel + idx_offset
-        idx_bevel_inside = 2 * idx_bevel + (1 - idx_offset)
-        sign_bevel = np.expand_dims(miter_signs[idx_bevel], -1)
-
-        # adjust offset of outer offset
-        offsets[idx_bevel_outside] = (
-            -0.5 * full_normals[:-1][idx_bevel] * sign_bevel
-        )
-        # adjust/normalize length of inner offset
-        offsets[idx_bevel_inside] /= np.sqrt(
-            miter_lengths_squared[idx_bevel, np.newaxis]
-        )
-
-        # special cases for the last vertex
-        _nonspecial = idx_bevel != len(path) - 1
-
-        idx_bevel = idx_bevel[_nonspecial]
-        idx_bevel_outside = idx_bevel_outside[_nonspecial]
-        sign_bevel = sign_bevel[_nonspecial]
-        idx_offset = idx_offset[_nonspecial]
-
-        # create new "right" bevel vertices to be added later
-        centers_bevel = path[idx_bevel]
-        offsets_bevel = -0.5 * full_normals[1:][idx_bevel] * sign_bevel
-
-        n_centers = len(centers)
-        # change vertices of triangles to the newly added right vertices
-        triangles[2 * idx_bevel, idx_offset] = len(centers) + np.arange(
-            len(idx_bevel)
-        )
-        triangles[2 * idx_bevel + (1 - idx_offset), idx_offset] = (
-            n_centers + np.arange(len(idx_bevel))
-        )
-
-        # add a new center/bevel triangle
-        triangles0 = np.tile(np.array([[0, 1, 2]]), (len(idx_bevel), 1))
-        triangles_bevel = np.array(
-            [
-                2 * idx_bevel + idx_offset,
-                2 * idx_bevel + (1 - idx_offset),
-                n_centers + np.arange(len(idx_bevel)),
-            ]
-        ).T
-        # add all new centers, offsets, and triangles
-        centers = np.concatenate([centers, centers_bevel])
-        offsets = np.concatenate([offsets, offsets_bevel])
-        triangles = np.concatenate([triangles, triangles_bevel])
-
-    # extracting vectors (~4x faster than np.moveaxis)
-    a, b, c = tuple((centers + offsets)[triangles][:, i] for i in range(3))
-    # flip negative oriented triangles
-    flip_idx = _sign_cross(b - a, c - a) < 0
-    triangles[flip_idx] = np.flip(triangles[flip_idx], axis=-1)
-
-    return centers, offsets, triangles
-
-
-=======
->>>>>>> 29e045e0
 def generate_tube_meshes(path, closed=False, tube_points=10):
     """Generates list of mesh vertices and triangles from a path
 
