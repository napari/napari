--- conflicted
+++ resolved
@@ -854,11 +854,9 @@
                 vertices=raw_vertices
             ).triangulate()
         except Exception as e:  # pragma: no cover
-<<<<<<< HEAD
-            path, text_path = _save_failed_triangulation(data, backend='vispy')
-=======
-            path, text_path = _save_failed_triangulation(raw_vertices)
->>>>>>> c8b260e0
+            path, text_path = _save_failed_triangulation(
+                raw_vertices, backend='vispy'
+            )
             raise RuntimeError(
                 f'Triangulation failed. Data saved to {path} and {text_path}'
             ) from e
