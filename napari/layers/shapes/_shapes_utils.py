from __future__ import annotations

import itertools
from typing import TYPE_CHECKING

import numpy as np
from skimage.draw import line, polygon2mask
from vispy.geometry import PolygonData
from vispy.visuals.tube import _frenet_frames

from napari.layers.shapes._accelerated_triangulate_dispatch import (
    generate_2D_edge_meshes_py,
)
from napari.utils.translations import trans

if TYPE_CHECKING:
    import numpy.typing as npt

try:
    # see https://github.com/vispy/vispy/issues/1029
    from triangle import triangulate
except ModuleNotFoundError:
    triangulate = None


<<<<<<< HEAD
try:
    from napari.layers.shapes._accelerated_triangulate import (
        create_box_from_bounding as acc_create_box_from_bounding,
        generate_2D_edge_meshes as acc_generate_2D_edge_meshes,
    )
except ImportError:
    acc_generate_2D_edge_meshes = None
    acc_create_box_from_bounding = None


def find_planar_axis(
    points: npt.NDArray,
) -> tuple[npt.NDArray, int | None, float | None]:
    """Find an axis along which the input points are planar.

    If points are 2D, they are returned unchanged.

    If there is a planar axis, return the corresponding 2D points, the axis
    position, and the coordinate of the plane.

    If there is *no* planar axis, return an empty dataset.

    Parameters
    ----------
    points : array, shape (npoints, ndim)
        An array of point coordinates. ``ndim`` must be 2 or 3.

    Returns
    -------
    points2d : array, shape (npoints | 0, 2)
        Array of 2D points. May be empty if input points are not planar along
        any axis.
    axis_idx : int | None
        The axis along which points are planar.
    value : float | None
        The coordinate of the points along ``axis``.
    """
    ndim = points.shape[1]
    if ndim == 2:
        return points, None, None
    for axis_idx in range(ndim):
        values = np.unique(points[:, axis_idx])
        if len(values) == 1:
            return np.delete(points, axis_idx, axis=1), axis_idx, values[0]
    return np.empty((0, 2), dtype=points.dtype), None, None


=======
>>>>>>> c3fdd6c7
def _is_convex(poly: npt.NDArray) -> bool:
    """Check whether a polygon is convex.

    Parameters
    ----------
    poly: numpy array of floats, shape (N, 3)
        Polygon vertices, in order.

    Returns
    -------
    bool
        True if the given polygon is convex.
    """
    fst = poly[:-2]
    snd = poly[1:-1]
    thrd = poly[2:]
    orn_set = np.unique(orientation(fst.T, snd.T, thrd.T))
    if orn_set.size != 1:
        return False
    return (orn_set[0] == orientation(poly[-2], poly[-1], poly[0])) and (
        orn_set[0] == orientation(poly[-1], poly[0], poly[1])
    )


def _fan_triangulation(poly: npt.NDArray) -> tuple[npt.NDArray, npt.NDArray]:
    """Return a fan triangulation of a given polygon.

    https://en.wikipedia.org/wiki/Fan_triangulation

    Parameters
    ----------
    poly: numpy array of float, shape (N, 3)
        Polygon vertices, in order.

    Returns
    -------
    vertices : numpy array of float, shape (N, 3)
        The vertices of the triangulation. In this case, the input array.
    triangles : numpy array of int, shape (N, 3)
        The triangles of the triangulation, as triplets of indices into the
        vertices array.
    """
    vertices = np.copy(poly)
    triangles = np.zeros((len(poly) - 2, 3), dtype=np.uint32)
    triangles[:, 1] = np.arange(1, len(poly) - 1)
    triangles[:, 2] = np.arange(2, len(poly))
    return vertices, triangles


def inside_boxes(boxes):
    """Checks which boxes contain the origin. Boxes need not be axis aligned

    Parameters
    ----------
    boxes : (N, 8, 2) array
        Array of N boxes that should be checked

    Returns
    -------
    inside : (N,) array of bool
        True if corresponding box contains the origin.
    """

    AB = boxes[:, 0] - boxes[:, 6]
    AM = boxes[:, 0]
    BC = boxes[:, 6] - boxes[:, 4]
    BM = boxes[:, 6]

    ABAM = np.multiply(AB, AM).sum(1)
    ABAB = np.multiply(AB, AB).sum(1)
    BCBM = np.multiply(BC, BM).sum(1)
    BCBC = np.multiply(BC, BC).sum(1)

    c1 = ABAM >= 0
    c2 = ABAM <= ABAB
    c3 = BCBM >= 0
    c4 = BCBM <= BCBC

    inside = np.all(np.array([c1, c2, c3, c4]), axis=0)

    return inside


def triangles_intersect_box(triangles, corners):
    """Determines which triangles intersect an axis aligned box.

    Parameters
    ----------
    triangles : (N, 3, 2) array
        Array of vertices of triangles to be tested
    corners : (2, 2) array
        Array specifying corners of a box

    Returns
    -------
    intersects : (N,) array of bool
        Array with `True` values for triangles intersecting the box
    """

    vertices_inside = triangle_vertices_inside_box(triangles, corners)
    edge_intersects = triangle_edges_intersect_box(triangles, corners)

    intersects = np.logical_or(vertices_inside, edge_intersects)

    return intersects


def triangle_vertices_inside_box(triangles, corners):
    """Determines which triangles have vertices inside an axis aligned box.

    Parameters
    ----------
    triangles : (N, 3, 2) array
        Array of vertices of triangles to be tested
    corners : (2, 2) array
        Array specifying corners of a box

    Returns
    -------
    inside : (N,) array of bool
        Array with `True` values for triangles with vertices inside the box
    """
    box = create_box(corners)[[0, 4]]

    vertices_inside = np.empty(triangles.shape[:-1], dtype=bool)
    for i in range(3):
        # check if each triangle vertex is inside the box
        below_top = np.all(box[1] >= triangles[:, i, :], axis=1)
        above_bottom = np.all(triangles[:, i, :] >= box[0], axis=1)
        vertices_inside[:, i] = np.logical_and(below_top, above_bottom)

    inside = np.any(vertices_inside, axis=1)

    return inside


def triangle_edges_intersect_box(triangles, corners):
    """Determines which triangles have edges that intersect the edges of an
    axis aligned box.

    Parameters
    ----------
    triangles : (N, 3, 2) array
        Array of vertices of triangles to be tested
    corners : (2, 2) array
        Array specifying corners of a box

    Returns
    -------
    intersects : (N,) array of bool
        Array with `True` values for triangles with edges that intersect the
        edges of the box.
    """
    box = create_box(corners)[[0, 2, 4, 6]]

    intersects = np.zeros([len(triangles), 12], dtype=bool)
    for i in range(3):
        # check if each triangle edge
        p1 = triangles[:, i, :]
        q1 = triangles[:, (i + 1) % 3, :]

        for j in range(4):
            # Check the four edges of the box
            p2 = box[j]
            q2 = box[(j + 1) % 3]
            intersects[:, i * 3 + j] = [
                lines_intersect(p1[k], q1[k], p2, q2) for k in range(len(p1))
            ]

    return np.any(intersects, axis=1)


def lines_intersect(p1, q1, p2, q2):
    """Determines if line segment p1q1 intersects line segment p2q2

    Parameters
    ----------
    p1 : (2,) array
        Array of first point of first line segment
    q1 : (2,) array
        Array of second point of first line segment
    p2 : (2,) array
        Array of first point of second line segment
    q2 : (2,) array
        Array of second point of second line segment

    Returns
    -------
    intersects : bool
        Bool indicating if line segment p1q1 intersects line segment p2q2
    """
    # Determine four orientations
    o1 = orientation(p1, q1, p2)
    o2 = orientation(p1, q1, q2)
    o3 = orientation(p2, q2, p1)
    o4 = orientation(p2, q2, q1)

    # Test general case
    if (o1 != o2) and (o3 != o4):
        return True

    # Test special cases
    # p1, q1 and p2 are collinear and p2 lies on segment p1q1
    if o1 == 0 and on_segment(p1, p2, q1):
        return True

    # p1, q1 and q2 are collinear and q2 lies on segment p1q1
    if o2 == 0 and on_segment(p1, q2, q1):
        return True

    # p2, q2 and p1 are collinear and p1 lies on segment p2q2
    if o3 == 0 and on_segment(p2, p1, q2):
        return True

    # p2, q2 and q1 are collinear and q1 lies on segment p2q2
    if o4 == 0 and on_segment(p2, q1, q2):  # noqa: SIM103
        return True

    # Doesn't fall into any special cases
    return False


def on_segment(p, q, r):
    """Checks if q is on the segment from p to r

    Parameters
    ----------
    p : (2,) array
        Array of first point of segment
    q : (2,) array
        Array of point to check if on segment
    r : (2,) array
        Array of second point of segment

    Returns
    -------
    on : bool
        Bool indicating if q is on segment from p to r
    """
    if max(p[0], r[0]) >= q[0] >= min(p[0], r[0]) and max(p[1], r[1]) >= q[
        1
    ] >= min(p[1], r[1]):
        on = True
    else:
        on = False

    return on


def orientation(p, q, r):
    """Determines oritentation of ordered triplet (p, q, r)

    Parameters
    ----------
    p : (2,) array
        Array of first point of triplet
    q : (2,) array
        Array of second point of triplet
    r : (2,) array
        Array of third point of triplet

    Returns
    -------
    val : int
        One of (-1, 0, 1). 0 if p, q, r are collinear, 1 if clockwise, and -1
        if counterclockwise.
    """
    val = (q[1] - p[1]) * (r[0] - q[0]) - (q[0] - p[0]) * (r[1] - q[1])
    val = np.sign(val)

    return val


def is_collinear(points: npt.NDArray) -> bool:
    """Determines if a list of 2D points are collinear.

    Parameters
    ----------
    points : (N, 2) array
        Points to be tested for collinearity

    Returns
    -------
    val : bool
        True is all points are collinear, False otherwise.
    """
    if len(points) < 3:
        return True

    # The collinearity test takes three points, the first two are the first
    # two in the list, and then the third is iterated through in the loop
    return all(orientation(points[0], points[1], p) == 0 for p in points[2:])


def point_to_lines(point, lines):
    """Calculate the distance between a point and line segments and returns the
    index of the closest line. First calculates the distance to the infinite
    line, then checks if the projected point lies between the line segment
    endpoints. If not, calculates distance to the endpoints

    Parameters
    ----------
    point : np.ndarray
        1x2 array of specifying the point
    lines : np.ndarray
        Nx2x2 array of line segments

    Returns
    -------
    index : int
        Integer index of the closest line
    location : float
        Normalized location of intersection of the distance normal to the line
        closest. Less than 0 means an intersection before the line segment
        starts. Between 0 and 1 means an intersection inside the line segment.
        Greater than 1 means an intersection after the line segment ends
    """

    # shift and normalize vectors
    lines_vectors = lines[:, 1] - lines[:, 0]
    point_vectors = point - lines[:, 0]
    end_point_vectors = point - lines[:, 1]
    norm_lines = np.linalg.norm(lines_vectors, axis=1, keepdims=True)
    reject = (norm_lines == 0).squeeze()
    norm_lines[reject] = 1
    unit_lines = lines_vectors / norm_lines

    # calculate distance to line (2D cross-product)
    line_dist = abs(
        unit_lines[..., 0] * point_vectors[..., 1]
        - unit_lines[..., 1] * point_vectors[..., 0]
    )

    # calculate scale
    line_loc = (unit_lines * point_vectors).sum(axis=1) / norm_lines.squeeze()

    # for points not falling inside segment calculate distance to appropriate
    # endpoint
    line_dist[line_loc < 0] = np.linalg.norm(
        point_vectors[line_loc < 0], axis=1
    )
    line_dist[line_loc > 1] = np.linalg.norm(
        end_point_vectors[line_loc > 1], axis=1
    )
    line_dist[reject] = np.linalg.norm(point_vectors[reject], axis=1)
    line_loc[reject] = 0.5

    # calculate closet line
    index = np.argmin(line_dist)
    location = line_loc[index]

    return index, location


def create_box(data: npt.NDArray) -> npt.NDArray:
    """Creates the axis aligned interaction box of a list of points

    Parameters
    ----------
    data : np.ndarray
        Nx2 array of points whose interaction box is to be found

    Returns
    -------
    box : np.ndarray
        9x2 array of vertices of the interaction box. The first 8 points are
        the corners and midpoints of the box in clockwise order starting in the
        upper-left corner. The last point is the center of the box
    """
    min_val = [data[:, 0].min(axis=0), data[:, 1].min(axis=0)]
    max_val = [data[:, 0].max(axis=0), data[:, 1].max(axis=0)]
    tl = np.array([min_val[0], min_val[1]])
    tr = np.array([max_val[0], min_val[1]])
    br = np.array([max_val[0], max_val[1]])
    bl = np.array([min_val[0], max_val[1]])
    box = np.array(
        [
            tl,
            (tl + tr) / 2,
            tr,
            (tr + br) / 2,
            br,
            (br + bl) / 2,
            bl,
            (bl + tl) / 2,
            (tl + tr + br + bl) / 4,
        ]
    )
    return box


def rectangle_to_box(data: npt.NDArray) -> npt.NDArray:
    """Converts the four corners of a rectangle into a interaction box like
    representation. If the rectangle is not axis aligned the resulting box
    representation will not be axis aligned either

    Parameters
    ----------
    data : np.ndarray
        4xD array of corner points to be converted to a box like representation

    Returns
    -------
    box : np.ndarray
        9xD array of vertices of the interaction box. The first 8 points are
        the corners and midpoints of the box in clockwise order starting in the
        upper-left corner. The last point is the center of the box
    """
    if data.shape[0] != 4:
        raise ValueError(
            trans._(
                'Data shape does not match expected `[4, D]` shape specifying corners for the rectangle',
                deferred=True,
            )
        )
    box = np.array(
        [
            data[0],
            (data[0] + data[1]) / 2,
            data[1],
            (data[1] + data[2]) / 2,
            data[2],
            (data[2] + data[3]) / 2,
            data[3],
            (data[3] + data[0]) / 2,
            data.mean(axis=0),
        ]
    )
    return box


def find_corners(data: npt.NDArray) -> npt.NDArray:
    """Finds the four corners of the interaction box defined by an array of
    points

    Parameters
    ----------
    data : np.ndarray
        Nx2 array of points whose interaction box is to be found

    Returns
    -------
    corners : np.ndarray
        4x2 array of corners of the bounding box
    """
    min_val = data.min(axis=0)
    max_val = data.max(axis=0)
    tl = np.array([min_val[0], min_val[1]])
    tr = np.array([max_val[0], min_val[1]])
    br = np.array([max_val[0], max_val[1]])
    bl = np.array([min_val[0], max_val[1]])
    corners = np.array([tl, tr, br, bl])
    return corners


def center_radii_to_corners(
    center: npt.NDArray, radii: npt.NDArray
) -> npt.NDArray:
    """Expands a center and radii into a four corner rectangle

    Parameters
    ----------
    center : np.ndarray
        Length 2 array of the center coordinates.
    radii : np.ndarray
        Length 2 array of the two radii.

    Returns
    -------
    corners : np.ndarray
        4x2 array of corners of the bounding box.
    """
    data = np.array([center + radii, center - radii])
    corners = find_corners(data)
    return corners


def triangulate_ellipse(
    corners: npt.NDArray, num_segments: int = 100
) -> tuple[npt.NDArray, npt.NDArray]:
    """Determines the triangulation of a path. The resulting `offsets` can
    multiplied by a `width` scalar and be added to the resulting `centers`
    to generate the vertices of the triangles for the triangulation, i.e.
    `vertices = centers + width*offsets`. Using the `centers` and `offsets`
    representation thus allows for the computed triangulation to be
    independent of the line width.

    Parameters
    ----------
    corners : np.ndarray
        4xD array of four bounding corners of the ellipse. The ellipse will
        still be computed properly even if the rectangle determined by the
        corners is not axis aligned. D in {2,3}
    num_segments : int
        Integer determining the number of segments to use when triangulating
        the ellipse

    Returns
    -------
    vertices : np.ndarray
        Mx2/Mx3 array coordinates of vertices for triangulating an ellipse.
        Includes the center vertex of the ellipse, followed by `num_segments`
        vertices around the boundary of the ellipse (M = `num_segments`+1)
    triangles : np.ndarray
        Px3 array of the indices of the vertices for the triangles of the
        triangulation. Has length (P) given by `num_segments`,
        (P = M-1 = num_segments)

    Notes
    -----
    Despite it's name the ellipse will have num_segments-1 segments on their outline.
    That is to say num_segments=7 will lead to ellipses looking like hexagons.

    The behavior of this function is not well defined if the ellipse is degenerate
    in the current plane/volume you are currently observing.


    """
    if corners.shape[0] != 4:
        raise ValueError(
            trans._(
                'Data shape does not match expected `[4, D]` shape specifying corners for the ellipse',
                deferred=True,
            )
        )
    assert corners.shape in {(4, 2), (4, 3)}
    center = corners.mean(axis=0)
    adjusted = corners - center

    # Take to consecutive corners difference
    # that give us the 1/2 minor and major axes.
    ax1 = (adjusted[1] - adjusted[0]) / 2
    ax2 = (adjusted[2] - adjusted[1]) / 2
    # Compute the transformation matrix from the unit circle
    # to our current ellipse.
    # ... it's easy just the 1/2 minor/major axes for the two column
    # note that our transform shape will depends on whether we are 2D-> 2D (matrix, 2 by 2),
    # or 2D -> 3D (matrix 2 by 3).
    transform = np.stack((ax1, ax2))
    if corners.shape == (4, 2):
        assert transform.shape == (2, 2)
    else:
        assert transform.shape == (2, 3)

    # we discretize the unit circle always in 2D.
    v2d = np.zeros((num_segments + 1, 2), dtype=np.float32)
    theta = np.linspace(0, np.deg2rad(360), num_segments)
    v2d[1:, 0] = np.cos(theta)
    v2d[1:, 1] = np.sin(theta)

    # ! vertices shape can be 2,M or 3,M depending on the transform.
    vertices = np.matmul(v2d, transform)

    # Shift back to center
    vertices = vertices + center

    triangles = (
        np.arange(num_segments) + np.array([[0], [1], [2]])
    ).T * np.array([0, 1, 1])
    triangles[-1, 2] = 1

    return vertices, triangles


def triangulate_face(data: npt.NDArray) -> tuple[npt.NDArray, npt.NDArray]:
    """Determines the triangulation of the face of a shape.

    Parameters
    ----------
    data : np.ndarray
        Nx2 array of vertices of shape to be triangulated

    Returns
    -------
    vertices : np.ndarray
        Mx2 array vertices of the triangles.
    triangles : np.ndarray
        Px3 array of the indices of the vertices that will form the
        triangles of the triangulation
    """

    if triangulate is not None:
        len_data = len(data)

        edges = np.empty((len_data, 2), dtype=np.uint32)
        edges[:, 0] = np.arange(len_data)
        edges[:, 1] = np.arange(1, len_data + 1)
        # connect last with first vertex
        edges[-1, 1] = 0

        res = triangulate({'vertices': data, 'segments': edges}, 'p')
        vertices, triangles = res['vertices'], res['triangles']
    elif _is_convex(data):
        vertices, triangles = _fan_triangulation(data)
    else:
        vertices, triangles = PolygonData(vertices=data).triangulate()

    triangles = triangles.astype(np.uint32)

    return vertices, triangles


def triangulate_edge(
    path: npt.NDArray, closed: bool = False
) -> tuple[npt.NDArray, npt.NDArray, npt.NDArray]:
    """Determines the triangulation of a path. The resulting `offsets` can
    multiplied by a `width` scalar and be added to the resulting `centers`
    to generate the vertices of the triangles for the triangulation, i.e.
    `vertices = centers + width*offsets`. Using the `centers` and `offsets`
    representation thus allows for the computed triangulation to be
    independent of the line width.

    Parameters
    ----------
    path : np.ndarray
        Nx2 or Nx3 array of central coordinates of path to be triangulated
    closed : bool
        Bool which determines if the path is closed or not.

    Returns
    -------
    centers : np.ndarray
        Mx2 or Mx3 array central coordinates of path triangles.
    offsets : np.ndarray
        Mx2 or Mx3 array of the offsets to the central coordinates that need to
        be scaled by the line width and then added to the centers to
        generate the actual vertices of the triangulation
    triangles : np.ndarray
        Px3 array of the indices of the vertices that will form the
        triangles of the triangulation
    """

    path = np.asanyarray(path)

    # Remove any equal adjacent points
    if len(path) > 2:
        idx = np.concatenate([[True], ~np.all(path[1:] == path[:-1], axis=-1)])
        clean_path = path[idx].copy()

        if clean_path.shape[0] == 1:
            clean_path = np.concatenate((clean_path, clean_path), axis=0)
    else:
        clean_path = path

    if clean_path.shape[-1] == 2:
        centers, offsets, triangles = generate_2D_edge_meshes_py(
            np.asarray(clean_path, dtype=np.float32), closed=closed
        )
    else:
        centers, offsets, triangles = generate_tube_meshes(
            clean_path, closed=closed
        )

    # offsets[2,1] = -0.5
    return centers, offsets, triangles


def generate_tube_meshes(path, closed=False, tube_points=10):
    """Generates list of mesh vertices and triangles from a path

    Adapted from vispy.visuals.TubeVisual
    https://github.com/vispy/vispy/blob/main/vispy/visuals/tube.py

    Parameters
    ----------
    path : (N, 3) array
        Vertices specifying the path.
    closed : bool
        Bool which determines if the path is closed or not.
    tube_points : int
        The number of points in the circle-approximating polygon of the
        tube's cross section.

    Returns
    -------
    centers : (M, 3) array
        Vertices of all triangles for the lines
    offsets : (M, D) array
        offsets of all triangles for the lines
    triangles : (P, 3) array
        Vertex indices that form the mesh triangles
    """
    points = np.array(path).astype(float)

    if closed and not np.array_equal(points[0], points[-1]):
        points = np.concatenate([points, [points[0]]], axis=0)

    _tangents, normals, binormals = _frenet_frames(points, closed)

    segments = len(points) - 1

    # get the positions of each vertex
    grid = np.zeros((len(points), tube_points, 3))
    grid_off = np.zeros((len(points), tube_points, 3))
    for i in range(len(points)):
        pos = points[i]
        normal = normals[i]
        binormal = binormals[i]

        # Add a vertex for each point on the circle
        v = np.arange(tube_points, dtype=float) / tube_points * 2 * np.pi
        cx = -1.0 * np.cos(v)
        cy = np.sin(v)
        grid[i] = pos
        grid_off[i] = cx[:, np.newaxis] * normal + cy[:, np.newaxis] * binormal

    # construct the mesh
    indices: list[tuple[int, int, int]] = []
    for i, j in itertools.product(range(segments), range(tube_points)):
        ip = (i + 1) % segments if closed else i + 1
        jp = (j + 1) % tube_points

        index_a = i * tube_points + j
        index_b = ip * tube_points + j
        index_c = ip * tube_points + jp
        index_d = i * tube_points + jp

        indices.extend(
            ([index_a, index_b, index_d], [index_b, index_c, index_d])  # type: ignore[arg-type]
        )
    triangles = np.array(indices, dtype=np.uint32)

    centers = grid.reshape(grid.shape[0] * grid.shape[1], 3)
    offsets = grid_off.reshape(grid_off.shape[0] * grid_off.shape[1], 3)

    return centers, offsets, triangles


def path_to_mask(
    mask_shape: npt.NDArray, vertices: npt.NDArray
) -> npt.NDArray[np.bool_]:
    """Converts a path to a boolean mask with `True` for points lying along
    each edge.

    Parameters
    ----------
    mask_shape : array (2,)
        Shape of mask to be generated.
    vertices : array (N, 2)
        Vertices of the path.

    Returns
    -------
    mask : np.ndarray
        Boolean array with `True` for points along the path

    """
    mask_shape = np.asarray(mask_shape, dtype=int)
    mask = np.zeros(mask_shape, dtype=bool)

    vertices = np.round(np.clip(vertices, 0, mask_shape - 1)).astype(int)

    # remove identical, consecutive vertices
    duplicates = np.all(np.diff(vertices, axis=0) == 0, axis=-1)
    duplicates = np.concatenate(([False], duplicates))
    vertices = vertices[~duplicates]

    iis, jjs = [], []
    for v1, v2 in itertools.pairwise(vertices):
        ii, jj = line(*v1, *v2)
        iis.extend(ii.tolist())
        jjs.extend(jj.tolist())

    mask[iis, jjs] = 1

    return mask


def poly_to_mask(
    mask_shape: npt.ArrayLike, vertices: npt.ArrayLike
) -> npt.NDArray[np.bool_]:
    """Converts a polygon to a boolean mask with `True` for points
    lying inside the shape. Uses the bounding box of the vertices to reduce
    computation time.

    Parameters
    ----------
    mask_shape : np.ndarray | tuple
        1x2 array of shape of mask to be generated.
    vertices : np.ndarray
        Nx2 array of the vertices of the polygon.

    Returns
    -------
    mask : np.ndarray
        Boolean array with `True` for points inside the polygon
    """
    return polygon2mask(mask_shape, vertices)


def grid_points_in_poly(shape, vertices):
    """Converts a polygon to a boolean mask with `True` for points
    lying inside the shape. Loops through all indices in the grid

    Parameters
    ----------
    shape : np.ndarray | tuple
        1x2 array of shape of mask to be generated.
    vertices : np.ndarray
        Nx2 array of the vertices of the polygon.

    Returns
    -------
    mask : np.ndarray
        Boolean array with `True` for points inside the polygon
    """
    points = np.array(
        [(x, y) for x in range(shape[0]) for y in range(shape[1])], dtype=int
    )
    inside = points_in_poly(points, vertices)
    mask = inside.reshape(shape)
    return mask


def points_in_poly(points, vertices):
    """Tests points for being inside a polygon using the ray casting algorithm

    Parameters
    ----------
    points : np.ndarray
        Mx2 array of points to be tested
    vertices : np.ndarray
        Nx2 array of the vertices of the polygon.

    Returns
    -------
    inside : np.ndarray
        Length M boolean array with `True` for points inside the polygon
    """
    n_verts = len(vertices)
    inside = np.zeros(len(points), dtype=bool)
    j = n_verts - 1
    for i in range(n_verts):
        # Determine if a horizontal ray emanating from the point crosses the
        # line defined by vertices i-1 and vertices i.
        cond_1 = np.logical_and(
            vertices[i, 1] <= points[:, 1], points[:, 1] < vertices[j, 1]
        )
        cond_2 = np.logical_and(
            vertices[j, 1] <= points[:, 1], points[:, 1] < vertices[i, 1]
        )
        cond_3 = np.logical_or(cond_1, cond_2)
        d = vertices[j] - vertices[i]
        # Prevents floating point imprecision from generating false positives
        tolerance = 1e-12
        d = np.where(abs(d) < tolerance, 0, d)
        if d[1] == 0:
            # If y vertices are aligned avoid division by zero
            cond_4 = d[0] * (points[:, 1] - vertices[i, 1]) > 0
        else:
            cond_4 = points[:, 0] < (
                d[0] * (points[:, 1] - vertices[i, 1]) / d[1] + vertices[i, 0]
            )
        cond_5 = np.logical_and(cond_3, cond_4)
        inside[cond_5] = 1 - inside[cond_5]
        j = i

    # If the number of crossings is even then the point is outside the polygon,
    # if the number of crossings is odd then the point is inside the polygon

    return inside


def extract_shape_type(data, shape_type=None):
    """Separates shape_type from data if present, and returns both.

    Parameters
    ----------
    data : Array | Tuple(Array,str) | List[Array | Tuple(Array, str)] | Tuple(List[Array], str)
        list or array of vertices belonging to each shape, optionally containing shape type strings
    shape_type : str | None
        metadata shape type string, or None if none was passed

    Returns
    -------
    data : Array | List[Array]
        list or array of vertices belonging to each shape
    shape_type : List[str] | None
        type of each shape in data, or None if none was passed
    """
    # Tuple for one shape or list of shapes with shape_type
    if isinstance(data, tuple):
        shape_type = data[1]
        data = data[0]
    # List of (vertices, shape_type) tuples
    elif len(data) != 0 and all(isinstance(datum, tuple) for datum in data):
        shape_type = [datum[1] for datum in data]
        data = [datum[0] for datum in data]
    return data, shape_type


def get_default_shape_type(current_type):
    """If all shapes in current_type are of identical shape type,
       return this shape type, else "polygon" as lowest common
       denominator type.

    Parameters
    ----------
    current_type : list of str
        list of current shape types

    Returns
    -------
    default_type : str
        default shape type
    """
    default = 'polygon'
    if not current_type:
        return default
    first_type = current_type[0]
    if all(shape_type == first_type for shape_type in current_type):
        return first_type
    return default


def get_shape_ndim(data):
    """Checks whether data is a list of the same type of shape, one shape, or
    a list of different shapes and returns the dimensionality of the shape/s.

    Parameters
    ----------
    data : (N, ) list of array
        List of shape data, where each element is an (N, D) array of the
        N vertices of a shape in D dimensions.

    Returns
    -------
    ndim : int
        Dimensionality of the shape/s in data
    """
    # list of all the same shapes
    if np.array(data, dtype=object).ndim == 3:
        ndim = np.array(data).shape[2]
    # just one shape
    elif np.array(data[0]).ndim == 1:
        ndim = np.array(data).shape[1]
    # list of different shapes
    else:
        ndim = np.array(data[0]).shape[1]
    return ndim


def number_of_shapes(data):
    """Determine number of shapes in the data.

    Parameters
    ----------
    data : list or np.ndarray
        Can either be no shapes, if empty, a
        single shape or a list of shapes.

    Returns
    -------
    n_shapes : int
        Number of new shapes
    """
    if len(data) == 0:
        # If no new shapes
        n_shapes = 0
    elif np.array(data[0]).ndim == 1:
        # If a single array for a shape
        n_shapes = 1
    else:
        n_shapes = len(data)

    return n_shapes


def validate_num_vertices(
    data, shape_type, min_vertices=None, valid_vertices=None
):
    """Raises error if a shape in data has invalid number of vertices.

    Checks whether all shapes in data have a valid number of vertices
    for the given shape type and vertex information. Rectangles and
    ellipses can have either 2 or 4 vertices per shape,
    lines can have only 2, while paths and polygons have a minimum
    number of vertices, but no maximum.

    One of valid_vertices or min_vertices must be passed to the
    function.

    Parameters
    ----------
    data : Array | Tuple(Array,str) | List[Array | Tuple(Array, str)] | Tuple(List[Array], str)
        List of shape data, where each element is either an (N, D) array of the
        N vertices of a shape in D dimensions or a tuple containing an array of
        the N vertices and the shape_type string. Can be an 3-dimensional array
        if each shape has the same number of vertices.
    shape_type : str
        Type of shape being validated (for detailed error message)
    min_vertices : int or None
        Minimum number of vertices for the shape type, by default None
    valid_vertices : Tuple(int) or None
        Valid number of vertices for the shape type in data, by default None

    Raises
    ------
    ValueError
        Raised if a shape is found with invalid number of vertices
    """
    n_shapes = number_of_shapes(data)
    # single array of vertices
    if n_shapes == 1 and len(np.array(data).shape) == 2:
        # wrap in extra dimension so we can iterate through shape not vertices
        data = [data]
    for shape in data:
        if (valid_vertices and len(shape) not in valid_vertices) or (
            min_vertices and len(shape) < min_vertices
        ):
            raise ValueError(
                trans._(
                    '{shape_type} {shape} has invalid number of vertices: {shape_length}.',
                    deferred=True,
                    shape_type=shape_type,
                    shape=shape,
                    shape_length=len(shape),
                )
            )


def perpendicular_distance(
    point: npt.NDArray, line_start: npt.NDArray, line_end: npt.NDArray
) -> float:
    """Calculate the perpendicular distance of a point to a given euclidean line.

    Calculates the shortest distance of a point to a euclidean line defined by a line_start point and a line_end point.
    Works up to any dimension.

    Parameters
    ---------
    point : np.ndarray
        A point defined by a numpy array of shape (viewer.ndims,)  which is part of a polygon shape.
    line_start : np.ndarray
        A point defined by a numpy array of shape (viewer.ndims,)  used to define the starting point of a line.
    line_end : np.ndarray
        A point defined by a numpy array of shape (viewer.ndims,)  used to define the end point of a line.

    Returns
    -------
    float
        A float number representing the distance of point to a euclidean line defined by line_start and line_end.
    """

    if np.array_equal(line_start, line_end):
        return float(np.linalg.norm(point - line_start))

    t = np.dot(point - line_end, line_start - line_end) / np.dot(
        line_start - line_end, line_start - line_end
    )
    return float(
        np.linalg.norm(t * (line_start - line_end) + line_end - point)
    )


def rdp(vertices: npt.NDArray, epsilon: float) -> npt.NDArray:
    """Reduce the number of vertices that make up a polygon.

    Implementation of the Ramer-Douglas-Peucker algorithm based on:
    https://github.com/fhirschmann/rdp/blob/master/rdp. This algorithm reduces the amounts of points in a polyline or
    in this case reduces the number of vertices in a polygon shape.

    Parameters
    ----------
    vertices : np.ndarray
        A numpy array of shape (n, viewer.ndims) containing the vertices of a polygon shape.
    epsilon : float
        A float representing the maximum distance threshold. When the perpendicular distance of a point to a given line
        is higher, subsequent refinement occurs.

    Returns
    -------
    np.ndarray
        A numpy array of shape (n, viewer.ndims) containing the vertices of a polygon shape.
    """
    max_distance_index = -1
    max_distance = 0.0

    for i in range(1, vertices.shape[0]):
        d = perpendicular_distance(vertices[i], vertices[0], vertices[-1])
        if d > max_distance:
            max_distance_index = i
            max_distance = d

    if epsilon != 0:
        if max_distance > epsilon and epsilon:
            l1 = rdp(vertices[: max_distance_index + 1], epsilon)
            l2 = rdp(vertices[max_distance_index:], epsilon)
            return np.vstack((l1[:-1], l2))

        # This part of the algorithm is actually responsible for removing the datapoints.
        return np.vstack((vertices[0], vertices[-1]))

    # When epsilon is 0, avoid removing datapoints
    return vertices<|MERGE_RESOLUTION|>--- conflicted
+++ resolved
@@ -21,17 +21,6 @@
     from triangle import triangulate
 except ModuleNotFoundError:
     triangulate = None
-
-
-<<<<<<< HEAD
-try:
-    from napari.layers.shapes._accelerated_triangulate import (
-        create_box_from_bounding as acc_create_box_from_bounding,
-        generate_2D_edge_meshes as acc_generate_2D_edge_meshes,
-    )
-except ImportError:
-    acc_generate_2D_edge_meshes = None
-    acc_create_box_from_bounding = None
 
 
 def find_planar_axis(
@@ -71,8 +60,6 @@
     return np.empty((0, 2), dtype=points.dtype), None, None
 
 
-=======
->>>>>>> c3fdd6c7
 def _is_convex(poly: npt.NDArray) -> bool:
     """Check whether a polygon is convex.
 
