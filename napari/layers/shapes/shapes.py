--- conflicted
+++ resolved
@@ -2,11 +2,17 @@
 from contextlib import contextmanager
 from copy import copy, deepcopy
 from itertools import cycle
-<<<<<<< HEAD
-from typing import Any, Dict, List, Optional, Tuple, Union
-=======
-from typing import Any, Callable, ClassVar, Dict, List, Set, Tuple, Union
->>>>>>> 76754d97
+from typing import (
+    Any,
+    Callable,
+    ClassVar,
+    Dict,
+    List,
+    Optional,
+    Set,
+    Tuple,
+    Union,
+)
 
 import numpy as np
 import numpy.typing as npt
