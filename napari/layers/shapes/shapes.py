import numpy as np
from copy import copy, deepcopy

from ...utils.event import Event
from ...utils.misc import ensure_iterable
from ...utils.status_messages import format_float
from ..base import Layer
from vispy.color import get_color_names
from ._shapes_constants import Mode, Box, BACKSPACE, shape_classes, ShapeType
<<<<<<< HEAD
from ._shapes_list import ShapesList
from ._shapes_utils import create_box
from ._shapes_models import Rectangle, Ellipse, Polygon
from ._shapes_mouse_bindings import (
    highlight,
    select,
    add_line_rectangle_ellipse,
    add_path_polygon,
    add_path_polygon_creating,
    vertex_insert,
    vertex_remove,
)
=======
from ._shape_list import ShapeList
from ._shapes_utils import create_box, point_to_lines
from ._shapes_models import Rectangle, Ellipse, Line, Path, Polygon
>>>>>>> 51cedac6


class Shapes(Layer):
    """Shapes layer.

    Parameters
    ----------
    data : list or array
        List of shape data, where each element is an (N, D) array of the
        N vertices of a shape in D dimensions. Can be an 3-dimensional
        array if each shape has the same number of vertices.
    shape_type : string or list
        String of shape shape_type, must be one of "{'line', 'rectangle',
        'ellipse', 'path', 'polygon'}". If a list is supplied it must be
        the same length as the length of `data` and each element will be
        applied to each shape otherwise the same value will be used for all
        shapes.
    edge_width : float or list
        Thickness of lines and edges. If a list is supplied it must be the
        same length as the length of `data` and each element will be
        applied to each shape otherwise the same value will be used for all
        shapes.
    edge_color : str or list
        If string can be any color name recognized by vispy or hex value if
        starting with `#`. If array-like must be 1-dimensional array with 3
        or 4 elements. If a list is supplied it must be the same length as
        the length of `data` and each element will be applied to each shape
        otherwise the same value will be used for all shapes.
    face_color : str or list
        If string can be any color name recognized by vispy or hex value if
        starting with `#`. If array-like must be 1-dimensional array with 3
        or 4 elements. If a list is supplied it must be the same length as
        the length of `data` and each element will be applied to each shape
        otherwise the same value will be used for all shapes.
    z_index : int or list
        Specifier of z order priority. Shapes with higher z order are
        displayed ontop of others. If a list is supplied it must be the
        same length as the length of `data` and each element will be
        applied to each shape otherwise the same value will be used for all
        shapes.
    name : str
        Name of the layer.
    metadata : dict
        Layer metadata.
    scale : tuple of float
        Scale factors for the layer.
    translate : tuple of float
        Translation values for the layer.
    opacity : float or list
        Opacity of the layer visual, between 0.0 and 1.0.
    blending : str
        One of a list of preset blending modes that determines how RGB and
        alpha values of the layer visual get mixed. Allowed values are
        {'opaque', 'translucent', and 'additive'}.
    visible : bool
        Whether the layer visual is currently being displayed.

    Attributes
    ----------
    data : (N, ) list of array
        List of shape data, where each element is an (N, D) array of the
        N vertices of a shape in D dimensions.
    shape_type : (N, ) list of str
        Name of shape type for each shape.
    edge_color : (N, ) list of str
        Name of edge color for each shape.
    face_color : (N, ) list of str
        Name of face color for each shape.
    edge_width : (N, ) list of float
        Edge width for each shape.
    opacity : (N, ) list of float
        Opacity for each shape.
    z_index : (N, ) list of int
        z-index for each shape.
    current_edge_width : float
        Thickness of lines and edges of the next shape to be added or the
        currently selected shape.
    current_edge_color : str
        Color of the edge of the next shape to be added or the currently
        selected shape.
    current_face_color : str
        Color of the face of the next shape to be added or the currently
        selected shape.
    current_opacity : float
        Opacity of the next shape to be added or the currently selected shape.
    selected_data : list
        List of currently selected shapes.
    nshapes : int
        Total number of shapes.
    mode : Mode
        Interactive mode. The normal, default mode is PAN_ZOOM, which
        allows for normal interactivity with the canvas.

        The SELECT mode allows for entire shapes to be selected, moved and
        resized.

        The DIRECT mode allows for shapes to be selected and their individual
        vertices to be moved.

        The VERTEX_INSERT and VERTEX_REMOVE modes allow for individual
        vertices either to be added to or removed from shapes that are already
        selected. Note that shapes cannot be selected in this mode.

        The ADD_RECTANGLE, ADD_ELLIPSE, ADD_LINE, ADD_PATH, and ADD_POLYGON
        modes all allow for their corresponding shape type to be added.

    Extended Summary
    ----------
    _data_dict : Dict of ShapesList
        Dictionary containing all the shape data indexed by slice tuple
    _data_view : ShapesList
        Object containing the currently viewed shape data.
    _mode_history : Mode
        Interactive mode captured on press of <space>.
    _selected_data_history : list
        List of currently selected captured on press of <space>.
    _selected_data_stored : list
        List of selected previously displayed. Used to prevent rerendering the
        same highlighted shapes when no data has changed.
    _selected_box : None | np.ndarray
        `None` if no shapes are selected, otherwise a 10x2 array of vertices of
        the interaction box. The first 8 points are the corners and midpoints
        of the box. The 9th point is the center of the box, and the last point
        is the location of the rotation handle that can be used to rotate the
        box.
    _drag_start : None | np.ndarray
        If a drag has been started and is in progress then a length 2 array of
        the initial coordinates of the drag. `None` otherwise.
    _drag_box : None | np.ndarray
        If a drag box is being created to select shapes then this is a 2x2
        array of the two extreme corners of the drag. `None` otherwise.
    _drag_box_stored : None | np.ndarray
        If a drag box is being created to select shapes then this is a 2x2
        array of the two extreme corners of the drag that have previously been
        rendered. `None` otherwise. Used to prevent rerendering the same
        drag box when no data has changed.
    _is_moving : bool
        Bool indicating if any shapes are currently being moved.
    _is_selecting : bool
        Bool indicating if a drag box is currently being created in order to
        select shapes.
    _is_creating : bool
        Bool indicating if any shapes are currently being created.
    _fixed_aspect : bool
        Bool indicating if aspect ratio of shapes should be preserved on
        resizing.
    _aspect_ratio : float
        Value of aspect ratio to be preserved if `_fixed_aspect` is `True`.
    _fixed_vertex : None | np.ndarray
        If a scaling or rotation is in progress then a length 2 array of the
        coordinates that are remaining fixed during the move. `None` otherwise.
    _fixed_index : int
        If a scaling or rotation is in progress then the index of the vertex of
        the boudning box that is remaining fixed during the move. `None`
        otherwise.
    _update_properties : bool
        Bool indicating if properties are to allowed to update the selected
        shapes when they are changed. Blocking this prevents circular loops
        when shapes are selected and the properties are changed based on that
        selection
    _clipboard : dict
        Dict of shape objects that are to be used during a copy and paste.
    _colors : list
        List of supported vispy color names.
    _vertex_size : float
        Size of the vertices of the shapes and boudning box in Canvas
        coordinates.
    _rotation_handle_length : float
        Length of the rotation handle of the boudning box in Canvas
        coordinates.
    _input_ndim : int
        Dimensions of shape data.
    """

    _colors = get_color_names()
    _vertex_size = 10
    _rotation_handle_length = 20
    _highlight_color = (0, 0.6, 1)
    _highlight_width = 1.5

    def __init__(
        self,
        data=None,
        *,
        shape_type='rectangle',
        edge_width=1,
        edge_color='black',
        face_color='white',
        z_index=0,
        name=None,
        metadata=None,
        scale=None,
        translate=None,
        opacity=0.7,
        blending='translucent',
        visible=True,
    ):
        if data is None:
            data = np.empty((0, 0, 2))
        if np.array(data).ndim == 3:
            ndim = np.array(data).shape[2]
        elif len(data) == 0:
            ndim = 2
        elif np.array(data[0]).ndim == 1:
            ndim = np.array(data).shape[1]
        else:
            ndim = np.array(data[0]).shape[1]

        # Don't pass on opacity value to base layer as it could be a list
        # and will get set bellow
        super().__init__(
            data,
            ndim,
            name=name,
            metadata=metadata,
            scale=scale,
            translate=translate,
            blending=blending,
            visible=visible,
        )

        self.events.add(
            mode=Event,
            edge_width=Event,
            edge_color=Event,
            face_color=Event,
            highlight=Event,
        )

        self._display_order_stored = []
        self._ndisplay_stored = self.dims.ndisplay
        self.dims.clip = False

        # The following shape properties are for the new shapes that will
        # be drawn. Each shape has a corresponding property with the
        # value for itself
        if np.isscalar(edge_width):
            self._current_edge_width = edge_width
        else:
            self._current_edge_width = 1

        if type(edge_color) is str:
            self._current_edge_color = edge_color
        else:
            self._current_edge_color = 'black'

        if type(face_color) is str:
            self._current_face_color = face_color
        else:
            self._current_face_color = 'white'

        if np.isscalar(opacity):
            self._current_opacity = opacity
        else:
            self._current_opacity = 0.7

        self._data_view = ShapesList(ndisplay=self.dims.ndisplay)
        self._data_view.slice_key = np.array(self.dims.indices)[
            list(self.dims.not_displayed)
        ]

        self._value = (None, None)
        self._value_stored = (None, None)
        self._moving_value = (None, None)
        self._selected_data = []
        self._selected_data_stored = []
        self._selected_data_history = []
        self._selected_box = None

        self._drag_start = None
        self._fixed_vertex = None
        self._fixed_aspect = False
        self._aspect_ratio = 1
        self._is_moving = False
        self._fixed_index = 0
        self._is_selecting = False
        self._drag_box = None
        self._drag_box_stored = None
        self._is_creating = False
        self._clipboard = {}

        self._mode = Mode.PAN_ZOOM
        self._mode_history = self._mode
        self._status = self.mode
        self._help = 'enter a selection mode to edit shape properties'

        self.events.deselect.connect(self._finish_drawing)
        self.events.face_color.connect(self._update_thumbnail)
        self.events.edge_color.connect(self._update_thumbnail)

        self.add(
            data,
            shape_type=shape_type,
            edge_width=edge_width,
            edge_color=edge_color,
            face_color=face_color,
            opacity=opacity,
            z_index=z_index,
        )

        # Trigger generation of view slice and thumbnail
        self._update_dims()

    @property
    def data(self):
        """list: Each element is an (N, D) array of the vertices of a shape."""
        return self._data_view.data

    @data.setter
    def data(self, data, shape_type='rectangle'):
        self._finish_drawing()
        self._data_view = ShapesList()
        self.add(data, shape_type=shape_type)
        self._update_dims()
        self.events.data()

    def _get_ndim(self):
        """Determine number of dimensions of the layer."""
        if self.nshapes == 0:
            ndim = self.ndim
        else:
            ndim = self.data[0].shape[1]
        return ndim

    def _get_extent(self):
        """Determine ranges for slicing given by (min, max, step)."""
        if self.nshapes == 0:
            maxs = [1] * self.ndim
            mins = [0] * self.ndim
        else:
            maxs = np.max([np.max(d, axis=0) for d in self.data], axis=0)
            mins = np.min([np.min(d, axis=0) for d in self.data], axis=0)

        return tuple((min, max, 1) for min, max in zip(mins, maxs))

    @property
    def nshapes(self):
        """int: Total number of shapes."""
        return len(self._data_view.shapes)

    @property
    def current_edge_width(self):
        """float: Width of shape edges including lines and paths."""
        return self._current_edge_width

    @current_edge_width.setter
    def current_edge_width(self, edge_width):
        self._current_edge_width = edge_width
        if self._update_properties:
            index = self.selected_data
            for i in index:
                self._data_view.update_edge_width(i, edge_width)
        self.status = format_float(self.current_edge_width)
        self.events.edge_width()

    @property
    def current_edge_color(self):
        """str: color of shape edges including lines and paths."""
        return self._current_edge_color

    @current_edge_color.setter
    def current_edge_color(self, edge_color):
        self._current_edge_color = edge_color
        if self._update_properties:
            index = self.selected_data
            for i in index:
                self._data_view.update_edge_color(i, edge_color)
        self.events.edge_color()

    @property
    def current_face_color(self):
        """str: color of shape faces."""
        return self._current_face_color

    @current_face_color.setter
    def current_face_color(self, face_color):
        self._current_face_color = face_color
        if self._update_properties:
            index = self.selected_data
            for i in index:
                self._data_view.update_face_color(i, face_color)
        self.events.face_color()

    @property
    def current_opacity(self):
        """float: Opacity value between 0.0 and 1.0."""
        return self._current_opacity

    @current_opacity.setter
    def current_opacity(self, opacity):
        if not 0.0 <= opacity <= 1.0:
            raise ValueError(
                'opacity must be between 0.0 and 1.0; ' f'got {opacity}'
            )

        self._current_opacity = opacity
        if self._update_properties:
            index = self.selected_data
            for i in index:
                self._data_view.update_opacity(i, opacity)
        self.status = format_float(self.current_opacity)
        self.events.opacity()

    @property
    def shape_type(self):
        """list of str: name of shape type for each shape."""
        return self._data_view.shape_types

    @property
    def edge_color(self):
        """list of str: name of edge color for each shape."""
        return self._data_view.edge_colors

    @property
    def face_color(self):
        """list of str: name of face color for each shape."""
        return self._data_view.face_colors

    @property
    def edge_width(self):
        """list of float: edge width for each shape."""
        return self._data_view.edge_widths

    @property
    def opacity(self):
        """list of float: opacity for each shape."""
        return self._data_view.opacities

    @property
    def z_index(self):
        """list of int: z_index for each shape."""
        return self._data_view.z_indices

    @property
    def selected_data(self):
        """list: list of currently selected shapes."""
        return self._selected_data

    @selected_data.setter
    def selected_data(self, selected_data):
        self._selected_data = selected_data
        self._selected_box = self.interaction_box(selected_data)

        # Update properties based on selected shapes
        face_colors = list(
            set(
                [
                    self._data_view.shapes[i]._face_color_name
                    for i in selected_data
                ]
            )
        )
        if len(face_colors) == 1:
            face_color = face_colors[0]
            with self.block_update_properties():
                self.current_face_color = face_color

        edge_colors = list(
            set(
                [
                    self._data_view.shapes[i]._edge_color_name
                    for i in selected_data
                ]
            )
        )
        if len(edge_colors) == 1:
            edge_color = edge_colors[0]
            with self.block_update_properties():
                self.current_edge_color = edge_color

        edge_width = list(
            set([self._data_view.shapes[i].edge_width for i in selected_data])
        )
        if len(edge_width) == 1:
            edge_width = edge_width[0]
            with self.block_update_properties():
                self.current_edge_width = edge_width

        opacities = list(
            set([self._data_view.shapes[i].opacity for i in selected_data])
        )
        if len(opacities) == 1:
            opacity = opacities[0]
            with self.block_update_properties():
                self.current_opacity = opacity

    def _get_state(self):
        """Get dictionary of layer state.

        Returns
        -------
        state : dict
            Dictionary of layer state.
        """
        state = self._get_base_state()
        state.update(
            {
                'shape_type': self.shape_type,
                'opacity': self.opacity,
                'z_index': self.z_index,
                'edge_width': self.edge_width,
                'face_color': self.face_color,
                'edge_color': self.edge_color,
                'data': self.data,
            }
        )
        return state

    @property
    def mode(self):
        """MODE: Interactive mode. The normal, default mode is PAN_ZOOM, which
        allows for normal interactivity with the canvas.

        The SELECT mode allows for entire shapes to be selected, moved and
        resized.

        The DIRECT mode allows for shapes to be selected and their individual
        vertices to be moved.

        The VERTEX_INSERT and VERTEX_REMOVE modes allow for individual
        vertices either to be added to or removed from shapes that are already
        selected. Note that shapes cannot be selected in this mode.

        The ADD_RECTANGLE, ADD_ELLIPSE, ADD_LINE, ADD_PATH, and ADD_POLYGON
        modes all allow for their corresponding shape type to be added.
        """
        return str(self._mode)

    @mode.setter
    def mode(self, mode):
        mode = Mode(mode)

        if not self.editable:
            mode = Mode.PAN_ZOOM

        if mode == self._mode:
            return
        old_mode = self._mode

        if old_mode in [Mode.SELECT, Mode.DIRECT]:
            self.mouse_drag_callbacks.remove(select)
            self.mouse_move_callbacks.remove(highlight)
        elif old_mode == Mode.VERTEX_INSERT:
            self.mouse_drag_callbacks.remove(vertex_insert)
            self.mouse_move_callbacks.remove(highlight)
        elif old_mode == Mode.VERTEX_REMOVE:
            self.mouse_drag_callbacks.remove(vertex_remove)
            self.mouse_move_callbacks.remove(highlight)
        elif old_mode in [Mode.ADD_RECTANGLE, Mode.ADD_ELLIPSE, Mode.ADD_LINE]:
            self.mouse_drag_callbacks.remove(add_line_rectangle_ellipse)
        elif old_mode in [Mode.ADD_PATH, Mode.ADD_POLYGON]:
            self.mouse_drag_callbacks.remove(add_path_polygon)
            self.mouse_move_callbacks.remove(add_path_polygon_creating)

        if mode == Mode.PAN_ZOOM:
            self.cursor = 'standard'
            self.interactive = True
            self.help = 'enter a selection mode to edit shape properties'
        elif mode in [Mode.SELECT, Mode.DIRECT]:
            self.cursor = 'pointing'
            self.interactive = False
            self.help = (
                'hold <space> to pan/zoom, '
                f'press <{BACKSPACE}> to remove selected'
            )
            self.mouse_drag_callbacks.append(select)
            self.mouse_move_callbacks.append(highlight)
        elif mode in [Mode.VERTEX_INSERT, Mode.VERTEX_REMOVE]:
            self.cursor = 'cross'
            self.interactive = False
            self.help = 'hold <space> to pan/zoom'
            if mode == Mode.VERTEX_INSERT:
                self.mouse_drag_callbacks.append(vertex_insert)
            else:
                self.mouse_drag_callbacks.append(vertex_remove)
            self.mouse_move_callbacks.append(highlight)
        elif mode in [Mode.ADD_RECTANGLE, Mode.ADD_ELLIPSE, Mode.ADD_LINE]:
            self.cursor = 'cross'
            self.interactive = False
            self.help = 'hold <space> to pan/zoom'
            self.mouse_drag_callbacks.append(add_line_rectangle_ellipse)
        elif mode in [Mode.ADD_PATH, Mode.ADD_POLYGON]:
            self.cursor = 'cross'
            self.interactive = False
            self.help = (
                'hold <space> to pan/zoom, ' 'press <esc> to finish drawing'
            )
            self.mouse_drag_callbacks.append(add_path_polygon)
            self.mouse_move_callbacks.append(add_path_polygon_creating)
        else:
            raise ValueError("Mode not recognized")

        self.status = str(mode)
        self._mode = mode

        draw_modes = [
            Mode.SELECT,
            Mode.DIRECT,
            Mode.VERTEX_INSERT,
            Mode.VERTEX_REMOVE,
        ]

        self.events.mode(mode=mode)
        if not (mode in draw_modes and old_mode in draw_modes):
            self._finish_drawing()
        self.refresh()

    def _set_editable(self, editable=None):
        """Set editable mode based on layer properties."""
        if editable is None:
            if self.dims.ndisplay == 3:
                self.editable = False
            else:
                self.editable = True

        if not self.editable:
            self.mode = Mode.PAN_ZOOM

    def add(
        self,
        data,
        *,
        shape_type='rectangle',
        edge_width=None,
        edge_color=None,
        face_color=None,
        opacity=None,
        z_index=None,
    ):
        """Add shapes to the current layer.

        Parameters
        ----------
        data : list or array
            List of shape data, where each element is an (N, D) array of the
            N vertices of a shape in D dimensions. Can be an 3-dimensional
            array if each shape has the same number of vertices.
        shape_type : string | list
            String of shape shape_type, must be one of "{'line', 'rectangle',
            'ellipse', 'path', 'polygon'}". If a list is supplied it must be
            the same length as the length of `data` and each element will be
            applied to each shape otherwise the same value will be used for all
            shapes.
        edge_width : float | list
            thickness of lines and edges. If a list is supplied it must be the
            same length as the length of `data` and each element will be
            applied to each shape otherwise the same value will be used for all
            shapes.
        edge_color : str | tuple | list
            If string can be any color name recognized by vispy or hex value if
            starting with `#`. If array-like must be 1-dimensional array with 3
            or 4 elements. If a list is supplied it must be the same length as
            the length of `data` and each element will be applied to each shape
            otherwise the same value will be used for all shapes.
        face_color : str | tuple | list
            If string can be any color name recognized by vispy or hex value if
            starting with `#`. If array-like must be 1-dimensional array with 3
            or 4 elements. If a list is supplied it must be the same length as
            the length of `data` and each element will be applied to each shape
            otherwise the same value will be used for all shapes.
        opacity : float | list
            Opacity of the shapes, must be between 0 and 1.
        z_index : int | list
            Specifier of z order priority. Shapes with higher z order are
            displayed ontop of others. If a list is supplied it must be the
            same length as the length of `data` and each element will be
            applied to each shape otherwise the same value will be used for all
            shapes.
        """
        if edge_width is None:
            edge_width = self.current_edge_width
        if edge_color is None:
            edge_color = self.current_edge_color
        if face_color is None:
            face_color = self.current_face_color
        if opacity is None:
            opacity = self.current_opacity
        if self._data_view is not None:
            z_index = z_index or max(self._data_view._z_index, default=-1) + 1
        else:
            z_index = z_index or 0

        if len(data) > 0:
            if np.array(data[0]).ndim == 1:
                # If a single array for a shape has been passed turn into list
                data = [data]

            # Turn input arguments into iterables
            shape_inputs = zip(
                data,
                ensure_iterable(shape_type),
                ensure_iterable(edge_width),
                ensure_iterable(edge_color, color=True),
                ensure_iterable(face_color, color=True),
                ensure_iterable(opacity),
                ensure_iterable(z_index),
            )

            for d, st, ew, ec, fc, o, z in shape_inputs:

                # A False slice_key means the shape is invalid as it is not
                # confined to a single plane
                shape_cls = shape_classes[ShapeType(st)]
                shape = shape_cls(
                    d,
                    edge_width=ew,
                    edge_color=ec,
                    face_color=fc,
                    opacity=o,
                    z_index=z,
                    dims_order=self.dims.order,
                    ndisplay=self.dims.ndisplay,
                )

                # Add shape
                self._data_view.add(shape)

        self._display_order_stored = copy(self.dims.order)
        self._ndisplay_stored = copy(self.dims.ndisplay)
        self._update_dims()

    def _set_view_slice(self):
        """Set the view given the slicing indices."""
        if not self.dims.ndisplay == self._ndisplay_stored:
            self.selected_data = []
            self._data_view.ndisplay = min(self.dims.ndim, self.dims.ndisplay)
            self._ndisplay_stored = copy(self.dims.ndisplay)
            self._clipboard = {}

        if not self.dims.order == self._display_order_stored:
            self.selected_data = []
            self._data_view.update_dims_order(self.dims.order)
            self._display_order_stored = copy(self.dims.order)
            # Clear clipboard if dimensions swap
            self._clipboard = {}

        slice_key = np.array(self.dims.indices)[list(self.dims.not_displayed)]
        if not np.all(slice_key == self._data_view.slice_key):
            self.selected_data = []
        self._data_view.slice_key = slice_key

    def interaction_box(self, index):
        """Create the interaction box around a shape or list of shapes.
        If a single index is passed then the boudning box will be inherited
        from that shapes interaction box. If list of indices is passed it will
        be computed directly.

        Parameters
        ----------
        index : int | list
            Index of a single shape, or a list of shapes around which to
            construct the interaction box

        Returns
        ----------
        box : np.ndarray
            10x2 array of vertices of the interaction box. The first 8 points
            are the corners and midpoints of the box in clockwise order
            starting in the upper-left corner. The 9th point is the center of
            the box, and the last point is the location of the rotation handle
            that can be used to rotate the box
        """
        if isinstance(index, (list, np.ndarray)):
            if len(index) == 0:
                box = None
            elif len(index) == 1:
                box = copy(self._data_view.shapes[index[0]]._box)
            else:
                indices = np.isin(self._data_view.displayed_index, index)
                box = create_box(self._data_view.displayed_vertices[indices])
        else:
            box = copy(self._data_view.shapes[index]._box)

        if box is not None:
            rot = box[Box.TOP_CENTER]
            length_box = np.linalg.norm(
                box[Box.BOTTOM_LEFT] - box[Box.TOP_LEFT]
            )
            if length_box > 0:
                r = self._rotation_handle_length * self.scale_factor
                rot = (
                    rot
                    - r
                    * (box[Box.BOTTOM_LEFT] - box[Box.TOP_LEFT])
                    / length_box
                )
            box = np.append(box, [rot], axis=0)

        return box

    def _outline_shapes(self):
        """Find outlines of any selected or hovered shapes.

        Returns
        ----------
        vertices : None | np.ndarray
            Nx2 array of any vertices of outline or None
        triangles : None | np.ndarray
            Mx3 array of any indices of vertices for triangles of outline or
            None
        """
        if self._value is not None and (
            self._value[0] is not None or len(self.selected_data) > 0
        ):
            if len(self.selected_data) > 0:
                index = copy(self.selected_data)
                if self._value[0] is not None:
                    if self._value[0] in index:
                        pass
                    else:
                        index.append(self._value[0])
                index.sort()
            else:
                index = self._value[0]

            centers, offsets, triangles = self._data_view.outline(index)
            vertices = centers + (
                self.scale_factor * self._highlight_width * offsets
            )
            vertices = vertices[:, ::-1]
        else:
            vertices = None
            triangles = None

        return vertices, triangles

    def _compute_vertices_and_box(self):
        """Compute location of highlight vertices and box for rendering.

        Returns
        ----------
        vertices : np.ndarray
            Nx2 array of any vertices to be rendered as Markers
        face_color : str
            String of the face color of the Markers
        edge_color : str
            String of the edge color of the Markers and Line for the box
        pos : np.ndarray
            Nx2 array of vertices of the box that will be rendered using a
            Vispy Line
        width : float
            Width of the box edge
        """
        if len(self.selected_data) > 0:
            if self._mode == Mode.SELECT:
                # If in select mode just show the interaction boudning box
                # including its vertices and the rotation handle
                box = self._selected_box[Box.WITH_HANDLE]
                if self._value[0] is None:
                    face_color = 'white'
                elif self._value[1] is None:
                    face_color = 'white'
                else:
                    face_color = self._highlight_color
                edge_color = self._highlight_color
                vertices = box[:, ::-1]
                # Use a subset of the vertices of the interaction_box to plot
                # the line around the edge
                pos = box[Box.LINE_HANDLE][:, ::-1]
                width = 1.5
            elif self._mode in (
                [
                    Mode.DIRECT,
                    Mode.ADD_PATH,
                    Mode.ADD_POLYGON,
                    Mode.ADD_RECTANGLE,
                    Mode.ADD_ELLIPSE,
                    Mode.ADD_LINE,
                    Mode.VERTEX_INSERT,
                    Mode.VERTEX_REMOVE,
                ]
            ):
                # If in one of these mode show the vertices of the shape itself
                inds = np.isin(
                    self._data_view.displayed_index, self.selected_data
                )
                vertices = self._data_view.displayed_vertices[inds][:, ::-1]
                # If currently adding path don't show box over last vertex
                if self._mode == Mode.ADD_PATH:
                    vertices = vertices[:-1]

                if self._value[0] is None:
                    face_color = 'white'
                elif self._value[1] is None:
                    face_color = 'white'
                else:
                    face_color = self._highlight_color
                edge_color = self._highlight_color
                pos = None
                width = 0
            else:
                # Otherwise show nothing
                vertices = np.empty((0, 2))
                face_color = 'white'
                edge_color = 'white'
                pos = None
                width = 0
        elif self._is_selecting:
            # If currently dragging a selection box just show an outline of
            # that box
            vertices = np.empty((0, 2))
            edge_color = self._highlight_color
            face_color = 'white'
            box = create_box(self._drag_box)
            width = 1.5
            # Use a subset of the vertices of the interaction_box to plot
            # the line around the edge
            pos = box[Box.LINE][:, ::-1]
        else:
            # Otherwise show nothing
            vertices = np.empty((0, 2))
            face_color = 'white'
            edge_color = 'white'
            pos = None
            width = 0

        return vertices, face_color, edge_color, pos, width

    def _set_highlight(self, force=False):
        """Render highlights of shapes.

        Includes boundaries, vertices, interaction boxes, and the drag
        selection box when appropriate.

        Parameters
        ----------
        force : bool
            Bool that forces a redraw to occur when `True`
        """
        # Check if any shape or vertex ids have changed since last call
        if (
            self.selected_data == self._selected_data_stored
            and np.all(self._value == self._value_stored)
            and np.all(self._drag_box == self._drag_box_stored)
        ) and not force:
            return
        self._selected_data_stored = copy(self.selected_data)
        self._value_stored = copy(self._value)
        self._drag_box_stored = copy(self._drag_box)
        self.events.highlight()

    def _finish_drawing(self, event=None):
        """Reset properties used in shape drawing."""
        index = copy(self._moving_value[0])
        self._is_moving = False
        self.selected_data = []
        self._drag_start = None
        self._drag_box = None
        self._is_selecting = False
        self._fixed_vertex = None
        self._value = (None, None)
        self._moving_value = (None, None)
        if self._is_creating is True and self._mode == Mode.ADD_PATH:
            vertices = self._data_view.displayed_vertices[
                self._data_view.displayed_index == index
            ]
            if len(vertices) <= 2:
                self._data_view.remove(index)
            else:
                data_full = self.expand_shape(vertices)
                self._data_view.edit(index, data_full[:-1])
        if self._is_creating is True and self._mode == Mode.ADD_POLYGON:
            vertices = self._data_view.displayed_vertices[
                self._data_view.displayed_index == index
            ]
            if len(vertices) <= 3:
                self._data_view.remove(index)
            else:
                data_full = self.expand_shape(vertices)
                self._data_view.edit(index, data_full[:-1])
        self._is_creating = False
        self._update_dims()

    def _update_thumbnail(self, event=None):
        """Update thumbnail with current points and colors."""
        # calculate min vals for the vertices and pad with 0.5
        # the offset is needed to ensure that the top left corner of the shapes
        # corresponds to the top left corner of the thumbnail
        offset = (
            np.array([self.dims.range[d][0] for d in self.dims.displayed])
            + 0.5
        )
        # calculate range of values for the vertices and pad with 1
        # padding ensures the entire shape can be represented in the thumbnail
        # without getting clipped
        shape = np.ceil(
            [
                self.dims.range[d][1] - self.dims.range[d][0] + 1
                for d in self.dims.displayed
            ]
        ).astype(int)
        zoom_factor = np.divide(self._thumbnail_shape[:2], shape[-2:]).min()

        colormapped = self._data_view.to_colors(
            colors_shape=self._thumbnail_shape[:2],
            zoom_factor=zoom_factor,
            offset=offset[-2:],
        )

        self.thumbnail = colormapped

    def remove_selected(self):
        """Remove any selected shapes."""
        to_remove = sorted(self.selected_data, reverse=True)
        for index in to_remove:
            self._data_view.remove(index)
        self.selected_data = []
        self._finish_drawing()

    def _rotate_box(self, angle, center=[0, 0]):
        """Perfrom a rotation on the selected box.

        Parameters
        ----------
        angle : float
            angle specifying rotation of shapes in degrees.
        center : list
            coordinates of center of rotation.
        """
        theta = np.radians(angle)
        transform = np.array(
            [[np.cos(theta), np.sin(theta)], [-np.sin(theta), np.cos(theta)]]
        )
        box = self._selected_box - center
        self._selected_box = box @ transform.T + center

    def _scale_box(self, scale, center=[0, 0]):
        """Perfrom a scaling on the selected box.

        Parameters
        ----------
        scale : float, list
            scalar or list specifying rescaling of shape.
        center : list
            coordinates of center of rotation.
        """
        if not isinstance(scale, (list, np.ndarray)):
            scale = [scale, scale]
        box = self._selected_box - center
        box = np.array(box * scale)
        if not np.all(box[Box.TOP_CENTER] == box[Box.HANDLE]):
            r = self._rotation_handle_length * self.scale_factor
            handle_vec = box[Box.HANDLE] - box[Box.TOP_CENTER]
            cur_len = np.linalg.norm(handle_vec)
            box[Box.HANDLE] = box[Box.TOP_CENTER] + r * handle_vec / cur_len
        self._selected_box = box + center

    def _transform_box(self, transform, center=[0, 0]):
        """Perfrom a linear transformation on the selected box.

        Parameters
        ----------
        transform : np.ndarray
            2x2 array specifying linear transform.
        center : list
            coordinates of center of rotation.
        """
        box = self._selected_box - center
        box = box @ transform.T
        if not np.all(box[Box.TOP_CENTER] == box[Box.HANDLE]):
            r = self._rotation_handle_length * self.scale_factor
            handle_vec = box[Box.HANDLE] - box[Box.TOP_CENTER]
            cur_len = np.linalg.norm(handle_vec)
            box[Box.HANDLE] = box[Box.TOP_CENTER] + r * handle_vec / cur_len
        self._selected_box = box + center

    def expand_shape(self, data):
        """Expand shape from 2D to the full data dims.

        Parameters
        --------
        data : array
            2D data array of shape to be expanded.

        Returns
        --------
        data_full : array
            Full D dimensional data array of the shape.
        """
        if self.ndim == 2:
            data_full = data[:, self.dims.displayed_order]
        else:
            data_full = np.zeros((len(data), self.ndim), dtype=float)
            indices = np.array(self.dims.indices)
            data_full[:, self.dims.not_displayed] = indices[
                self.dims.not_displayed
            ]
            data_full[:, self.dims.displayed] = data

        return data_full

    def _get_value(self):
        """Determine if any shape at given coord using triangle meshes.

        Getting value is not supported yet for 3D meshes

        Returns
        ----------
        shape : int | None
            Index of shape if any that is at the coordinates. Returns `None`
            if no shape is found.
        vertex : int | None
            Index of vertex if any that is at the coordinates. Returns `None`
            if no vertex is found.
        """
        if self.dims.ndisplay == 3:
            return (None, None)

        if self._is_moving:
            return self._moving_value

        coord = [self.coordinates[i] for i in self.dims.displayed]

        # Check selected shapes
        value = None
        if len(self.selected_data) > 0:
            if self._mode == Mode.SELECT:
                # Check if inside vertex of interaction box or rotation handle
                box = self._selected_box[Box.WITH_HANDLE]
                distances = abs(box - coord)

                # Get the vertex sizes
                sizes = self._vertex_size * self.scale_factor / 2

                # Check if any matching vertices
                matches = np.all(distances <= sizes, axis=1).nonzero()
                if len(matches[0]) > 0:
                    value = (self.selected_data[0], matches[0][-1])
            elif self._mode in (
                [Mode.DIRECT, Mode.VERTEX_INSERT, Mode.VERTEX_REMOVE]
            ):
                # Check if inside vertex of shape
                inds = np.isin(
                    self._data_view.displayed_index, self.selected_data
                )
                vertices = self._data_view.displayed_vertices[inds]
                distances = abs(vertices - coord)

                # Get the vertex sizes
                sizes = self._vertex_size * self.scale_factor / 2

                # Check if any matching vertices
                matches = np.all(distances <= sizes, axis=1).nonzero()[0]
                if len(matches) > 0:
                    index = inds.nonzero()[0][matches[-1]]
                    shape = self._data_view.displayed_index[index]
                    vals, idx = np.unique(
                        self._data_view.displayed_index, return_index=True
                    )
                    shape_in_list = list(vals).index(shape)
                    value = (shape, index - idx[shape_in_list])

        if value is None:
            # Check if mouse inside shape
            shape = self._data_view.inside(coord)
            value = (shape, None)

        return value

    def move_to_front(self):
        """Moves selected objects to be displayed in front of all others."""
        if len(self.selected_data) == 0:
            return
        new_z_index = max(self._data_view._z_index) + 1
        for index in self.selected_data:
            self._data_view.update_z_index(index, new_z_index)
        self.refresh()

    def move_to_back(self):
        """Moves selected objects to be displayed behind all others."""
        if len(self.selected_data) == 0:
            return
        new_z_index = min(self._data_view._z_index) - 1
        for index in self.selected_data:
            self._data_view.update_z_index(index, new_z_index)
        self.refresh()

    def _copy_data(self):
        """Copy selected shapes to clipboard."""
        if len(self.selected_data) > 0:
            self._clipboard = {
                'data': [
                    deepcopy(self._data_view.shapes[i])
                    for i in self._selected_data
                ],
                'indices': self.dims.indices,
            }
        else:
            self._clipboard = {}

    def _paste_data(self):
        """Paste any shapes from clipboard and then selects them."""
        cur_shapes = self.nshapes
        if len(self._clipboard.keys()) > 0:
            # Calculate offset based on dimension shifts
            offset = [
                self.dims.indices[i] - self._clipboard['indices'][i]
                for i in self.dims.not_displayed
            ]

            # Add new shape data
            for s in self._clipboard['data']:
                shape = deepcopy(s)
                data = copy(shape.data)
                data[:, self.dims.not_displayed] = data[
                    :, self.dims.not_displayed
                ] + np.array(offset)
                shape.data = data
                self._data_view.add(shape)

            self.selected_data = list(
                range(cur_shapes, cur_shapes + len(self._clipboard['data']))
            )
            self.move_to_front()

    def _move(self, coord):
        """Moves object at given mouse position and set of indices.

        Parameters
        ----------
        coord : sequence of two int
            Position of mouse cursor in image coordinates.
        """
        vertex = self._moving_value[1]
        if self._mode in (
            [Mode.SELECT, Mode.ADD_RECTANGLE, Mode.ADD_ELLIPSE, Mode.ADD_LINE]
        ):
            if len(self.selected_data) > 0:
                self._is_moving = True
                if vertex is None:
                    # Check where dragging box from to move whole object
                    if self._drag_start is None:
                        center = self._selected_box[Box.CENTER]
                        self._drag_start = coord - center
                    center = self._selected_box[Box.CENTER]
                    shift = coord - center - self._drag_start
                    for index in self.selected_data:
                        self._data_view.shift(index, shift)
                    self._selected_box = self._selected_box + shift
                    self.refresh()
                elif vertex < Box.LEN:
                    # Corner / edge vertex is being dragged so resize object
                    box = self._selected_box
                    if self._fixed_vertex is None:
                        self._fixed_index = (vertex + 4) % Box.LEN
                        self._fixed_vertex = box[self._fixed_index]

                    size = (
                        box[(self._fixed_index + 4) % Box.LEN]
                        - box[self._fixed_index]
                    )
                    offset = box[Box.HANDLE] - box[Box.CENTER]
                    offset = offset / np.linalg.norm(offset)
                    offset_perp = np.array([offset[1], -offset[0]])

                    fixed = self._fixed_vertex
                    new = list(coord)

                    if self._fixed_aspect and self._fixed_index % 2 == 0:
                        if (new - fixed)[0] == 0:
                            ratio = 1
                        else:
                            ratio = abs((new - fixed)[1] / (new - fixed)[0])
                        if ratio > self._aspect_ratio:
                            r = self._aspect_ratio / ratio
                            new[1] = fixed[1] + (new[1] - fixed[1]) * r
                        else:
                            r = ratio / self._aspect_ratio
                            new[0] = fixed[0] + (new[0] - fixed[0]) * r

                    if size @ offset == 0:
                        dist = 1
                    else:
                        dist = ((new - fixed) @ offset) / (size @ offset)

                    if size @ offset_perp == 0:
                        dist_perp = 1
                    else:
                        dist_perp = ((new - fixed) @ offset_perp) / (
                            size @ offset_perp
                        )

                    if self._fixed_index % 2 == 0:
                        # corner selected
                        scale = np.array([dist_perp, dist])
                    elif self._fixed_index % 4 == 3:
                        # top selected
                        scale = np.array([1, dist])
                    else:
                        # side selected
                        scale = np.array([dist_perp, 1])

                    # prevent box from shrinking below a threshold size
                    threshold = self._vertex_size * self.scale_factor / 8
                    scale[abs(scale * size[[1, 0]]) < threshold] = 1

                    # check orientation of box
                    angle = -np.arctan2(offset[0], -offset[1])
                    c, s = np.cos(angle), np.sin(angle)
                    if angle == 0:
                        for index in self.selected_data:
                            self._data_view.scale(
                                index, scale, center=self._fixed_vertex
                            )
                        self._scale_box(scale, center=self._fixed_vertex)
                    else:
                        rotation = np.array([[c, s], [-s, c]])
                        scale_mat = np.array([[scale[0], 0], [0, scale[1]]])
                        inv_rot = np.array([[c, -s], [s, c]])
                        transform = rotation @ scale_mat @ inv_rot
                        for index in self.selected_data:
                            self._data_view.shift(index, -self._fixed_vertex)
                            self._data_view.transform(index, transform)
                            self._data_view.shift(index, self._fixed_vertex)
                        self._transform_box(
                            transform, center=self._fixed_vertex
                        )
                    self.refresh()
                elif vertex == 8:
                    # Rotation handle is being dragged so rotate object
                    handle = self._selected_box[Box.HANDLE]
                    if self._drag_start is None:
                        self._fixed_vertex = self._selected_box[Box.CENTER]
                        offset = handle - self._fixed_vertex
                        self._drag_start = -np.degrees(
                            np.arctan2(offset[0], -offset[1])
                        )

                    new_offset = coord - self._fixed_vertex
                    new_angle = -np.degrees(
                        np.arctan2(new_offset[0], -new_offset[1])
                    )
                    fixed_offset = handle - self._fixed_vertex
                    fixed_angle = -np.degrees(
                        np.arctan2(fixed_offset[0], -fixed_offset[1])
                    )

                    if np.linalg.norm(new_offset) < 1:
                        angle = 0
                    elif self._fixed_aspect:
                        angle = np.round(new_angle / 45) * 45 - fixed_angle
                    else:
                        angle = new_angle - fixed_angle

                    for index in self.selected_data:
                        self._data_view.rotate(
                            index, angle, center=self._fixed_vertex
                        )
                    self._rotate_box(angle, center=self._fixed_vertex)
                    self.refresh()
            else:
                self._is_selecting = True
                if self._drag_start is None:
                    self._drag_start = coord
                self._drag_box = np.array([self._drag_start, coord])
                self._set_highlight()
        elif self._mode in [Mode.DIRECT, Mode.ADD_PATH, Mode.ADD_POLYGON]:
            if len(self.selected_data) > 0:
                if vertex is not None:
                    self._is_moving = True
                    index = self._moving_value[0]
                    shape_type = type(self._data_view.shapes[index])
                    if shape_type == Ellipse:
                        # DIRECT vertex moving of ellipse not implemented
                        pass
                    else:
                        if shape_type == Rectangle:
                            new_type = Polygon
                        else:
                            new_type = None
                        indices = self._data_view.displayed_index == index
                        vertices = self._data_view.displayed_vertices[indices]
                        vertices[vertex] = coord
                        data_full = self.expand_shape(vertices)
                        self._data_view.edit(
                            index, data_full, new_type=new_type
                        )
                        shapes = self.selected_data
                        self._selected_box = self.interaction_box(shapes)
                        self.refresh()
            else:
                self._is_selecting = True
                if self._drag_start is None:
                    self._drag_start = coord
                self._drag_box = np.array([self._drag_start, coord])
                self._set_highlight()
        elif self._mode in [Mode.VERTEX_INSERT, Mode.VERTEX_REMOVE]:
            if len(self.selected_data) > 0:
                pass
            else:
                self._is_selecting = True
                if self._drag_start is None:
                    self._drag_start = coord
                self._drag_box = np.array([self._drag_start, coord])
                self._set_highlight()

    def to_xml_list(self):
        """Convert the shapes to a list of svg xml elements.

        Z ordering of the shapes will be taken into account.

        Returns
        ----------
        xml : list
            List of xml elements defining each shape according to the
            svg specification
        """
        return self._data_view.to_xml_list()

    def to_masks(self, mask_shape=None):
        """Return an array of binary masks, one for each shape.

        Parameters
        ----------
        mask_shape : np.ndarray | tuple | None
            tuple defining shape of mask to be generated. If non specified,
            takes the max of all the vertiecs

        Returns
        ----------
        masks : np.ndarray
            Array where there is one binary mask for each shape
        """
        if mask_shape is None:
            mask_shape = self.shape

        mask_shape = np.ceil(mask_shape).astype('int')
        masks = self._data_view.to_masks(mask_shape=mask_shape)

        return masks

    def to_labels(self, labels_shape=None):
        """Return an integer labels image.

        Parameters
        ----------
        labels_shape : np.ndarray | tuple | None
            Tuple defining shape of labels image to be generated. If non
            specified, takes the max of all the vertiecs

        Returns
        ----------
        labels : np.ndarray
            Integer array where each value is either 0 for background or an
            integer up to N for points inside the shape at the index value - 1.
            For overlapping shapes z-ordering will be respected.
        """
        if labels_shape is None:
            labels_shape = self.shape

        labels_shape = np.ceil(labels_shape).astype('int')
        labels = self._data_view.to_labels(labels_shape=labels_shape)

        return labels<|MERGE_RESOLUTION|>--- conflicted
+++ resolved
@@ -7,8 +7,7 @@
 from ..base import Layer
 from vispy.color import get_color_names
 from ._shapes_constants import Mode, Box, BACKSPACE, shape_classes, ShapeType
-<<<<<<< HEAD
-from ._shapes_list import ShapesList
+from ._shape_list import ShapeList
 from ._shapes_utils import create_box
 from ._shapes_models import Rectangle, Ellipse, Polygon
 from ._shapes_mouse_bindings import (
@@ -20,11 +19,6 @@
     vertex_insert,
     vertex_remove,
 )
-=======
-from ._shape_list import ShapeList
-from ._shapes_utils import create_box, point_to_lines
-from ._shapes_models import Rectangle, Ellipse, Line, Path, Polygon
->>>>>>> 51cedac6
 
 
 class Shapes(Layer):
@@ -133,9 +127,9 @@
 
     Extended Summary
     ----------
-    _data_dict : Dict of ShapesList
+    _data_dict : Dict of ShapeList
         Dictionary containing all the shape data indexed by slice tuple
-    _data_view : ShapesList
+    _data_view : ShapeList
         Object containing the currently viewed shape data.
     _mode_history : Mode
         Interactive mode captured on press of <space>.
@@ -281,7 +275,7 @@
         else:
             self._current_opacity = 0.7
 
-        self._data_view = ShapesList(ndisplay=self.dims.ndisplay)
+        self._data_view = ShapeList(ndisplay=self.dims.ndisplay)
         self._data_view.slice_key = np.array(self.dims.indices)[
             list(self.dims.not_displayed)
         ]
@@ -336,7 +330,7 @@
     @data.setter
     def data(self, data, shape_type='rectangle'):
         self._finish_drawing()
-        self._data_view = ShapesList()
+        self._data_view = ShapeList()
         self.add(data, shape_type=shape_type)
         self._update_dims()
         self.events.data()
