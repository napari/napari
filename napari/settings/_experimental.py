--- conflicted
+++ resolved
@@ -39,11 +39,7 @@
 
     rdp_epsilon: float = Field(
         0.5,
-<<<<<<< HEAD
-        title=trans._("RDP epsilon"),
-=======
         title=trans._("Shapes polygon lasso RDP epsilon"),
->>>>>>> c1102a64
         description=trans._(
             "Setting this higher removes more points from polygons. \nSetting this to 0 keeps all vertices of a given polygon"
         ),
