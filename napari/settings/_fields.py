import re
from dataclasses import dataclass
from functools import total_ordering
from typing import Any, Dict, Optional, SupportsInt, Tuple, Union

<<<<<<< HEAD
from ..utils.theme import available_themes, refresh_themes
from ..utils.translations import _load_language, get_language_packs, trans
=======
from napari.utils.theme import available_themes
from napari.utils.translations import _load_language, get_language_packs, trans
>>>>>>> cd5c3147


class Theme(str):
    """
    Custom theme type to dynamically load all installed themes.
    """

    # https://pydantic-docs.helpmanual.io/usage/types/#custom-data-types

    @classmethod
    def __get_validators__(cls):
        yield cls.validate

    @classmethod
    def __modify_schema__(cls, field_schema):
        # TODO: Provide a way to handle keys so we can display human readable
        # option in the preferences dropdown
        field_schema.update(enum=available_themes())

    @classmethod
    def validate(cls, v):
        if not isinstance(v, str):
            raise ValueError(trans._('must be a string', deferred=True))

        value = v.lower()
        themes = available_themes()
        if value not in available_themes():
            import npe2

            npe2.PluginManager.instance().discover()
            refresh_themes()

        if value not in available_themes():
            raise ValueError(
                trans._(
                    '"{value}" is not valid. It must be one of {themes}',
                    deferred=True,
                    value=value,
                    themes=", ".join(themes),
                )
            )

        return value


class Language(str):
    """
    Custom theme type to dynamically load all installed language packs.
    """

    # https://pydantic-docs.helpmanual.io/usage/types/#custom-data-types

    @classmethod
    def __get_validators__(cls):
        yield cls.validate

    @classmethod
    def __modify_schema__(cls, field_schema):
        # TODO: Provide a way to handle keys so we can display human readable
        # option in the preferences dropdown
        language_packs = list(get_language_packs(_load_language()).keys())
        field_schema.update(enum=language_packs)

    @classmethod
    def validate(cls, v):
        if not isinstance(v, str):
            raise ValueError(trans._('must be a string', deferred=True))

        language_packs = list(get_language_packs(_load_language()).keys())
        if v not in language_packs:
            raise ValueError(
                trans._(
                    '"{value}" is not valid. It must be one of {language_packs}.',
                    deferred=True,
                    value=v,
                    language_packs=", ".join(language_packs),
                )
            )

        return v


@total_ordering
@dataclass
class Version:
    """A semver compatible version class.

    mostly vendored from python-semver (BSD-3):
    https://github.com/python-semver/python-semver/
    """

    major: SupportsInt
    minor: SupportsInt = 0
    patch: SupportsInt = 0
    prerelease: Union[bytes, str, int, None] = None
    build: Union[bytes, str, int, None] = None

    _SEMVER_PATTERN = re.compile(
        r"""
            ^
            (?P<major>0|[1-9]\d*)
            \.
            (?P<minor>0|[1-9]\d*)
            \.
            (?P<patch>0|[1-9]\d*)
            (?:-(?P<prerelease>
                (?:0|[1-9]\d*|\d*[a-zA-Z-][0-9a-zA-Z-]*)
                (?:\.(?:0|[1-9]\d*|\d*[a-zA-Z-][0-9a-zA-Z-]*))*
            ))?
            (?:\+(?P<build>
                [0-9a-zA-Z-]+
                (?:\.[0-9a-zA-Z-]+)*
            ))?
            $
        """,
        re.VERBOSE,
    )

    @classmethod
    def parse(cls, version: Union[bytes, str]) -> 'Version':
        """Convert string or bytes into Version object."""
        if isinstance(version, bytes):
            version = version.decode("UTF-8")
        match = cls._SEMVER_PATTERN.match(version)
        if match is None:
            raise ValueError(
                trans._(
                    '{version} is not valid SemVer string',
                    deferred=True,
                    version=version,
                )
            )
        matched_version_parts: Dict[str, Any] = match.groupdict()
        return cls(**matched_version_parts)

    # NOTE: we're only comparing the numeric parts for now.
    # ALSO: the rest of the comparators come  from functools.total_ordering
    def __eq__(self, other) -> bool:
        try:
            return self.to_tuple()[:3] == self._from_obj(other).to_tuple()[:3]
        except TypeError:
            return NotImplemented

    def __lt__(self, other) -> bool:
        try:
            return self.to_tuple()[:3] < self._from_obj(other).to_tuple()[:3]
        except TypeError:
            return NotImplemented

    @classmethod
    def _from_obj(cls, other):
        if isinstance(other, (str, bytes)):
            other = Version.parse(other)
        elif isinstance(other, dict):
            other = Version(**other)
        elif isinstance(other, (tuple, list)):
            other = Version(*other)
        elif not isinstance(other, Version):
            raise TypeError(
                trans._(
                    "Expected str, bytes, dict, tuple, list, or {cls} instance, but got {other_type}",
                    deferred=True,
                    cls=cls,
                    other_type=type(other),
                )
            )
        return other

    def to_tuple(self) -> Tuple[int, int, int, Optional[str], Optional[str]]:
        """Return version as tuple (first three are int, last two Opt[str])."""
        return (
            int(self.major),
            int(self.minor),
            int(self.patch),
            str(self.prerelease) if self.prerelease is not None else None,
            str(self.build) if self.build is not None else None,
        )

    def __iter__(self):
        yield from self.to_tuple()

    def __str__(self) -> str:
        v = f"{self.major}.{self.minor}.{self.patch}"
        if self.prerelease:  # pragma: no cover
            v += str(self.prerelease)
        if self.build:  # pragma: no cover
            v += str(self.build)
        return v

    @classmethod
    def __get_validators__(cls):
        yield cls.validate

    @classmethod
    def validate(cls, v):
        return cls._from_obj(v)

    def _json_encode(self):
        return str(self)<|MERGE_RESOLUTION|>--- conflicted
+++ resolved
@@ -3,13 +3,9 @@
 from functools import total_ordering
 from typing import Any, Dict, Optional, SupportsInt, Tuple, Union
 
-<<<<<<< HEAD
-from ..utils.theme import available_themes, refresh_themes
-from ..utils.translations import _load_language, get_language_packs, trans
-=======
+
 from napari.utils.theme import available_themes
 from napari.utils.translations import _load_language, get_language_packs, trans
->>>>>>> cd5c3147
 
 
 class Theme(str):
