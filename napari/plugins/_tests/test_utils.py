--- conflicted
+++ resolved
@@ -1,9 +1,5 @@
 from npe2 import DynamicPlugin
 
-<<<<<<< HEAD
-=======
-from napari._tests.utils import restore_settings_on_exit
->>>>>>> 7e619721
 from napari.plugins.utils import (
     get_all_readers,
     get_filename_patterns_for_reader,
@@ -14,7 +10,6 @@
 
 
 def test_get_preferred_reader_no_readers():
-<<<<<<< HEAD
     get_settings().plugins.extension2reader = {}
     reader = get_preferred_reader('my_file.tif')
     assert reader is None
@@ -32,28 +27,6 @@
     }
     reader = get_preferred_reader('my-specific-folder/my_file.tif')
     assert reader == 'fake-plugin'
-=======
-    with restore_settings_on_exit():
-        get_settings().plugins.extension2reader = {}
-        reader = get_preferred_reader('my_file.tif')
-        assert reader is None
-
-
-def test_get_preferred_reader_for_extension():
-    with restore_settings_on_exit():
-        get_settings().plugins.extension2reader = {'*.tif': 'fake-plugin'}
-        reader = get_preferred_reader('my_file.tif')
-        assert reader == 'fake-plugin'
-
-
-def test_get_preferred_reader_complex_pattern():
-    with restore_settings_on_exit():
-        get_settings().plugins.extension2reader = {
-            'my-specific-folder/*.tif': 'fake-plugin'
-        }
-        reader = get_preferred_reader('my-specific-folder/my_file.tif')
-        assert reader == 'fake-plugin'
->>>>>>> 7e619721
 
 
 def test_get_preferred_reader_no_extension():
@@ -73,11 +46,7 @@
 
 
 def test_get_potential_readers_finds_readers(tmp_plugin: DynamicPlugin):
-<<<<<<< HEAD
-    tmp2 = tmp_plugin.spawn()  # type: ignore
-=======
     tmp2 = tmp_plugin.spawn(register=True)
->>>>>>> 7e619721
 
     @tmp_plugin.contribute.reader(filename_patterns=['*.tif'])
     def read_tif(path):
@@ -103,13 +72,7 @@
         ...
 
     readers = get_potential_readers('my_file.fake')
-<<<<<<< HEAD
-    assert (
-        readers[tmp_plugin.manifest.name] == tmp_plugin.manifest.display_name
-    )
-=======
     assert readers[tmp_plugin.name] == tmp_plugin.display_name
->>>>>>> 7e619721
 
 
 def test_get_all_readers_gives_napari(builtins):
@@ -120,11 +83,7 @@
 
 
 def test_get_all_readers(tmp_plugin: DynamicPlugin):
-<<<<<<< HEAD
-    tmp2 = tmp_plugin.spawn()  # type: ignore
-=======
     tmp2 = tmp_plugin.spawn(register=True)
->>>>>>> 7e619721
 
     @tmp_plugin.contribute.reader(filename_patterns=['*.fake'])
     def read_tif(path):
@@ -152,11 +111,7 @@
     def read_csv(pth):
         ...
 
-<<<<<<< HEAD
-    patterns = get_filename_patterns_for_reader(tmp_plugin.manifest.name)
-=======
     patterns = get_filename_patterns_for_reader(tmp_plugin.name)
->>>>>>> 7e619721
     assert len(patterns) == 2
     assert '*.tif' in patterns
     assert '*.csv' in patterns