--- conflicted
+++ resolved
@@ -5,10 +5,7 @@
 import numpy as np
 from skimage import io
 
-<<<<<<< HEAD
 from napari.plugins.exceptions import PLUGIN_ERRORS, format_exceptions
-=======
->>>>>>> fff920dc
 from napari.plugins.io import read_data_with_plugins
 
 
