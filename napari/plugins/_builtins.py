--- conflicted
+++ resolved
@@ -128,7 +128,7 @@
     This will create a new folder from the path and call
     ``napari_write_<layer>`` for each layer using the ``layer.name`` variable
     to modify the path such that the layers are written to unique files in the
-    folder.
+    folder. It will use the default builtin writer for each layer type.
 
     Parameters
     ----------
@@ -141,28 +141,18 @@
         function that accepts the path and a list of layer_data (where
         layer_data is ``(data, meta, layer_type)``) and writes each layer.
     """
-<<<<<<< HEAD
-
-    def writer(path: str, layer_data: List[FullLayerData]):
-        write_layer_data_with_plugins(
-            path=path, layer_data=layer_data, plugin_name='builtins'
-        )
-
-    return writer
-=======
     # normally, a plugin would do some logic here to decide whether it supports
     # the ``path`` extension and layer_types.  But because this is our builtin
     # "last resort" implementation, we just immediately hand back the writer
     # function, and let it throw an exception if it fails.
     return write_layer_data_with_plugins
->>>>>>> ea3082e0
 
 
 def write_layer_data_with_plugins(
     path: str,
     layer_data: List[FullLayerData],
     *,
-    plugin_name: Optional[str] = None,
+    plugin_name: Optional[str] = 'builtins',
     plugin_manager=None,
 ) -> bool:
     """Write layer data out into a folder one layer at a time.
@@ -171,13 +161,21 @@
     variable to modify the path such that the layers are written to unique
     files in the folder.
 
+    If ``plugin_name`` is not provided then we just directly call
+    ``plugin_manager.hook.napari_write_<layer>()`` which will loop through
+    implementations and stop when the first one returns a non-None result. The
+    order in which implementations are called can be changed with the
+    implementation sorter/disabler.
+
+    If ``plugin_name`` is provided, then we call the
+    ``napari_write_<layer_type>`` for that plugin, and if it fails we error.
+
     Parameters
     ----------
     path : str
         path to file/directory
     layer_data : list of napari.types.LayerData
-<<<<<<< HEAD
-        List of layer_data, where layer_data is (data, meta, layer_type).
+        List of layer_data, where layer_data is ``(data, meta, layer_type)``.
     plugin_name : str, optional
         Name of the plugin to use for saving. If None then all plugins
         corresponding to appropriate hook specification will be looped
@@ -185,9 +183,6 @@
     plugin_manager : plugins.PluginManager, optional
         Instance of a napari PluginManager.  by default the main napari
         plugin_manager will be used.
-=======
-        List of layer_data, where layer_data is ``(data, meta, layer_type)``.
->>>>>>> ea3082e0
 
     Returns
     -------
