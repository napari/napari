--- conflicted
+++ resolved
@@ -1,11 +1,7 @@
 from functools import lru_cache
 
-<<<<<<< HEAD
 from app_model.types import KeyBindingRule
-from npe2 import PackageMetadata
-=======
 from npe2 import PackageMetadata, PluginManifest
->>>>>>> ada343a5
 from npe2 import PluginManager as _PluginManager
 
 from napari.plugins import _npe2
