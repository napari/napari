--- conflicted
+++ resolved
@@ -1,20 +1,15 @@
+import os
 import sys
-import os
 
 from napari_plugin_engine import PluginManager
-<<<<<<< HEAD
-from . import hook_specifications
-from . import _builtins
+
+from ..utils._appdirs import user_site_packages
 from ..utils.misc import running_as_bundled_app
-from ..utils._appdirs import user_site_packages
-
+from . import _builtins, hook_specifications
 
 if sys.platform.startswith('linux') and running_as_bundled_app():
     sys.path.append(user_site_packages())
-=======
 
-from . import _builtins, hook_specifications
->>>>>>> c61d691b
 
 # the main plugin manager instance for the `napari` plugin namespace.
 plugin_manager = PluginManager(
