from logging import getLogger
from typing import List, Optional, Sequence, Union

from napari_plugin_engine import HookImplementation, PluginCallError

from ..layers import Layer
from ..types import LayerData
from ..utils.misc import abspath_or_url
from . import plugin_manager as napari_plugin_manager

logger = getLogger(__name__)


def read_data_with_plugins(
    path: Union[str, Sequence[str]],
    plugin: Optional[str] = None,
    plugin_manager=napari_plugin_manager,
) -> Optional[LayerData]:
    """Iterate reader hooks and return first non-None LayerData or None.

    This function returns as soon as the path has been read successfully,
    while catching any plugin exceptions, storing them for later retrievial,
    providing useful error messages, and relooping until either layer data is
    returned, or no valid readers are found.

    Exceptions will be caught and stored as PluginErrors
    (in plugins.exceptions.PLUGIN_ERRORS)

    Parameters
    ----------
    path : str
        The path (file, directory, url) to open
    plugin : str, optional
        Name of a plugin to use.  If provided, will force ``path`` to be read
        with the specified ``plugin``.  If the requested plugin cannot read
        ``path``, a PluginCallError will be raised.
    plugin_manager : plugins.PluginManager, optional
        Instance of a napari PluginManager.  by default the main napari
        plugin_manager will be used.

    Returns
    -------
    LayerData : list of tuples, or None
        LayerData that can be passed to :func:`Viewer._add_layer_from_data()
        <napari.components.add_layers_mixin.AddLayersMixin._add_layer_from_data>`.
        ``LayerData`` is a list tuples, where each tuple is one of
        ``(data,)``, ``(data, meta)``, or ``(data, meta, layer_type)`` .

        If no reader plugins are (or they all error), returns ``None``

    Raises
    ------
    PluginCallError
        If ``plugin`` is specified but raises an Exception while reading.
    """
    hook_caller = plugin_manager.hook.napari_get_reader
<<<<<<< HEAD

    if plugin:
        reader = hook_caller._call_plugin(plugin, path=path)
        return reader(path)

    skip_impls: List[HookImpl] = []
=======
    skip_impls: List[HookImplementation] = []
>>>>>>> 1adff3e4
    while True:
        result = hook_caller.call_with_result_obj(
            path=path, _skip_impls=skip_impls
        )
        reader = result.result  # will raise exceptions if any occured
        if not reader:
            # we're all out of reader plugins
            return None
        try:
            return reader(path)  # try to read data
        except Exception as exc:
            err = PluginCallError(result.implementation, cause=exc)
            # don't try this impl again
            skip_impls.append(result.implementation)
            if result.implementation != 'builtins':
                # If builtins doesn't work, they will get a "no reader" found
                # error anyway, so it looks a bit weird to show them that the
                # "builtin plugin" didn't work.
                err.log(logger=logger)


def save_layers(
    path: str, layers: List[Layer], *, plugin: Optional[str] = None,
) -> List[str]:
    """Write list of layers or individual layer to a path using writer plugins.

    If ``plugin`` is not provided and only one layer is passed, then we
    directly call ``plugin_manager.hook.napari_write_<layer>()`` which
    will loop through implementations and stop when the first one returns a
    non-None result. The order in which implementations are called can be
    changed with the hook ``bring_to_front`` method, for instance:
    ``plugin_manager.hook.napari_write_points.bring_to_front``

    If ``plugin`` is not provided and multiple layers are passed, then
    we call ``plugin_manager.hook.napari_get_writer()`` which loops through
    plugins to find the first one that knows how to handle the combination of
    layers and is able to write the file. If no plugins offer
    ``napari_get_writer`` for that combination of layers then the builtin
    ``napari_get_writer`` implementation will create a folder and call
    ``napari_write_<layer>`` for each layer using the ``layer.name`` variable
    to modify the path such that the layers are written to unique files in the
    folder.

    If ``plugin`` is provided and a single layer is passed, then
    we call the ``napari_write_<layer_type>`` for that plugin, and if it
    fails we error.

    If a ``plugin`` is provided and multiple layers are passed, then
    we call we call ``napari_get_writer`` for that plugin, and if it
    doesn’t return a WriterFunction we error, otherwise we call it and if
    that fails if it we error.

    Parameters
    ----------
    path : str
        A filepath, directory, or URL to open.
    layers : List[layers.Layer]
        List of layers to be saved. If only a single layer is passed then
        we use the hook specification corresponding to its layer type,
        ``napari_write_<layer_type>``. If multiple layers are passed then we
        use the ``napari_get_writer`` hook specification.
    plugin : str, optional
        Name of the plugin to use for saving. If None then all plugins
        corresponding to appropriate hook specification will be looped
        through to find the first one that can save the data.

    Returns
    -------
    list of str
        File paths of any files that were written.
    """
    if len(layers) > 1:
        return _write_multiple_layers_with_plugins(
            path, layers, plugin_name=plugin
        )
    if len(layers) == 1:
        written = _write_single_layer_with_plugins(
            path, layers[0], plugin_name=plugin
        )
        return [written] if written else []
    return []


def _write_multiple_layers_with_plugins(
    path: str,
    layers: List[Layer],
    *,
    plugin_name: Optional[str] = None,
    plugin_manager=napari_plugin_manager,
) -> List[str]:
    """Write data from multiple layers data with a plugin.

    If a ``plugin_name`` is not provided we loop through plugins to find the
    first one that knows how to handle the combination of layers and is able to
    write the file. If no plugins offer ``napari_get_writer`` for that
    combination of layers then the default ``napari_get_writer`` will create a
    folder and call ``napari_write_<layer>`` for each layer using the
    ``layer.name`` variable to modify the path such that the layers are written
    to unique files in the folder.

    If a ``plugin_name`` is provided, then call ``napari_get_writer`` for that
    plugin. If it doesn’t return a ``WriterFunction`` we error, otherwise we
    call it and if that fails if it we error.

    Exceptions will be caught and stored as PluginErrors
    (in plugins.exceptions.PLUGIN_ERRORS)

    Parameters
    ----------
    path : str
        The path (file, directory, url) to write.
    layers : List of napari.layers.Layer
        List of napari layers to write.
    plugin_name: str, optional
        If provided, force the plugin manager to use the ``napari_get_writer``
        from the requested ``plugin_name``.  If none is available, or if it is
        incapable of handling the layers, this function will fail.
    plugin_manager : plugins.PluginManager, optional
        Instance of a PluginManager.  by default the main napari
        plugin_manager will be used.

    Returns
    -------
    list of str
        A list of filenames, if any, that were written.
    """
    layer_data = [layer.as_layer_data_tuple() for layer in layers]
    layer_types = [ld[2] for ld in layer_data]

    hook_caller = plugin_manager.hook.napari_get_writer
    path = abspath_or_url(path)
    if plugin_name:
        # if plugin has been specified we just directly call napari_get_writer
        # with that plugin_name.
        implementation = hook_caller.get_plugin_implementation(plugin_name)
        writer_function = hook_caller(
            _plugin=plugin_name, path=path, layer_types=layer_types
        )
    else:
        result = hook_caller.call_with_result_obj(
            path=path, layer_types=layer_types, _return_impl=True
        )
        writer_function = result.result
        implementation = result.implementation

    if not callable(writer_function):
        if plugin_name:
            msg = f'Requested plugin "{plugin_name}" is not capable'
        else:
            msg = 'Unable to find plugin capable'
        msg += f' of writing this combination of layer types: {layer_types}'
        raise ValueError(msg)

    try:
        return writer_function(abspath_or_url(path), layer_data)
    except Exception as exc:
        raise PluginCallError(
            implementation, cause=exc, manager=plugin_manager
        )


def _write_single_layer_with_plugins(
    path: str,
    layer: Layer,
    *,
    plugin_name: Optional[str] = None,
    plugin_manager=napari_plugin_manager,
) -> Optional[str]:
    """Write single layer data with a plugin.

    If ``plugin_name`` is not provided then we just directly call
    ``plugin_manager.hook.napari_write_<layer>()`` which will loop through
    implementations and stop when the first one returns a non-None result. The
    order in which implementations are called can be changed with the
    implementation sorter/disabler.

    If ``plugin_name`` is provided, then we call the
    ``napari_write_<layer_type>`` for that plugin, and if it fails we error.

    Exceptions will be caught and stored as PluginErrors
    (in plugins.exceptions.PLUGIN_ERRORS)

    Parameters
    ----------
    path : str
        The path (file, directory, url) to write.
    layer : napari.layers.Layer
        Layer to be written out.
    plugin_name : str, optional
        Name of the plugin to write data with. If None then all plugins
        corresponding to appropriate hook specification will be looped
        through to find the first one that can write the data.
    plugin_manager : plugins.PluginManager, optional
        Instance of a napari PluginManager.  by default the main napari
        plugin_manager will be used.

    Returns
    -------
    path : str or None
        If data is successfully written, return the ``path`` that was written.
        Otherwise, if nothing was done, return ``None``.
    """
    hook_specification = getattr(
        plugin_manager.hook, f'napari_write_{layer._type_string}'
    )

    # Call the hook_specification
    return hook_specification(
        _plugin=plugin_name,
        path=abspath_or_url(path),
        data=layer.data,
        meta=layer._get_state(),
    )<|MERGE_RESOLUTION|>--- conflicted
+++ resolved
@@ -54,16 +54,12 @@
         If ``plugin`` is specified but raises an Exception while reading.
     """
     hook_caller = plugin_manager.hook.napari_get_reader
-<<<<<<< HEAD
 
     if plugin:
         reader = hook_caller._call_plugin(plugin, path=path)
         return reader(path)
 
-    skip_impls: List[HookImpl] = []
-=======
     skip_impls: List[HookImplementation] = []
->>>>>>> 1adff3e4
     while True:
         result = hook_caller.call_with_result_obj(
             path=path, _skip_impls=skip_impls
