import importlib
import os
import pkgutil
import re
import sys
<<<<<<< HEAD
from logging import Logger
from types import ModuleType
from typing import List, Union
=======
from logging import getLogger
from typing import Dict, Generator, Optional, Tuple, Union
>>>>>>> c3b48c76

import pluggy
from napari import __version__

from . import _builtins, hookspecs

logger = getLogger(__name__)

if sys.version_info >= (3, 8):
    from importlib import metadata as importlib_metadata
else:
    import importlib_metadata


class PluginError(Exception):
    def __init__(
        self, message: str, plugin_name: str, plugin_module: str
    ) -> None:
        super().__init__(message)
        self.plugin_name = plugin_name
        self.plugin_module = plugin_module


class PluginImportError(PluginError):
    """Raised when a plugin fails to import."""

    def __init__(self, plugin_name: str, plugin_module: str) -> None:
        msg = f'Failed to import plugin: "{plugin_name}""'
        super().__init__(msg, plugin_name, plugin_module)


class PluginRegistrationError(PluginError):
    """Raised when a plugin fails to register with pluggy."""

    def __init__(self, plugin_name: str, plugin_module: str) -> None:
        msg = f'Failed to register plugin: "{plugin_name}""'
        super().__init__(msg, plugin_name, plugin_module)


class NapariPluginManager(pluggy.PluginManager):
    PLUGIN_ENTRYPOINT = "napari.plugin"
    PLUGIN_PREFIX = "napari_"

    # for easy availability in try/catch statements without having to import
    # pluggy ... e.g.: except plugin_manager.PluginValidationError
    PluginValidationError = pluggy.manager.PluginValidationError

    def __init__(
        self, autodiscover: Optional[Union[bool, str]] = True
    ) -> None:
        """pluggy.PluginManager subclass with napari-specific functionality

        In addition to the pluggy functionality, this subclass adds
        autodiscovery using package naming convention.

        Parameters
        ----------
        autodiscover : bool or str, optional
            Whether to autodiscover plugins by naming convention and setuptools
            entry_points.  If a string is provided, it is added to sys.path
            before importing, and removed at the end. Any other "truthy" value
            will simply search the current sys.path.  by default True
        """
        super().__init__("napari")

        # define hook specifications and validators
        self.add_hookspecs(hookspecs)

        # register our own built plugins
        self.register(_builtins, name='builtins')

        # discover external plugins
        if not os.environ.get("NAPARI_DISABLE_PLUGIN_AUTOLOAD"):
            if autodiscover:
                if isinstance(autodiscover, str):
                    self.discover(autodiscover)
                else:
                    self.discover()

    def discover(self, path: Optional[str] = None) -> int:
        """Discover modules by both naming convention and entry_points

        1) Using naming convention:
            plugins installed in the environment that follow a naming
            convention (e.g. "napari_plugin"), can be discovered using
            `pkgutil`. This also enables easy discovery on pypi

        2) Using package metadata:
            plugins that declare a special key (self.PLUGIN_ENTRYPOINT) in
            their setup.py `entry_points`.  discovered using `pkg_resources`.

        https://packaging.python.org/guides/creating-and-discovering-plugins/

        Parameters
        ----------
        path : str, optional
            If a string is provided, it is added to sys.path before importing,
            and removed at the end. by default True

        Returns
        -------
        count : int
            The number of plugin modules successfully loaded.
        """
        if path:
            sys.path.insert(0, path)

        count = 0
        for plugin_name, module_name in iter_plugin_modules(
            prefix=self.PLUGIN_PREFIX, group=self.PLUGIN_ENTRYPOINT
        ):
            if self.get_plugin(plugin_name) or self.is_blocked(plugin_name):
                continue
            try:
                self._register_module(plugin_name, module_name)
                count += 1
            except PluginError as exc:
                log_plugin_error(exc)
                self.unregister(name=plugin_name)
            except Exception as exc:
                logger.error(
                    f'Unexpected error loading plugin "{plugin_name}": {exc}'
                )
                self.unregister(name=plugin_name)

        if count:
            msg = f'loaded {count} plugins:\n  '
            msg += "\n  ".join([n for n, m in self.list_name_plugin()])
            logger.info(msg)

        if path:
            sys.path.remove(path)

        return count

    def _register_module(self, plugin_name: str, module_name: str) -> None:
        """Try to register `module_name` as a plugin named `plugin_name`.

        Parameters
        ----------
        plugin_name : str
            The name given to the plugin in the plugin manager.
        module_name : str
            The importable module name

        Raises
        ------
        PluginImportError
            If an error is raised when trying to import `module_name`
        PluginRegistrationError
            If an error is raised when trying to register the plugin (such as
            a PluginValidationError.)
        """
        try:
            mod = importlib.import_module(module_name)
        except Exception as exc:
            raise PluginImportError(plugin_name, module_name) from exc
        try:
            # prevent double registration (e.g. from entry_points)
            if self.is_registered(mod):
                return
            self.register(mod, name=plugin_name)
        except Exception as exc:
            raise PluginRegistrationError(plugin_name, module_name) from exc


def entry_points_for(
    group: str,
) -> Generator[importlib_metadata.EntryPoint, None, None]:
    """Yield all entry_points for dists that provide entry point `group`

    Note: a single package may provide multiple entrypoints for a given group.

    Parameters
    ----------
    group : str
        The name of the entry point to search.

    Yields
    -------
    Generator[importlib_metadata.EntryPoint, None, None]
        [description]
    """
    for dist in importlib_metadata.distributions():
        for ep in dist.entry_points:
            if ep.group == group:
                yield ep


def modules_starting_with(prefix: str) -> Generator[str, None, None]:
    """Yields all module names in sys.path that begin with `prefix`.

    Parameters
    ----------
    prefix : str
        The prefix to search

    Yields
    -------
    module_name : str
        Yields names of modules that start with prefix

    """
    for finder, name, ispkg in pkgutil.iter_modules():
        if name.startswith(prefix):
            yield name


# regex to parse importlib_metadata.EntryPoint.value strings
# entry point format:  "name = module.with.periods:attr [extras]"
entry_point_pattern = re.compile(
    r'(?P<module>[\w.]+)\s*'
    r'(:\s*(?P<attr>[\w.]+))?\s*'
    r'(?P<extras>\[.*\])?\s*$'
)


def iter_plugin_modules(
    prefix: Optional[str] = None, group: Optional[str] = None
) -> Generator[Tuple[str, str], None, None]:
    """Discovers unique plugin using naming convention and/or entry points.

    This function makes sure that packages that *both* follow the naming
    convention (i.e. starting with `prefix`) *and* provide and an entry point
    `group` will only be yielded once.  Precedence is given to entry points:
    that is, if a package satisfies both critera, only the modules specifically
    listed in the entry points will be yielded.  These MAY or MAY NOT be the
    top level module in the package... whereas with naming convention, it is
    always the top level module that gets imported and registered with the
    plugin manager.

    The NAME of yielded plugins will be the name of the package provided in
    the package METADATA file when found.  This allows for the possibility that
    the plugin name and the module name are not the same: for instance...
    ("napari-plugin", "napari_plugin").

    Plugin packages may also provide multiple entry points, which will be
    registered as plugins of different names.  For instance, the following
    setup.py entry would register two plugins under the names
    "plugin_package.register" and "plugin_package.segment"

    setup(
        name="napari-plugin-package",
        entry_points={
            "napari.plugin": [
                "plugin_package.register = napari_plugin_package.registration",
                "plugin_package.segment = napari_plugin_package.segmentation"
            ],
        },
        packages=find_packages(),
    )


    Parameters
    ----------
    prefix : str, optional
        A prefix by which to search module names.  If None, discovery by naming
        convention is disabled., by default None
    group : str, optional
        An entry point group string to search.  If None, discovery by Entry
        Points is disabled, by default None

    Yields
    -------
    plugin_info : tuple
        (plugin_name, module_name)
    """
    seen_modules = set()
    if group and not os.environ.get("NAPARI_DISABLE_ENTRYPOINT_PLUGINS"):
        for ep in entry_points_for(group):
            module = entry_point_pattern.match(ep.value).group('module')
            seen_modules.add(module.split(".")[0])
            yield ep.name, module
    if prefix and not os.environ.get("NAPARI_DISABLE_NAMEPREFIX_PLUGINS"):
        for module in modules_starting_with(prefix):
            if module not in seen_modules:
                try:
                    name = importlib_metadata.metadata(module).get('Name')
                except Exception:
                    name = None
                yield name or module, module


def fetch_contact_info(distname: str) -> Optional[Dict[str, str]]:
    """Attempt to retrieve name, version, contact email & url for a package.

    Parameters
    ----------
    distname : str
        Name of a distribution.  Note: this must match the *name* of the
        package in the METADATA file... not the name of the module.

    Returns
    -------
    package_info : dict or None
        A dict with keys 'name', 'version', 'email', and 'url'.
        Returns None of the distname cannot be found.
    """
    try:
        meta = importlib_metadata.metadata(distname)
    except importlib_metadata.PackageNotFoundError:
        return None
    return {
        'name': meta.get('Name'),
        'version': meta.get('Version'),
        'email': meta.get('Author-Email') or meta.get('Maintainer-Email'),
        'url': meta.get('Home-page') or meta.get('Download-Url'),
    }


def log_plugin_error(exc: PluginError) -> None:
    """Log PluginError to logger, with helpful contact info if possible.

<<<<<<< HEAD
# for easy availability in try/catch statements without having to import pluggy
# e.g.: except plugin_manager.PluginValidationError
NapariPluginManager.PluginValidationError = (
    pluggy.manager.PluginValidationError
)


def permute_hookimpls(
    hook_caller: pluggy.hooks._HookCaller,
    order: Union[List[str], List[ModuleType], List[pluggy.hooks.HookImpl]],
):
    """Change the call order of hookimplementations for a pluggy HookCaller.

    Pluggy does not allow a built-in way to change the call order after
    instantiation.  hookimpls are called in last-in-first-out order.
    This function accepts the desired call order (a list of plugin names, or
    plugin modules) and reorders the hookcaller accordingly.

    Parameters
    ----------
    hook_caller : pluggy.hooks._HookCaller
        The hook caller to reorder
    order : list
        A list of str, hookimpls, or module_or_class, with the desired
        CALL ORDER of the hook implementations.

    Raises
    ------
    ValueError
        If the 'order' list cannot be interpreted as a list of "plugin_name"
        or "plugin" (module_or_class)
    ValueError
        if 'order' argument has multiple entries for the same hookimpl
    """
    if all(isinstance(o, pluggy.hooks.HookImpl) for o in order):
        attr = None
    elif all(isinstance(o, str) for o in order):
        attr = 'plugin_name'
    elif any(isinstance(o, str) for o in order):
        raise TypeError(
            "order list must be either ALL strings, or ALL modules/classes"
        )
    else:
        attr = 'plugin'

    hookimpls = hook_caller.get_hookimpls()
    if len(order) > len(hookimpls):
        raise ValueError(
            f"too many values ({len(order)} > {len(hookimpls)}) in order."
        )
    if attr:
        hookattrs = [getattr(hookimpl, attr) for hookimpl in hookimpls]
    else:
        hookattrs = hookimpls

    # find the current position of items specified in `order`
    indices = []
    seen = set()
    for i in order:
        if i in seen:
            raise ValueError(
                f"'order' argument had multiple entries for hookimpl: {i}"
            )
        seen.add(i)
        try:
            indices.append(hookattrs.index(i))
        except ValueError as e:
            msg = f"Could not find hookimpl '{i}'."
            if attr != 'plugin_name':
                msg += (
                    " If all items in `order` "
                    "argument are not strings, they are assumed to be an "
                    "imported plugin module or class."
                )
            raise ValueError(msg) from e

    # make new arrays for _wrappers and _nonwrappers
    _wrappers = []
    _nonwraps = []
    for i in indices:
        imp = hookimpls[i]
        methods = _wrappers if imp.hookwrapper else _nonwraps
        methods.insert(0, imp)

    # remove items that have been pulled, leaving only items that
    # were not specified in `order` argument
    for i in sorted(indices, reverse=True):
        del hookimpls[i]

    if hookimpls:
        _wrappers = [x for x in hookimpls if x.hookwrapper] + _wrappers
        _nonwraps = [x for x in hookimpls if not x.hookwrapper] + _nonwraps

    hook_caller._wrappers = _wrappers
    hook_caller._nonwrappers = _nonwraps
=======
    Parameters
    ----------
    exc : PluginError
        An instance of a PluginError
    """
    msg = f'\nPluginError: {exc}'
    if exc.__cause__:
        cause = str(exc.__cause__).replace("\n", "\n" + " " * 13)
        msg += f'\n  Cause was: {cause}'
    contact = fetch_contact_info(exc.plugin_module)
    if contact:
        msg += "\n  Please notify the plugin developer:\n"
        extra = [f'{k: >11}: {v}' for k, v in contact.items()]
        extra += [f'{"napari": >11}: v{__version__}']
        msg += "\n".join(extra)
    logger.error(msg)
>>>>>>> c3b48c76
<|MERGE_RESOLUTION|>--- conflicted
+++ resolved
@@ -3,16 +3,12 @@
 import pkgutil
 import re
 import sys
-<<<<<<< HEAD
-from logging import Logger
+from logging import getLogger
 from types import ModuleType
-from typing import List, Union
-=======
-from logging import getLogger
-from typing import Dict, Generator, Optional, Tuple, Union
->>>>>>> c3b48c76
+from typing import Dict, Generator, List, Optional, Tuple, Union
 
 import pluggy
+
 from napari import __version__
 
 from . import _builtins, hookspecs
@@ -225,110 +221,6 @@
     r'(?P<module>[\w.]+)\s*'
     r'(:\s*(?P<attr>[\w.]+))?\s*'
     r'(?P<extras>\[.*\])?\s*$'
-)
-
-
-def iter_plugin_modules(
-    prefix: Optional[str] = None, group: Optional[str] = None
-) -> Generator[Tuple[str, str], None, None]:
-    """Discovers unique plugin using naming convention and/or entry points.
-
-    This function makes sure that packages that *both* follow the naming
-    convention (i.e. starting with `prefix`) *and* provide and an entry point
-    `group` will only be yielded once.  Precedence is given to entry points:
-    that is, if a package satisfies both critera, only the modules specifically
-    listed in the entry points will be yielded.  These MAY or MAY NOT be the
-    top level module in the package... whereas with naming convention, it is
-    always the top level module that gets imported and registered with the
-    plugin manager.
-
-    The NAME of yielded plugins will be the name of the package provided in
-    the package METADATA file when found.  This allows for the possibility that
-    the plugin name and the module name are not the same: for instance...
-    ("napari-plugin", "napari_plugin").
-
-    Plugin packages may also provide multiple entry points, which will be
-    registered as plugins of different names.  For instance, the following
-    setup.py entry would register two plugins under the names
-    "plugin_package.register" and "plugin_package.segment"
-
-    setup(
-        name="napari-plugin-package",
-        entry_points={
-            "napari.plugin": [
-                "plugin_package.register = napari_plugin_package.registration",
-                "plugin_package.segment = napari_plugin_package.segmentation"
-            ],
-        },
-        packages=find_packages(),
-    )
-
-
-    Parameters
-    ----------
-    prefix : str, optional
-        A prefix by which to search module names.  If None, discovery by naming
-        convention is disabled., by default None
-    group : str, optional
-        An entry point group string to search.  If None, discovery by Entry
-        Points is disabled, by default None
-
-    Yields
-    -------
-    plugin_info : tuple
-        (plugin_name, module_name)
-    """
-    seen_modules = set()
-    if group and not os.environ.get("NAPARI_DISABLE_ENTRYPOINT_PLUGINS"):
-        for ep in entry_points_for(group):
-            module = entry_point_pattern.match(ep.value).group('module')
-            seen_modules.add(module.split(".")[0])
-            yield ep.name, module
-    if prefix and not os.environ.get("NAPARI_DISABLE_NAMEPREFIX_PLUGINS"):
-        for module in modules_starting_with(prefix):
-            if module not in seen_modules:
-                try:
-                    name = importlib_metadata.metadata(module).get('Name')
-                except Exception:
-                    name = None
-                yield name or module, module
-
-
-def fetch_contact_info(distname: str) -> Optional[Dict[str, str]]:
-    """Attempt to retrieve name, version, contact email & url for a package.
-
-    Parameters
-    ----------
-    distname : str
-        Name of a distribution.  Note: this must match the *name* of the
-        package in the METADATA file... not the name of the module.
-
-    Returns
-    -------
-    package_info : dict or None
-        A dict with keys 'name', 'version', 'email', and 'url'.
-        Returns None of the distname cannot be found.
-    """
-    try:
-        meta = importlib_metadata.metadata(distname)
-    except importlib_metadata.PackageNotFoundError:
-        return None
-    return {
-        'name': meta.get('Name'),
-        'version': meta.get('Version'),
-        'email': meta.get('Author-Email') or meta.get('Maintainer-Email'),
-        'url': meta.get('Home-page') or meta.get('Download-Url'),
-    }
-
-
-def log_plugin_error(exc: PluginError) -> None:
-    """Log PluginError to logger, with helpful contact info if possible.
-
-<<<<<<< HEAD
-# for easy availability in try/catch statements without having to import pluggy
-# e.g.: except plugin_manager.PluginValidationError
-NapariPluginManager.PluginValidationError = (
-    pluggy.manager.PluginValidationError
 )
 
 
@@ -420,7 +312,104 @@
 
     hook_caller._wrappers = _wrappers
     hook_caller._nonwrappers = _nonwraps
-=======
+
+
+def iter_plugin_modules(
+    prefix: Optional[str] = None, group: Optional[str] = None
+) -> Generator[Tuple[str, str], None, None]:
+    """Discovers unique plugin using naming convention and/or entry points.
+
+    This function makes sure that packages that *both* follow the naming
+    convention (i.e. starting with `prefix`) *and* provide and an entry point
+    `group` will only be yielded once.  Precedence is given to entry points:
+    that is, if a package satisfies both critera, only the modules specifically
+    listed in the entry points will be yielded.  These MAY or MAY NOT be the
+    top level module in the package... whereas with naming convention, it is
+    always the top level module that gets imported and registered with the
+    plugin manager.
+
+    The NAME of yielded plugins will be the name of the package provided in
+    the package METADATA file when found.  This allows for the possibility that
+    the plugin name and the module name are not the same: for instance...
+    ("napari-plugin", "napari_plugin").
+
+    Plugin packages may also provide multiple entry points, which will be
+    registered as plugins of different names.  For instance, the following
+    setup.py entry would register two plugins under the names
+    "plugin_package.register" and "plugin_package.segment"
+
+    setup(
+        name="napari-plugin-package",
+        entry_points={
+            "napari.plugin": [
+                "plugin_package.register = napari_plugin_package.registration",
+                "plugin_package.segment = napari_plugin_package.segmentation"
+            ],
+        },
+        packages=find_packages(),
+    )
+
+
+    Parameters
+    ----------
+    prefix : str, optional
+        A prefix by which to search module names.  If None, discovery by naming
+        convention is disabled., by default None
+    group : str, optional
+        An entry point group string to search.  If None, discovery by Entry
+        Points is disabled, by default None
+
+    Yields
+    -------
+    plugin_info : tuple
+        (plugin_name, module_name)
+    """
+    seen_modules = set()
+    if group and not os.environ.get("NAPARI_DISABLE_ENTRYPOINT_PLUGINS"):
+        for ep in entry_points_for(group):
+            module = entry_point_pattern.match(ep.value).group('module')
+            seen_modules.add(module.split(".")[0])
+            yield ep.name, module
+    if prefix and not os.environ.get("NAPARI_DISABLE_NAMEPREFIX_PLUGINS"):
+        for module in modules_starting_with(prefix):
+            if module not in seen_modules:
+                try:
+                    name = importlib_metadata.metadata(module).get('Name')
+                except Exception:
+                    name = None
+                yield name or module, module
+
+
+def fetch_contact_info(distname: str) -> Optional[Dict[str, str]]:
+    """Attempt to retrieve name, version, contact email & url for a package.
+
+    Parameters
+    ----------
+    distname : str
+        Name of a distribution.  Note: this must match the *name* of the
+        package in the METADATA file... not the name of the module.
+
+    Returns
+    -------
+    package_info : dict or None
+        A dict with keys 'name', 'version', 'email', and 'url'.
+        Returns None of the distname cannot be found.
+    """
+    try:
+        meta = importlib_metadata.metadata(distname)
+    except importlib_metadata.PackageNotFoundError:
+        return None
+    return {
+        'name': meta.get('Name'),
+        'version': meta.get('Version'),
+        'email': meta.get('Author-Email') or meta.get('Maintainer-Email'),
+        'url': meta.get('Home-page') or meta.get('Download-Url'),
+    }
+
+
+def log_plugin_error(exc: PluginError) -> None:
+    """Log PluginError to logger, with helpful contact info if possible.
+
     Parameters
     ----------
     exc : PluginError
@@ -436,5 +425,4 @@
         extra = [f'{k: >11}: {v}' for k, v in contact.items()]
         extra += [f'{"napari": >11}: v{__version__}']
         msg += "\n".join(extra)
-    logger.error(msg)
->>>>>>> c3b48c76
+    logger.error(msg)