--- conflicted
+++ resolved
@@ -8,11 +8,6 @@
 from typing import Dict, Generator, List, Optional, Tuple, Union
 
 import pluggy
-<<<<<<< HEAD
-
-from napari import __version__
-=======
->>>>>>> 1501aaa7
 
 from . import _builtins, hookspecs
 
