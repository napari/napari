--- conflicted
+++ resolved
@@ -154,11 +154,7 @@
         else:
             cmd = pm.get_command(item.command)
             action = menu.addAction(cmd.title)
-<<<<<<< HEAD
-            action.triggered.connect(lambda *args: cmd.exec(args=args))
-=======
             action.triggered.connect(_wrap(cmd))
->>>>>>> 4b71b83b
 
 
 def file_extensions_string_for_layers(
