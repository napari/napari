from __future__ import annotations

from typing import (
    TYPE_CHECKING,
    DefaultDict,
    Dict,
    Iterator,
    List,
    Optional,
    Sequence,
    Set,
    Tuple,
)

import npe2
from npe2.io_utils import read_get_reader
from npe2.manifest.menus import Submenu
from npe2.manifest.schema import PluginManifest

from ..utils.translations import trans

if TYPE_CHECKING:
    from npe2.manifest.contributions import WriterContribution
    from npe2.types import LayerData, SampleDataCreator, WidgetCreator
    from qtpy.QtWidgets import QMenu

    from ..layers import Layer
    from ..types import SampleDict


class _FakeHookimpl:
    def __init__(self, name):
        self.plugin_name = name


def read(
    paths: Sequence[str], plugin: Optional[str] = None, *, stack: bool
) -> Optional[Tuple[List[LayerData], _FakeHookimpl]]:
    """Try to return data for `path`, from reader plugins using a manifest."""
    assert stack is not None
    # the goal here would be to make read_get_reader of npe2 aware of "stack",
    # and not have this conditional here.
    # this would also allow the npe2-npe1 shim to do this transform as well
    if stack:
        npe1_path = paths
    else:
        assert len(paths) == 1
        npe1_path = paths[0]
    try:
        layer_data, reader = read_get_reader(npe1_path, plugin_name=plugin)  # type: ignore  # needs npe2 fix
        return layer_data, _FakeHookimpl(reader.plugin_name)
    except ValueError as e:
        if 'No readers returned data' not in str(e):
            raise e from e
    return None


def write_layers(
    path: str,
    layers: List[Layer],
    plugin_name: Optional[str] = None,
    writer: Optional[WriterContribution] = None,
) -> List[str]:
    """
    Write layers to a file using an NPE2 plugin.

    Parameters
    ----------
    path : str
        The path (file, directory, url) to write.
    layer_type : str
        All lower-class name of the layer class to be written.
    plugin_name : str, optional
        Name of the plugin to write data with. If None then all plugins
        corresponding to appropriate hook specification will be looped
        through to find the first one that can write the data.
    command_id : str, optional
        npe2 command identifier that uniquely identifies the command to ivoke
        to save layers. If specified, overrides, the plugin_name.

    Returns
    -------
    list of str
        Empty list when no plugin was found, otherwise a list of file paths,
        if any, that were written.
    """
    layer_data = [layer.as_layer_data_tuple() for layer in layers]

    if writer is None:
        try:
            return npe2.write(
                path=path, layer_data=layer_data, plugin_name=plugin_name
            )
        except ValueError:
            return []

    n = sum(ltc.max() for ltc in writer.layer_type_constraints())
    args = (path, *layer_data[0][:2]) if n <= 1 else (path, layer_data)
    res = writer.exec(args=args)
    if isinstance(
        res, str
    ):  # pragma: no cover # it shouldn't be... bad plugin.
        return [res]
    return res or []


def get_widget_contribution(
    plugin_name: str, widget_name: Optional[str] = None
) -> Optional[Tuple[WidgetCreator, str]]:
    widgets_seen = set()
    for contrib in npe2.PluginManager.instance().iter_widgets():
        if contrib.plugin_name == plugin_name:
            if not widget_name or contrib.display_name == widget_name:
                return contrib.get_callable(), contrib.display_name
            widgets_seen.add(contrib.display_name)
    if widget_name and widgets_seen:
        msg = trans._(
            'Plugin {plugin_name!r} does not provide a widget named {widget_name!r}. It does provide: {seen}',
            plugin_name=plugin_name,
            widget_name=widget_name,
            seen=widgets_seen,
            deferred=True,
        )
        raise KeyError(msg)
    return None


def populate_qmenu(menu: QMenu, menu_key: str):
    """Populate `menu` from a `menu_key` offering in the manifest."""
    # TODO: declare somewhere what menu_keys are valid.
    pm = npe2.PluginManager.instance()
    for item in pm.iter_menu(menu_key):
        if isinstance(item, Submenu):
            subm_contrib = pm.get_submenu(item.submenu)
            subm = menu.addMenu(subm_contrib.label)
            populate_qmenu(subm, subm_contrib.id)
        else:
            cmd = pm.get_command(item.command)
            action = menu.addAction(cmd.title)
            action.triggered.connect(lambda *args: cmd.exec(args=args))


def file_extensions_string_for_layers(
    layers: Sequence[Layer],
) -> Tuple[Optional[str], List[WriterContribution]]:
    """Create extensions string using npe2.

    When npe2 can be imported, returns an extension string and the list
    of corresponding writers. Otherwise returns (None,[]).

    The extension string is a ";;" delimeted string of entries. Each entry
    has a brief description of the file type and a list of extensions. For
    example:

        "Images (*.png *.jpg *.tif);;All Files (*.*)"

    The writers, when provided, are the
    `npe2.manifest.io.WriterContribution` objects. There is one writer per
    entry in the extension string.
    """

    pm = npe2.PluginManager.instance()
    layer_types = [layer._type_string for layer in layers]
    writers = list(pm.iter_compatible_writers(layer_types))

    def _items():
        """Lookup the command name and its supported extensions."""
        for writer in writers:
            name = pm.get_manifest(writer.command).display_name
            title = (
                f"{name} {writer.display_name}"
                if writer.display_name
                else name
            )
            yield title, writer.filename_extensions

    # extension strings are in the format:
    #   "<name> (*<ext1> *<ext2> *<ext3>);;+"

    def _fmt_exts(es):
        return " ".join(f"*{e}" for e in es if e) if es else "*.*"

    return (
        ";;".join(f"{name} ({_fmt_exts(exts)})" for name, exts in _items()),
        writers,
    )


def get_readers(path: str) -> Dict[str, str]:
    """Get valid reader display_name: plugin_name mapping given path.

    Iterate through compatible readers for the given path and return
    dictionary of display_name to plugin_name for each reader

    Parameters
    ----------
    path : str
        path for which to find compatible readers

    Returns
    -------
    Dict[str, str]
        Dictionary of display_name to plugin_name
    """
    pm = npe2.PluginManager.instance()
    return {
        pm.get_manifest(reader.command).display_name: reader.plugin_name
        for reader in pm.iter_compatible_readers([path])
    }


<<<<<<< HEAD
def iter_manifests(**kwargs) -> Iterator[PluginManifest]:
    return npe2.PluginManager.instance().iter_manifests(**kwargs)
=======
def iter_manifests(
    disabled: Optional[bool] = None,
) -> Iterator[PluginManifest]:
    pm = npe2.PluginManager.instance()
    if hasattr(pm, 'iter_manifests'):
        yield from pm.iter_manifests(disabled=disabled)
    else:  # pragma: no cover
        # npe < v0.1.3
        yield from pm._manifests.values()
>>>>>>> 0338649f


def widget_iterator() -> Iterator[Tuple[str, Tuple[str, Sequence[str]]]]:
    # eg ('dock', ('my_plugin', ('My widget', MyWidget)))
    wdgs: DefaultDict[str, List[str]] = DefaultDict(list)
    for wdg_contrib in npe2.PluginManager.instance().iter_widgets():
        wdgs[wdg_contrib.plugin_name].append(wdg_contrib.display_name)
    return (('dock', x) for x in wdgs.items())


def sample_iterator() -> Iterator[Tuple[str, Dict[str, SampleDict]]]:
    pm = npe2.PluginManager.instance()
    return (
        (
            plugin_name,
            {
                c.key: {'data': c.open, 'display_name': c.display_name}
                for c in contribs
            },
        )
        for plugin_name, contribs in pm.iter_sample_data()
    )


def get_sample_data(
    plugin: str, sample: str
) -> Tuple[Optional[SampleDataCreator], List[Tuple[str, str]]]:
    """Get sample data opener from npe2.

    Parameters
    ----------
    plugin : str
        name of a plugin providing a sample
    sample : str
        name of the sample

    Returns
    -------
    tuple
        - first item is a data "opener": a callable that returns an iterable of
          layer data, or None, if none found.
        - second item is a list of available samples (plugin_name, sample_name)
          if no data opener is found.
    """
    avail = []
    pm = npe2.PluginManager.instance()
    for plugin_name, contribs in pm.iter_sample_data():
        for contrib in contribs:
            if plugin_name == plugin and contrib.key == sample:
                return contrib.open, []
            avail.append((plugin_name, contrib.key))
    return None, avail


def _on_plugin_enablement_change(enabled: Set[str], disabled: Set[str]):
    """Callback when any npe2 plugins are enabled or disabled"""
    from .. import Viewer
    from ..settings import get_settings

    plugin_settings = get_settings().plugins
    to_disable = set(plugin_settings.disabled_plugins)
    to_disable.difference_update(enabled)
    to_disable.update(disabled)
    plugin_settings.disabled_plugins = to_disable

    for v in Viewer._instances:
        v.window.plugins_menu._build()
        v.window.file_menu._rebuild_samples_menu()<|MERGE_RESOLUTION|>--- conflicted
+++ resolved
@@ -209,10 +209,6 @@
     }
 
 
-<<<<<<< HEAD
-def iter_manifests(**kwargs) -> Iterator[PluginManifest]:
-    return npe2.PluginManager.instance().iter_manifests(**kwargs)
-=======
 def iter_manifests(
     disabled: Optional[bool] = None,
 ) -> Iterator[PluginManifest]:
@@ -222,7 +218,6 @@
     else:  # pragma: no cover
         # npe < v0.1.3
         yield from pm._manifests.values()
->>>>>>> 0338649f
 
 
 def widget_iterator() -> Iterator[Tuple[str, Tuple[str, Sequence[str]]]]:
