--- conflicted
+++ resolved
@@ -45,8 +45,7 @@
 
 
 @napari_hook_specification(firstresult=True)
-<<<<<<< HEAD
-def napari_get_reader(path: str) -> Optional[ReaderFunction]:
+def napari_get_reader(path: Union[str, List[str]]) -> Optional[ReaderFunction]:
     """Return a function capable of loading ``path`` into napari, or ``None``.
 
     This is the primary **reader plugin** function.
@@ -57,10 +56,6 @@
     reader plugin.  If the filepath is a recognized format, this function
     should return a callable that accepts the same filepath, and returns a list
     of layer_data tuples: ``Union[Tuple[Any], Tuple[Any, Dict]]``.
-=======
-def napari_get_reader(path: Union[str, List[str]]) -> Optional[ReaderFunction]:
-    """Return function capable of loading `path` into napari, or None.
->>>>>>> 18dd4582
 
     The main place this hook is used is in :func:`Viewer.add_path()
     <napari.components.add_layers_mixin.AddLayersMixin.add_path>`, via the
