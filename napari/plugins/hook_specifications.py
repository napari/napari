--- conflicted
+++ resolved
@@ -499,53 +499,6 @@
 
 
 @napari_hook_specification(historic=True)
-<<<<<<< HEAD
-def napari_experimental_provide_qss() -> List[str]:
-    """Provide GUI stylesheets that will supplement or overwrite existing
-    napari stylesheets.
-
-    This hook specification is marked as experimental as the API or how the returned
-    value is handled may change here more frequently than the rest of the codebase.
-
-    Returns
-    -------
-    qss_files : List[str]
-        A list of Qt stylesheets with the file extension .qss. Napari provides
-        several default stylesheets with names `00_base.qss`, `01_buttons.qss` etc
-        which are first sorted (hence the number at the front) and then progressively
-        read and appended to single stylesheet. You can provide your own stylesheets
-        that override the napari defaults by creating a new stylesheet with progressively
-        larger name.
-
-    Examples
-    --------
-    """
-
-
-@napari_hook_specification(historic=True)
-def napari_experimental_provide_icons() -> List[str]:
-    """Provide GUI svg icons that will supplement or overwrite existing napari icons.
-
-    Icons are built into a Qt resource file that is imported when napari is run. Typically,
-    icons are used in the qss stylesheets with the `{{ folder }}` variable used to expand
-    the current theme name:
-
-        QWidget {
-            image: url(":/themes/{{ folder }}/icon_name.svg");
-        }
-
-    This hook specification is marked as experimental as the API or how the returned
-    value is handled may change here more frequently than the rest of the codebase.
-
-    Returns
-    -------
-    svg_paths : List[str]
-        A list of svg files to be colorized and used in napari. These can be new icons that
-        are required by your own plugin or icons to replace the currently available icons.
-
-    Examples
-    --------
-=======
 def napari_experimental_provide_theme() -> Dict[
     str, Dict[str, Union[str, Tuple, List]]
 ]:
@@ -592,5 +545,53 @@
     >>> @napari_hook_implementation
     >>> def napari_experimental_provide_theme():
     ...     return get_new_theme()
->>>>>>> ca2595dd
+    """
+
+
+@napari_hook_specification(historic=True)
+def napari_experimental_provide_qss() -> List[str]:
+    """Provide GUI stylesheets that will supplement or overwrite existing
+    napari stylesheets.
+
+    This hook specification is marked as experimental as the API or how the returned
+    value is handled may change here more frequently than the rest of the codebase.
+
+    Returns
+    -------
+    qss_files : List[str]
+        A list of Qt stylesheets with the file extension .qss. Napari provides
+        several default stylesheets with names `00_base.qss`, `01_buttons.qss` etc
+        which are first sorted (hence the number at the front) and then progressively
+        read and appended to single stylesheet. You can provide your own stylesheets
+        that override the napari defaults by creating a new stylesheet with progressively
+        larger name.
+
+    Examples
+    --------
+    """
+
+
+@napari_hook_specification(historic=True)
+def napari_experimental_provide_icons() -> List[str]:
+    """Provide GUI svg icons that will supplement or overwrite existing napari icons.
+
+    Icons are built into a Qt resource file that is imported when napari is run. Typically,
+    icons are used in the qss stylesheets with the `{{ folder }}` variable used to expand
+    the current theme name:
+
+        QWidget {
+            image: url(":/themes/{{ folder }}/icon_name.svg");
+        }
+
+    This hook specification is marked as experimental as the API or how the returned
+    value is handled may change here more frequently than the rest of the codebase.
+
+    Returns
+    -------
+    svg_paths : List[str]
+        A list of svg files to be colorized and used in napari. These can be new icons that
+        are required by your own plugin or icons to replace the currently available icons.
+
+    Examples
+    --------
     """