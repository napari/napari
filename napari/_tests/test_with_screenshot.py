--- conflicted
+++ resolved
@@ -556,7 +556,6 @@
     np.testing.assert_array_equal(screenshot[:, :, 0], np.minimum(img1, img2))
 
 
-<<<<<<< HEAD
 @skip_on_win_ci
 @skip_local_popups
 def test_shapes_with_holes(make_napari_viewer):
@@ -586,7 +585,8 @@
     center = (screenshot.shape[0] // 2 - 1, screenshot.shape[1] // 2)
     # ignore alpha channel
     np.testing.assert_array_equal(screenshot[center][:3], 0)
-=======
+
+
 @skip_local_popups
 def test_active_layer_highlight_visibility(qt_viewer):
     viewer = qt_viewer.viewer
@@ -623,5 +623,4 @@
     # there should be a highlight so a screenshot should have something visible
     reselection_highlight_screenshot = qt_viewer.screenshot(flash=False)
     # check screenshot ignoring alpha
-    assert reselection_highlight_screenshot[..., :-1].max() > 0
->>>>>>> b2edccd6
+    assert reselection_highlight_screenshot[..., :-1].max() > 0