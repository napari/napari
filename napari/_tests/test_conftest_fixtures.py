--- conflicted
+++ resolved
@@ -52,11 +52,11 @@
     assert not th.isRunning()
 
 
-<<<<<<< HEAD
+
 def test_console_mock(qapp):
     qt_viewer = QtViewer(ViewerModel())
     assert qt_viewer.console.__class__.__name__ == "FakeQtConsole"
-=======
+
 @pytest.mark.usefixtures("disable_throttling")
 @patch("qtpy.QtCore.QTimer.start")
 def test_disable_throttle(start_mock):
@@ -84,4 +84,3 @@
     f()
     start_mock.assert_called_once()
     mock.assert_not_called()
->>>>>>> 842071da
