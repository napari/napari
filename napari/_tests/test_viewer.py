--- conflicted
+++ resolved
@@ -106,17 +106,6 @@
         func(layer)
 
 
-<<<<<<< HEAD
-EXPECTED_NUMBER_OF_LAYER_METHODS = {
-    'Image': 7,
-    'Vectors': 0,
-    'Surface': 0,
-    'Tracks': 0,
-    'Points': 9,
-    'Labels': 14,
-    'Shapes': 20,
-}
-=======
 layer_types = (
     'Image',
     'Vectors',
@@ -126,7 +115,6 @@
     'Labels',
     'Shapes',
 )
->>>>>>> 5e0aebee
 
 
 @pytest.mark.parametrize('layer_class, data, ndim', layer_test_data)
@@ -136,17 +124,9 @@
     """
     Make sure we do find all the actions attached to a layer via keybindings
     """
-<<<<<<< HEAD
-    layer_methods = _get_all_keybinding_methods(getattr(layers, cls))
-    assert len(layer_methods) == expectation, (
-        # chr(10) is "\n"
-        f'expected {expectation} methods, but got the following: {chr(10).join(layer_methods)}'
-    )
-=======
     # instantiate to make sure everything is initialized correctly
     _ = layer_class(data)
     _assert_shortcuts_exist_for_each_action(layer_class)
->>>>>>> 5e0aebee
 
 
 @pytest.mark.parametrize('layer_class, a_unique_name, ndim', layer_test_data)
