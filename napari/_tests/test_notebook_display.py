import html
from unittest.mock import Mock

import numpy as np
import pytest

from napari.utils import nbscreenshot
from napari.utils.notebook_display import _clean_alt_text


def test_nbscreenshot(make_napari_viewer):
    """Test taking a screenshot."""
    viewer = make_napari_viewer()

    np.random.seed(0)
    data = np.random.random((10, 15))
    viewer.add_image(data)

    rich_display_object = nbscreenshot(viewer, alt_text="!@#$%^&*()`~")
    assert hasattr(rich_display_object, '_repr_png_')
    # Trigger method that would run in jupyter notebook cell automatically
    rich_display_object._repr_png_()
    assert rich_display_object.image is not None
    assert 'alt="!@#$%^&amp;*()`~"' in rich_display_object._repr_html_()


def test_nbscreenshot(make_napari_viewer):
    """Test taking a screenshot."""
    viewer = make_napari_viewer()

    np.random.seed(0)
    data = np.random.random((10, 15))
    viewer.add_image(data)

    rich_display_object = nbscreenshot(viewer)
    assert hasattr(rich_display_object, '_repr_png_')
    # Trigger method that would run in jupyter notebook cell automatically
    rich_display_object._repr_png_()
    assert rich_display_object.image is not None


@pytest.mark.parametrize(
    "alt_text_input, expected_alt_text",
    [
        (None, None),
        ("Good alt text", "Good alt text"),
        # Naughty strings https://github.com/minimaxir/big-list-of-naughty-strings
        # ASCII punctuation
        (r",./;'[]\-=", ',./;&#x27;[]\\-='),  # noqa: W605
<<<<<<< HEAD
        ('<>?:"{}|_+', '&lt;&gt;?:&quot;{}|_+'),  # ASCII punctuation 2
=======
        ('>?:"{}|_+', '&gt;?:&quot;{}|_+'),  # ASCII punctuation 2
>>>>>>> 719638b3
        ("!@#$%^&*()`~", '!@#$%^&amp;*()`~'),  # ASCII punctuation 3
        # # Emjoi
        ("😍", "😍"),  # emoji 1
        ("👨‍🦰 👨🏿‍🦰 👨‍🦱 👨🏿‍🦱 🦹🏿‍♂️", "👨‍🦰 👨🏿‍🦰 👨‍🦱 👨🏿‍🦱 🦹🏿‍♂️"),  # emoji 2
        (r"¯\_(ツ)_/¯", '¯\\_(ツ)_/¯'),  # Japanese emoticon  # noqa: W605
        # # Special characters
        ("田中さんにあげて下さい", "田中さんにあげて下さい"),  # two-byte characters
        ("表ポあA鷗ŒéＢ逍Üßªąñ丂㐀𠀀", "表ポあA鷗ŒéＢ逍Üßªąñ丂㐀𠀀"),  # special unicode chars
        ("گچپژ", "گچپژ"),  # Persian special characters
        # # Script injection
        ("<script>alert(0)</script>", None),  # script injection 1
        ("&lt;script&gt;alert(&#39;1&#39;);&lt;/script&gt;", None),
        ("<svg><script>123<1>alert(3)</script>", None),
    ],
)
def test_safe_alt_text(alt_text_input, expected_alt_text):
<<<<<<< HEAD
    assert _clean_alt_text(alt_text_input) == expected_alt_text
=======
    display_obj = nbscreenshot(Mock(), alt_text=alt_text_input)
    if not expected_alt_text:
        assert not display_obj.alt_text
    else:
        assert html.escape(display_obj.alt_text) == expected_alt_text
>>>>>>> 719638b3
<|MERGE_RESOLUTION|>--- conflicted
+++ resolved
@@ -5,23 +5,6 @@
 import pytest
 
 from napari.utils import nbscreenshot
-from napari.utils.notebook_display import _clean_alt_text
-
-
-def test_nbscreenshot(make_napari_viewer):
-    """Test taking a screenshot."""
-    viewer = make_napari_viewer()
-
-    np.random.seed(0)
-    data = np.random.random((10, 15))
-    viewer.add_image(data)
-
-    rich_display_object = nbscreenshot(viewer, alt_text="!@#$%^&*()`~")
-    assert hasattr(rich_display_object, '_repr_png_')
-    # Trigger method that would run in jupyter notebook cell automatically
-    rich_display_object._repr_png_()
-    assert rich_display_object.image is not None
-    assert 'alt="!@#$%^&amp;*()`~"' in rich_display_object._repr_html_()
 
 
 def test_nbscreenshot(make_napari_viewer):
@@ -47,11 +30,7 @@
         # Naughty strings https://github.com/minimaxir/big-list-of-naughty-strings
         # ASCII punctuation
         (r",./;'[]\-=", ',./;&#x27;[]\\-='),  # noqa: W605
-<<<<<<< HEAD
-        ('<>?:"{}|_+', '&lt;&gt;?:&quot;{}|_+'),  # ASCII punctuation 2
-=======
         ('>?:"{}|_+', '&gt;?:&quot;{}|_+'),  # ASCII punctuation 2
->>>>>>> 719638b3
         ("!@#$%^&*()`~", '!@#$%^&amp;*()`~'),  # ASCII punctuation 3
         # # Emjoi
         ("😍", "😍"),  # emoji 1
@@ -68,12 +47,8 @@
     ],
 )
 def test_safe_alt_text(alt_text_input, expected_alt_text):
-<<<<<<< HEAD
-    assert _clean_alt_text(alt_text_input) == expected_alt_text
-=======
     display_obj = nbscreenshot(Mock(), alt_text=alt_text_input)
     if not expected_alt_text:
         assert not display_obj.alt_text
     else:
-        assert html.escape(display_obj.alt_text) == expected_alt_text
->>>>>>> 719638b3
+        assert html.escape(display_obj.alt_text) == expected_alt_text