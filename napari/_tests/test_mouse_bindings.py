import os
from unittest.mock import Mock

import numpy as np

from napari._tests.utils import skip_on_win_ci
from napari.layers.base._base_mouse_bindings import InteractionBoxHandle


@skip_on_win_ci
def test_viewer_mouse_bindings(qtbot, make_napari_viewer):
    """Test adding mouse bindings to the viewer"""
    np.random.seed(0)
    viewer = make_napari_viewer()
    canvas = viewer.window._qt_viewer.canvas

    if os.getenv("CI"):
        viewer.show()

    mock_press = Mock()
    mock_drag = Mock()
    mock_release = Mock()
    mock_move = Mock()

    @viewer.mouse_drag_callbacks.append
    def drag_callback(v, event):
        assert viewer == v

        # on press
        mock_press.method()

        yield

        # on move
        while event.type == 'mouse_move':
            mock_drag.method()
            yield

        # on release
        mock_release.method()

    @viewer.mouse_move_callbacks.append
    def move_callback(v, event):
        assert viewer == v
        # on move
        mock_move.method()

    # Simulate press only
    canvas._scene_canvas.events.mouse_press(pos=(0, 0), modifiers=(), button=0)
    mock_press.method.assert_called_once()
    mock_press.reset_mock()
    mock_drag.method.assert_not_called()
    mock_release.method.assert_not_called()
    mock_move.method.assert_not_called()

    # Simulate release only
    canvas._scene_canvas.events.mouse_release(
        pos=(0, 0), modifiers=(), button=0
    )
    mock_press.method.assert_not_called()
    mock_drag.method.assert_not_called()
    mock_release.method.assert_called_once()
    mock_release.reset_mock()
    mock_move.method.assert_not_called()

    # Simulate move with no press
    canvas._scene_canvas.events.mouse_move(pos=(0, 0), modifiers=())
    mock_press.method.assert_not_called()
    mock_drag.method.assert_not_called()
    mock_release.method.assert_not_called()
    mock_move.method.assert_called_once()
    mock_move.reset_mock()

    # Simulate press, drag, release
<<<<<<< HEAD
    view.canvas.events.mouse_press(pos=(0, 0), modifiers=(), button=0)
    qtbot.wait(10)
    view.canvas.events.mouse_move(
        pos=(0, 0), modifiers=(), button=0, press_event=True
    )
    qtbot.wait(10)
    view.canvas.events.mouse_release(pos=(0, 0), modifiers=(), button=0)
    qtbot.wait(10)
=======
    canvas._scene_canvas.events.mouse_press(pos=(0, 0), modifiers=(), button=0)
    canvas._scene_canvas.events.mouse_move(
        pos=(0, 0), modifiers=(), button=0, press_event=True
    )
    canvas._scene_canvas.events.mouse_release(
        pos=(0, 0), modifiers=(), button=0
    )
>>>>>>> 1da03500
    mock_press.method.assert_called_once()
    mock_drag.method.assert_called_once()
    mock_release.method.assert_called_once()
    mock_move.method.assert_not_called()


@skip_on_win_ci
def test_layer_mouse_bindings(qtbot, make_napari_viewer):
    """Test adding mouse bindings to a layer that is selected"""
    np.random.seed(0)
    viewer = make_napari_viewer()
    canvas = viewer.window._qt_viewer.canvas

    if os.getenv("CI"):
        viewer.show()

    layer = viewer.add_image(np.random.random((10, 20)))
    viewer.layers.selection.add(layer)

    mock_press = Mock()
    mock_drag = Mock()
    mock_release = Mock()
    mock_move = Mock()

    @layer.mouse_drag_callbacks.append
    def drag_callback(_layer, event):
        assert layer == _layer
        # on press
        mock_press.method()

        yield

        # on move
        while event.type == 'mouse_move':
            mock_drag.method()
            yield

        # on release
        mock_release.method()

    @layer.mouse_move_callbacks.append
    def move_callback(_layer, event):
        assert layer == _layer
        # on press
        mock_move.method()

    # Simulate press only
    canvas._scene_canvas.events.mouse_press(pos=(0, 0), modifiers=(), button=0)
    mock_press.method.assert_called_once()
    mock_press.reset_mock()
    mock_drag.method.assert_not_called()
    mock_release.method.assert_not_called()
    mock_move.method.assert_not_called()

    # Simulate release only
    canvas._scene_canvas.events.mouse_release(
        pos=(0, 0), modifiers=(), button=0
    )
    mock_press.method.assert_not_called()
    mock_drag.method.assert_not_called()
    mock_release.method.assert_called_once()
    mock_release.reset_mock()
    mock_move.method.assert_not_called()

    # Simulate move with no press
    canvas._scene_canvas.events.mouse_move(pos=(0, 0), modifiers=())
    mock_press.method.assert_not_called()
    mock_drag.method.assert_not_called()
    mock_release.method.assert_not_called()
    mock_move.method.assert_called_once()
    mock_move.reset_mock()

    # Simulate press, drag, release
<<<<<<< HEAD
    view.canvas.events.mouse_press(pos=(0, 0), modifiers=(), button=0)
    qtbot.wait(10)
    view.canvas.events.mouse_move(
        pos=(0, 0), modifiers=(), button=0, press_event=True
    )
    qtbot.wait(10)
    view.canvas.events.mouse_release(pos=(0, 0), modifiers=(), button=0)
    qtbot.wait(10)
=======
    canvas._scene_canvas.events.mouse_press(pos=(0, 0), modifiers=(), button=0)
    canvas._scene_canvas.events.mouse_move(
        pos=(0, 0), modifiers=(), button=0, press_event=True
    )
    canvas._scene_canvas.events.mouse_release(
        pos=(0, 0), modifiers=(), button=0
    )
>>>>>>> 1da03500
    mock_press.method.assert_called_once()
    mock_drag.method.assert_called_once()
    mock_release.method.assert_called_once()
    mock_move.method.assert_not_called()
    mock_press.reset_mock()
    mock_drag.reset_mock()
    mock_release.reset_mock()

    # simulate hover in transform mode
    layer.mode = 'transform'
    # go to middle of the canvas, so we're sure to be inside
    position = tuple(d // 2 for d in canvas.size)
    canvas._scene_canvas.events.mouse_move(pos=position, modifiers=())
    mock_press.method.assert_not_called()
    mock_drag.method.assert_not_called()
    mock_release.method.assert_not_called()
    mock_move.method.assert_called_once()
    assert (
        layer._overlays['transform_box'].selected_handle
        == InteractionBoxHandle.INSIDE
    )
    mock_move.reset_mock()


@skip_on_win_ci
def test_unselected_layer_mouse_bindings(qtbot, make_napari_viewer):
    """Test adding mouse bindings to a layer that is not selected"""
    np.random.seed(0)
    viewer = make_napari_viewer()
    canvas = viewer.window._qt_viewer.canvas

    if os.getenv("CI"):
        viewer.show()

    layer = viewer.add_image(np.random.random((10, 20)))
    viewer.layers.selection.remove(layer)

    mock_press = Mock()
    mock_drag = Mock()
    mock_release = Mock()
    mock_move = Mock()

    @layer.mouse_drag_callbacks.append
    def drag_callback(_layer, event):
        assert layer == _layer
        # on press
        mock_press.method()

        yield

        # on move
        while event.type == 'mouse_move':
            mock_drag.method()
            yield

        # on release
        mock_release.method()

    @layer.mouse_move_callbacks.append
    def move_callback(_layer, event):
        assert layer == _layer
        # on press
        mock_move.method()

    # Simulate press only
    canvas._scene_canvas.events.mouse_press(pos=(0, 0), modifiers=(), button=0)
    mock_press.method.assert_not_called()
    mock_drag.method.assert_not_called()
    mock_release.method.assert_not_called()
    mock_move.method.assert_not_called()

    # Simulate release only
    canvas._scene_canvas.events.mouse_release(
        pos=(0, 0), modifiers=(), button=0
    )
    mock_press.method.assert_not_called()
    mock_drag.method.assert_not_called()
    mock_release.method.assert_not_called()
    mock_move.method.assert_not_called()

    # Simulate move with no press
    canvas._scene_canvas.events.mouse_move(pos=(0, 0), modifiers=())
    mock_press.method.assert_not_called()
    mock_drag.method.assert_not_called()
    mock_release.method.assert_not_called()
    mock_move.method.assert_not_called()

    # Simulate press, drag, release
<<<<<<< HEAD
    view.canvas.events.mouse_press(pos=(0, 0), modifiers=(), button=0)
    qtbot.wait(10)
    view.canvas.events.mouse_move(
        pos=(0, 0), modifiers=(), button=0, press_event=True
    )
    qtbot.wait(10)
    view.canvas.events.mouse_release(pos=(0, 0), modifiers=(), button=0)
    qtbot.wait(10)
=======
    canvas._scene_canvas.events.mouse_press(pos=(0, 0), modifiers=(), button=0)
    canvas._scene_canvas.events.mouse_move(
        pos=(0, 0), modifiers=(), button=0, press_event=True
    )
    canvas._scene_canvas.events.mouse_release(
        pos=(0, 0), modifiers=(), button=0
    )
>>>>>>> 1da03500
    mock_press.method.assert_not_called()
    mock_drag.method.assert_not_called()
    mock_release.method.assert_not_called()
    mock_move.method.assert_not_called()<|MERGE_RESOLUTION|>--- conflicted
+++ resolved
@@ -4,7 +4,6 @@
 import numpy as np
 
 from napari._tests.utils import skip_on_win_ci
-from napari.layers.base._base_mouse_bindings import InteractionBoxHandle
 
 
 @skip_on_win_ci
@@ -72,24 +71,16 @@
     mock_move.reset_mock()
 
     # Simulate press, drag, release
-<<<<<<< HEAD
-    view.canvas.events.mouse_press(pos=(0, 0), modifiers=(), button=0)
-    qtbot.wait(10)
-    view.canvas.events.mouse_move(
-        pos=(0, 0), modifiers=(), button=0, press_event=True
-    )
-    qtbot.wait(10)
-    view.canvas.events.mouse_release(pos=(0, 0), modifiers=(), button=0)
-    qtbot.wait(10)
-=======
-    canvas._scene_canvas.events.mouse_press(pos=(0, 0), modifiers=(), button=0)
+    canvas._scene_canvas.events.mouse_press(pos=(0, 0), modifiers=(), button=0)
+    qtbot.wait(10)
     canvas._scene_canvas.events.mouse_move(
         pos=(0, 0), modifiers=(), button=0, press_event=True
     )
-    canvas._scene_canvas.events.mouse_release(
-        pos=(0, 0), modifiers=(), button=0
-    )
->>>>>>> 1da03500
+    qtbot.wait(10)
+    canvas._scene_canvas.events.mouse_release(
+        pos=(0, 0), modifiers=(), button=0
+    )
+    qtbot.wait(10)
     mock_press.method.assert_called_once()
     mock_drag.method.assert_called_once()
     mock_release.method.assert_called_once()
@@ -163,46 +154,20 @@
     mock_move.reset_mock()
 
     # Simulate press, drag, release
-<<<<<<< HEAD
-    view.canvas.events.mouse_press(pos=(0, 0), modifiers=(), button=0)
-    qtbot.wait(10)
-    view.canvas.events.mouse_move(
-        pos=(0, 0), modifiers=(), button=0, press_event=True
-    )
-    qtbot.wait(10)
-    view.canvas.events.mouse_release(pos=(0, 0), modifiers=(), button=0)
-    qtbot.wait(10)
-=======
-    canvas._scene_canvas.events.mouse_press(pos=(0, 0), modifiers=(), button=0)
+    canvas._scene_canvas.events.mouse_press(pos=(0, 0), modifiers=(), button=0)
+    qtbot.wait(10)
     canvas._scene_canvas.events.mouse_move(
         pos=(0, 0), modifiers=(), button=0, press_event=True
     )
-    canvas._scene_canvas.events.mouse_release(
-        pos=(0, 0), modifiers=(), button=0
-    )
->>>>>>> 1da03500
+    qtbot.wait(10)
+    canvas._scene_canvas.events.mouse_release(
+        pos=(0, 0), modifiers=(), button=0
+    )
+    qtbot.wait(10)
     mock_press.method.assert_called_once()
     mock_drag.method.assert_called_once()
     mock_release.method.assert_called_once()
     mock_move.method.assert_not_called()
-    mock_press.reset_mock()
-    mock_drag.reset_mock()
-    mock_release.reset_mock()
-
-    # simulate hover in transform mode
-    layer.mode = 'transform'
-    # go to middle of the canvas, so we're sure to be inside
-    position = tuple(d // 2 for d in canvas.size)
-    canvas._scene_canvas.events.mouse_move(pos=position, modifiers=())
-    mock_press.method.assert_not_called()
-    mock_drag.method.assert_not_called()
-    mock_release.method.assert_not_called()
-    mock_move.method.assert_called_once()
-    assert (
-        layer._overlays['transform_box'].selected_handle
-        == InteractionBoxHandle.INSIDE
-    )
-    mock_move.reset_mock()
 
 
 @skip_on_win_ci
@@ -269,24 +234,16 @@
     mock_move.method.assert_not_called()
 
     # Simulate press, drag, release
-<<<<<<< HEAD
-    view.canvas.events.mouse_press(pos=(0, 0), modifiers=(), button=0)
-    qtbot.wait(10)
-    view.canvas.events.mouse_move(
-        pos=(0, 0), modifiers=(), button=0, press_event=True
-    )
-    qtbot.wait(10)
-    view.canvas.events.mouse_release(pos=(0, 0), modifiers=(), button=0)
-    qtbot.wait(10)
-=======
-    canvas._scene_canvas.events.mouse_press(pos=(0, 0), modifiers=(), button=0)
+    canvas._scene_canvas.events.mouse_press(pos=(0, 0), modifiers=(), button=0)
+    qtbot.wait(10)
     canvas._scene_canvas.events.mouse_move(
         pos=(0, 0), modifiers=(), button=0, press_event=True
     )
-    canvas._scene_canvas.events.mouse_release(
-        pos=(0, 0), modifiers=(), button=0
-    )
->>>>>>> 1da03500
+    qtbot.wait(10)
+    canvas._scene_canvas.events.mouse_release(
+        pos=(0, 0), modifiers=(), button=0
+    )
+    qtbot.wait(10)
     mock_press.method.assert_not_called()
     mock_drag.method.assert_not_called()
     mock_release.method.assert_not_called()
