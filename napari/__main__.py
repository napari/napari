"""
napari command line viewer.
"""
import argparse
import logging
import os
import runpy
import sys
import warnings
from ast import literal_eval
from pathlib import Path
from textwrap import wrap
from typing import Any, Dict, List


class InfoAction(argparse.Action):
    def __call__(self, *args, **kwargs):
        # prevent unrelated INFO logs when doing "napari --info"
        from napari.utils import sys_info

        logging.basicConfig(level=logging.WARNING)
        print(sys_info())
        from .plugins import plugin_manager

        plugin_manager.discover_widgets()
        errors = plugin_manager.get_errors()
        if errors:
            names = {e.plugin_name for e in errors}
            print("\n!!  Errors were detected in the following plugins:")
            print("(Run 'napari --plugin-info -v' for more details)")
            print("\n".join(f"  - {n}" for n in names))
        sys.exit()


class PluginInfoAction(argparse.Action):
    def __call__(self, *args, **kwargs):
        # prevent unrelated INFO logs when doing "napari --info"
        logging.basicConfig(level=logging.WARNING)
        from .plugins import plugin_manager

        plugin_manager.discover_widgets()
        print(plugin_manager)

        errors = plugin_manager.get_errors()
        if errors:
            print("!!  Some errors occurred:")
            verbose = '-v' in sys.argv or '--verbose' in sys.argv
            if not verbose:
                print("   (use '-v') to show full tracebacks")
            print("-" * 38)

            for err in errors:
                print(err.plugin_name)
                print(f"  error: {err!r}")
                print(f"  cause: {err.__cause__!r}")
                if verbose:
                    print("  traceback:")
                    import traceback
                    from textwrap import indent

                    tb = traceback.format_tb(err.__cause__.__traceback__)
                    print(indent("".join(tb), '   '))
        sys.exit()


class CitationAction(argparse.Action):
    def __call__(self, *args, **kwargs):
        # prevent unrelated INFO logs when doing "napari --citation"
        from napari.utils import citation_text

        logging.basicConfig(level=logging.WARNING)
        print(citation_text)
        sys.exit()


def validate_unknown_args(unknown: List[str]) -> Dict[str, Any]:
    """Convert a list of strings into a dict of valid kwargs for add_* methods.

    Will exit program if any of the arguments are unrecognized, or are
    malformed.  Converts string to python type using literal_eval.

    Parameters
    ----------
    unknown : List[str]
        a list of strings gathered as "unknown" arguments in argparse.

    Returns
    -------
    kwargs : Dict[str, Any]
        {key: val} dict suitable for the viewer.add_* methods where ``val``
        is a ``literal_eval`` result, or string.
    """

    from napari.components.viewer_model import valid_add_kwargs

    out: Dict[str, Any] = dict()
    valid = set.union(*valid_add_kwargs().values())
    for i, arg in enumerate(unknown):
        if not arg.startswith("--"):
            continue

        if "=" in arg:
            key, value = arg.split("=", maxsplit=1)
        else:
            key = arg
        key = key.lstrip('-').replace("-", "_")

        if key not in valid:
            sys.exit(f"error: unrecognized arguments: {arg}")

        if "=" not in arg:
            try:
                value = unknown[i + 1]
                if value.startswith("--"):
                    raise IndexError()
            except IndexError:
                sys.exit(f"error: argument {arg} expected one argument")
        try:
            value = literal_eval(value)
        except Exception:
            value = value

        out[key] = value
    return out


def parse_sys_argv():
    """Parse command line arguments."""

    from napari import __version__, layers
    from napari.components.viewer_model import valid_add_kwargs

    kwarg_options = []
    for layer_type, keys in valid_add_kwargs().items():
        kwarg_options.append(f"  {layer_type.title()}:")
        keys = {k.replace('_', '-') for k in keys}
        lines = wrap(", ".join(sorted(keys)), break_on_hyphens=False)
        kwarg_options.extend([f"    {line}" for line in lines])

    parser = argparse.ArgumentParser(
        usage=__doc__,
        formatter_class=argparse.RawDescriptionHelpFormatter,
        epilog="optional layer-type-specific arguments (precede with '--'):\n"
        + "\n".join(kwarg_options),
    )
    parser.add_argument('paths', nargs='*', help='path(s) to view.')
    parser.add_argument(
        '-v',
        '--verbose',
        action='count',
        default=0,
        help="increase output verbosity",
    )
    parser.add_argument(
        '-w',
        '--with',
        dest='with_',
        nargs='+',
        metavar=('PLUGIN_NAME', 'WIDGET_NAME'),
        help=(
            "open napari with dock widget from specified plugin name."
            "(If plugin provides multiple dock widgets, widget name must also "
            "be provided)"
        ),
    )
    parser.add_argument(
        '--version',
        action='version',
        version=f'napari version {__version__}',
    )
    parser.add_argument(
        '--info',
        action=InfoAction,
        nargs=0,
        help='show system information and exit',
    )
    parser.add_argument(
        '--plugin-info',
        action=PluginInfoAction,
        nargs=0,
        help='show information about plugins and exit',
    )
    parser.add_argument(
        '--citation',
        action=CitationAction,
        nargs=0,
        help='show citation information and exit',
    )
    parser.add_argument(
        '--stack',
        action='store_true',
        help='concatenate multiple input files into a single stack.',
    )
    parser.add_argument(
        '--plugin',
        help='specify plugin name when opening a file',
    )
    parser.add_argument(
        '--layer-type',
        metavar="TYPE",
        choices=set(layers.NAMES),
        help=(
            'force file to be interpreted as a specific layer type. '
            f'one of {set(layers.NAMES)}'
        ),
    )
    parser.add_argument(
        '--reset',
        action='store_true',
        help='reset settings to default values.',
    )
    parser.add_argument(
        '--settings-path',
        type=Path,
        help='use specific path to store and load settings.',
    )

    args, unknown = parser.parse_known_args()
    # this is a hack to allow using "=" as a key=value separator while also
    # allowing nargs='*' on the "paths" argument...
    for idx, item in enumerate(reversed(args.paths)):
        if item.startswith("--"):
            unknown.append(args.paths.pop(len(args.paths) - idx - 1))
    kwargs = validate_unknown_args(unknown) if unknown else {}

    return args, kwargs


def _run():
    from napari import run, view_path
    from napari.settings import get_settings

    """Main program."""
    args, kwargs = parse_sys_argv()

    # parse -v flags and set the appropriate logging level
    levels = [logging.WARNING, logging.INFO, logging.DEBUG]
    level = levels[min(2, args.verbose)]  # prevent index error
    logging.basicConfig(
        level=level,
        format="%(asctime)s %(levelname)s %(message)s",
        datefmt='%H:%M:%S',
    )

    if args.reset:
        if args.settings_path:
            settings = get_settings(path=args.settings_path)
        else:
            settings = get_settings()
        settings.reset()
        settings.save()
        sys.exit("Resetting settings to default values.\n")

    if args.plugin:
        # make sure plugin is only used when files are specified
        if not args.paths:
            sys.exit(
                "error: The '--plugin' argument is only valid "
                "when providing a file name"
            )
        # I *think* that Qt is looking in sys.argv for a flag `--plugins`,
        # which emits "WARNING: No such plugin for spec 'builtins'"
        # so remove --plugin from sys.argv to prevent that warningz
        sys.argv.remove('--plugin')

    if any(p.endswith('.py') for p in args.paths):
        # we're running a script
        if len(args.paths) > 1:
            sys.exit(
                'When providing a python script, only a '
                'single positional argument may be provided'
            )

        # run the file
        mod = runpy.run_path(args.paths[0])

        from napari_plugin_engine.markers import HookImplementationMarker

        # if this file had any hook implementations, register and run as plugin
        if any(isinstance(i, HookImplementationMarker) for i in mod.values()):
            _run_plugin_module(mod, os.path.basename(args.paths[0]))

    else:
        if args.with_:
            from .plugins import plugin_manager

            # if a plugin widget has been requested, this will fail immediately
            # if the requested plugin/widget is not available.
            plugin_manager.discover_widgets()
            pname, *wnames = args.with_
            if wnames:
                for wname in wnames:
                    plugin_manager.get_widget(pname, wname)
            else:
                plugin_manager.get_widget(pname)

        from napari._qt.widgets.qt_splash_screen import NapariSplashScreen

        splash = NapariSplashScreen()
        splash.close()  # will close once event loop starts

        # viewer is unused but _must_  be kept around.
        # it will be referenced by the global window only
        # once napari has finished starting
        # but in the meantime if the garbage collector runs;
        # it will collect it and hang napari at start time.
        # in a way that is machine, os, time (and likely weather dependant).
        viewer = view_path(  # noqa: F841
            args.paths,
            stack=args.stack,
            plugin=args.plugin,
            layer_type=args.layer_type,
            **kwargs,
        )

        if args.with_:
            pname, *wnames = args.with_
            if wnames:
                for wname in wnames:
                    viewer.window.add_plugin_dock_widget(pname, wname)
            else:
                viewer.window.add_plugin_dock_widget(pname)

        # only necessary in bundled app, but see #3596
        from napari.utils.misc import (
            install_certifi_opener,
            running_as_bundled_app,
        )

        if running_as_bundled_app:
            install_certifi_opener()
        run(gui_exceptions=True)


def _run_plugin_module(mod, plugin_name):
    """Register `mod` as a plugin, find/create viewer, and run napari."""
    from napari import Viewer, run
    from napari.plugins import plugin_manager

    plugin_manager.register(mod, name=plugin_name)

    # now, check if a viewer was created, and if not, create one.
    for obj in mod.values():
        if isinstance(obj, Viewer):
            _v = obj
            break
    else:
        _v = Viewer()

    try:
        _v.window._qt_window.parent()
    except RuntimeError:
        # this script had a napari.run() in it, and the viewer has already been
        # used and cleaned up... if we eventually have "reusable viewers", we
        # can continue here
        return

    # finally, if the file declared a dock widget, add it to the viewer.
    dws = plugin_manager.hooks.napari_experimental_provide_dock_widget
    if any(i.plugin_name == plugin_name for i in dws.get_hookimpls()):
        _v.window.add_plugin_dock_widget(plugin_name)

    run()


def _run_pythonw(python_path):
    """Execute this script again through pythonw.

    This can be used to ensure we're using a framework
    build of Python on macOS, which fixes frozen menubar issues.

    Parameters
    ----------
    python_path : pathlib.Path
        Path to python framework build.
    """
    import subprocess

    cwd = Path.cwd()
    cmd = [python_path, '-m', 'napari']
    env = os.environ.copy()

    # Append command line arguments.
    if len(sys.argv) > 1:
        cmd.extend(sys.argv[1:])

    result = subprocess.run(cmd, env=env, cwd=cwd)
    sys.exit(result.returncode)


def main():
    # Ensure we're always using a "framework build" on the latest
    # macOS to ensure menubar works without needing to refocus napari.
    # We try this for macOS later than the Catelina release
    # See https://github.com/napari/napari/pull/1554 and
    # https://github.com/napari/napari/issues/380#issuecomment-659656775
    # and https://github.com/ContinuumIO/anaconda-issues/issues/199
    import platform
<<<<<<< HEAD
    from distutils.version import StrictVersion

    from .utils.misc import running_as_bundled_app

    _MACOS_AT_LEAST_CATALINA = sys.platform == "darwin" and StrictVersion(
        platform.release()
    ) > StrictVersion('19.0.0')
    _MACOS_AT_LEAST_BIG_SUR = sys.platform == "darwin" and StrictVersion(
        platform.release()
    ) > StrictVersion('20.0.0')
=======

    _MACOS_AT_LEAST_CATALINA = (
        sys.platform == "darwin" and int(platform.release().split('.')[0]) > 19
    )
    _MACOS_AT_LEAST_BIG_SUR = (
        sys.platform == "darwin" and int(platform.release().split('.')[0]) > 20
    )
>>>>>>> 79834ad8

    _RUNNING_CONDA = "CONDA_PREFIX" in os.environ
    _RUNNING_PYTHONW = "PYTHONEXECUTABLE" in os.environ

    # quick fix for Big Sur py3.9
    if _MACOS_AT_LEAST_BIG_SUR:
        os.environ['QT_MAC_WANTS_LAYER'] = '1'

    if (
        _MACOS_AT_LEAST_CATALINA
        and not _MACOS_AT_LEAST_BIG_SUR
        and _RUNNING_CONDA
        and not _RUNNING_PYTHONW
    ):
        python_path = Path(sys.exec_prefix) / 'bin' / 'pythonw'

        if python_path.exists():
            # Running again with pythonw will exit this script
            # and use the framework build of python.
            _run_pythonw(python_path)
        else:
            msg = (
                'pythonw executable not found.\n'
                'To unfreeze the menubar on macOS, '
                'click away from napari to another app, '
                'then reactivate napari. To avoid this problem, '
                'please install python.app in conda using:\n'
                'conda install -c conda-forge python.app'
            )
            warnings.warn(msg)

    if running_as_bundled_app():
        # Prevent https://github.com/napari/napari/issues/3415
        if sys.platform == "darwin" and sys.version_info >= (3, 8):
            import multiprocessing

            multiprocessing.set_start_method('fork')

    _run()


if __name__ == '__main__':
    sys.exit(main())<|MERGE_RESOLUTION|>--- conflicted
+++ resolved
@@ -396,18 +396,7 @@
     # https://github.com/napari/napari/issues/380#issuecomment-659656775
     # and https://github.com/ContinuumIO/anaconda-issues/issues/199
     import platform
-<<<<<<< HEAD
-    from distutils.version import StrictVersion
-
     from .utils.misc import running_as_bundled_app
-
-    _MACOS_AT_LEAST_CATALINA = sys.platform == "darwin" and StrictVersion(
-        platform.release()
-    ) > StrictVersion('19.0.0')
-    _MACOS_AT_LEAST_BIG_SUR = sys.platform == "darwin" and StrictVersion(
-        platform.release()
-    ) > StrictVersion('20.0.0')
-=======
 
     _MACOS_AT_LEAST_CATALINA = (
         sys.platform == "darwin" and int(platform.release().split('.')[0]) > 19
@@ -415,7 +404,6 @@
     _MACOS_AT_LEAST_BIG_SUR = (
         sys.platform == "darwin" and int(platform.release().split('.')[0]) > 20
     )
->>>>>>> 79834ad8
 
     _RUNNING_CONDA = "CONDA_PREFIX" in os.environ
     _RUNNING_PYTHONW = "PYTHONEXECUTABLE" in os.environ
