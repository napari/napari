--- conflicted
+++ resolved
@@ -402,18 +402,8 @@
     # https://github.com/napari/napari/issues/380#issuecomment-659656775
     # and https://github.com/ContinuumIO/anaconda-issues/issues/199
     import platform
-<<<<<<< HEAD
-    from distutils.version import StrictVersion
 
     from qtpy import API_NAME
-
-    _MACOS_AT_LEAST_CATALINA = sys.platform == "darwin" and StrictVersion(
-        platform.release()
-    ) > StrictVersion('19.0.0')
-    _MACOS_AT_LEAST_BIG_SUR = sys.platform == "darwin" and StrictVersion(
-        platform.release()
-    ) > StrictVersion('20.0.0')
-=======
 
     _MACOS_AT_LEAST_CATALINA = (
         sys.platform == "darwin" and int(platform.release().split('.')[0]) > 19
@@ -421,7 +411,6 @@
     _MACOS_AT_LEAST_BIG_SUR = (
         sys.platform == "darwin" and int(platform.release().split('.')[0]) > 20
     )
->>>>>>> a699309f
 
     _RUNNING_CONDA = "CONDA_PREFIX" in os.environ
     _RUNNING_PYTHONW = "PYTHONEXECUTABLE" in os.environ
