"""
napari command line viewer.
"""
import argparse
import logging
import os
import platform
import runpy
import sys
import warnings
from ast import literal_eval
from distutils.version import StrictVersion
from pathlib import Path
from textwrap import wrap
from typing import Any, Dict, List

from napari import Viewer, __version__, layers, run, view_path
from napari.components.viewer_model import valid_add_kwargs
from napari.utils import citation_text, sys_info
from napari.utils.settings import SETTINGS


class InfoAction(argparse.Action):
    def __call__(self, *args, **kwargs):
        # prevent unrelated INFO logs when doing "napari --info"
        logging.basicConfig(level=logging.WARNING)
        print(sys_info())
<<<<<<< HEAD
        from .plugins import plugin_manager
=======
        from napari.plugins import discover_dock_widgets, plugin_manager
>>>>>>> 74dbbf23

        plugin_manager.discover_widgets()
        errors = plugin_manager.get_errors()
        if errors:
            names = {e.plugin_name for e in errors}
            print("\n‼️  Errors were detected in the following plugins:")
            print("(Run 'napari --plugin-info -v' for more details)")
            print("\n".join(f"  - {n}" for n in names))
        sys.exit()


class PluginInfoAction(argparse.Action):
    def __call__(self, *args, **kwargs):
        # prevent unrelated INFO logs when doing "napari --info"
        logging.basicConfig(level=logging.WARNING)
<<<<<<< HEAD
        from .plugins import plugin_manager
=======
        from napari.plugins import discover_dock_widgets, plugin_manager
>>>>>>> 74dbbf23

        plugin_manager.discover_widgets()
        print(plugin_manager)

        errors = plugin_manager.get_errors()
        if errors:
            print("‼️  Some errors occurred:")
            verbose = '-v' in sys.argv or '--verbose' in sys.argv
            if not verbose:
                print("   (use '-v') to show full tracebacks")
            print("-" * 38)

            for err in errors:
                print(err.plugin_name)
                print(f"  error: {err!r}")
                print(f"  cause: {err.__cause__!r}")
                if verbose:
                    print("  traceback:")
                    import traceback
                    from textwrap import indent

                    tb = traceback.format_tb(err.__cause__.__traceback__)
                    print(indent("".join(tb), '   '))
        sys.exit()


class CitationAction(argparse.Action):
    def __call__(self, *args, **kwargs):
        # prevent unrelated INFO logs when doing "napari --citation"
        logging.basicConfig(level=logging.WARNING)
        print(citation_text)
        sys.exit()


def validate_unknown_args(unknown: List[str]) -> Dict[str, Any]:
    """Convert a list of strings into a dict of valid kwargs for add_* methods.

    Will exit program if any of the arguments are unrecognized, or are
    malformed.  Converts string to python type using literal_eval.

    Parameters
    ----------
    unknown : List[str]
        a list of strings gathered as "unknown" arguments in argparse.

    Returns
    -------
    kwargs : Dict[str, Any]
        {key: val} dict suitable for the viewer.add_* methods where ``val``
        is a ``literal_eval`` result, or string.
    """

    out: Dict[str, Any] = dict()
    valid = set.union(*valid_add_kwargs().values())
    for i, arg in enumerate(unknown):
        if not arg.startswith("--"):
            continue

        if "=" in arg:
            key, value = arg.split("=", maxsplit=1)
        else:
            key = arg
        key = key.lstrip('-').replace("-", "_")

        if key not in valid:
            sys.exit(f"error: unrecognized arguments: {arg}")

        if "=" not in arg:
            try:
                value = unknown[i + 1]
                if value.startswith("--"):
                    raise IndexError()
            except IndexError:
                sys.exit(f"error: argument {arg} expected one argument")
        try:
            value = literal_eval(value)
        except Exception:
            value = value

        out[key] = value
    return out


def parse_sys_argv():
    """Parse command line arguments."""
    kwarg_options = []
    for layer_type, keys in valid_add_kwargs().items():
        kwarg_options.append(f"  {layer_type.title()}:")
        keys = {k.replace('_', '-') for k in keys}
        lines = wrap(", ".join(sorted(keys)), break_on_hyphens=False)
        kwarg_options.extend([f"    {line}" for line in lines])

    parser = argparse.ArgumentParser(
        usage=__doc__,
        formatter_class=argparse.RawDescriptionHelpFormatter,
        epilog="optional layer-type-specific arguments (precede with '--'):\n"
        + "\n".join(kwarg_options),
    )
    parser.add_argument('paths', nargs='*', help='path(s) to view.')
    parser.add_argument(
        '-v',
        '--verbose',
        action='count',
        default=0,
        help="increase output verbosity",
    )
    parser.add_argument(
        '-w',
        '--with',
        dest='with_',
        nargs='+',
        metavar=('PLUGIN_NAME', 'WIDGET_NAME'),
        help=(
            "open napari with dock widget from specified plugin name."
            "(If plugin provides multiple dock widgets, widget name must also "
            "be provided)"
        ),
    )
    parser.add_argument(
        '--version',
        action='version',
        version=f'napari version {__version__}',
    )
    parser.add_argument(
        '--info',
        action=InfoAction,
        nargs=0,
        help='show system information and exit',
    )
    parser.add_argument(
        '--plugin-info',
        action=PluginInfoAction,
        nargs=0,
        help='show information about plugins and exit',
    )
    parser.add_argument(
        '--citation',
        action=CitationAction,
        nargs=0,
        help='show citation information and exit',
    )
    parser.add_argument(
        '--stack',
        action='store_true',
        help='concatenate multiple input files into a single stack.',
    )
    parser.add_argument(
        '--plugin',
        help='specify plugin name when opening a file',
    )
    parser.add_argument(
        '--layer-type',
        metavar="TYPE",
        choices=set(layers.NAMES),
        help=(
            'force file to be interpreted as a specific layer type. '
            f'one of {set(layers.NAMES)}'
        ),
    )
    parser.add_argument(
        '--reset',
        action='store_true',
        help='reset settings to default values.',
    )

    args, unknown = parser.parse_known_args()
    # this is a hack to allow using "=" as a key=value separator while also
    # allowing nargs='*' on the "paths" argument...
    for idx, item in enumerate(reversed(args.paths)):
        if item.startswith("--"):
            unknown.append(args.paths.pop(len(args.paths) - idx - 1))
    kwargs = validate_unknown_args(unknown) if unknown else {}

    return args, kwargs


def _run():
    """Main program."""
    args, kwargs = parse_sys_argv()

    # parse -v flags and set the appropriate logging level
    levels = [logging.WARNING, logging.INFO, logging.DEBUG]
    level = levels[min(2, args.verbose)]  # prevent index error
    logging.basicConfig(
        level=level,
        format="%(asctime)s %(levelname)s %(message)s",
        datefmt='%H:%M:%S',
    )

    if args.reset:
        SETTINGS.reset()
        sys.exit("Resetting settings to default values.\n")

    if args.plugin:
        # make sure plugin is only used when files are specified
        if not args.paths:
            sys.exit(
                "error: The '--plugin' argument is only valid "
                "when providing a file name"
            )
        # I *think* that Qt is looking in sys.argv for a flag `--plugins`,
        # which emits "WARNING: No such plugin for spec 'builtins'"
        # so remove --plugin from sys.argv to prevent that warningz
        sys.argv.remove('--plugin')

    if any(p.endswith('.py') for p in args.paths):
        # we're running a script
        if len(args.paths) > 1:
            sys.exit(
                'When providing a python script, only a '
                'single positional argument may be provided'
            )

        # run the file
        mod = runpy.run_path(args.paths[0])

        from napari_plugin_engine.markers import HookImplementationMarker

        # if this file had any hook implementations, register and run as plugin
        if any(isinstance(i, HookImplementationMarker) for i in mod.values()):
            _run_plugin_module(mod, os.path.basename(args.paths[0]))

    else:
        if args.with_:
<<<<<<< HEAD
            from .plugins import plugin_manager
=======
            from napari import plugins
>>>>>>> 74dbbf23

            # if a plugin widget has been requested, this will fail immediately
            # if the requested plugin/widget is not available.
            plugin_manager.discover_widgets()
            pname, *wnames = args.with_
            if wnames:
                for wname in wnames:
                    plugin_manager.get_widget(pname, wname)
            else:
                plugin_manager.get_widget(pname)

        from napari._qt.widgets.qt_splash_screen import NapariSplashScreen

        splash = NapariSplashScreen()
        splash.close()  # will close once event loop starts

        # viewer is unused but _must_  be kept around.
        # it will be referenced by the global window only
        # once napari has finished starting
        # but in the meantime if the garbage collector runs;
        # it will collect it and hang napari at start time.
        # in a way that is machine, os, time (and likely weather dependant).
        viewer = view_path(  # noqa: F841
            args.paths,
            stack=args.stack,
            plugin=args.plugin,
            layer_type=args.layer_type,
            **kwargs,
        )

        if args.with_:
            pname, *wnames = args.with_
            if wnames:
                for wname in wnames:
                    viewer.window.add_plugin_dock_widget(pname, wname)
            else:
                viewer.window.add_plugin_dock_widget(pname)

        run(gui_exceptions=True)


def _run_plugin_module(mod, plugin_name):
    """Register `mod` as a plugin, find/create viewer, and run napari."""
    from napari.plugins import plugin_manager

    plugin_manager.register(mod, name=plugin_name)

    # now, check if a viewer was created, and if not, create one.
    for obj in mod.values():
        if isinstance(obj, Viewer):
            _v = obj
            break
    else:
        _v = Viewer()

    try:
        _v.window._qt_window.parent()
    except RuntimeError:
        # this script had a napari.run() in it, and the viewer has already been
        # used and cleaned up... if we eventually have "reusable viewers", we
        # can continue here
        return

    # finally, if the file declared a dock widget, add it to the viewer.
    dws = plugin_manager.hooks.napari_experimental_provide_dock_widget
    if any(i.plugin_name == plugin_name for i in dws.get_hookimpls()):
        _v.window.add_plugin_dock_widget(plugin_name)

    run()


def _run_pythonw(python_path):
    """Execute this script again through pythonw.

    This can be used to ensure we're using a framework
    build of Python on macOS, which fixes frozen menubar issues.

    Parameters
    ----------
    python_path : pathlib.Path
        Path to python framework build.
    """
    import subprocess

    cwd = Path.cwd()
    cmd = [python_path, '-m', 'napari']
    env = os.environ.copy()

    # Append command line arguments.
    if len(sys.argv) > 1:
        cmd.extend(sys.argv[1:])

    result = subprocess.run(cmd, env=env, cwd=cwd)
    sys.exit(result.returncode)


def main():
    # Ensure we're always using a "framework build" on the latest
    # macOS to ensure menubar works without needing to refocus napari.
    # We try this for macOS later than the Catelina release
    # See https://github.com/napari/napari/pull/1554 and
    # https://github.com/napari/napari/issues/380#issuecomment-659656775
    # and https://github.com/ContinuumIO/anaconda-issues/issues/199
    _MACOS_AT_LEAST_CATALINA = sys.platform == "darwin" and StrictVersion(
        platform.release()
    ) > StrictVersion('19.0.0')
    _MACOS_AT_LEAST_BIG_SUR = sys.platform == "darwin" and StrictVersion(
        platform.release()
    ) > StrictVersion('20.0.0')

    _RUNNING_CONDA = "CONDA_PREFIX" in os.environ
    _RUNNING_PYTHONW = "PYTHONEXECUTABLE" in os.environ

    # quick fix for Big Sur py3.9
    if _MACOS_AT_LEAST_BIG_SUR:
        os.environ['QT_MAC_WANTS_LAYER'] = '1'

    if _MACOS_AT_LEAST_CATALINA and _RUNNING_CONDA and not _RUNNING_PYTHONW:
        python_path = Path(sys.exec_prefix) / 'bin' / 'pythonw'

        if python_path.exists():
            # Running again with pythonw will exit this script
            # and use the framework build of python.
            _run_pythonw(python_path)
        else:
            msg = (
                'pythonw executable not found.\n'
                'To unfreeze the menubar on macOS, '
                'click away from napari to another app, '
                'then reactivate napari. To avoid this problem, '
                'please install python.app in conda using:\n'
                'conda install -c conda-forge python.app'
            )
            warnings.warn(msg)
    _run()


if __name__ == '__main__':
    sys.exit(main())<|MERGE_RESOLUTION|>--- conflicted
+++ resolved
@@ -25,11 +25,7 @@
         # prevent unrelated INFO logs when doing "napari --info"
         logging.basicConfig(level=logging.WARNING)
         print(sys_info())
-<<<<<<< HEAD
         from .plugins import plugin_manager
-=======
-        from napari.plugins import discover_dock_widgets, plugin_manager
->>>>>>> 74dbbf23
 
         plugin_manager.discover_widgets()
         errors = plugin_manager.get_errors()
@@ -45,11 +41,7 @@
     def __call__(self, *args, **kwargs):
         # prevent unrelated INFO logs when doing "napari --info"
         logging.basicConfig(level=logging.WARNING)
-<<<<<<< HEAD
         from .plugins import plugin_manager
-=======
-        from napari.plugins import discover_dock_widgets, plugin_manager
->>>>>>> 74dbbf23
 
         plugin_manager.discover_widgets()
         print(plugin_manager)
@@ -274,11 +266,7 @@
 
     else:
         if args.with_:
-<<<<<<< HEAD
             from .plugins import plugin_manager
-=======
-            from napari import plugins
->>>>>>> 74dbbf23
 
             # if a plugin widget has been requested, this will fail immediately
             # if the requested plugin/widget is not available.
