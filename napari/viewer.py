--- conflicted
+++ resolved
@@ -183,24 +183,13 @@
 
 def current_viewer() -> Optional[Viewer]:
     """Return the currently active napari viewer."""
-    try:
-        from napari._qt.qt_main_window import _QtMainWindow
-<<<<<<< HEAD
+    from napari._qt.qt_main_window import _QtMainWindow
 
-        return proxy(_QtMainWindow.current_viewer())
-    except ImportError:
-        return None
+    return proxy(_QtMainWindow.current_viewer())
 
 
 def all_open_viewers() -> WeakSet[Viewer]:
     """Return a list of all open napari viewers, or None."""
-    try:
-        from napari._qt.qt_main_window import _QtMainWindow
+    from napari._qt.qt_main_window import _QtMainWindow
 
-        return _QtMainWindow.all_open_viewers()
-=======
->>>>>>> bd69fd21
-    except ImportError:
-        return None
-    else:
-        return _QtMainWindow.current_viewer()+    return _QtMainWindow.all_open_viewers()