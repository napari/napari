--- conflicted
+++ resolved
@@ -22,28 +22,6 @@
     have been given to the thread or process pool. But it's trivial
     to cancel requests from the DelayQueue.
 
-<<<<<<< HEAD
-    We could load those stale requests and just throw away the results, but
-    that will hammer the remote server with bogus requests, and it would
-    mean there might not be an available worker when the user finally does
-    settle on a slice they want to load.
-
-    So the GUI thread calls DelayQueue.clear() everytime the user switches
-    to a new slice and we trivially clear quests still in this queue. This
-    greatly reduces requests the remote server, and keeps the worker pool
-    from being overly busy.
-
-    Parameters
-    ----------
-    delay_queue_ms : float
-        Delay the request for this many milliseconds before submission.
-    sumbit_func
-        We call this function to submit the request.
-=======
-    We need to constantly cancel requests while the user is rapidly
-    scrolling through slices. Otherwise we'd very often be loading chunks
-    for slices that were no longer needed.
-
     We could just throw away the stale results, but that could generate
     a lot of unnecessary network traffic and a lot of unnecessary
     background computation in some cases.
@@ -57,11 +35,10 @@
 
     Parameters
     ----------
-    delay_seconds : float
-        Delay each request by this many seconds.
+    delay_queue_ms : float
+        Delay the request for this many milliseconds before submission.
     submit_func
         Call this function to submit the request.
->>>>>>> 7c59884d
 
     Attributes
     ----------
@@ -70,19 +47,11 @@
     submit_func
         We call this function to submit the request.
     entries : List[QueueEntry]
-<<<<<<< HEAD
-        The entries in the queue
-    lock : threading.Lock
-        Guard access to the list of entries.
-    event : threading.Event()
-        Signal the worker there are entires in the queue.
-=======
         The entries in the queue.
     lock : threading.Lock
         Lock access to the self.entires queue.
     event : threading.Event
         Event we signal to wake up the worker.
->>>>>>> 7c59884d
     """
 
     def __init__(self, delay_queue_ms: float, submit_func):
