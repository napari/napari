"""AsyncConfig.
"""
import errno
import json
import logging
import os
from collections import namedtuple
from pathlib import Path

LOGGER = logging.getLogger("napari.async")

# NAPARI_ASYNC is the main environment variable to turn on async.
ASYNC_ENV_VAR = "NAPARI_ASYNC"

# NAPARI_ASYNC=0 will use these settings, although currently with async
# in experimental this module will not even be imported if NAPARI_ASYNC=0.
DEFAULT_SYNC_CONFIG = {"synchronous": True}

# NAPARI_ASYNC=1 will use these default settings:
DEFAULT_ASYNC_CONFIG = {
    "log_path": None,
    "synchronous": False,
    "num_workers": 6,
    "use_processes": False,
    "auto_sync_ms": 30,
    "delay_queue_ms": 100,
    "octree_visuals": False,
}

# The async config settings.
AsyncConfig = namedtuple(
    "AsyncConfig",
    [
        "log_path",
        "synchronous",
        "num_workers",
        "use_processes",
        "auto_sync_ms",
        "delay_queue_ms",
        "octree_visuals",
    ],
)


def _log_to_file(path: str) -> None:
    """Log "napari.async" messages to the given file.

    Parameters
    ----------
    path : str
        Log to this file path.
    """
    if path:
        fh = logging.FileHandler(path)
        LOGGER.addHandler(fh)
        LOGGER.setLevel(logging.DEBUG)


def _load_config(config_path: str) -> dict:
    """Load the JSON formatted config file.

    Parameters
    ----------
    config_path : str
        The path of the JSON file we should load.

    Return
    ------
    dict
        The parsed data from the JSON file.
    """
    path = Path(config_path).expanduser()
    if not path.exists():
        # Produce a nice error message like:
        #     Config file NAPARI_ASYNC=missing-file.json not found
        raise FileNotFoundError(
            errno.ENOENT,
            f"Config file {ASYNC_ENV_VAR}={path} not found",
            path,
        )

    with path.open() as infile:
        return json.load(infile)


def _get_config_data() -> dict:
    """Return the config data from the user's file or the default data.

    Return
    ------
    dict
        The config data we should use.
    """
    value = os.getenv(ASYNC_ENV_VAR)

    if value is None or value == "0":
        return DEFAULT_SYNC_CONFIG  # Async is disabled.
    elif value == "1":
        return DEFAULT_ASYNC_CONFIG  # Async is enabled with defaults.
    else:
        return _load_config(value)  # Load the user's config file.


def _create_async_config(data: dict) -> AsyncConfig:
    """Creates the AsyncConfig named tuple and set up logging.

    Parameters
    ----------
    data : dict
        The config settings.

    Return
    ------
    AsyncConfig
        The config settings to use.
    """
    config = AsyncConfig(
<<<<<<< HEAD
        data.get("log_path"),
        data.get("synchronous", True),
        data.get("num_workers", 6),
        data.get("async_sync_ms", 30),
        data.get("delay_queue_ms", 100),
        data.get("octree_visuals", False),
=======
        log_path=data.get("log_path"),
        synchronous=data.get("synchronous", True),
        num_workers=data.get("num_workers", 6),
        use_processes=data.get("use_processes", False),
        auto_sync_ms=data.get("auto_sync_ms", 30),
        delay_queue_ms=data.get("delay_queue_ms", 0.1),
>>>>>>> 0055113d
    )

    _log_to_file(config.log_path)
    LOGGER.info("_create_async_config = ")
    LOGGER.info(json.dumps(data, indent=4, sort_keys=True))

    return config


# The global config settings instance.
async_config = _create_async_config(_get_config_data())<|MERGE_RESOLUTION|>--- conflicted
+++ resolved
@@ -115,21 +115,12 @@
         The config settings to use.
     """
     config = AsyncConfig(
-<<<<<<< HEAD
-        data.get("log_path"),
-        data.get("synchronous", True),
-        data.get("num_workers", 6),
-        data.get("async_sync_ms", 30),
-        data.get("delay_queue_ms", 100),
-        data.get("octree_visuals", False),
-=======
         log_path=data.get("log_path"),
         synchronous=data.get("synchronous", True),
         num_workers=data.get("num_workers", 6),
-        use_processes=data.get("use_processes", False),
-        auto_sync_ms=data.get("auto_sync_ms", 30),
-        delay_queue_ms=data.get("delay_queue_ms", 0.1),
->>>>>>> 0055113d
+        async_sync_ms=data.get("async_sync_ms", 30),
+        delay_queue_ms=data.get("delay_queue_ms", 100),
+        octree_visuals=data.get("octree_visuals", False),
     )
 
     _log_to_file(config.log_path)
