--- conflicted
+++ resolved
@@ -1,8 +1,5 @@
-<<<<<<< HEAD
-=======
 import inspect
 import itertools
->>>>>>> 0a75b4d8
 import os
 import warnings
 from functools import lru_cache
@@ -534,30 +531,18 @@
     @property
     def experimental(self):
         """Experimental commands for IPython console.
-
         For example run "viewer.experimental.cmds.loader.help".
         """
         from .experimental.commands import ExperimentalNamespace
 
         return ExperimentalNamespace(self.layers)
 
-<<<<<<< HEAD
-
-def _start_monitor(layers: LayerList) -> None:
-    """Start the monitor service if configured to use it."""
-    if os.getenv("NAPARI_MON") not in [None, "0"]:
-        from ..components.experimental.monitor import monitor
-
-        monitor.start(layers)
-=======
     def add_layer(self, layer: layers.Layer) -> layers.Layer:
         """Add a layer to the viewer.
-
         Parameters
         ----------
         layer : :class:`napari.layers.Layer`
             Layer to add.
-
         Returns
         -------
         layer : :class:`napari.layers.Layer` or list
@@ -606,7 +591,6 @@
         multiscale=None,
     ) -> Union[layers.Image, List[layers.Image]]:
         """Add an image layer to the layer list.
-
         Parameters
         ----------
         data : array or list of array
@@ -709,7 +693,6 @@
             the user and if the data is a list of arrays that decrease in shape
             then it will be taken to be multiscale. The first image in the list
             should be the largest.
-
         Returns
         -------
         layer : :class:`napari.layers.Image` or list
@@ -796,11 +779,9 @@
         **kwargs,
     ) -> List[layers.Layer]:
         """Open a path or list of paths with plugins, and add layers to viewer.
-
         A list of paths will be handed one-by-one to the napari_get_reader hook
         if stack is False, otherwise the full list is passed to each plugin
         hook.
-
         Parameters
         ----------
         path : str or list of str
@@ -824,7 +805,6 @@
         **kwargs
             All other keyword arguments will be passed on to the respective
             ``add_layer`` method.
-
         Returns
         -------
         layers : list
@@ -860,11 +840,9 @@
         layer_type: Optional[str] = None,
     ) -> List[layers.Layer]:
         """Load a path or a list of paths into the viewer using plugins.
-
         This function is mostly called from self.open_path, where the ``stack``
         argument determines whether a list of strings is handed to plugins one
         at a time, or en-masse.
-
         Parameters
         ----------
         path_or_paths : str or list of str
@@ -883,7 +861,6 @@
             additional) ``kwargs`` provided to this function.  This *may*
             result in exceptions if the data returned from the path is not
             compatible with the layer_type.
-
         Returns
         -------
         List[layers.Layer]
@@ -923,9 +900,7 @@
         self, data, meta: dict = None, layer_type: Optional[str] = None
     ) -> Union[layers.Layer, List[layers.Layer]]:
         """Add arbitrary layer data to the viewer.
-
         Primarily intended for usage by reader plugin hooks.
-
         Parameters
         ----------
         data : Any
@@ -940,7 +915,6 @@
             on the viewer instance.  If not provided, the layer is assumed to
             be "image", unless data.dtype is one of (np.int32, np.uint32,
             np.int64, np.uint64), in which case it is assumed to be "labels".
-
         Raises
         ------
         ValueError
@@ -948,12 +922,10 @@
         TypeError
             If any keyword arguments in ``meta`` are unexpected for the
             corresponding `add_*` method for this layer_type.
-
         Examples
         --------
         A typical use case might be to upack a tuple of layer data with a
         specified layer_type.
-
         >>> viewer = napari.Viewer()
         >>> data = (
         ...     np.random.random((10, 2)) * 20,
@@ -961,7 +933,6 @@
         ...     'points',
         ... )
         >>> viewer._add_layer_from_data(*data)
-
         """
 
         layer_type = (layer_type or '').lower()
@@ -1009,19 +980,24 @@
     return layers.Image
 
 
+def _start_monitor(layers: LayerList) -> None:
+    """Start the monitor service if configured to use it."""
+    if os.getenv("NAPARI_MON") not in [None, "0"]:
+        from ..components.experimental.monitor import monitor
+
+        monitor.start(layers)
+
+
 def _normalize_layer_data(data: LayerData) -> FullLayerData:
     """Accepts any layerdata tuple, and returns a fully qualified tuple.
-
     Parameters
     ----------
     data : LayerData
         1-, 2-, or 3-tuple with (data, meta, layer_type).
-
     Returns
     -------
     FullLayerData
         3-tuple with (data, meta, layer_type)
-
     Raises
     ------
     ValueError
@@ -1056,20 +1032,15 @@
     fallback_name: str = None,
 ) -> FullLayerData:
     """Merge data returned from plugins with options specified by user.
-
     If ``data == (_data, _meta, _type)``.  Then:
-
     - ``kwargs`` will be used to update ``_meta``
     - ``layer_type`` will replace ``_type`` and, if provided, ``_meta`` keys
         will be pruned to layer_type-appropriate kwargs
     - ``fallback_name`` is used if ``not _meta.get('name')``
-
     .. note:
-
         If a user specified both layer_type and additional keyword arguments
         to viewer.open(), it is their responsibility to make sure the kwargs
         match the layer_type.
-
     Parameters
     ----------
     data : LayerData
@@ -1083,7 +1054,6 @@
     fallback_name : str, optional
         A name for the layer, to override any name in ``meta`` supplied by the
         plugin.
-
     Returns
     -------
     FullLayerData
@@ -1113,7 +1083,6 @@
 
 def prune_kwargs(kwargs: Dict[str, Any], layer_type: str) -> Dict[str, Any]:
     """Return copy of ``kwargs`` with only keys valid for ``add_<layer_type>``
-
     Parameters
     ----------
     kwargs : dict
@@ -1121,19 +1090,16 @@
         for the corresponding ``Viewer.add_<layer_type>`` method.
     layer_type : str
         The type of layer that is going to be added with these ``kwargs``.
-
     Returns
     -------
     pruned_kwargs : dict
         A key: value mapping where all of the keys are valid parameter names
         for the corresponding ``Viewer.add_<layer_type>`` method.
-
     Raises
     ------
     ValueError
         If ``ViewerModel`` does not provide an ``add_<layer_type>`` method
         for the provided ``layer_type``.
-
     Examples
     --------
     >>> test_kwargs = {
@@ -1143,7 +1109,6 @@
     ... }
     >>> prune_kwargs(test_kwargs, 'image')
     {'scale': (0.75, 1), 'blending': 'additive'}
-
     >>> # only labels has the ``num_colors`` argument
     >>> prune_kwargs(test_kwargs, 'labels')
     {'scale': (0.75, 1), 'blending': 'additive', 'num_colors': 10}
@@ -1178,5 +1143,4 @@
     layers.Vectors,
 ):
     func = create_add_method(_layer)
-    setattr(ViewerModel, func.__name__, func)
->>>>>>> 0a75b4d8
+    setattr(ViewerModel, func.__name__, func)