--- conflicted
+++ resolved
@@ -382,52 +382,20 @@
             )
         return self.layers._extent_world_augmented[:, self.dims.displayed]
 
-<<<<<<< HEAD
-    def reset_view(self, *, margin: float = 0.05) -> None:
-=======
     def reset_view(
         self, *, margin: float = 0.05, reset_camera_angle: bool | None = None
     ) -> None:
->>>>>>> c36a49d6
         """Reset the camera and fit the current layers to the canvas.
 
         Resets the angles of the camera, adjust the camera zoom,
         and centers the view so that all layers are visible,
         accounting for the current grid mode and margin.
-<<<<<<< HEAD
 
         Parameters
         ----------
         margin : float in [0, 1)
             Margin as fraction of the canvas, showing blank space around the
             data. Default is 0.05 (5% of the canvas).
-        """
-        self.camera.angles = (0, 0, 90)
-        self.fit_to_view(margin=margin)
-
-    def fit_to_view(self, *, margin: float = 0.05) -> None:
-        """Fit the current data view to the canvas.
-
-        Adjusts the camera zoom and centers the view so that all visible layers
-        are within the canvas, accounting for the current grid mode and margin.
-=======
->>>>>>> c36a49d6
-
-        Parameters
-        ----------
-        margin : float in [0, 1)
-            Margin as fraction of the canvas, showing blank space around the
-            data. Default is 0.05 (5% of the canvas).
-<<<<<<< HEAD
-        """
-        # Get the scene parameters, including the total_size of the grid
-        extent, scene_size, corner, total_size = self._get_scene_parameters()
-
-        self.camera.center = self._calculate_view_center(corner, total_size)
-
-        scale_factor = self._get_scale_factor(margin)
-
-=======
         reset_camera_angle : bool
             Whether to reset the camera angles to (0, 0, 90) before fitting
             to view. Default is True.
@@ -471,7 +439,6 @@
 
         scale_factor = self._get_scale_factor(margin)
 
->>>>>>> c36a49d6
         # Set camera zoom based on ndisplay
         # zoom is defined as the number of canvas pixels per world pixel
         # The default value used below will zoom such that the whole field
@@ -579,64 +546,10 @@
             extent=grid_extent,
             view_direction=self.camera.view_direction,
             up_direction=self.camera.up_direction,
-<<<<<<< HEAD
-=======
-        )
-        return scale_factor * np.min(
-            np.array(self._canvas_size) / bounding_box
->>>>>>> c36a49d6
         )
         return scale_factor * np.min(
             np.array(self._canvas_size) / bounding_box
         )
-
-    @staticmethod
-    def _calculate_bounding_box(
-        extent: np.ndarray,
-        view_direction: tuple[float, float, float],
-        up_direction: tuple[float, float, float],
-    ) -> np.ndarray:
-        """Calculate the bounding box of the rotated extent.
-
-        Parameters
-        ----------
-        extent : array, shape (2, D)
-            An array with shape (2, D) where D is the number of dimensions.
-            The min/max coordinate values of the layers in world coordinates.
-            First row contains minimum values, second row contains maximum
-            values.
-        view_direction : 3-tuple of float
-            3D view direction vector of the camera.
-        up_direction : 3-tuple of float
-            3D direction vector pointing up on the canvas.
-
-        Returns
-        -------
-        bounding_box : array, shape (2,)
-            The bounding box of the rotated extent.
-        """
-        # calculate the difference between the min and max values of the extent
-        # to know the size, and then squeeze the (1,D) array to (D) as
-        # required for dot product
-        size = np.squeeze(np.diff(extent, axis=0))
-
-        # if the size vector is (2,) and the camera vector is (3,)
-        # add a very small thickness to the size vector in the Z position
-        # to make sure the cross product is valid, and no division by zero
-        if len(size) < len(view_direction):
-            size = np.insert(size, 0, 1e-10)
-
-        # get the "rightward" direction that is perpendicular to the view and up directions
-        right_direction = np.cross(view_direction, up_direction)
-
-        # project the size vector onto the up and right directions to get the
-        # displayed height and width.
-        # size = [Z Y X] ; direction = [a b c]
-        # size · direction =  Za + Yb + Xc = distance of size vector in given direction
-        displayed_height = np.dot(np.abs(up_direction), size)
-        displayed_width = np.dot(np.abs(right_direction), size)
-
-        return np.array([displayed_height, displayed_width])
 
     @staticmethod
     def _calculate_bounding_box(
