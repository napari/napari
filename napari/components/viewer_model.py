import inspect
import itertools
import os
import warnings
from functools import lru_cache
from typing import Any, Dict, List, Optional, Sequence, Set, Union

import numpy as np

<<<<<<< HEAD
from .add_layers_mixin import AddLayersMixin
from .dims import Dims
from .layerlist import LayerList
=======
from .. import layers
from ..layers.image._image_utils import guess_labels
from ..layers.utils.stack_utils import split_channels
from ..plugins.io import read_data_with_plugins
from ..types import FullLayerData, LayerData
from ..utils import config
from ..utils._register import create_func as create_add_method
from ..utils.colormaps import ensure_colormap
from ..utils.events import EmitterGroup, Event, disconnect_events
>>>>>>> 5ccd857e
from ..utils.key_bindings import KeymapHandler, KeymapProvider
from ..utils.misc import is_sequence
from ..utils.theme import palettes
<<<<<<< HEAD
from ..utils.dataclass import dataclass
from dataclasses import InitVar, field
from typing import Tuple, Optional, Sequence, ClassVar, Dict
=======
from ._viewer_mouse_bindings import dims_scroll
from .axes import Axes
from .camera import Camera
from .cursor import Cursor
from .dims import Dims
from .grid import GridCanvas
from .layerlist import LayerList
from .scale_bar import ScaleBar
>>>>>>> 5ccd857e

DEFAULT_THEME = 'dark'

<<<<<<< HEAD

@dataclass(events=True, properties=True)
class ViewerModel(AddLayersMixin, KeymapHandler, KeymapProvider):
=======
class ViewerModel(KeymapHandler, KeymapProvider):
>>>>>>> 5ccd857e
    """Viewer containing the rendered scene, layers, and controlling elements
    including dimension sliders, and control bars for color limits.

    Parameters
    ----------
    title : string
        The title of the viewer window.
    ndisplay : {2, 3}
        Number of displayed dimensions.
    order : tuple of int
        Order in which dimensions are displayed where the last two or last
        three dimensions correspond to row x column or plane x row x column if
        ndisplay is 2 or 3.
    axis_labels = list of str
        Dimension names.

    Attributes
    ----------
    window : Window
        Parent window.
    layers : LayerList
        List of contained layers.
    dims : Dimensions
        Contains axes, indices, dimensions and sliders.
    themes : dict of str: dict of str: str
        Preset color palettes.
    """

<<<<<<< HEAD
    # order matters!
    title: str = 'napari'
    status: str = 'Ready'
    help: str = ''
    cursor: str = 'standard'
    cursor_size: Optional[int] = None
    interactive: bool = True
    active_layer: Optional[int] = None
    dims: Dims = None
    layers: LayerList = field(
        default_factory=LayerList, metadata={'events': False}
    )
    grid_size: Tuple[int, int] = (1, 1)
    theme: str = DEFAULT_THEME
    palette: Dict[str, str] = None

    # ClassVar is one of many ways to excempt variables from the dataclass
    # but it might not be strictly semantically accurate.
    grid_stride: ClassVar[int] = 1
    keymap_providers: ClassVar

    ndisplay: InitVar[int] = 2  # type: ignore
    order: InitVar[Optional[Tuple[int, ...]]] = None  # type: ignore
    axis_labels: InitVar[Optional[Sequence[str]]] = None  # type: ignore

    def __post_init__(self, ndisplay, order, axis_labels):
        self.palette = palettes[self.theme]
        super().__init__()
        self.events.add(reset_view=None, grid=None, layers_change=None)
=======
    themes = palettes

    def __init__(self, title='napari', ndisplay=2, order=(), axis_labels=()):
        super().__init__()

        self.events = EmitterGroup(
            source=self,
            auto_connect=True,
            status=Event,
            help=Event,
            title=Event,
            interactive=Event,
            reset_view=Event,
            active_layer=Event,
            palette=Event,
            layers_change=Event,
        )

>>>>>>> 5ccd857e
        self.dims = Dims(
            ndisplay=ndisplay, order=order, axis_labels=axis_labels
        )
<<<<<<< HEAD
        self.dims.events.camera.connect(self.reset_view)
=======

        self.layers = LayerList()
        self.camera = Camera()
        self.cursor = Cursor()
        self.axes = Axes()
        self.scale_bar = ScaleBar()

        self._status = 'Ready'
        self._help = ''
        self._title = title

        self._interactive = True
        self._active_layer = None
        self.grid = GridCanvas()
        # 2-tuple indicating height and width
        self._canvas_size = (600, 800)
        self._palette = None
        self.theme = 'dark'

        self.grid.events.connect(self.reset_view)
        self.grid.events.connect(self._on_grid_change)
>>>>>>> 5ccd857e
        self.dims.events.ndisplay.connect(self._update_layers)
        self.dims.events.ndisplay.connect(self.reset_view)
        self.dims.events.order.connect(self._update_layers)
<<<<<<< HEAD
        self.dims.events.axis.connect(self._update_layers)
        self.layers.events.changed.connect(self._update_active_layer)
        self.layers.events.changed.connect(self._update_grid)
        self.layers.events.changed.connect(self._on_layers_change)
=======
        self.dims.events.order.connect(self.reset_view)
        self.dims.events.current_step.connect(self._update_layers)
        self.cursor.events.position.connect(self._on_cursor_position_change)
        self.layers.events.inserted.connect(self._on_add_layer)
        self.layers.events.removed.connect(self._on_remove_layer)
        self.layers.events.reordered.connect(self._on_grid_change)
        self.layers.events.reordered.connect(self._on_layers_change)

>>>>>>> 5ccd857e
        self.keymap_providers = [self]
        self.events.grid_size.connect(self.reset_view)

        # Hold callbacks for when mouse moves with nothing pressed
        self.mouse_move_callbacks = []
        # Hold callbacks for when mouse is pressed, dragged, and released
        self.mouse_drag_callbacks = []
        # Hold callbacks for when mouse wheel is scrolled
        self.mouse_wheel_callbacks = [dims_scroll]

        self._persisted_mouse_event = {}
        self._mouse_drag_gen = {}
        self._mouse_wheel_gen = {}

        # Only created if NAPARI_MON is enabled.
        self._remote_commands = _create_remote_commands(self.layers)

    def __str__(self):
        """Simple string representation"""
        return f'napari.Viewer: {self.title}'

<<<<<<< HEAD
    def _on_theme_set(self, theme):
        # FIXME: in dataclass, need to fallback if an exception is raised in _on_name_set
=======
    @property
    def palette(self):
        """dict of str: str : Color palette with which to style the viewer.
        """
        return self._palette

    @palette.setter
    def palette(self, palette):
        if palette == self.palette:
            return

        self._palette = palette
        self.axes.background_color = self.palette['canvas']
        self.scale_bar.background_color = self.palette['canvas']
        self.events.palette()

    @property
    def theme(self):
        """string or None : Preset color palette.
        """
        for theme, palette in self.themes.items():
            if palette == self.palette:
                return theme

    @theme.setter
    def theme(self, theme):
        if theme == self.theme:
            return

>>>>>>> 5ccd857e
        try:
            self.palette = palettes[theme]
        except KeyError:
            raise ValueError(
                f"Theme '{theme}' not found; " f"options are {list(palettes)}."
            )
        self.events.palette()  # TODO: can we just make this events.theme?

<<<<<<< HEAD
    def _on_active_layer_set(self, active_layer):
        # FIXME: we need access to the OLD value
        # if self._active_layer is not None:
        #     self.keymap_providers.remove(self._active_layer)
=======
    @property
    def grid_size(self):
        """tuple: Size of grid."""
        warnings.warn(
            (
                "The viewer.grid_size parameter is deprecated and will be removed after version 0.4.4."
                " Instead you should use viewer.grid.shape"
            ),
            category=DeprecationWarning,
            stacklevel=2,
        )
        return self.grid.shape

    @grid_size.setter
    def grid_size(self, grid_size):
        warnings.warn(
            (
                "The viewer.grid_size parameter is deprecated and will be removed after version 0.4.4."
                " Instead you should use viewer.grid.shape"
            ),
            category=DeprecationWarning,
            stacklevel=2,
        )
        self.grid.shape = grid_size

    @property
    def grid_stride(self):
        """int: Number of layers in each grid square."""
        warnings.warn(
            (
                "The viewer.grid_stride parameter is deprecated and will be removed after version 0.4.4."
                " Instead you should use viewer.grid.stride"
            ),
            category=DeprecationWarning,
            stacklevel=2,
        )
        return self.grid.stride

    @grid_stride.setter
    def grid_stride(self, grid_stride):
        warnings.warn(
            (
                "The viewer.grid_stride parameter is deprecated and will be removed after version 0.4.4."
                " Instead you should use viewer.grid.stride"
            ),
            category=DeprecationWarning,
            stacklevel=2,
        )
        self.grid.stride = grid_stride

    @property
    def status(self):
        """string: Status string
        """
        return self._status

    @status.setter
    def status(self, status):
        if status == self.status:
            return
        self._status = status
        self.events.status(text=self._status)

    @property
    def help(self):
        """string: String that can be displayed to the
        user in the status bar with helpful usage tips.
        """
        return self._help

    @help.setter
    def help(self, help):
        if help == self.help:
            return
        self._help = help
        self.events.help(text=self._help)

    @property
    def title(self):
        """string: String that is displayed in window title.
        """
        return self._title

    @title.setter
    def title(self, title):
        if title == self.title:
            return
        self._title = title
        self.events.title(text=self._title)

    @property
    def interactive(self):
        """bool: Determines if canvas pan/zoom interactivity is enabled or not.
        """
        return self._interactive

    @interactive.setter
    def interactive(self, interactive):
        if interactive == self.interactive:
            return
        self._interactive = interactive
        self.events.interactive()

    @property
    def active_layer(self):
        """int: index of active_layer
        """
        return self._active_layer

    @active_layer.setter
    def active_layer(self, active_layer):
        if active_layer == self.active_layer:
            return

        if self._active_layer is not None:
            self.keymap_providers.remove(self._active_layer)
>>>>>>> 5ccd857e

        self._active_layer = active_layer

        if active_layer is not None:
            self.keymap_providers.insert(0, active_layer)

<<<<<<< HEAD
    def _scene_shape(self):
        """Get shape of currently viewed dimensions.
=======
        self.events.active_layer(item=self._active_layer)

    @property
    def _sliced_extent_world(self) -> np.ndarray:
        """Extent of layers in world coordinates after slicing.

        D is either 2 or 3 depending on if the displayed data is 2D or 3D.
>>>>>>> 5ccd857e

        Returns
        -------
        sliced_extent_world : array, shape (2, D)
        """
        if len(self.layers) == 0 and self.dims.ndim != 2:
            # If no data is present and dims model has not been reset to 0
            # than someone has passed more than two axis labels which are
            # being saved and so default values are used.
            return np.vstack(
                [np.zeros(self.dims.ndim), np.repeat(512, self.dims.ndim)]
            )
        else:
            return self.layers.extent.world[:, self.dims.displayed]

    def reset_view(self, event=None):
        """Reset the camera view."""

        extent = self._sliced_extent_world
        scene_size = extent[1] - extent[0]
        corner = extent[0]
        grid_size = list(self.grid.actual_shape(len(self.layers)))
        if len(scene_size) > len(grid_size):
            grid_size = [1] * (len(scene_size) - len(grid_size)) + grid_size
        size = np.multiply(scene_size, grid_size)
        center = np.add(corner, np.divide(size, 2))[-self.dims.ndisplay :]
        center = [0] * (self.dims.ndisplay - len(center)) + list(center)
        self.camera.center = center
        # zoom is definied as the number of canvas pixels per world pixel
        # The default value used below will zoom such that the whole field
        # of view will occupy 95% of the canvas on the most filled axis
        if np.max(size) == 0:
            self.camera.zoom = 0.95 * np.min(self._canvas_size)
        else:
            self.camera.zoom = (
                0.95 * np.min(self._canvas_size) / np.max(size[-2:])
            )
        self.camera.angles = (0, 0, 90)

        # Emit a reset view event, which is no longer used internally, but
        # which maybe useful for building on napari.
        self.events.reset_view(
            center=self.camera.center,
            zoom=self.camera.zoom,
            angles=self.camera.angles,
        )

    def _new_labels(self):
        """Create new labels layer filling full world coordinates space."""
        extent = self.layers.extent.world
        scale = self.layers.extent.step
        scene_size = extent[1] - extent[0]
        corner = extent[0]
        shape = [
            np.round(s / sc).astype('int') + 1 if s > 0 else 1
            for s, sc in zip(scene_size, scale)
        ]
        empty_labels = np.zeros(shape, dtype=int)
        self.add_labels(empty_labels, translate=np.array(corner), scale=scale)

    def _update_layers(self, event=None, layers=None):
        """Updates the contained layers.

        Parameters
        ----------
        layers : list of napari.layers.Layer, optional
            List of layers to update. If none provided updates all.
        """
        layers = layers or self.layers
        for layer in layers:
            layer._slice_dims(
                self.dims.point, self.dims.ndisplay, self.dims.order
            )

    def _toggle_theme(self):
        """Switch to next theme in list of themes
        """
        theme_names = list(palettes.keys())
        cur_theme = theme_names.index(self.theme)
        self.theme = theme_names[(cur_theme + 1) % len(theme_names)]

    def _update_active_layer(self, event):
        """Set the active layer by iterating over the layers list and
        finding the first selected layer. If multiple layers are selected the
        iteration stops and the active layer is set to be None

        Parameters
        ----------
        event : Event
            No Event parameters are used
        """
        # iteration goes backwards to find top most selected layer if any
        # if multiple layers are selected sets the active layer to None

        active_layer = None
        for layer in self.layers:
            if active_layer is None and layer.selected:
                active_layer = layer
            elif active_layer is not None and layer.selected:
                active_layer = None
                break

        if active_layer is None:
            self.status = 'Ready'
            self.help = ''
            self.cursor.style = 'standard'
            self.interactive = True
            self.active_layer = None
        else:
            self.status = active_layer.status
            self.help = active_layer.help
            self.cursor.style = active_layer.cursor
            self.cursor.size = active_layer.cursor_size
            self.interactive = active_layer.interactive
            self.active_layer = active_layer

    def _on_layers_change(self, event):
        if len(self.layers) == 0:
            self.dims.ndim = 2
            self.dims.reset()
        else:
            extent = self.layers.extent
            world = extent.world
            ss = extent.step
            ndim = world.shape[1]
            self.dims.ndim = ndim
            for i in range(ndim):
                self.dims.set_range(i, (world[0, i], world[1, i], ss[i]))
        self.events.layers_change()
        self._update_active_layer(event)

    def _update_interactive(self, event):
        """Set the viewer interactivity with the `event.interactive` bool."""
        self.interactive = event.interactive

    def _update_cursor(self, event):
        """Set the viewer cursor with the `event.cursor` string."""
        self.cursor.style = event.cursor

    def _update_cursor_size(self, event):
        """Set the viewer cursor_size with the `event.cursor_size` int."""
        self.cursor.size = event.cursor_size

    def _on_cursor_position_change(self, event):
        """Set the layer cursor position."""
        for layer in self.layers:
            layer.position = self.cursor.position

        # Update status and help bar based on active layer
        if self.active_layer is not None:
            self.status = self.active_layer.status
            self.help = self.active_layer.help

    def _on_grid_change(self, event):
        """Arrange the current layers is a 2D grid."""
        extent = self._sliced_extent_world
        n_layers = len(self.layers)
        for i, layer in enumerate(self.layers):
            i_row, i_column = self.grid.position(n_layers - 1 - i, n_layers)
            self._subplot(layer, (i_row, i_column), extent)

    def grid_view(self, n_row=None, n_column=None, stride=1):
        """Arrange the current layers is a 2D grid.

        Default behaviour is to make a square 2D grid.

        Parameters
        ----------
        n_row : int, optional
            Number of rows in the grid.
        n_column : int, optional
            Number of column in the grid.
        stride : int, optional
            Number of layers to place in each grid square before moving on to
            the next square. The default ordering is to place the most visible
            layer in the top left corner of the grid. A negative stride will
            cause the order in which the layers are placed in the grid to be
            reversed.
        """
        warnings.warn(
            (
                "The viewer.grid_view method is deprecated and will be removed after version 0.4.4."
                " Instead you should use the viewer.grid.enabled = Turn to turn on the grid view,"
                " and viewer.grid.shape and viewer.grid.stride to set the size and stride of the"
                " grid respectively."
            ),
            category=DeprecationWarning,
            stacklevel=2,
        )
        self.grid.stride = stride
        if n_row is None:
            n_row = -1
        if n_column is None:
            n_column = -1
        self.grid.shape = (n_row, n_column)
        self.grid.enabled = True

    def stack_view(self):
        """Arrange the current layers in a stack.
        """
        warnings.warn(
            (
                "The viewer.stack_view method is deprecated and will be removed after version 0.4.4."
                " Instead you should use the viewer.grid.enabled = False to turn off the grid view."
            ),
            category=DeprecationWarning,
            stacklevel=2,
        )
        self.grid.enabled = False

    def _subplot(self, layer, position, extent):
        """Shift a layer to a specified position in a 2D grid.

        Parameters
        ----------
        layer : napari.layers.Layer
            Layer that is to be moved.
        position : 2-tuple of int
            New position of layer in grid.
        extent : array, shape (2, D)
            Extent of the world.
        """
        scene_shift = extent[1] - extent[0] + 1
        translate_2d = np.multiply(scene_shift[-2:], position)
        translate = [0] * layer.ndim
        translate[-2:] = translate_2d
        layer.translate_grid = translate

    @property
    def experimental(self):
        """Experimental commands for IPython console.

        For example run "viewer.experimental.cmds.loader.help".
        """
        from .experimental.commands import ExperimentalNamespace

        return ExperimentalNamespace(self.layers)

    def _on_add_layer(self, event):
        """Connect new layer events.

        Parameters
        ----------
        event : :class:`napari.layers.Layer`
            Layer to add.
        """
        layer = event.value

        # Coerce name into being unique and connect event to ensure uniqueness
        layer.name = self.layers._coerce_name(layer.name, layer)

        # Connect individual layer events to viewer events
        layer.events.select.connect(self._update_active_layer)
        layer.events.deselect.connect(self._update_active_layer)
        layer.events.interactive.connect(self._update_interactive)
        layer.events.cursor.connect(self._update_cursor)
        layer.events.cursor_size.connect(self._update_cursor_size)
        layer.events.data.connect(self._on_layers_change)
        layer.events.scale.connect(self._on_layers_change)
        layer.events.translate.connect(self._on_layers_change)
        layer.events.rotate.connect(self._on_layers_change)
        layer.events.shear.connect(self._on_layers_change)
        layer.events.affine.connect(self._on_layers_change)
        layer.events.name.connect(self.layers._update_name)

        # For the labels layer we need to reset the undo/ redo
        # history whenever the displayed slice changes. Once
        # we have full undo/ redo functionality, this can be
        # dropped.
        if hasattr(layer, '_reset_history'):
            self.dims.events.ndisplay.connect(layer._reset_history)
            self.dims.events.order.connect(layer._reset_history)
            self.dims.events.current_step.connect(layer._reset_history)

        # Make layer selected and unselect all others
        layer.selected = True
        self.layers.unselect_all(ignore=layer)

        # Update dims and grid model
        self._on_layers_change(None)
        self._on_grid_change(None)
        # Slice current layer based on dims
        self._update_layers(layers=[layer])

        if len(self.layers) == 1:
            self.reset_view()

    def _on_remove_layer(self, event):
        """Disconnect old layer events.

        Parameters
        ----------
        layer : :class:`napari.layers.Layer`
            Layer to add.

        Returns
        -------
        layer : :class:`napari.layers.Layer` or list
            The layer that was added (same as input).
        """
        layer = event.value

        # Disconnect all connections from layer
        disconnect_events(layer.events, self)
        disconnect_events(layer.events, self.layers)

        # For the labels layer disconnect history resets
        if hasattr(layer, '_reset_history'):
            self.dims.events.ndisplay.disconnect(layer._reset_history)
            self.dims.events.order.disconnect(layer._reset_history)
            self.dims.events.current_step.disconnect(layer._reset_history)
        self._on_layers_change(None)
        self._on_grid_change(None)

    def add_layer(self, layer: layers.Layer) -> layers.Layer:
        """Add a layer to the viewer.

        Parameters
        ----------
        layer : :class:`napari.layers.Layer`
            Layer to add.

        Returns
        -------
        layer : :class:`napari.layers.Layer` or list
            The layer that was added (same as input).
        """
        # Adding additional functionality inside `add_layer`
        # should be avoided to keep full functionality
        # from adding a layer through the `layers.append`
        # method
        self.layers.append(layer)
        return layer

    def add_image(
        self,
        data=None,
        *,
        channel_axis=None,
        rgb=None,
        colormap=None,
        contrast_limits=None,
        gamma=1,
        interpolation='nearest',
        rendering='mip',
        iso_threshold=0.5,
        attenuation=0.05,
        name=None,
        metadata=None,
        scale=None,
        translate=None,
        rotate=None,
        shear=None,
        affine=None,
        opacity=1,
        blending=None,
        visible=True,
        multiscale=None,
    ) -> Union[layers.Image, List[layers.Image]]:
        """Add an image layer to the layer list.

        Parameters
        ----------
        data : array or list of array
            Image data. Can be N dimensional. If the last dimension has length
            3 or 4 can be interpreted as RGB or RGBA if rgb is `True`. If a
            list and arrays are decreasing in shape then the data is treated as
            a multiscale image.
        channel_axis : int, optional
            Axis to expand image along.  If provided, each channel in the data
            will be added as an individual image layer.  In channel_axis mode,
            all other parameters MAY be provided as lists, and the Nth value
            will be applied to the Nth channel in the data.  If a single value
            is provided, it will be broadcast to all Layers.
        rgb : bool or list
            Whether the image is rgb RGB or RGBA. If not specified by user and
            the last dimension of the data has length 3 or 4 it will be set as
            `True`. If `False` the image is interpreted as a luminance image.
            If a list then must be same length as the axis that is being
            expanded as channels.
        colormap : str, napari.utils.Colormap, tuple, dict, list
            Colormaps to use for luminance images. If a string must be the name
            of a supported colormap from vispy or matplotlib. If a tuple the
            first value must be a string to assign as a name to a colormap and
            the second item must be a Colormap. If a dict the key must be a
            string to assign as a name to a colormap and the value must be a
            Colormap. If a list then must be same length as the axis that is
            being expanded as channels, and each colormap is applied to each
            new image layer.
        contrast_limits : list (2,)
            Color limits to be used for determining the colormap bounds for
            luminance images. If not passed is calculated as the min and max of
            the image. If list of lists then must be same length as the axis
            that is being expanded and then each colormap is applied to each
            image.
        gamma : list, float
            Gamma correction for determining colormap linearity. Defaults to 1.
            If a list then must be same length as the axis that is being
            expanded as channels.
        interpolation : str or list
            Interpolation mode used by vispy. Must be one of our supported
            modes. If a list then must be same length as the axis that is being
            expanded as channels.
        rendering : str or list
            Rendering mode used by vispy. Must be one of our supported
            modes. If a list then must be same length as the axis that is being
            expanded as channels.
        iso_threshold : float or list
            Threshold for isosurface. If a list then must be same length as the
            axis that is being expanded as channels.
        attenuation : float or list
            Attenuation rate for attenuated maximum intensity projection. If a
            list then must be same length as the axis that is being expanded as
            channels.
        name : str or list of str
            Name of the layer.  If a list then must be same length as the axis
            that is being expanded as channels.
        metadata : dict or list of dict
            Layer metadata. If a list then must be a list of dicts with the
            same length as the axis that is being expanded as channels.
        scale : tuple of float or list
            Scale factors for the layer. If a list then must be a list of
            tuples of float with the same length as the axis that is being
            expanded as channels.
        translate : tuple of float or list
            Translation values for the layer. If a list then must be a list of
            tuples of float with the same length as the axis that is being
            expanded as channels.
        rotate : float, 3-tuple of float, n-D array or list.
            If a float convert into a 2D rotation matrix using that value as an
            angle. If 3-tuple convert into a 3D rotation matrix, using a yaw,
            pitch, roll convention. Otherwise assume an nD rotation. Angles are
            assumed to be in degrees. They can be converted from radians with
            np.degrees if needed. If a list then must have same length as
            the axis that is being expanded as channels.
        shear : 1-D array or list.
            A vector of shear values for an upper triangular n-D shear matrix.
            If a list then must have same length as the axis that is being
            expanded as channels.
        affine: n-D array or napari.utils.transforms.Affine
            (N+1, N+1) affine transformation matrix in homogeneous coordinates.
            The first (N, N) entries correspond to a linear transform and
            the final column is a lenght N translation vector and a 1 or a napari
            AffineTransform object. If provided then translate, scale, rotate, and
            shear values are ignored.
        opacity : float or list
            Opacity of the layer visual, between 0.0 and 1.0.  If a list then
            must be same length as the axis that is being expanded as channels.
        blending : str or list
            One of a list of preset blending modes that determines how RGB and
            alpha values of the layer visual get mixed. Allowed values are
            {'opaque', 'translucent', and 'additive'}. If a list then
            must be same length as the axis that is being expanded as channels.
        visible : bool or list of bool
            Whether the layer visual is currently being displayed.
            If a list then must be same length as the axis that is
            being expanded as channels.
        multiscale : bool
            Whether the data is a multiscale image or not. Multiscale data is
            represented by a list of array like image data. If not specified by
            the user and if the data is a list of arrays that decrease in shape
            then it will be taken to be multiscale. The first image in the list
            should be the largest.

        Returns
        -------
        layer : :class:`napari.layers.Image` or list
            The newly-created image layer or list of image layers.
        """

        if colormap is not None:
            # standardize colormap argument(s) to Colormaps, and make sure they
            # are in AVAILABLE_COLORMAPS.  This will raise one of many various
            # errors if the colormap argument is invalid.  See
            # ensure_colormap for details
            if isinstance(colormap, list):
                colormap = [ensure_colormap(c) for c in colormap]
            else:
                colormap = ensure_colormap(colormap)

        # doing this here for IDE/console autocompletion in add_image function.
        kwargs = {
            'rgb': rgb,
            'colormap': colormap,
            'contrast_limits': contrast_limits,
            'gamma': gamma,
            'interpolation': interpolation,
            'rendering': rendering,
            'iso_threshold': iso_threshold,
            'attenuation': attenuation,
            'name': name,
            'metadata': metadata,
            'scale': scale,
            'translate': translate,
            'rotate': rotate,
            'shear': shear,
            'affine': affine,
            'opacity': opacity,
            'blending': blending,
            'visible': visible,
            'multiscale': multiscale,
        }

        # these arguments are *already* iterables in the single-channel case.
        iterable_kwargs = {
            'scale',
            'translate',
            'rotate',
            'shear',
            'affine',
            'contrast_limits',
            'metadata',
        }

        # Image or OctreeImage.
        image_class = _get_image_class()

        if channel_axis is None:
            kwargs['colormap'] = kwargs['colormap'] or 'gray'
            kwargs['blending'] = kwargs['blending'] or 'translucent'
            # Helpful message if someone tries to add mulit-channel kwargs,
            # but forget the channel_axis arg
            for k, v in kwargs.items():
                if k not in iterable_kwargs and is_sequence(v):
                    raise TypeError(
                        f"Received sequence for argument '{k}', "
                        "did you mean to specify a 'channel_axis'? "
                    )
            layer = image_class(data, **kwargs)
            self.layers.append(layer)

            return layer
        else:
            layerdata_list = split_channels(data, channel_axis, **kwargs)

            layer_list = list()
            for image, i_kwargs, _ in layerdata_list:
                layer = image_class(image, **i_kwargs)
                self.layers.append(layer)
                layer_list.append(layer)

            return layer_list

    def open(
        self,
        path: Union[str, Sequence[str]],
        *,
        stack: bool = False,
        plugin: Optional[str] = None,
        layer_type: Optional[str] = None,
        **kwargs,
    ) -> List[layers.Layer]:
        """Open a path or list of paths with plugins, and add layers to viewer.

        A list of paths will be handed one-by-one to the napari_get_reader hook
        if stack is False, otherwise the full list is passed to each plugin
        hook.

        Parameters
        ----------
        path : str or list of str
            A filepath, directory, or URL (or a list of any) to open.
        stack : bool, optional
            If a list of strings is passed and ``stack`` is ``True``, then the
            entire list will be passed to plugins.  It is then up to individual
            plugins to know how to handle a list of paths.  If ``stack`` is
            ``False``, then the ``path`` list is broken up and passed to plugin
            readers one by one.  by default False.
        plugin : str, optional
            Name of a plugin to use.  If provided, will force ``path`` to be
            read with the specified ``plugin``.  If the requested plugin cannot
            read ``path``, an exception will be raised.
        layer_type : str, optional
            If provided, will force data read from ``path`` to be passed to the
            corresponding ``add_<layer_type>`` method (along with any
            additional) ``kwargs`` provided to this function.  This *may*
            result in exceptions if the data returned from the path is not
            compatible with the layer_type.
        **kwargs
            All other keyword arguments will be passed on to the respective
            ``add_layer`` method.

        Returns
        -------
        layers : list
            A list of any layers that were added to the viewer.
        """
        paths = [path] if isinstance(path, str) else path
        paths = [os.fspath(path) for path in paths]  # PathObjects -> str
        if not isinstance(paths, (tuple, list)):
            raise ValueError(
                "'path' argument must be a string, list, or tuple"
            )

        if stack:
            return self._add_layers_with_plugins(
                paths, kwargs, plugin=plugin, layer_type=layer_type
            )

        added: List[layers.Layer] = []  # for layers that get added
        for _path in paths:
            added.extend(
                self._add_layers_with_plugins(
                    _path, kwargs, plugin=plugin, layer_type=layer_type
                )
            )

        return added

    def _add_layers_with_plugins(
        self,
        path_or_paths: Union[str, Sequence[str]],
        kwargs: Optional[dict] = None,
        plugin: Optional[str] = None,
        layer_type: Optional[str] = None,
    ) -> List[layers.Layer]:
        """Load a path or a list of paths into the viewer using plugins.

        This function is mostly called from self.open_path, where the ``stack``
        argument determines whether a list of strings is handed to plugins one
        at a time, or en-masse.

        Parameters
        ----------
        path_or_paths : str or list of str
            A filepath, directory, or URL (or a list of any) to open. If a
            list, the assumption is that the list is to be treated as a stack.
        kwargs : dict, optional
            keyword arguments that will be used to overwrite any of those that
            are returned in the meta dict from plugins.
        plugin : str, optional
            Name of a plugin to use.  If provided, will force ``path`` to be
            read with the specified ``plugin``.  If the requested plugin cannot
            read ``path``, an exception will be raised.
        layer_type : str, optional
            If provided, will force data read from ``path`` to be passed to the
            corresponding ``add_<layer_type>`` method (along with any
            additional) ``kwargs`` provided to this function.  This *may*
            result in exceptions if the data returned from the path is not
            compatible with the layer_type.

        Returns
        -------
        List[layers.Layer]
            A list of any layers that were added to the viewer.
        """
        layer_data = read_data_with_plugins(path_or_paths, plugin=plugin)

        # glean layer names from filename. These will be used as *fallback*
        # names, if the plugin does not return a name kwarg in their meta dict.
        filenames = []
        if isinstance(path_or_paths, str):
            filenames = itertools.repeat(path_or_paths)
        elif is_sequence(path_or_paths):
            if len(path_or_paths) == len(layer_data):
                filenames = iter(path_or_paths)
            else:
                # if a list of paths has been returned as a list of layer data
                # without a 1:1 relationship between the two lists we iterate
                # over the first name
                filenames = itertools.repeat(path_or_paths[0])

        # add each layer to the viewer
        added: List[layers.Layer] = []  # for layers that get added
        for data, filename in zip(layer_data, filenames):
            basename, ext = os.path.splitext(os.path.basename(filename))
            _data = _unify_data_and_user_kwargs(
                data, kwargs, layer_type, fallback_name=basename
            )
            # actually add the layer
            new = self._add_layer_from_data(*_data)
            # some add_* methods return a List[Layer], others just a Layer
            # we want to always return a list
            added.extend(new if isinstance(new, list) else [new])
        return added

    def _add_layer_from_data(
        self, data, meta: dict = None, layer_type: Optional[str] = None
    ) -> Union[layers.Layer, List[layers.Layer]]:
        """Add arbitrary layer data to the viewer.

        Primarily intended for usage by reader plugin hooks.

        Parameters
        ----------
        data : Any
            Data in a format that is valid for the corresponding `add_*` method
            of the specified ``layer_type``.
        meta : dict, optional
            Dict of keyword arguments that will be passed to the corresponding
            `add_*` method.  MUST NOT contain any keyword arguments that are
            not valid for the corresponding method.
        layer_type : str
            Type of layer to add.  MUST have a corresponding add_* method on
            on the viewer instance.  If not provided, the layer is assumed to
            be "image", unless data.dtype is one of (np.int32, np.uint32,
            np.int64, np.uint64), in which case it is assumed to be "labels".

        Raises
        ------
        ValueError
            If ``layer_type`` is not one of the recognized layer types.
        TypeError
            If any keyword arguments in ``meta`` are unexpected for the
            corresponding `add_*` method for this layer_type.

        Examples
        --------
        A typical use case might be to upack a tuple of layer data with a
        specified layer_type.

        >>> viewer = napari.Viewer()
        >>> data = (
        ...     np.random.random((10, 2)) * 20,
        ...     {'face_color': 'blue'},
        ...     'points',
        ... )
        >>> viewer._add_layer_from_data(*data)

        """

        layer_type = (layer_type or '').lower()

        # assumes that big integer type arrays are likely labels.
        if not layer_type:
            layer_type = guess_labels(data)

        if layer_type not in layers.NAMES:
            raise ValueError(
                f"Unrecognized layer_type: '{layer_type}'. "
                f"Must be one of: {layers.NAMES}."
            )

        try:
            add_method = getattr(self, 'add_' + layer_type)
        except AttributeError:
            raise NotImplementedError(
                f"Sorry! {layer_type} is a valid layer type, but there is no "
                f"viewer.add_{layer_type} available yet."
            )

        try:
            layer = add_method(data, **(meta or {}))
        except TypeError as exc:
            if 'unexpected keyword argument' in str(exc):
                bad_key = str(exc).split('keyword argument ')[-1]
                raise TypeError(
                    "_add_layer_from_data received an unexpected keyword "
                    f"argument ({bad_key}) for layer type {layer_type}"
                ) from exc
            else:
                raise exc

        return layer


def _get_image_class() -> layers.Image:
    """Return Image or OctreeImage based config settings."""
    if config.async_octree:
        from ..layers.image.experimental.octree_image import OctreeImage

        return OctreeImage

    return layers.Image


def _create_remote_commands(layers: LayerList) -> None:
    """Start the monitor service if configured to use it."""
    if not config.monitor:
        return None

    from ..components.experimental.monitor import monitor
    from ..components.experimental.remote_commands import RemoteCommands

    monitor.start()  # Start if not already started.

    # Create a RemoteCommands object which will run commands
    # from remote clients that come through the monitor.
    return RemoteCommands(layers, monitor.run_command_event)


def _normalize_layer_data(data: LayerData) -> FullLayerData:
    """Accepts any layerdata tuple, and returns a fully qualified tuple.

    Parameters
    ----------
    data : LayerData
        1-, 2-, or 3-tuple with (data, meta, layer_type).

    Returns
    -------
    FullLayerData
        3-tuple with (data, meta, layer_type)

    Raises
    ------
    ValueError
        If data has len < 1 or len > 3, or if the second item in ``data`` is
        not a ``dict``, or the third item is not a valid layer_type ``str``
    """
    if not isinstance(data, tuple) and 0 < len(data) < 4:
        raise ValueError("LayerData must be a 1-, 2-, or 3-tuple")
    _data = list(data)
    if len(_data) > 1:
        if not isinstance(_data[1], dict):
            raise ValueError(
                "The second item in a LayerData tuple must be a dict"
            )
    else:
        _data.append(dict())
    if len(_data) > 2:
        if _data[2] not in layers.NAMES:
            raise ValueError(
                "The third item in a LayerData tuple must be one of: "
                f"{layers.NAMES!r}."
            )
    else:
        _data.append(guess_labels(_data[0]))
    return tuple(_data)  # type: ignore


def _unify_data_and_user_kwargs(
    data: LayerData,
    kwargs: Optional[dict] = None,
    layer_type: Optional[str] = None,
    fallback_name: str = None,
) -> FullLayerData:
    """Merge data returned from plugins with options specified by user.

    If ``data == (_data, _meta, _type)``.  Then:

    - ``kwargs`` will be used to update ``_meta``
    - ``layer_type`` will replace ``_type`` and, if provided, ``_meta`` keys
        will be pruned to layer_type-appropriate kwargs
    - ``fallback_name`` is used if ``not _meta.get('name')``

    .. note:

        If a user specified both layer_type and additional keyword arguments
        to viewer.open(), it is their responsibility to make sure the kwargs
        match the layer_type.

    Parameters
    ----------
    data : LayerData
        1-, 2-, or 3-tuple with (data, meta, layer_type) returned from plugin.
    kwargs : dict, optional
        User-supplied keyword arguments, to override those in ``meta`` supplied
        by plugins.
    layer_type : str, optional
        A user-supplied layer_type string, to override the ``layer_type``
        declared by the plugin.
    fallback_name : str, optional
        A name for the layer, to override any name in ``meta`` supplied by the
        plugin.

    Returns
    -------
    FullLayerData
        Fully qualified LayerData tuple with user-provided overrides.
    """
    _data, _meta, _type = _normalize_layer_data(data)

    if layer_type:
        # the user has explicitly requested this be a certain layer type
        # strip any kwargs from the plugin that are no longer relevant
        _meta = prune_kwargs(_meta, layer_type)
        _type = layer_type

    if kwargs:
        # if user provided kwargs, use to override any meta dict values that
        # were returned by the plugin. We only prune kwargs if the user did
        # *not* specify the layer_type. This means that if a user specified
        # both layer_type and additional keyword arguments to viewer.open(),
        # it is their responsibility to make sure the kwargs match the
        # layer_type.
        _meta.update(prune_kwargs(kwargs, _type) if not layer_type else kwargs)

    if not _meta.get('name') and fallback_name:
        _meta['name'] = fallback_name
    return (_data, _meta, _type)


def prune_kwargs(kwargs: Dict[str, Any], layer_type: str) -> Dict[str, Any]:
    """Return copy of ``kwargs`` with only keys valid for ``add_<layer_type>``

    Parameters
    ----------
    kwargs : dict
        A key: value mapping where some or all of the keys are parameter names
        for the corresponding ``Viewer.add_<layer_type>`` method.
    layer_type : str
        The type of layer that is going to be added with these ``kwargs``.

    Returns
    -------
    pruned_kwargs : dict
        A key: value mapping where all of the keys are valid parameter names
        for the corresponding ``Viewer.add_<layer_type>`` method.

    Raises
    ------
    ValueError
        If ``ViewerModel`` does not provide an ``add_<layer_type>`` method
        for the provided ``layer_type``.

    Examples
    --------
    >>> test_kwargs = {
    ...     'scale': (0.75, 1),
    ...     'blending': 'additive',
    ...     'num_colors': 10,
    ... }
    >>> prune_kwargs(test_kwargs, 'image')
    {'scale': (0.75, 1), 'blending': 'additive'}

    >>> # only labels has the ``num_colors`` argument
    >>> prune_kwargs(test_kwargs, 'labels')
    {'scale': (0.75, 1), 'blending': 'additive', 'num_colors': 10}
    """
    add_method = getattr(ViewerModel, 'add_' + layer_type, None)
    if not add_method or layer_type == 'layer':
        raise ValueError(f"Invalid layer_type: {layer_type}")

    # get valid params for the corresponding add_<layer_type> method
    valid = valid_add_kwargs()[layer_type]
    return {k: v for k, v in kwargs.items() if k in valid}


@lru_cache(maxsize=1)
def valid_add_kwargs() -> Dict[str, Set[str]]:
    """Return a dict where keys are layer types & values are valid kwargs."""
    valid = dict()
    for meth in dir(ViewerModel):
        if not meth.startswith('add_') or meth[4:] == 'layer':
            continue
        params = inspect.signature(getattr(ViewerModel, meth)).parameters
        valid[meth[4:]] = set(params) - {'self', 'kwargs'}
    return valid


for _layer in (
    layers.Labels,
    layers.Points,
    layers.Shapes,
    layers.Surface,
    layers.Tracks,
    layers.Vectors,
):
    func = create_add_method(_layer)
    setattr(ViewerModel, func.__name__, func)<|MERGE_RESOLUTION|>--- conflicted
+++ resolved
@@ -2,17 +2,24 @@
 import itertools
 import os
 import warnings
+from dataclasses import InitVar, field
 from functools import lru_cache
-from typing import Any, Dict, List, Optional, Sequence, Set, Union
+from typing import (
+    Any,
+    ClassVar,
+    Dict,
+    List,
+    Optional,
+    Sequence,
+    Set,
+    Tuple,
+    Union,
+)
 
 import numpy as np
 
-<<<<<<< HEAD
-from .add_layers_mixin import AddLayersMixin
-from .dims import Dims
-from .layerlist import LayerList
-=======
 from .. import layers
+from ..layers import Image, Layer
 from ..layers.image._image_utils import guess_labels
 from ..layers.utils.stack_utils import split_channels
 from ..plugins.io import read_data_with_plugins
@@ -20,16 +27,10 @@
 from ..utils import config
 from ..utils._register import create_func as create_add_method
 from ..utils.colormaps import ensure_colormap
-from ..utils.events import EmitterGroup, Event, disconnect_events
->>>>>>> 5ccd857e
+from ..utils.events import disconnect_events, evented_dataclass
 from ..utils.key_bindings import KeymapHandler, KeymapProvider
 from ..utils.misc import is_sequence
 from ..utils.theme import palettes
-<<<<<<< HEAD
-from ..utils.dataclass import dataclass
-from dataclasses import InitVar, field
-from typing import Tuple, Optional, Sequence, ClassVar, Dict
-=======
 from ._viewer_mouse_bindings import dims_scroll
 from .axes import Axes
 from .camera import Camera
@@ -38,17 +39,12 @@
 from .grid import GridCanvas
 from .layerlist import LayerList
 from .scale_bar import ScaleBar
->>>>>>> 5ccd857e
 
 DEFAULT_THEME = 'dark'
 
-<<<<<<< HEAD
-
-@dataclass(events=True, properties=True)
-class ViewerModel(AddLayersMixin, KeymapHandler, KeymapProvider):
-=======
+
+@evented_dataclass
 class ViewerModel(KeymapHandler, KeymapProvider):
->>>>>>> 5ccd857e
     """Viewer containing the rendered scene, layers, and controlling elements
     including dimension sliders, and control bars for color limits.
 
@@ -77,7 +73,6 @@
         Preset color palettes.
     """
 
-<<<<<<< HEAD
     # order matters!
     title: str = 'napari'
     status: str = 'Ready'
@@ -86,18 +81,25 @@
     cursor_size: Optional[int] = None
     interactive: bool = True
     active_layer: Optional[int] = None
+    theme: str = DEFAULT_THEME
+    palette: Dict[str, str] = None
+
+    axes: Axes = Axes()
     dims: Dims = None
+    camera: Camera = Camera()
+    cursor: Cursor = Cursor()
+    grid: GridCanvas = GridCanvas()
+    scale_bar: ScaleBar = ScaleBar()
+
     layers: LayerList = field(
         default_factory=LayerList, metadata={'events': False}
     )
-    grid_size: Tuple[int, int] = (1, 1)
-    theme: str = DEFAULT_THEME
-    palette: Dict[str, str] = None
 
     # ClassVar is one of many ways to excempt variables from the dataclass
     # but it might not be strictly semantically accurate.
-    grid_stride: ClassVar[int] = 1
     keymap_providers: ClassVar
+    # 2-tuple indicating height and width
+    _canvas_size: ClassVar[Tuple[int, int]] = (600, 800)
 
     ndisplay: InitVar[int] = 2  # type: ignore
     order: InitVar[Optional[Tuple[int, ...]]] = None  # type: ignore
@@ -106,64 +108,16 @@
     def __post_init__(self, ndisplay, order, axis_labels):
         self.palette = palettes[self.theme]
         super().__init__()
-        self.events.add(reset_view=None, grid=None, layers_change=None)
-=======
-    themes = palettes
-
-    def __init__(self, title='napari', ndisplay=2, order=(), axis_labels=()):
-        super().__init__()
-
-        self.events = EmitterGroup(
-            source=self,
-            auto_connect=True,
-            status=Event,
-            help=Event,
-            title=Event,
-            interactive=Event,
-            reset_view=Event,
-            active_layer=Event,
-            palette=Event,
-            layers_change=Event,
-        )
-
->>>>>>> 5ccd857e
+        self.events.add(reset_view=None, layers_change=None)
         self.dims = Dims(
             ndisplay=ndisplay, order=order, axis_labels=axis_labels
         )
-<<<<<<< HEAD
-        self.dims.events.camera.connect(self.reset_view)
-=======
-
-        self.layers = LayerList()
-        self.camera = Camera()
-        self.cursor = Cursor()
-        self.axes = Axes()
-        self.scale_bar = ScaleBar()
-
-        self._status = 'Ready'
-        self._help = ''
-        self._title = title
-
-        self._interactive = True
-        self._active_layer = None
-        self.grid = GridCanvas()
-        # 2-tuple indicating height and width
-        self._canvas_size = (600, 800)
-        self._palette = None
-        self.theme = 'dark'
 
         self.grid.events.connect(self.reset_view)
         self.grid.events.connect(self._on_grid_change)
->>>>>>> 5ccd857e
         self.dims.events.ndisplay.connect(self._update_layers)
         self.dims.events.ndisplay.connect(self.reset_view)
         self.dims.events.order.connect(self._update_layers)
-<<<<<<< HEAD
-        self.dims.events.axis.connect(self._update_layers)
-        self.layers.events.changed.connect(self._update_active_layer)
-        self.layers.events.changed.connect(self._update_grid)
-        self.layers.events.changed.connect(self._on_layers_change)
-=======
         self.dims.events.order.connect(self.reset_view)
         self.dims.events.current_step.connect(self._update_layers)
         self.cursor.events.position.connect(self._on_cursor_position_change)
@@ -172,9 +126,7 @@
         self.layers.events.reordered.connect(self._on_grid_change)
         self.layers.events.reordered.connect(self._on_layers_change)
 
->>>>>>> 5ccd857e
         self.keymap_providers = [self]
-        self.events.grid_size.connect(self.reset_view)
 
         # Hold callbacks for when mouse moves with nothing pressed
         self.mouse_move_callbacks = []
@@ -194,40 +146,8 @@
         """Simple string representation"""
         return f'napari.Viewer: {self.title}'
 
-<<<<<<< HEAD
     def _on_theme_set(self, theme):
         # FIXME: in dataclass, need to fallback if an exception is raised in _on_name_set
-=======
-    @property
-    def palette(self):
-        """dict of str: str : Color palette with which to style the viewer.
-        """
-        return self._palette
-
-    @palette.setter
-    def palette(self, palette):
-        if palette == self.palette:
-            return
-
-        self._palette = palette
-        self.axes.background_color = self.palette['canvas']
-        self.scale_bar.background_color = self.palette['canvas']
-        self.events.palette()
-
-    @property
-    def theme(self):
-        """string or None : Preset color palette.
-        """
-        for theme, palette in self.themes.items():
-            if palette == self.palette:
-                return theme
-
-    @theme.setter
-    def theme(self, theme):
-        if theme == self.theme:
-            return
-
->>>>>>> 5ccd857e
         try:
             self.palette = palettes[theme]
         except KeyError:
@@ -236,12 +156,16 @@
             )
         self.events.palette()  # TODO: can we just make this events.theme?
 
-<<<<<<< HEAD
     def _on_active_layer_set(self, active_layer):
         # FIXME: we need access to the OLD value
         # if self._active_layer is not None:
         #     self.keymap_providers.remove(self._active_layer)
-=======
+
+        self._active_layer = active_layer
+
+        if active_layer is not None:
+            self.keymap_providers.insert(0, active_layer)
+
     @property
     def grid_size(self):
         """tuple: Size of grid."""
@@ -293,90 +217,10 @@
         self.grid.stride = grid_stride
 
     @property
-    def status(self):
-        """string: Status string
-        """
-        return self._status
-
-    @status.setter
-    def status(self, status):
-        if status == self.status:
-            return
-        self._status = status
-        self.events.status(text=self._status)
-
-    @property
-    def help(self):
-        """string: String that can be displayed to the
-        user in the status bar with helpful usage tips.
-        """
-        return self._help
-
-    @help.setter
-    def help(self, help):
-        if help == self.help:
-            return
-        self._help = help
-        self.events.help(text=self._help)
-
-    @property
-    def title(self):
-        """string: String that is displayed in window title.
-        """
-        return self._title
-
-    @title.setter
-    def title(self, title):
-        if title == self.title:
-            return
-        self._title = title
-        self.events.title(text=self._title)
-
-    @property
-    def interactive(self):
-        """bool: Determines if canvas pan/zoom interactivity is enabled or not.
-        """
-        return self._interactive
-
-    @interactive.setter
-    def interactive(self, interactive):
-        if interactive == self.interactive:
-            return
-        self._interactive = interactive
-        self.events.interactive()
-
-    @property
-    def active_layer(self):
-        """int: index of active_layer
-        """
-        return self._active_layer
-
-    @active_layer.setter
-    def active_layer(self, active_layer):
-        if active_layer == self.active_layer:
-            return
-
-        if self._active_layer is not None:
-            self.keymap_providers.remove(self._active_layer)
->>>>>>> 5ccd857e
-
-        self._active_layer = active_layer
-
-        if active_layer is not None:
-            self.keymap_providers.insert(0, active_layer)
-
-<<<<<<< HEAD
-    def _scene_shape(self):
-        """Get shape of currently viewed dimensions.
-=======
-        self.events.active_layer(item=self._active_layer)
-
-    @property
     def _sliced_extent_world(self) -> np.ndarray:
         """Extent of layers in world coordinates after slicing.
 
         D is either 2 or 3 depending on if the displayed data is 2D or 3D.
->>>>>>> 5ccd857e
 
         Returns
         -------
@@ -691,7 +535,7 @@
         self._on_layers_change(None)
         self._on_grid_change(None)
 
-    def add_layer(self, layer: layers.Layer) -> layers.Layer:
+    def add_layer(self, layer: Layer) -> Layer:
         """Add a layer to the viewer.
 
         Parameters
@@ -735,7 +579,7 @@
         blending=None,
         visible=True,
         multiscale=None,
-    ) -> Union[layers.Image, List[layers.Image]]:
+    ) -> Union[Image, List[Image]]:
         """Add an image layer to the layer list.
 
         Parameters
@@ -928,7 +772,7 @@
         plugin: Optional[str] = None,
         layer_type: Optional[str] = None,
         **kwargs,
-    ) -> List[layers.Layer]:
+    ) -> List[Layer]:
         """Open a path or list of paths with plugins, and add layers to viewer.
 
         A list of paths will be handed one-by-one to the napari_get_reader hook
@@ -976,7 +820,7 @@
                 paths, kwargs, plugin=plugin, layer_type=layer_type
             )
 
-        added: List[layers.Layer] = []  # for layers that get added
+        added: List[Layer] = []  # for layers that get added
         for _path in paths:
             added.extend(
                 self._add_layers_with_plugins(
@@ -992,7 +836,7 @@
         kwargs: Optional[dict] = None,
         plugin: Optional[str] = None,
         layer_type: Optional[str] = None,
-    ) -> List[layers.Layer]:
+    ) -> List[Layer]:
         """Load a path or a list of paths into the viewer using plugins.
 
         This function is mostly called from self.open_path, where the ``stack``
@@ -1020,7 +864,7 @@
 
         Returns
         -------
-        List[layers.Layer]
+        List[Layer]
             A list of any layers that were added to the viewer.
         """
         layer_data = read_data_with_plugins(path_or_paths, plugin=plugin)
@@ -1040,7 +884,7 @@
                 filenames = itertools.repeat(path_or_paths[0])
 
         # add each layer to the viewer
-        added: List[layers.Layer] = []  # for layers that get added
+        added: List[Layer] = []  # for layers that get added
         for data, filename in zip(layer_data, filenames):
             basename, ext = os.path.splitext(os.path.basename(filename))
             _data = _unify_data_and_user_kwargs(
@@ -1055,7 +899,7 @@
 
     def _add_layer_from_data(
         self, data, meta: dict = None, layer_type: Optional[str] = None
-    ) -> Union[layers.Layer, List[layers.Layer]]:
+    ) -> Union[Layer, List[Layer]]:
         """Add arbitrary layer data to the viewer.
 
         Primarily intended for usage by reader plugin hooks.
