from __future__ import annotations

import inspect
import itertools
import os
import warnings
from functools import lru_cache
from pathlib import Path
from typing import (
    TYPE_CHECKING,
    Any,
    Dict,
    List,
    Mapping,
    Optional,
    Sequence,
    Set,
    Tuple,
    Union,
)

import numpy as np
from pydantic import Extra, Field, PrivateAttr, validator

from napari import layers
from napari.components._layer_slicer import _LayerSlicer
from napari.components._viewer_mouse_bindings import dims_scroll
from napari.components.camera import Camera
from napari.components.cursor import Cursor
from napari.components.dims import Dims
from napari.components.grid import GridCanvas
from napari.components.layerlist import LayerList
from napari.components.overlays import (
    AxesOverlay,
    Overlay,
    ScaleBarOverlay,
    TextOverlay,
)
from napari.components.tooltip import Tooltip
from napari.errors import (
    MultipleReaderError,
    NoAvailableReaderError,
    ReaderPluginError,
)
from napari.layers import (
    Image,
    Labels,
    Layer,
    Points,
    Shapes,
    Surface,
    Tracks,
    Vectors,
)
from napari.layers._source import layer_source
from napari.layers.image._image_key_bindings import image_fun_to_mode
from napari.layers.image._image_utils import guess_labels
from napari.layers.labels._labels_key_bindings import labels_fun_to_mode
from napari.layers.points._points_key_bindings import points_fun_to_mode
from napari.layers.shapes._shapes_key_bindings import shapes_fun_to_mode
from napari.layers.surface._surface_key_bindings import surface_fun_to_mode
from napari.layers.tracks._tracks_key_bindings import tracks_fun_to_mode
from napari.layers.utils.stack_utils import split_channels
from napari.layers.vectors._vectors_key_bindings import vectors_fun_to_mode
from napari.plugins.utils import get_potential_readers, get_preferred_reader
from napari.settings import get_settings
from napari.utils._register import create_func as create_add_method
from napari.utils.action_manager import action_manager
from napari.utils.colormaps import ensure_colormap
from napari.utils.events import (
    Event,
    EventedDict,
    EventedModel,
    disconnect_events,
)
from napari.utils.events.event import WarningEmitter
from napari.utils.key_bindings import KeymapProvider
from napari.utils.migrations import rename_argument
from napari.utils.misc import is_sequence
from napari.utils.mouse_bindings import MousemapProvider
from napari.utils.progress import progress
from napari.utils.theme import available_themes, is_theme_available
from napari.utils.translations import trans

DEFAULT_THEME = 'dark'
EXCLUDE_DICT = {
    'keymap',
    '_mouse_wheel_gen',
    '_mouse_drag_gen',
    '_persisted_mouse_event',
    'mouse_move_callbacks',
    'mouse_drag_callbacks',
    'mouse_wheel_callbacks',
}
EXCLUDE_JSON = EXCLUDE_DICT.union({'layers', 'active_layer'})

if TYPE_CHECKING:
    from napari.types import FullLayerData, LayerData

PathLike = Union[str, Path]
PathOrPaths = Union[PathLike, Sequence[PathLike]]

__all__ = ['ViewerModel', 'valid_add_kwargs']


def _current_theme() -> str:
    return get_settings().appearance.theme


DEFAULT_OVERLAYS = {
    'scale_bar': ScaleBarOverlay,
    'text': TextOverlay,
    'axes': AxesOverlay,
}


# KeymapProvider & MousemapProvider should eventually be moved off the ViewerModel
class ViewerModel(KeymapProvider, MousemapProvider, EventedModel):
    """Viewer containing the rendered scene, layers, and controlling elements
    including dimension sliders, and control bars for color limits.

    Parameters
    ----------
    title : string
        The title of the viewer window.
    ndisplay : {2, 3}
        Number of displayed dimensions.
    order : tuple of int
        Order in which dimensions are displayed where the last two or last
        three dimensions correspond to row x column or plane x row x column if
        ndisplay is 2 or 3.
    axis_labels : list of str
        Dimension names.

    Attributes
    ----------
<<<<<<< HEAD
    camera: napari.components.camera.Camera
        The camera object modeling the position and view.
    cursor: napari.components.cursor.Cursor
        The cursor object containing the position and properties of the cursor.
    dims : napari.components.dims.Dimensions
=======
    window : napari.window.Window
        Parent window.
    layers : LayerList
        List of contained layers.
    dims : Dimensions
>>>>>>> ede0563f
        Contains axes, indices, dimensions and sliders.
    grid: napari.components.grid.Gridcanvas
        Gridcanvas allowing for the current implementation of a gridview of the canvas.
    help: str
        A help message of the viewer model
    layers : napari.components.layerlist.LayerList
        List of contained layers.
    mouse_over_canvas: bool
        Indicating whether the mouse cursor is on the viewer canvas.
    theme: str
        Name of the Napari theme of the viewer
    title: str
        The title of the viewer model
    tooltip: napari.components.tooltip.Tooltip
        A tooltip showing extra information on the cursor
    window : napari._qt.qt_main_window.Window
        Parent window.
    _canvas_size: Tuple[int, int]
        The canvas size following the Numpy convention of height x width
    _ctx: Mapping
        Viewer object context mapping.
    _layer_slicer: napari.components._layer_slicer._Layer_Slicer
        A layer slicer object controlling the creation of a slice
    _overlays: napari.utils.events.containers._evented_dict.EventedDict[str, Overlay]
        An EventedDict with as keys the string names of different napari overlays and as values the napari.Overlay
        objects.
    """

    # Using allow_mutation=False means these attributes aren't settable and don't
    # have an event emitter associated with them
    camera: Camera = Field(default_factory=Camera, allow_mutation=False)
    cursor: Cursor = Field(default_factory=Cursor, allow_mutation=False)
    dims: Dims = Field(default_factory=Dims, allow_mutation=False)
    grid: GridCanvas = Field(default_factory=GridCanvas, allow_mutation=False)
    layers: LayerList = Field(
        default_factory=LayerList, allow_mutation=False
    )  # Need to create custom JSON encoder for layer!
    help: str = ''
    status: Union[str, Dict] = 'Ready'
    tooltip: Tooltip = Field(default_factory=Tooltip, allow_mutation=False)
    theme: str = Field(default_factory=_current_theme)
    title: str = 'napari'
    # private track of overlays, only expose the old ones for backward compatibility
    _overlays: EventedDict[str, Overlay] = PrivateAttr(
        default_factory=EventedDict
    )
    # 2-tuple indicating height and width
    _canvas_size: Tuple[int, int] = (800, 600)
    _ctx: Mapping
    # To check if mouse is over canvas to avoid race conditions between
    # different events systems
    mouse_over_canvas: bool = False

    # Need to use default factory because slicer is not copyable which
    # is required for default values.
    _layer_slicer: _LayerSlicer = PrivateAttr(default_factory=_LayerSlicer)

    def __init__(
        self, title='napari', ndisplay=2, order=(), axis_labels=()
    ) -> None:
        # max_depth=0 means don't look for parent contexts.
        from napari._app_model.context import create_context

        # FIXME: just like the LayerList, this object should ideally be created
        # elsewhere.  The app should know about the ViewerModel, but not vice versa.
        self._ctx = create_context(self, max_depth=0)
        # allow extra attributes during model initialization, useful for mixins
        self.__config__.extra = Extra.allow
        super().__init__(
            title=title,
            dims={
                'axis_labels': axis_labels,
                'ndisplay': ndisplay,
                'order': order,
            },
        )
        self.__config__.extra = Extra.ignore

        settings = get_settings()
        self.tooltip.visible = settings.appearance.layer_tooltip_visibility
        settings.appearance.events.layer_tooltip_visibility.connect(
            self._tooltip_visible_update
        )

        self._update_viewer_grid()
        settings.application.events.grid_stride.connect(
            self._update_viewer_grid
        )
        settings.application.events.grid_width.connect(
            self._update_viewer_grid
        )
        settings.application.events.grid_height.connect(
            self._update_viewer_grid
        )

        # Add extra events - ideally these will be removed too!
        self.events.add(
            layers_change=WarningEmitter(
                trans._(
                    "This event will be removed in 0.5.0. Please use viewer.layers.events instead",
                    deferred=True,
                ),
                type_name="layers_change",
            ),
            reset_view=Event,
        )

        # Connect events
        self.grid.events.connect(self.reset_view)
        self.grid.events.connect(self._on_grid_change)
        self.dims.events.ndisplay.connect(self._update_layers)
        self.dims.events.ndisplay.connect(self.reset_view)
        self.dims.events.order.connect(self._update_layers)
        self.dims.events.order.connect(self.reset_view)
        self.dims.events.current_step.connect(self._update_layers)
        self.cursor.events.position.connect(
            self._update_status_bar_from_cursor
        )
        self.layers.events.inserted.connect(self._on_add_layer)
        self.layers.events.removed.connect(self._on_remove_layer)
        self.layers.events.reordered.connect(self._on_grid_change)
        self.layers.events.reordered.connect(self._on_layers_change)
        self.layers.selection.events.active.connect(self._on_active_layer)

        # Add mouse callback
        self.mouse_wheel_callbacks.append(dims_scroll)

        self._overlays.update({k: v() for k, v in DEFAULT_OVERLAYS.items()})

    # simple properties exposing overlays for backward compatibility
    @property
    def axes(self):
        return self._overlays['axes']

    @property
    def scale_bar(self):
        return self._overlays['scale_bar']

    @property
    def text_overlay(self):
        return self._overlays['text']

    def _tooltip_visible_update(self, event):
        self.tooltip.visible = event.value

    def _update_viewer_grid(self):
        """Keep viewer grid settings up to date with settings values."""

        settings = get_settings()

        self.grid.stride = settings.application.grid_stride
        self.grid.shape = (
            settings.application.grid_height,
            settings.application.grid_width,
        )

    @validator('theme', allow_reuse=True)
    def _valid_theme(cls, v):
        if not is_theme_available(v):
            raise ValueError(
                trans._(
                    "Theme '{theme_name}' not found; options are {themes}.",
                    deferred=True,
                    theme_name=v,
                    themes=", ".join(available_themes()),
                )
            )

        return v

    def json(self, **kwargs):
        """Serialize to json."""
        # Manually exclude the layer list and active layer which cannot be serialized at this point
        # and mouse and keybindings don't belong on model
        # https://github.com/samuelcolvin/pydantic/pull/2231
        # https://github.com/samuelcolvin/pydantic/issues/660#issuecomment-642211017
        exclude = kwargs.pop('exclude', set())
        exclude = exclude.union(EXCLUDE_JSON)
        return super().json(exclude=exclude, **kwargs)

    def dict(self, **kwargs):
        """Convert to a dictionary."""
        # Manually exclude the layer list and active layer which cannot be serialized at this point
        # and mouse and keybindings don't belong on model
        # https://github.com/samuelcolvin/pydantic/pull/2231
        # https://github.com/samuelcolvin/pydantic/issues/660#issuecomment-642211017
        exclude = kwargs.pop('exclude', set())
        exclude = exclude.union(EXCLUDE_DICT)
        return super().dict(exclude=exclude, **kwargs)

    def __hash__(self):
        return id(self)

    def __str__(self):
        """Simple string representation"""
        return f'napari.Viewer: {self.title}'

    @property
    def _sliced_extent_world(self) -> np.ndarray:
        """Extent of layers in world coordinates after slicing.

        D is either 2 or 3 depending on if the displayed data is 2D or 3D.

        Returns
        -------
        sliced_extent_world : array, shape (2, D)
        """
        if len(self.layers) == 0 and self.dims.ndim != 2:
            # If no data is present and dims model has not been reset to 0
            # than someone has passed more than two axis labels which are
            # being saved and so default values are used.
            return np.vstack(
                [np.zeros(self.dims.ndim), np.repeat(512, self.dims.ndim)]
            )

        return self.layers.extent.world[:, self.dims.displayed]

    def reset_view(self):
        """Reset the camera view."""

        extent = self._sliced_extent_world
        scene_size = extent[1] - extent[0]
        corner = extent[0]
        grid_size = list(self.grid.actual_shape(len(self.layers)))
        if len(scene_size) > len(grid_size):
            grid_size = [1] * (len(scene_size) - len(grid_size)) + grid_size
        size = np.multiply(scene_size, grid_size)
        center = np.add(corner, np.divide(size, 2))[-self.dims.ndisplay :]
        center = [0] * (self.dims.ndisplay - len(center)) + list(center)
        self.camera.center = center
        # zoom is definied as the number of canvas pixels per world pixel
        # The default value used below will zoom such that the whole field
        # of view will occupy 95% of the canvas on the most filled axis
        if np.max(size) == 0:
            self.camera.zoom = 0.95 * np.min(self._canvas_size)
        else:
            scale = np.array(size[-2:])
            scale[np.isclose(scale, 0)] = 1
            self.camera.zoom = 0.95 * np.min(
                np.array(self._canvas_size) / scale
            )
        self.camera.angles = (0, 0, 90)

        # Emit a reset view event, which is no longer used internally, but
        # which maybe useful for building on napari.
        self.events.reset_view(
            center=self.camera.center,
            zoom=self.camera.zoom,
            angles=self.camera.angles,
        )

    def _new_labels(self):
        """Create new labels layer filling full world coordinates space."""
        layers_extent = self.layers.extent
        extent = layers_extent.world
        scale = layers_extent.step
        scene_size = extent[1] - extent[0]
        corner = extent[0] + 0.5 * layers_extent.step
        shape = [
            np.round(s / sc).astype('int') if s > 0 else 1
            for s, sc in zip(scene_size, scale)
        ]
        empty_labels = np.zeros(shape, dtype=int)
        self.add_labels(empty_labels, translate=np.array(corner), scale=scale)

    def _on_layer_reload(self, event: Event) -> None:
        self._layer_slicer.submit(
            layers=[event.layer], dims=self.dims, force=True
        )

    def _update_layers(self, *, layers=None):
        """Updates the contained layers.

        Parameters
        ----------
        layers : list of napari.layers.Layer, optional
            List of layers to update. If none provided updates all.
        """
        layers = layers or self.layers
        self._layer_slicer.submit(layers=layers, dims=self.dims)
        # If the currently selected layer is sliced asynchronously, then the value
        # shown with this position may be incorrect. See the discussion for more details:
        # https://github.com/napari/napari/pull/5377#discussion_r1036280855
        position = list(self.cursor.position)
        for ind in self.dims.order[: -self.dims.ndisplay]:
            position[ind] = self.dims.point[ind]
        self.cursor.position = position

    def _on_active_layer(self, event):
        """Update viewer state for a new active layer."""
        active_layer = event.value
        if active_layer is None:
            self.help = ''
            self.cursor.style = 'standard'
        else:
            self.help = active_layer.help
            self.cursor.style = active_layer.cursor
            self.cursor.size = active_layer.cursor_size
            self.camera.mouse_pan = active_layer.mouse_pan
            self.camera.mouse_zoom = active_layer.mouse_zoom
            self._update_status_bar_from_cursor()

    @staticmethod
    def rounded_division(min_val, max_val, precision):
        return int(((min_val + max_val) / 2) / precision) * precision

    def _on_layers_change(self):
        if len(self.layers) == 0:
            self.dims.ndim = 2
            self.dims.reset()
        else:
            ranges = self.layers._ranges
            # TODO: can be optimized with dims.update(), but events need fixing
            self.dims.ndim = len(ranges)
            self.dims.range = ranges

        new_dim = self.dims.ndim
        dim_diff = new_dim - len(self.cursor.position)
        if dim_diff < 0:
            self.cursor.position = self.cursor.position[:new_dim]
        elif dim_diff > 0:
            self.cursor.position = tuple(
                list(self.cursor.position) + [0] * dim_diff
            )
        self.events.layers_change()

    def _update_mouse_pan(self, event):
        """Set the viewer interactive mouse panning"""
        if event.source is self.layers.selection.active:
            self.camera.mouse_pan = event.mouse_pan

    def _update_mouse_zoom(self, event):
        """Set the viewer interactive mouse zoom"""
        if event.source is self.layers.selection.active:
            self.camera.mouse_zoom = event.mouse_zoom

    def _update_cursor(self, event):
        """Set the viewer cursor with the `event.cursor` string."""
        self.cursor.style = event.cursor

    def _update_cursor_size(self, event):
        """Set the viewer cursor_size with the `event.cursor_size` int."""
        self.cursor.size = event.cursor_size

    def _update_status_bar_from_cursor(self, event=None):
        """Update the status bar based on the current cursor position.

        This is generally used as a callback when cursor.position is updated.
        """
        # Update status and help bar based on active layer
        if not self.mouse_over_canvas:
            return
        active = self.layers.selection.active
        if active is not None:
            self.status = active.get_status(
                self.cursor.position,
                view_direction=self.cursor._view_direction,
                dims_displayed=list(self.dims.displayed),
                world=True,
            )

            self.help = active.help
            if self.tooltip.visible:
                self.tooltip.text = active._get_tooltip_text(
                    self.cursor.position,
                    view_direction=self.cursor._view_direction,
                    dims_displayed=list(self.dims.displayed),
                    world=True,
                )
        else:
            self.status = 'Ready'

    def _on_grid_change(self):
        """Arrange the current layers is a 2D grid."""
        extent = self._sliced_extent_world
        n_layers = len(self.layers)
        for i, layer in enumerate(self.layers):
            i_row, i_column = self.grid.position(n_layers - 1 - i, n_layers)
            self._subplot(layer, (i_row, i_column), extent)

    def _subplot(self, layer, position, extent):
        """Shift a layer to a specified position in a 2D grid.

        Parameters
        ----------
        layer : napari.layers.Layer
            Layer that is to be moved.
        position : 2-tuple of int
            New position of layer in grid.
        extent : array, shape (2, D)
            Extent of the world.
        """
        scene_shift = extent[1] - extent[0]
        translate_2d = np.multiply(scene_shift[-2:], position)
        translate = [0] * layer.ndim
        translate[-2:] = translate_2d
        layer._translate_grid = translate

    @property
    def experimental(self):
        """Experimental commands for IPython console.

        For example run "viewer.experimental.cmds.loader.help".
        """
        from napari.components.experimental.commands import (
            ExperimentalNamespace,
        )

        return ExperimentalNamespace(self.layers)

    def _on_add_layer(self, event):
        """Connect new layer events.

        Parameters
        ----------
        event : :class:`napari.layers.Layer`
            Layer to add.
        """
        layer = event.value

        # Connect individual layer events to viewer events
        # TODO: in a future PR, we should now be able to connect viewer *only*
        # to viewer.layers.events... and avoid direct viewer->layer connections
        layer.events.mouse_pan.connect(self._update_mouse_pan)
        layer.events.mouse_zoom.connect(self._update_mouse_zoom)
        layer.events.cursor.connect(self._update_cursor)
        layer.events.cursor_size.connect(self._update_cursor_size)
        layer.events.data.connect(self._on_layers_change)
        layer.events.scale.connect(self._on_layers_change)
        layer.events.translate.connect(self._on_layers_change)
        layer.events.rotate.connect(self._on_layers_change)
        layer.events.shear.connect(self._on_layers_change)
        layer.events.affine.connect(self._on_layers_change)
        layer.events.name.connect(self.layers._update_name)
        layer.events.reload.connect(self._on_layer_reload)
        if hasattr(layer.events, "mode"):
            layer.events.mode.connect(self._on_layer_mode_change)
        self._layer_help_from_mode(layer)

        # Update dims and grid model
        self._on_layers_change()
        self._on_grid_change()
        # Slice current layer based on dims
        self._update_layers(layers=[layer])

        if len(self.layers) == 1:
            self.reset_view()
            ranges = self.layers._ranges
            midpoint = [
                self.rounded_division(low, high, step)
                for low, high, step in ranges
            ]
            self.dims.current_step = midpoint

    @staticmethod
    def _layer_help_from_mode(layer: Layer):
        """
        Update layer help text base on layer mode.
        """
        layer_to_func_and_mode = {
            Points: points_fun_to_mode,
            Labels: labels_fun_to_mode,
            Shapes: shapes_fun_to_mode,
            Vectors: vectors_fun_to_mode,
            Image: image_fun_to_mode,
            Surface: surface_fun_to_mode,
            Tracks: tracks_fun_to_mode,
        }

        help_li = []
        shortcuts = get_settings().shortcuts.shortcuts

        for fun, mode_ in layer_to_func_and_mode.get(layer.__class__, []):
            if mode_ == layer.mode:
                continue
            action_name = f"napari:{fun.__name__}"
            desc = action_manager._actions[action_name].description.lower()
            if not shortcuts.get(action_name, []):
                continue
            help_li.append(
                trans._(
                    "use <{shortcut}> for {desc}",
                    shortcut=shortcuts[action_name][0],
                    desc=desc,
                )
            )

        layer.help = ", ".join(help_li)

    def _on_layer_mode_change(self, event):
        self._layer_help_from_mode(event.source)
        if (active := self.layers.selection.active) is not None:
            self.help = active.help

    def _on_remove_layer(self, event):
        """Disconnect old layer events.

        Parameters
        ----------
        event : napari.utils.event.Event
            Event which will remove a layer.

        Returns
        -------
        layer : :class:`napari.layers.Layer` or list
            The layer that was added (same as input).
        """
        layer = event.value

        # Disconnect all connections from layer
        disconnect_events(layer.events, self)
        disconnect_events(layer.events, self.layers)

        self._on_layers_change()
        self._on_grid_change()

    def add_layer(self, layer: Layer) -> Layer:
        """Add a layer to the viewer.

        Parameters
        ----------
        layer : :class:`napari.layers.Layer`
            Layer to add.

        Returns
        -------
        layer : :class:`napari.layers.Layer` or list
            The layer that was added (same as input).
        """
        # Adding additional functionality inside `add_layer`
        # should be avoided to keep full functionality
        # from adding a layer through the `layers.append`
        # method
        self.layers.append(layer)
        return layer

    @rename_argument("interpolation", "interpolation2d", "0.6.0")
    def add_image(
        self,
        data=None,
        *,
        channel_axis=None,
        rgb=None,
        colormap=None,
        contrast_limits=None,
        gamma=1,
        interpolation2d='nearest',
        interpolation3d='linear',
        rendering='mip',
        depiction='volume',
        iso_threshold=None,
        attenuation=0.05,
        name=None,
        metadata=None,
        scale=None,
        translate=None,
        rotate=None,
        shear=None,
        affine=None,
        opacity=1,
        blending=None,
        visible=True,
        multiscale=None,
        cache=True,
        plane=None,
        experimental_clipping_planes=None,
        custom_interpolation_kernel_2d=None,
    ) -> Union[Image, List[Image]]:
        """Add an image layer to the layer list.

        Parameters
        ----------
        data : array or list of array
            Image data. Can be N >= 2 dimensional. If the last dimension has length
            3 or 4 can be interpreted as RGB or RGBA if rgb is `True`. If a
            list and arrays are decreasing in shape then the data is treated as
            a multiscale image. Please note multiscale rendering is only
            supported in 2D. In 3D, only the lowest resolution scale is
            displayed.
        channel_axis : int, optional
            Axis to expand image along.  If provided, each channel in the data
            will be added as an individual image layer.  In channel_axis mode,
            all other parameters MAY be provided as lists, and the Nth value
            will be applied to the Nth channel in the data.  If a single value
            is provided, it will be broadcast to all Layers.
        rgb : bool or list
            Whether the image is rgb RGB or RGBA. If not specified by user and
            the last dimension of the data has length 3 or 4 it will be set as
            `True`. If `False` the image is interpreted as a luminance image.
            If a list then must be same length as the axis that is being
            expanded as channels.
        colormap : str, napari.utils.Colormap, tuple, dict, list
            Colormaps to use for luminance images. If a string must be the name
            of a supported colormap from vispy or matplotlib. If a tuple the
            first value must be a string to assign as a name to a colormap and
            the second item must be a Colormap. If a dict the key must be a
            string to assign as a name to a colormap and the value must be a
            Colormap. If a list then must be same length as the axis that is
            being expanded as channels, and each colormap is applied to each
            new image layer.
        contrast_limits : list (2,)
            Color limits to be used for determining the colormap bounds for
            luminance images. If not passed is calculated as the min and max of
            the image. If list of lists then must be same length as the axis
            that is being expanded and then each colormap is applied to each
            image.
        gamma : list, float
            Gamma correction for determining colormap linearity. Defaults to 1.
            If a list then must be same length as the axis that is being
            expanded as channels.
        interpolation : str or list
            Deprecated, to be removed in 0.6.0
        interpolation2d : str or list
            Interpolation mode used by vispy in 2D. Must be one of our supported
            modes. If a list then must be same length as the axis that is being
            expanded as channels.
        interpolation3d : str or list
            Interpolation mode used by vispy in 3D. Must be one of our supported
            modes. If a list then must be same length as the axis that is being
            expanded as channels.
        rendering : str or list
            Rendering mode used by vispy. Must be one of our supported
            modes. If a list then must be same length as the axis that is being
            expanded as channels.
        depiction : str
            Selects a preset volume depiction mode in vispy

            * volume: images are rendered as 3D volumes.
            * plane: images are rendered as 2D planes embedded in 3D.
        iso_threshold : float or list
            Threshold for isosurface. If a list then must be same length as the
            axis that is being expanded as channels.
        attenuation : float or list
            Attenuation rate for attenuated maximum intensity projection. If a
            list then must be same length as the axis that is being expanded as
            channels.
        name : str or list of str
            Name of the layer.  If a list then must be same length as the axis
            that is being expanded as channels.
        metadata : dict or list of dict
            Layer metadata. If a list then must be a list of dicts with the
            same length as the axis that is being expanded as channels.
        scale : tuple of float or list
            Scale factors for the layer. If a list then must be a list of
            tuples of float with the same length as the axis that is being
            expanded as channels.
        translate : tuple of float or list
            Translation values for the layer. If a list then must be a list of
            tuples of float with the same length as the axis that is being
            expanded as channels.
        rotate : float, 3-tuple of float, n-D array or list.
            If a float convert into a 2D rotation matrix using that value as an
            angle. If 3-tuple convert into a 3D rotation matrix, using a yaw,
            pitch, roll convention. Otherwise assume an nD rotation. Angles are
            assumed to be in degrees. They can be converted from radians with
            np.degrees if needed. If a list then must have same length as
            the axis that is being expanded as channels.
        shear : 1-D array or list.
            A vector of shear values for an upper triangular n-D shear matrix.
            If a list then must have same length as the axis that is being
            expanded as channels.
        affine : n-D array or napari.utils.transforms.Affine
            (N+1, N+1) affine transformation matrix in homogeneous coordinates.
            The first (N, N) entries correspond to a linear transform and
            the final column is a length N translation vector and a 1 or a
            napari `Affine` transform object. Applied as an extra transform on
            top of the provided scale, rotate, and shear values.
        opacity : float or list
            Opacity of the layer visual, between 0.0 and 1.0.  If a list then
            must be same length as the axis that is being expanded as channels.
        blending : str or list
            One of a list of preset blending modes that determines how RGB and
            alpha values of the layer visual get mixed. Allowed values are
            {'opaque', 'translucent', and 'additive'}. If a list then
            must be same length as the axis that is being expanded as channels.
        visible : bool or list of bool
            Whether the layer visual is currently being displayed.
            If a list then must be same length as the axis that is
            being expanded as channels.
        multiscale : bool
            Whether the data is a multiscale image or not. Multiscale data is
            represented by a list of array like image data. If not specified by
            the user and if the data is a list of arrays that decrease in shape
            then it will be taken to be multiscale. The first image in the list
            should be the largest. Please note multiscale rendering is only
            supported in 2D. In 3D, only the lowest resolution scale is
            displayed.
        cache : bool
            Whether slices of out-of-core datasets should be cached upon
            retrieval. Currently, this only applies to dask arrays.
        plane : dict or SlicingPlane
            Properties defining plane rendering in 3D. Properties are defined in
            data coordinates. Valid dictionary keys are
            {'position', 'normal', 'thickness', and 'enabled'}.
        experimental_clipping_planes : list of dicts, list of ClippingPlane, or ClippingPlaneList
            Each dict defines a clipping plane in 3D in data coordinates.
            Valid dictionary keys are {'position', 'normal', and 'enabled'}.
            Values on the negative side of the normal are discarded if the plane is enabled.
        custom_interpolation_kernel_2d : np.ndarray
            Convolution kernel used with the 'custom' interpolation mode in 2D rendering.

        Returns
        -------
        layer : :class:`napari.layers.Image` or list
            The newly-created image layer or list of image layers.
        """

        if colormap is not None:
            # standardize colormap argument(s) to Colormaps, and make sure they
            # are in AVAILABLE_COLORMAPS.  This will raise one of many various
            # errors if the colormap argument is invalid.  See
            # ensure_colormap for details
            if isinstance(colormap, list):
                colormap = [ensure_colormap(c) for c in colormap]
            else:
                colormap = ensure_colormap(colormap)

        # doing this here for IDE/console autocompletion in add_image function.
        kwargs = {
            'rgb': rgb,
            'colormap': colormap,
            'contrast_limits': contrast_limits,
            'gamma': gamma,
            'interpolation2d': interpolation2d,
            'interpolation3d': interpolation3d,
            'rendering': rendering,
            'depiction': depiction,
            'iso_threshold': iso_threshold,
            'attenuation': attenuation,
            'name': name,
            'metadata': metadata,
            'scale': scale,
            'translate': translate,
            'rotate': rotate,
            'shear': shear,
            'affine': affine,
            'opacity': opacity,
            'blending': blending,
            'visible': visible,
            'multiscale': multiscale,
            'cache': cache,
            'plane': plane,
            'experimental_clipping_planes': experimental_clipping_planes,
            'custom_interpolation_kernel_2d': custom_interpolation_kernel_2d,
        }

        # these arguments are *already* iterables in the single-channel case.
        iterable_kwargs = {
            'scale',
            'translate',
            'rotate',
            'shear',
            'affine',
            'contrast_limits',
            'metadata',
            'experimental_clipping_planes',
            'custom_interpolation_kernel_2d',
        }

        if channel_axis is None:
            kwargs['colormap'] = kwargs['colormap'] or 'gray'
            kwargs['blending'] = kwargs['blending'] or 'translucent_no_depth'
            # Helpful message if someone tries to add multi-channel kwargs,
            # but forget the channel_axis arg
            for k, v in kwargs.items():
                if k not in iterable_kwargs and is_sequence(v):
                    raise TypeError(
                        trans._(
                            "Received sequence for argument '{argument}', did you mean to specify a 'channel_axis'? ",
                            deferred=True,
                            argument=k,
                        )
                    )
            layer = Image(data, **kwargs)
            self.layers.append(layer)

            return layer

        layerdata_list = split_channels(data, channel_axis, **kwargs)

        layer_list = [
            Image(image, **i_kwargs) for image, i_kwargs, _ in layerdata_list
        ]
        self.layers.extend(layer_list)

        return layer_list

    def open_sample(
        self,
        plugin: str,
        sample: str,
        reader_plugin: Optional[str] = None,
        **kwargs,
    ) -> List[Layer]:
        """Open `sample` from `plugin` and add it to the viewer.

        To see all available samples registered by plugins, use
        :func:`napari.plugins.available_samples`

        Parameters
        ----------
        plugin : str
            name of a plugin providing a sample
        sample : str
            name of the sample
        reader_plugin : str, optional
            reader plugin to pass to viewer.open (only used if the sample data
            is a string).  by default None.
        **kwargs
            additional kwargs will be passed to the sample data loader provided
            by `plugin`.  Use of ``**kwargs`` may raise an error if the kwargs do
            not match the sample data loader.

        Returns
        -------
        layers : list
            A list of any layers that were added to the viewer.

        Raises
        ------
        KeyError
            If `plugin` does not provide a sample named `sample`.
        """
        from napari.plugins import _npe2, plugin_manager

        # try with npe2
        data, available = _npe2.get_sample_data(plugin, sample)

        # then try with npe1
        if data is None:
            try:
                data = plugin_manager._sample_data[plugin][sample]['data']
            except KeyError:
                available += list(plugin_manager.available_samples())
        # npe2 uri sample data, extract the path so we can use viewer.open
        elif hasattr(data.__self__, 'uri'):
            data = data.__self__.uri

        if data is None:
            msg = trans._(
                "Plugin {plugin!r} does not provide sample data named {sample!r}. ",
                plugin=plugin,
                sample=sample,
                deferred=True,
            )
            if available:
                msg = trans._(
                    "Plugin {plugin!r} does not provide sample data named {sample!r}. Available samples include: {samples}.",
                    deferred=True,
                    plugin=plugin,
                    sample=sample,
                    samples=available,
                )
            else:
                msg = trans._(
                    "Plugin {plugin!r} does not provide sample data named {sample!r}. No plugin samples have been registered.",
                    deferred=True,
                    plugin=plugin,
                    sample=sample,
                )

            raise KeyError(msg)

        with layer_source(sample=(plugin, sample)):
            if callable(data):
                added = []
                for datum in data(**kwargs):
                    added.extend(self._add_layer_from_data(*datum))
                return added
            if isinstance(data, (str, Path)):
                return self.open(data, plugin=reader_plugin)

            raise TypeError(
                trans._(
                    'Got unexpected type for sample ({plugin!r}, {sample!r}): {data_type}',
                    deferred=True,
                    plugin=plugin,
                    sample=sample,
                    data_type=type(data),
                )
            )

    def open(
        self,
        path: PathOrPaths,
        *,
        stack: Union[bool, List[List[str]]] = False,
        plugin: Optional[str] = 'napari',
        layer_type: Optional[str] = None,
        **kwargs,
    ) -> List[Layer]:
        """Open a path or list of paths with plugins, and add layers to viewer.

        A list of paths will be handed one-by-one to the napari_get_reader hook
        if stack is False, otherwise the full list is passed to each plugin
        hook.

        Parameters
        ----------
        path : str or list of str
            A filepath, directory, or URL (or a list of any) to open.
        stack : bool or list[list[str]], optional
            If a list of strings is passed as ``path`` and ``stack`` is ``True``, then the
            entire list will be passed to plugins.  It is then up to individual
            plugins to know how to handle a list of paths.  If ``stack`` is
            ``False``, then the ``path`` list is broken up and passed to plugin
            readers one by one.  by default False.
            If the stack option is a list of lists containing individual paths,
            the inner lists are passedto the reader and will be stacked.
        plugin : str, optional
            Name of a plugin to use, by default builtins.  If provided, will
            force ``path`` to be read with the specified ``plugin``.
            If None, ``plugin`` will be read from preferences or inferred if just
            one reader is compatible.
            If the requested plugin cannot read ``path``, an exception will be raised.
        layer_type : str, optional
            If provided, will force data read from ``path`` to be passed to the
            corresponding ``add_<layer_type>`` method (along with any
            additional) ``kwargs`` provided to this function.  This *may*
            result in exceptions if the data returned from the path is not
            compatible with the layer_type.
        **kwargs
            All other keyword arguments will be passed on to the respective
            ``add_layer`` method.

        Returns
        -------
        layers : list
            A list of any layers that were added to the viewer.
        """
        if plugin == 'builtins':
            warnings.warn(
                trans._(
                    'The "builtins" plugin name is deprecated and will not work in a future version. Please use "napari" instead.',
                    deferred=True,
                ),
            )
            plugin = 'napari'

        paths: List[str | Path | List[str | Path]] = (
            [os.fspath(path)]
            if isinstance(path, (Path, str))
            else [os.fspath(p) for p in path]
        )

        # If stack is a bool and True, add an additional layer of nesting.
        if isinstance(stack, bool) and stack:
            paths = [paths]

        # If stack is a list and True, extend the paths with the inner lists.
        elif isinstance(stack, list) and stack:
            paths.extend(stack)

        added: List[Layer] = []  # for layers that get added
        with progress(
            paths,
            desc=trans._('Opening Files'),
            total=0
            if len(paths) == 1
            else None,  # indeterminate bar for 1 file
        ) as pbr:
            for _path in pbr:
                # If _path is a list, set stack to True
                _stack = isinstance(_path, list)
                # If _path is not a list already, make it a list.
                _path = [_path] if not isinstance(_path, list) else _path
                if plugin:
                    added.extend(
                        self._add_layers_with_plugins(
                            _path,
                            kwargs=kwargs,
                            plugin=plugin,
                            layer_type=layer_type,
                            stack=_stack,
                        )
                    )
                # no plugin choice was made
                else:
                    layers = self._open_or_raise_error(
                        _path, kwargs, layer_type, _stack
                    )
                    added.extend(layers)

        return added

    def _open_or_raise_error(
        self,
        paths: List[Union[Path, str]],
        kwargs: Dict[str, Any] = None,
        layer_type: Optional[str] = None,
        stack: Union[bool, List[List[str]]] = False,
    ):
        """Open paths if plugin choice is unambiguous, raising any errors.

        This function will open paths if there is no plugin choice to be made
        i.e. there is a preferred reader associated with this file extension,
        or there is only one plugin available. Any errors that occur during
        the opening process are raised. If multiple plugins
        are available to read these paths, an error is raised specifying
        this.

        Errors are also raised by this function when the given paths are not
        a list or tuple, or if no plugins are available to read the files.
        This assumes all files have the same extension, as other cases
        are not yet supported.

        This function is called from ViewerModel.open, which raises any
        errors returned. The QtViewer also calls this method but catches
        exceptions and opens a dialog for users to make a plugin choice.

        Parameters
        ----------
        paths : List[Path | str]
            list of file paths to open
        kwargs : Dict[str, Any], optional
            keyword arguments to pass to layer adding method, by default {}
        layer_type : Optional[str], optional
            layer type for paths, by default None
        stack : bool or list[list[str]], optional
            True if files should be opened as a stack, by default False.
            Can also be a list containing lists of files to stack.

        Returns
        -------
        added
            list of layers added
        plugin
            plugin used to try opening paths, if any

        Raises
        ------
        TypeError
            when paths is *not* a list or tuple
        NoAvailableReaderError
            when no plugins are available to read path
        ReaderPluginError
            when reading with only available or prefered plugin fails
        MultipleReaderError
            when multiple readers are available to read the path
        """
        paths = [os.fspath(path) for path in paths]  # PathObjects -> str
        _path = paths[0]
        # we want to display the paths nicely so make a help string here
        path_message = f"[{_path}], ...]" if len(paths) > 1 else _path
        readers = get_potential_readers(_path)
        if not readers:
            raise NoAvailableReaderError(
                trans._(
                    'No plugin found capable of reading {path_message}.',
                    path_message=path_message,
                    deferred=True,
                ),
                paths,
            )

        plugin = get_preferred_reader(_path)
        if plugin and plugin not in readers:
            warnings.warn(
                RuntimeWarning(
                    trans._(
                        "Can't find {plugin} plugin associated with {path_message} files. ",
                        plugin=plugin,
                        path_message=path_message,
                    )
                    + trans._(
                        "This may be because you've switched environments, or have uninstalled the plugin without updating the reader preference. "
                    )
                    + trans._(
                        "You can remove this preference in the preference dialog, or by editing `settings.plugins.extension2reader`."
                    )
                )
            )
            plugin = None

        # preferred plugin exists, or we just have one plugin available
        if plugin or len(readers) == 1:
            plugin = plugin or next(iter(readers.keys()))
            try:
                added = self._add_layers_with_plugins(
                    paths,
                    kwargs=kwargs,
                    stack=stack,
                    plugin=plugin,
                    layer_type=layer_type,
                )
            # plugin failed
            except Exception as e:  # noqa: BLE001
                raise ReaderPluginError(
                    trans._(
                        'Tried opening with {plugin}, but failed.',
                        deferred=True,
                        plugin=plugin,
                    ),
                    plugin,
                    paths,
                ) from e
        # multiple plugins
        else:
            raise MultipleReaderError(
                trans._(
                    "Multiple plugins found capable of reading {path_message}. Select plugin from {plugins} and pass to reading function e.g. `viewer.open(..., plugin=...)`.",
                    path_message=path_message,
                    plugins=readers,
                    deferred=True,
                ),
                list(readers.keys()),
                paths,
            )

        return added

    def _add_layers_with_plugins(
        self,
        paths: List[str],
        *,
        stack: bool,
        kwargs: Optional[dict] = None,
        plugin: Optional[str] = None,
        layer_type: Optional[str] = None,
    ) -> List[Layer]:
        """Load a path or a list of paths into the viewer using plugins.

        This function is mostly called from self.open_path, where the ``stack``
        argument determines whether a list of strings is handed to plugins one
        at a time, or en-masse.

        Parameters
        ----------
        paths : list of str
            A filepath, directory, or URL (or a list of any) to open. If a
            list, the assumption is that the list is to be treated as a stack.
        kwargs : dict, optional
            keyword arguments that will be used to overwrite any of those that
            are returned in the meta dict from plugins.
        plugin : str, optional
            Name of a plugin to use.  If provided, will force ``path`` to be
            read with the specified ``plugin``.  If the requested plugin cannot
            read ``path``, an exception will be raised.
        layer_type : str, optional
            If provided, will force data read from ``path`` to be passed to the
            corresponding ``add_<layer_type>`` method (along with any
            additional) ``kwargs`` provided to this function.  This *may*
            result in exceptions if the data returned from the path is not
            compatible with the layer_type.
        stack : bool
            See `open` method
            Stack=False => path is unique string, and list of len(1)
            Stack=True => path is list of path

        Returns
        -------
        List[Layer]
            A list of any layers that were added to the viewer.
        """
        from napari.plugins.io import read_data_with_plugins

        assert stack is not None
        assert isinstance(paths, list)
        assert not isinstance(paths, str)
        for p in paths:
            assert isinstance(p, str)

        if stack:
            layer_data, hookimpl = read_data_with_plugins(
                paths, plugin=plugin, stack=stack
            )
        else:
            assert len(paths) == 1
            layer_data, hookimpl = read_data_with_plugins(
                paths, plugin=plugin, stack=stack
            )

        # glean layer names from filename. These will be used as *fallback*
        # names, if the plugin does not return a name kwarg in their meta dict.
        filenames = []

        if len(paths) == len(layer_data):
            filenames = iter(paths)
        else:
            # if a list of paths has been returned as a list of layer data
            # without a 1:1 relationship between the two lists we iterate
            # over the first name
            filenames = itertools.repeat(paths[0])

        # add each layer to the viewer
        added: List[Layer] = []  # for layers that get added
        plugin = hookimpl.plugin_name if hookimpl else None
        for data, filename in zip(layer_data, filenames):
            basename, _ext = os.path.splitext(os.path.basename(filename))
            _data = _unify_data_and_user_kwargs(
                data, kwargs, layer_type, fallback_name=basename
            )
            # actually add the layer
            with layer_source(path=filename, reader_plugin=plugin):
                added.extend(self._add_layer_from_data(*_data))
        return added

    def _add_layer_from_data(
        self,
        data,
        meta: Dict[str, Any] = None,
        layer_type: Optional[str] = None,
    ) -> List[Layer]:
        """Add arbitrary layer data to the viewer.

        Primarily intended for usage by reader plugin hooks.

        Parameters
        ----------
        data : Any
            Data in a format that is valid for the corresponding `add_*` method
            of the specified ``layer_type``.
        meta : dict, optional
            Dict of keyword arguments that will be passed to the corresponding
            `add_*` method.  MUST NOT contain any keyword arguments that are
            not valid for the corresponding method.
        layer_type : str
            Type of layer to add.  MUST have a corresponding add_* method on
            on the viewer instance.  If not provided, the layer is assumed to
            be "image", unless data.dtype is one of (np.int32, np.uint32,
            np.int64, np.uint64), in which case it is assumed to be "labels".

        Returns
        -------
        layers : list of layers
            A list of layers added to the viewer.

        Raises
        ------
        ValueError
            If ``layer_type`` is not one of the recognized layer types.
        TypeError
            If any keyword arguments in ``meta`` are unexpected for the
            corresponding `add_*` method for this layer_type.

        Examples
        --------
        A typical use case might be to upack a tuple of layer data with a
        specified layer_type.

        >>> viewer = napari.Viewer()
        >>> data = (
        ...     np.random.random((10, 2)) * 20,
        ...     {'face_color': 'blue'},
        ...     'points',
        ... )
        >>> viewer._add_layer_from_data(*data)

        """

        layer_type = (layer_type or '').lower()

        # assumes that big integer type arrays are likely labels.
        if not layer_type:
            layer_type = guess_labels(data)

        if layer_type not in layers.NAMES:
            raise ValueError(
                trans._(
                    "Unrecognized layer_type: '{layer_type}'. Must be one of: {layer_names}.",
                    deferred=True,
                    layer_type=layer_type,
                    layer_names=layers.NAMES,
                )
            )

        try:
            add_method = getattr(self, 'add_' + layer_type)
            layer = add_method(data, **(meta or {}))
        except TypeError as exc:
            if 'unexpected keyword argument' not in str(exc):
                raise
            bad_key = str(exc).split('keyword argument ')[-1]
            raise TypeError(
                trans._(
                    "_add_layer_from_data received an unexpected keyword argument ({bad_key}) for layer type {layer_type}",
                    deferred=True,
                    bad_key=bad_key,
                    layer_type=layer_type,
                )
            ) from exc
        return layer if isinstance(layer, list) else [layer]


def _normalize_layer_data(data: LayerData) -> FullLayerData:
    """Accepts any layerdata tuple, and returns a fully qualified tuple.

    Parameters
    ----------
    data : LayerData
        1-, 2-, or 3-tuple with (data, meta, layer_type).

    Returns
    -------
    FullLayerData
        3-tuple with (data, meta, layer_type)

    Raises
    ------
    ValueError
        If data has len < 1 or len > 3, or if the second item in ``data`` is
        not a ``dict``, or the third item is not a valid layer_type ``str``
    """
    if not isinstance(data, tuple) and 0 < len(data) < 4:
        raise ValueError(
            trans._(
                "LayerData must be a 1-, 2-, or 3-tuple",
                deferred=True,
            )
        )

    _data = list(data)
    if len(_data) > 1:
        if not isinstance(_data[1], dict):
            raise ValueError(
                trans._(
                    "The second item in a LayerData tuple must be a dict",
                    deferred=True,
                )
            )
    else:
        _data.append({})
    if len(_data) > 2:
        if _data[2] not in layers.NAMES:
            raise ValueError(
                trans._(
                    "The third item in a LayerData tuple must be one of: {layers!r}.",
                    deferred=True,
                    layers=layers.NAMES,
                )
            )
    else:
        _data.append(guess_labels(_data[0]))
    return tuple(_data)  # type: ignore


def _unify_data_and_user_kwargs(
    data: LayerData,
    kwargs: Optional[dict] = None,
    layer_type: Optional[str] = None,
    fallback_name: str = None,
) -> FullLayerData:
    """Merge data returned from plugins with options specified by user.

    If ``data == (_data, _meta, _type)``.  Then:

    - ``kwargs`` will be used to update ``_meta``
    - ``layer_type`` will replace ``_type`` and, if provided, ``_meta`` keys
        will be pruned to layer_type-appropriate kwargs
    - ``fallback_name`` is used if ``not _meta.get('name')``

    .. note:

        If a user specified both layer_type and additional keyword arguments
        to viewer.open(), it is their responsibility to make sure the kwargs
        match the layer_type.

    Parameters
    ----------
    data : LayerData
        1-, 2-, or 3-tuple with (data, meta, layer_type) returned from plugin.
    kwargs : dict, optional
        User-supplied keyword arguments, to override those in ``meta`` supplied
        by plugins.
    layer_type : str, optional
        A user-supplied layer_type string, to override the ``layer_type``
        declared by the plugin.
    fallback_name : str, optional
        A name for the layer, to override any name in ``meta`` supplied by the
        plugin.

    Returns
    -------
    FullLayerData
        Fully qualified LayerData tuple with user-provided overrides.
    """
    _data, _meta, _type = _normalize_layer_data(data)

    if layer_type:
        # the user has explicitly requested this be a certain layer type
        # strip any kwargs from the plugin that are no longer relevant
        _meta = prune_kwargs(_meta, layer_type)
        _type = layer_type

    if kwargs:
        # if user provided kwargs, use to override any meta dict values that
        # were returned by the plugin. We only prune kwargs if the user did
        # *not* specify the layer_type. This means that if a user specified
        # both layer_type and additional keyword arguments to viewer.open(),
        # it is their responsibility to make sure the kwargs match the
        # layer_type.
        _meta.update(prune_kwargs(kwargs, _type) if not layer_type else kwargs)

    if not _meta.get('name') and fallback_name:
        _meta['name'] = fallback_name
    return (_data, _meta, _type)


def prune_kwargs(kwargs: Dict[str, Any], layer_type: str) -> Dict[str, Any]:
    """Return copy of ``kwargs`` with only keys valid for ``add_<layer_type>``

    Parameters
    ----------
    kwargs : dict
        A key: value mapping where some or all of the keys are parameter names
        for the corresponding ``Viewer.add_<layer_type>`` method.
    layer_type : str
        The type of layer that is going to be added with these ``kwargs``.

    Returns
    -------
    pruned_kwargs : dict
        A key: value mapping where all of the keys are valid parameter names
        for the corresponding ``Viewer.add_<layer_type>`` method.

    Raises
    ------
    ValueError
        If ``ViewerModel`` does not provide an ``add_<layer_type>`` method
        for the provided ``layer_type``.

    Examples
    --------
    >>> test_kwargs = {
    ...     'scale': (0.75, 1),
    ...     'blending': 'additive',
    ...     'num_colors': 10,
    ... }
    >>> prune_kwargs(test_kwargs, 'image')
    {'scale': (0.75, 1), 'blending': 'additive'}

    >>> # only labels has the ``num_colors`` argument
    >>> prune_kwargs(test_kwargs, 'labels')
    {'scale': (0.75, 1), 'blending': 'additive', 'num_colors': 10}
    """
    add_method = getattr(ViewerModel, 'add_' + layer_type, None)
    if not add_method or layer_type == 'layer':
        raise ValueError(
            trans._(
                "Invalid layer_type: {layer_type}",
                deferred=True,
                layer_type=layer_type,
            )
        )

    # get valid params for the corresponding add_<layer_type> method
    valid = valid_add_kwargs()[layer_type]
    return {k: v for k, v in kwargs.items() if k in valid}


@lru_cache(maxsize=1)
def valid_add_kwargs() -> Dict[str, Set[str]]:
    """Return a dict where keys are layer types & values are valid kwargs."""
    valid = {}
    for meth in dir(ViewerModel):
        if not meth.startswith('add_') or meth[4:] == 'layer':
            continue
        params = inspect.signature(getattr(ViewerModel, meth)).parameters
        valid[meth[4:]] = set(params) - {'self', 'kwargs'}
    return valid


for _layer in (
    layers.Labels,
    layers.Points,
    layers.Shapes,
    layers.Surface,
    layers.Tracks,
    layers.Vectors,
):
    func = create_add_method(_layer, filename=__file__)
    setattr(ViewerModel, func.__name__, func)<|MERGE_RESOLUTION|>--- conflicted
+++ resolved
@@ -134,19 +134,11 @@
 
     Attributes
     ----------
-<<<<<<< HEAD
     camera: napari.components.camera.Camera
         The camera object modeling the position and view.
     cursor: napari.components.cursor.Cursor
         The cursor object containing the position and properties of the cursor.
     dims : napari.components.dims.Dimensions
-=======
-    window : napari.window.Window
-        Parent window.
-    layers : LayerList
-        List of contained layers.
-    dims : Dimensions
->>>>>>> ede0563f
         Contains axes, indices, dimensions and sliders.
     grid: napari.components.grid.Gridcanvas
         Gridcanvas allowing for the current implementation of a gridview of the canvas.
