from math import inf
import itertools
from xml.etree.ElementTree import Element, tostring

import numpy as np

from .add_layers_mixin import AddLayersMixin
from .dims import Dims
from .layerlist import LayerList
from ..utils.event import EmitterGroup, Event
from ..utils.key_bindings import KeymapHandler, KeymapProvider
from ..utils.theme import palettes
<<<<<<< HEAD
from ..utils.misc import ensure_iterable, is_iterable
from ..utils import io
from ..utils.theme import ThemeEnum
from ..settings import SETTINGS
=======
>>>>>>> a9a37b4b


class ViewerModel(AddLayersMixin, KeymapHandler, KeymapProvider):
    """Viewer containing the rendered scene, layers, and controlling elements
    including dimension sliders, and control bars for color limits.

    Parameters
    ----------
    title : string
        The title of the viewer window.
    ndisplay : {2, 3}
        Number of displayed dimensions.
    order : tuple of int
        Order in which dimensions are displayed where the last two or last
        three dimensions correspond to row x column or plane x row x column if
        ndisplay is 2 or 3.
    axis_labels = list of str
        Dimension names.

    Attributes
    ----------
    window : Window
        Parent window.
    layers : LayerList
        List of contained layers.
    dims : Dimensions
        Contains axes, indices, dimensions and sliders.
    themes : dict of str: dict of str: str
        Preset color palettes.
    """

    themes = palettes
    default_theme = list(palettes.keys())[0]

    def __init__(
        self, title='napari', ndisplay=2, order=None, axis_labels=None
    ):
        super().__init__()

        self.events = EmitterGroup(
            source=self,
            auto_connect=True,
            status=Event,
            help=Event,
            title=Event,
            interactive=Event,
            cursor=Event,
            reset_view=Event,
            active_layer=Event,
            palette=Event,
            grid=Event,
            layers_change=Event,
        )

        self.dims = Dims(
            ndim=None, ndisplay=ndisplay, order=order, axis_labels=axis_labels
        )

        self.layers = LayerList()

        self._status = 'Ready'
        self._help = ''
        self._title = title
        self._cursor = 'standard'
        self._cursor_size = None
        self._interactive = True
        self._active_layer = None
        self._grid_size = (1, 1)
        self.grid_stride = 1

        self._palette = None
        self.theme_key = "mainWindow/theme"
        SETTINGS.register_setting(
            self.theme_key,
            ThemeEnum.DARK,
            "Theme",
            callback=lambda x: __class__.theme.fset(self, x),
        )
        self.theme = SETTINGS.get(self.theme_key, self.default_theme)

        self.dims.events.camera.connect(self.reset_view)
        self.dims.events.ndisplay.connect(self._update_layers)
        self.dims.events.order.connect(self._update_layers)
        self.dims.events.axis.connect(self._update_layers)
        self.layers.events.changed.connect(self._on_layers_change)
        self.layers.events.changed.connect(self._update_active_layer)
        self.layers.events.changed.connect(self._update_grid)

        self.keymap_providers = [self]

        # Hold callbacks for when mouse moves with nothing pressed
        self.mouse_move_callbacks = []
        # Hold callbacks for when mouse is pressed, dragged, and released
        self.mouse_drag_callbacks = []
        self._persisted_mouse_event = {}
        self._mouse_drag_gen = {}

    @property
    def palette(self):
        """dict of str: str : Color palette with which to style the viewer.
        """
        return self._palette

    @palette.setter
    def palette(self, palette):
        if palette == self.palette:
            return

        self._palette = palette
        self.events.palette()

    @property
    def theme(self):
        """string or None : Preset color palette.
        """
        for theme, palette in self.themes.items():
            if palette == self.palette:
                return theme

    @theme.setter
    def theme(self, theme):
        if theme == self.theme:
            return

        theme = str(theme)
        if theme not in self.themes:
            import warnings

            warnings.warn(
                f"Theme '{theme}' not found; options are {list(self.themes)}."
            )
            theme = self.default_theme

        self.palette = self.themes[theme]
        SETTINGS.__setitem__(self.theme_key, theme, callback=False)

    @property
    def grid_size(self):
        """tuple: Size of grid
        """
        return self._grid_size

    @grid_size.setter
    def grid_size(self, grid_size):
        if np.all(self.grid_size == grid_size):
            return
        self._grid_size = grid_size
        self.reset_view()
        self.events.grid()

    @property
    def status(self):
        """string: Status string
        """
        return self._status

    @status.setter
    def status(self, status):
        if status == self.status:
            return
        self._status = status
        self.events.status(text=self._status)

    @property
    def help(self):
        """string: String that can be displayed to the
        user in the status bar with helpful usage tips.
        """
        return self._help

    @help.setter
    def help(self, help):
        if help == self.help:
            return
        self._help = help
        self.events.help(text=self._help)

    @property
    def title(self):
        """string: String that is displayed in window title.
        """
        return self._title

    @title.setter
    def title(self, title):
        if title == self.title:
            return
        self._title = title
        self.events.title(text=self._title)

    @property
    def interactive(self):
        """bool: Determines if canvas pan/zoom interactivity is enabled or not.
        """
        return self._interactive

    @interactive.setter
    def interactive(self, interactive):
        if interactive == self.interactive:
            return
        self._interactive = interactive
        self.events.interactive()

    @property
    def cursor(self):
        """string: String identifying cursor displayed over canvas.
        """
        return self._cursor

    @cursor.setter
    def cursor(self, cursor):
        if cursor == self.cursor:
            return
        self._cursor = cursor
        self.events.cursor()

    @property
    def cursor_size(self):
        """int | None: Size of cursor if custom. None is yields default size
        """
        return self._cursor_size

    @cursor_size.setter
    def cursor_size(self, cursor_size):
        if cursor_size == self.cursor_size:
            return
        self._cursor_size = cursor_size
        self.events.cursor()

    @property
    def active_layer(self):
        """int: index of active_layer
        """
        return self._active_layer

    @active_layer.setter
    def active_layer(self, active_layer):
        if active_layer == self.active_layer:
            return

        if self._active_layer is not None:
            self.keymap_providers.remove(self._active_layer)

        self._active_layer = active_layer

        if active_layer is not None:
            self.keymap_providers.insert(0, active_layer)

        self.events.active_layer(item=self._active_layer)

    def _scene_shape(self):
        """Get shape of currently viewed dimensions.

        Returns
        ----------
        centroid : list
            List of center coordinates of scene, length 2 or 3 if displayed
            view is 2D or 3D.
        size : list
            List of size of scene, length 2 or 3 if displayed view is 2D or 3D.
        corner : list
            List of coordinates of top left corner of scene, length 2 or 3 if
            displayed view is 2D or 3D.
        """
        # Scale the camera to the contents in the scene
        min_shape, max_shape = self._calc_bbox()
        size = np.subtract(max_shape, min_shape)
        size = [size[i] for i in self.dims.displayed]
        corner = [min_shape[i] for i in self.dims.displayed]

        return size, corner

    def reset_view(self, event=None):
        """Resets the camera's view using `event.rect` a 4-tuple of the x, y
        corner position followed by width and height of the camera
        """

        scene_size, corner = self._scene_shape()
        grid_size = list(self.grid_size)
        if len(scene_size) > len(grid_size):
            grid_size = [1] * (len(scene_size) - len(grid_size)) + grid_size
        size = np.multiply(scene_size, grid_size)
        centroid = np.add(corner, np.divide(size, 2))

        if self.dims.ndisplay == 2:
            # For a PanZoomCamera emit a 4-tuple of the rect
            corner = np.subtract(corner, np.multiply(0.05, size))[::-1]
            size = np.multiply(1.1, size)[::-1]
            rect = tuple(corner) + tuple(size)
            self.events.reset_view(rect=rect)
        else:
            # For an ArcballCamera emit the center and scale_factor
            center = centroid[::-1]
            scale_factor = 1.1 * np.max(size[-2:])
            # set initial camera angle so that it matches top layer of 2D view
            # when transitioning to 3D view
            quaternion = [np.pi / 2, 1, 0, 0]
            self.events.reset_view(
                center=center, scale_factor=scale_factor, quaternion=quaternion
            )

    def to_svg(self, file=None, view_box=None):
        """Convert the viewer state to an SVG. Non visible layers will be
        ignored.

        Parameters
        ----------
        file : path-like object, optional
            An object representing a file system path. A path-like object is
            either a str or bytes object representing a path, or an object
            implementing the `os.PathLike` protocol. If passed the svg will be
            written to this file
        view_box : 4-tuple, optional
            View box of SVG canvas to be generated specified as `min-x`,
            `min-y`, `width` and `height`. If not specified, calculated
            from the last two dimensions of the view.

        Returns
        ----------
        svg : string
            SVG representation of the currently viewed layers.
        """

        if view_box is None:
            min_shape, max_shape = self._calc_bbox()
            min_shape = min_shape[-2:]
            max_shape = max_shape[-2:]
            shape = np.subtract(max_shape, min_shape)
        else:
            shape = view_box[2:]
            min_shape = view_box[:2]

        props = {
            'xmlns': 'http://www.w3.org/2000/svg',
            'xmlns:xlink': 'http://www.w3.org/1999/xlink',
        }

        xml = Element(
            'svg',
            height=f'{shape[0]}',
            width=f'{shape[1]}',
            version='1.1',
            **props,
        )

        transform = f'translate({-min_shape[1]} {-min_shape[0]})'
        xml_transform = Element('g', transform=transform)

        for layer in self.layers:
            if layer.visible:
                xml_list = layer.to_xml_list()
                for x in xml_list:
                    xml_transform.append(x)
        xml.append(xml_transform)

        svg = (
            '<?xml version=\"1.0\" standalone=\"no\"?>\n'
            + '<!DOCTYPE svg PUBLIC \"-//W3C//DTD SVG 1.1//EN\"\n'
            + '\"http://www.w3.org/Graphics/SVG/1.1/DTD/svg11.dtd\">\n'
            + tostring(xml, encoding='unicode', method='xml')
        )

        if file:
            # Save svg to file
            with open(file, 'w') as f:
                f.write(svg)

        return svg

    def _new_labels(self):
        if self.dims.ndim == 0:
            dims = (512, 512)
        else:
            dims = self._calc_bbox()[1]
            dims = [np.ceil(d).astype('int') if d > 0 else 1 for d in dims]
            if len(dims) < 1:
                dims = (512, 512)
        empty_labels = np.zeros(dims, dtype=int)
        self.add_labels(empty_labels)

    def _update_layers(self, event=None, layers=None):
        """Updates the contained layers.

        Parameters
        ----------
        layers : list of napari.layers.Layer, optional
            List of layers to update. If none provided updates all.
        """
        layers = layers or self.layers

        for layer in layers:
            # adjust the order of the global dims based on the number of
            # dimensions that a layer has - for example a global order of
            # [2, 1, 0, 3] -> [0, 1] for a layer that only has two dimesnions
            # or -> [1, 0, 2] for a layer with three as that corresponds to
            # the relative order of the last two and three dimensions
            # respectively
            offset = self.dims.ndim - layer.dims.ndim
            order = np.array(self.dims.order)
            if offset <= 0:
                order = list(range(-offset)) + list(order - offset)
            else:
                order = list(order[order >= offset] - offset)
            layer.dims.order = order
            layer.dims.ndisplay = self.dims.ndisplay

            # Update the point values of the layers for the dimensions that
            # the layer has
            for axis in range(layer.dims.ndim):
                point = self.dims.point[axis + offset]
                layer.dims.set_point(axis, point)

    def _toggle_theme(self):
        """Switch to next theme in list of themes
        """
        theme_names = list(self.themes.keys())
        cur_theme = theme_names.index(self.theme)
        self.theme = theme_names[(cur_theme + 1) % len(theme_names)]

    def _update_active_layer(self, event):
        """Set the active layer by iterating over the layers list and
        finding the first selected layer. If multiple layers are selected the
        iteration stops and the active layer is set to be None

        Parameters
        ----------
        event : Event
            No Event parameters are used
        """
        # iteration goes backwards to find top most selected layer if any
        # if multiple layers are selected sets the active layer to None

        active_layer = None
        for layer in self.layers:
            if active_layer is None and layer.selected:
                active_layer = layer
            elif active_layer is not None and layer.selected:
                active_layer = None
                break

        if active_layer is None:
            self.status = 'Ready'
            self.help = ''
            self.cursor = 'standard'
            self.interactive = True
            self.active_layer = None
        else:
            self.status = active_layer.status
            self.help = active_layer.help
            self.cursor = active_layer.cursor
            self.interactive = active_layer.interactive
            self.active_layer = active_layer

    def _on_layers_change(self, event):
        if len(self.layers) == 0:
            self.dims.ndim = 2
            self.dims.reset()
        else:
            layer_range = self._calc_layers_ranges()
            self.dims.ndim = len(layer_range)
            for i, r in enumerate(layer_range):
                self.dims.set_range(i, r)
        self.events.layers_change()

    def _calc_layers_ranges(self):
        """Calculates the range along each axis from all present layers.
        """

        ndims = self._calc_layers_num_dims()
        ranges = [(inf, -inf, inf)] * ndims

        for layer in self.layers:
            layer_range = layer.dims.range[::-1]
            ranges = [
                (min(a, b), max(c, d), min(e, f))
                for (a, c, e), (b, d, f) in itertools.zip_longest(
                    ranges, layer_range, fillvalue=(inf, -inf, inf)
                )
            ]

        return ranges[::-1]

    def _calc_bbox(self):
        """Calculates the bounding box of all displayed layers.
        This assumes that all layers are stacked.
        """

        min_shape = []
        max_shape = []
        for min, max, step in self._calc_layers_ranges():
            min_shape.append(min)
            max_shape.append(max)
        if len(min_shape) == 0:
            min_shape = [0] * self.dims.ndim
            max_shape = [1] * self.dims.ndim

        return min_shape, max_shape

    def _calc_layers_num_dims(self):
        """Calculates the number of maximum dimensions in the contained images.
        """
        max_dims = 0
        for layer in self.layers:
            dims = layer.ndim
            if dims > max_dims:
                max_dims = dims

        return max_dims

    def _update_status(self, event):
        """Set the viewer status with the `event.status` string."""
        self.status = event.status

    def _update_help(self, event):
        """Set the viewer help with the `event.help` string."""
        self.help = event.help

    def _update_interactive(self, event):
        """Set the viewer interactivity with the `event.interactive` bool."""
        self.interactive = event.interactive

    def _update_cursor(self, event):
        """Set the viewer cursor with the `event.cursor` string."""
        self.cursor = event.cursor

    def _update_cursor_size(self, event):
        """Set the viewer cursor_size with the `event.cursor_size` int."""
        self.cursor_size = event.cursor_size

    def grid_view(self, n_row=None, n_column=None, stride=1):
        """Arrange the current layers is a 2D grid.

        Default behaviour is to make a square 2D grid.

        Parameters
        ----------
        n_row : int, optional
            Number of rows in the grid.
        n_column : int, optional
            Number of column in the grid.
        stride : int, optional
            Number of layers to place in each grid square before moving on to
            the next square. The default ordering is to place the most visible
            layer in the top left corner of the grid. A negative stride will
            cause the order in which the layers are placed in the grid to be
            reversed.
        """
        n_grid_squares = np.ceil(len(self.layers) / abs(stride)).astype(int)
        if n_row is None and n_column is None:
            n_row = np.ceil(np.sqrt(n_grid_squares)).astype(int)
            n_column = n_row
        elif n_row is None:
            n_row = np.ceil(n_grid_squares / n_column).astype(int)
        elif n_column is None:
            n_column = np.ceil(n_grid_squares / n_row).astype(int)

        n_row = max(1, n_row)
        n_column = max(1, n_column)
        self.grid_size = (n_row, n_column)
        self.grid_stride = stride
        for i, layer in enumerate(self.layers):
            if stride > 0:
                adj_i = len(self.layers) - i - 1
            else:
                adj_i = i
            adj_i = adj_i // abs(stride)
            adj_i = adj_i % (n_row * n_column)
            i_row = adj_i // n_column
            i_column = adj_i % n_column
            self._subplot(layer, (i_row, i_column))

    def stack_view(self):
        """Arrange the current layers is a stack.
        """
        self.grid_view(n_row=1, n_column=1, stride=1)

    def _update_grid(self, event=None):
        """Update grid with current grid values.
        """
        self.grid_view(
            n_row=self.grid_size[0],
            n_column=self.grid_size[1],
            stride=self.grid_stride,
        )

    def _subplot(self, layer, position):
        """Shift a layer to a specified position in a 2D grid.

        Parameters
        ----------
        layer : napar.layers.Layer
            Layer that is to be moved.
        position : 2-tuple of int
            New position of layer in grid.
        size : 2-tuple of int
            Size of the grid that is being used.
        """
        scene_size, corner = self._scene_shape()
        translate_2d = np.multiply(scene_size[-2:], position)
        translate = [0] * layer.ndim
        translate[-2:] = translate_2d
        layer.translate_grid = translate<|MERGE_RESOLUTION|>--- conflicted
+++ resolved
@@ -1,22 +1,16 @@
+import itertools
 from math import inf
-import itertools
 from xml.etree.ElementTree import Element, tostring
 
 import numpy as np
 
+from ..settings import SETTINGS
+from ..utils.event import EmitterGroup, Event
+from ..utils.key_bindings import KeymapHandler, KeymapProvider
+from ..utils.theme import ThemeEnum, palettes
 from .add_layers_mixin import AddLayersMixin
 from .dims import Dims
 from .layerlist import LayerList
-from ..utils.event import EmitterGroup, Event
-from ..utils.key_bindings import KeymapHandler, KeymapProvider
-from ..utils.theme import palettes
-<<<<<<< HEAD
-from ..utils.misc import ensure_iterable, is_iterable
-from ..utils import io
-from ..utils.theme import ThemeEnum
-from ..settings import SETTINGS
-=======
->>>>>>> a9a37b4b
 
 
 class ViewerModel(AddLayersMixin, KeymapHandler, KeymapProvider):
