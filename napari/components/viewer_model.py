import inspect
import itertools
import os
import warnings
from dataclasses import InitVar, field
from functools import lru_cache
from typing import (
    Any,
    ClassVar,
    Dict,
    List,
    Optional,
    Sequence,
    Set,
    Tuple,
    Union,
)

import numpy as np

from .. import layers
from ..layers import Image, Layer
from ..layers.image._image_utils import guess_labels
from ..layers.utils.stack_utils import split_channels
from ..plugins.io import read_data_with_plugins
from ..types import FullLayerData, LayerData
from ..utils import config
from ..utils._register import create_func as create_add_method
from ..utils.colormaps import ensure_colormap
from ..utils.events import disconnect_events, evented_dataclass
from ..utils.key_bindings import KeymapHandler, KeymapProvider
from ..utils.misc import is_sequence
from ..utils.theme import palettes
from ._viewer_mouse_bindings import dims_scroll
from .axes import Axes
from .camera import Camera
from .cursor import Cursor
from .dims import Dims
from .grid import GridCanvas
from .layerlist import LayerList
from .scale_bar import ScaleBar

DEFAULT_THEME = 'dark'


@evented_dataclass
class ViewerModel(KeymapHandler, KeymapProvider):
    """Viewer containing the rendered scene, layers, and controlling elements
    including dimension sliders, and control bars for color limits.

    Parameters
    ----------
    title : string
        The title of the viewer window.
    ndisplay : {2, 3}
        Number of displayed dimensions.
    order : tuple of int
        Order in which dimensions are displayed where the last two or last
        three dimensions correspond to row x column or plane x row x column if
        ndisplay is 2 or 3.
    axis_labels = list of str
        Dimension names.

    Attributes
    ----------
    window : Window
        Parent window.
    layers : LayerList
        List of contained layers.
    dims : Dimensions
        Contains axes, indices, dimensions and sliders.
    themes : dict of str: dict of str: str
        Preset color palettes.
    """

    # order matters!
    title: str = 'napari'
    status: str = 'Ready'
    help: str = ''
    cursor: str = 'standard'
    cursor_size: Optional[int] = None
    interactive: bool = True
    active_layer: Optional[int] = None
    theme: str = DEFAULT_THEME
    palette: Dict[str, str] = None

    axes: ClassVar[Axes] = None
    dims: ClassVar[Dims] = None
    camera: ClassVar[Camera] = None
    cursor: ClassVar[Cursor] = None
    grid: ClassVar[GridCanvas] = None
    scale_bar: ClassVar[ScaleBar] = None

    layers: LayerList = field(
        default_factory=LayerList, metadata={'events': False}, hash=False
    )

    # ClassVar is one of many ways to excempt variables from the dataclass
    # but it might not be strictly semantically accurate.
    keymap_providers: ClassVar
    # 2-tuple indicating height and width
    _canvas_size: ClassVar[Tuple[int, int]] = (600, 800)

    ndisplay: InitVar[int] = 2  # type: ignore
    order: InitVar[Optional[Tuple[int, ...]]] = None  # type: ignore
    axis_labels: InitVar[Optional[Sequence[str]]] = None  # type: ignore

    def __post_init__(self, ndisplay, order, axis_labels):
        self.palette = palettes[self.theme]
        super().__init__()
<<<<<<< HEAD
        self.events.add(reset_view=None, layers_change=None)
=======

        self.events = EmitterGroup(
            source=self,
            auto_connect=True,
            status=Event,
            help=Event,
            title=Event,
            reset_view=Event,
            active_layer=Event,
            palette=Event,
            layers_change=Event,
        )

>>>>>>> 1d784cf8
        self.dims = Dims(
            ndisplay=ndisplay, order=order, axis_labels=axis_labels
        )

        self.axes = Axes()
        self.camera = Camera()
        self.cursor = Cursor()
<<<<<<< HEAD
=======
        self.axes = Axes()
        self.scale_bar = ScaleBar()

        self._status = 'Ready'
        self._help = ''
        self._title = title

        self._active_layer = None
>>>>>>> 1d784cf8
        self.grid = GridCanvas()
        self.scale_bar = ScaleBar()

        self.grid.events.connect(self.reset_view)
        self.grid.events.connect(self._on_grid_change)
        self.dims.events.ndisplay.connect(self._update_layers)
        self.dims.events.ndisplay.connect(self.reset_view)
        self.dims.events.order.connect(self._update_layers)
        self.dims.events.order.connect(self.reset_view)
        self.dims.events.current_step.connect(self._update_layers)
        self.cursor.events.position.connect(self._on_cursor_position_change)
        self.layers.events.inserted.connect(self._on_add_layer)
        self.layers.events.removed.connect(self._on_remove_layer)
        self.layers.events.reordered.connect(self._on_grid_change)
        self.layers.events.reordered.connect(self._on_layers_change)

        self.keymap_providers = [self]

        # Hold callbacks for when mouse moves with nothing pressed
        self.mouse_move_callbacks = []
        # Hold callbacks for when mouse is pressed, dragged, and released
        self.mouse_drag_callbacks = []
        # Hold callbacks for when mouse wheel is scrolled
        self.mouse_wheel_callbacks = [dims_scroll]

        self._persisted_mouse_event = {}
        self._mouse_drag_gen = {}
        self._mouse_wheel_gen = {}

    def __str__(self):
        """Simple string representation"""
        return f'napari.Viewer: {self.title}'

    def _on_theme_set(self, theme):
        # FIXME: in dataclass, need to fallback if an exception is raised in _on_name_set
        try:
            self.palette = palettes[theme]
        except KeyError:
            raise ValueError(
                f"Theme '{theme}' not found; " f"options are {list(palettes)}."
            )
        self.events.palette()  # TODO: can we just make this events.theme?

    def _on_active_layer_set(self, active_layer):
        # FIXME: we need access to the OLD value
        # if self._active_layer is not None:
        #     self.keymap_providers.remove(self._active_layer)

        self._active_layer = active_layer

        if active_layer is not None:
            self.keymap_providers.insert(0, active_layer)

    @property
    def grid_size(self):
        """tuple: Size of grid."""
        warnings.warn(
            (
                "The viewer.grid_size parameter is deprecated and will be removed after version 0.4.4."
                " Instead you should use viewer.grid.shape"
            ),
            category=DeprecationWarning,
            stacklevel=2,
        )
        return self.grid.shape

    @grid_size.setter
    def grid_size(self, grid_size):
        warnings.warn(
            (
                "The viewer.grid_size parameter is deprecated and will be removed after version 0.4.4."
                " Instead you should use viewer.grid.shape"
            ),
            category=DeprecationWarning,
            stacklevel=2,
        )
        self.grid.shape = grid_size

    @property
    def grid_stride(self):
        """int: Number of layers in each grid square."""
        warnings.warn(
            (
                "The viewer.grid_stride parameter is deprecated and will be removed after version 0.4.4."
                " Instead you should use viewer.grid.stride"
            ),
            category=DeprecationWarning,
            stacklevel=2,
        )
        return self.grid.stride

    @grid_stride.setter
    def grid_stride(self, grid_stride):
        warnings.warn(
            (
                "The viewer.grid_stride parameter is deprecated and will be removed after version 0.4.4."
                " Instead you should use viewer.grid.stride"
            ),
            category=DeprecationWarning,
            stacklevel=2,
        )
        self.grid.stride = grid_stride

    @property
<<<<<<< HEAD
=======
    def status(self):
        """string: Status string
        """
        return self._status

    @status.setter
    def status(self, status):
        if status == self.status:
            return
        self._status = status
        self.events.status(text=self._status)

    @property
    def help(self):
        """string: String that can be displayed to the
        user in the status bar with helpful usage tips.
        """
        return self._help

    @help.setter
    def help(self, help):
        if help == self.help:
            return
        self._help = help
        self.events.help(text=self._help)

    @property
    def title(self):
        """string: String that is displayed in window title.
        """
        return self._title

    @title.setter
    def title(self, title):
        if title == self.title:
            return
        self._title = title
        self.events.title(text=self._title)

    @property
    def interactive(self):
        """bool: Determines if canvas pan/zoom interactivity is enabled or not."""
        warnings.warn(
            (
                "The viewer.interactive parameter is deprecated and will be removed after version 0.4.5."
                " Instead you should use viewer.camera.interactive"
            ),
            category=DeprecationWarning,
            stacklevel=2,
        )
        return self.camera.interactive

    @interactive.setter
    def interactive(self, interactive):
        warnings.warn(
            (
                "The viewer.interactive parameter is deprecated and will be removed after version 0.4.5."
                " Instead you should use viewer.camera.interactive"
            ),
            category=DeprecationWarning,
            stacklevel=2,
        )
        self.camera.interactive = interactive

    @property
    def active_layer(self):
        """int: index of active_layer
        """
        return self._active_layer

    @active_layer.setter
    def active_layer(self, active_layer):
        if active_layer == self.active_layer:
            return

        if self._active_layer is not None:
            self.keymap_providers.remove(self._active_layer)

        self._active_layer = active_layer

        if active_layer is not None:
            self.keymap_providers.insert(0, active_layer)

        self.events.active_layer(item=self._active_layer)

    @property
>>>>>>> 1d784cf8
    def _sliced_extent_world(self) -> np.ndarray:
        """Extent of layers in world coordinates after slicing.

        D is either 2 or 3 depending on if the displayed data is 2D or 3D.

        Returns
        -------
        sliced_extent_world : array, shape (2, D)
        """
        if len(self.layers) == 0 and self.dims.ndim != 2:
            # If no data is present and dims model has not been reset to 0
            # than someone has passed more than two axis labels which are
            # being saved and so default values are used.
            return np.vstack(
                [np.zeros(self.dims.ndim), np.repeat(512, self.dims.ndim)]
            )
        else:
            return self.layers.extent.world[:, self.dims.displayed]

    def reset_view(self, event=None):
        """Reset the camera view."""

        extent = self._sliced_extent_world
        scene_size = extent[1] - extent[0]
        corner = extent[0]
        grid_size = list(self.grid.actual_shape(len(self.layers)))
        if len(scene_size) > len(grid_size):
            grid_size = [1] * (len(scene_size) - len(grid_size)) + grid_size
        size = np.multiply(scene_size, grid_size)
        center = np.add(corner, np.divide(size, 2))[-self.dims.ndisplay :]
        center = [0] * (self.dims.ndisplay - len(center)) + list(center)
        self.camera.center = center
        # zoom is definied as the number of canvas pixels per world pixel
        # The default value used below will zoom such that the whole field
        # of view will occupy 95% of the canvas on the most filled axis
        if np.max(size) == 0:
            self.camera.zoom = 0.95 * np.min(self._canvas_size)
        else:
            self.camera.zoom = (
                0.95 * np.min(self._canvas_size) / np.max(size[-2:])
            )
        self.camera.angles = (0, 0, 90)

        # Emit a reset view event, which is no longer used internally, but
        # which maybe useful for building on napari.
        self.events.reset_view(
            center=self.camera.center,
            zoom=self.camera.zoom,
            angles=self.camera.angles,
        )

    def _new_labels(self):
        """Create new labels layer filling full world coordinates space."""
        extent = self.layers.extent.world
        scale = self.layers.extent.step
        scene_size = extent[1] - extent[0]
        corner = extent[0]
        shape = [
            np.round(s / sc).astype('int') + 1 if s > 0 else 1
            for s, sc in zip(scene_size, scale)
        ]
        empty_labels = np.zeros(shape, dtype=int)
        self.add_labels(empty_labels, translate=np.array(corner), scale=scale)

    def _update_layers(self, event=None, layers=None):
        """Updates the contained layers.

        Parameters
        ----------
        layers : list of napari.layers.Layer, optional
            List of layers to update. If none provided updates all.
        """
        layers = layers or self.layers
        for layer in layers:
            layer._slice_dims(
                self.dims.point, self.dims.ndisplay, self.dims.order
            )

    def _toggle_theme(self):
        """Switch to next theme in list of themes
        """
        theme_names = list(palettes.keys())
        cur_theme = theme_names.index(self.theme)
        self.theme = theme_names[(cur_theme + 1) % len(theme_names)]

    def _update_active_layer(self, event):
        """Set the active layer by iterating over the layers list and
        finding the first selected layer. If multiple layers are selected the
        iteration stops and the active layer is set to be None

        Parameters
        ----------
        event : Event
            No Event parameters are used
        """
        # iteration goes backwards to find top most selected layer if any
        # if multiple layers are selected sets the active layer to None

        active_layer = None
        for layer in self.layers:
            if active_layer is None and layer.selected:
                active_layer = layer
            elif active_layer is not None and layer.selected:
                active_layer = None
                break

        if active_layer is None:
            self.status = 'Ready'
            self.help = ''
            self.cursor.style = 'standard'
            self.camera.interactive = True
            self.active_layer = None
        else:
            self.status = active_layer.status
            self.help = active_layer.help
            self.cursor.style = active_layer.cursor
            self.cursor.size = active_layer.cursor_size
            self.camera.interactive = active_layer.interactive
            self.active_layer = active_layer

    def _on_layers_change(self, event):
        if len(self.layers) == 0:
            self.dims.ndim = 2
            self.dims.reset()
        else:
            extent = self.layers.extent
            world = extent.world
            ss = extent.step
            ndim = world.shape[1]
            self.dims.ndim = ndim
            for i in range(ndim):
                self.dims.set_range(i, (world[0, i], world[1, i], ss[i]))
        self.events.layers_change()
        self._update_active_layer(event)

    def _update_interactive(self, event):
        """Set the viewer interactivity with the `event.interactive` bool."""
        self.camera.interactive = event.interactive

    def _update_cursor(self, event):
        """Set the viewer cursor with the `event.cursor` string."""
        self.cursor.style = event.cursor

    def _update_cursor_size(self, event):
        """Set the viewer cursor_size with the `event.cursor_size` int."""
        self.cursor.size = event.cursor_size

    def _on_cursor_position_change(self, event):
        """Set the layer cursor position."""
        for layer in self.layers:
            layer.position = self.cursor.position

        # Update status and help bar based on active layer
        if self.active_layer is not None:
            self.status = self.active_layer.status
            self.help = self.active_layer.help

    def _on_grid_change(self, event):
        """Arrange the current layers is a 2D grid."""
        extent = self._sliced_extent_world
        n_layers = len(self.layers)
        for i, layer in enumerate(self.layers):
            i_row, i_column = self.grid.position(n_layers - 1 - i, n_layers)
            self._subplot(layer, (i_row, i_column), extent)

    def grid_view(self, n_row=None, n_column=None, stride=1):
        """Arrange the current layers is a 2D grid.

        Default behaviour is to make a square 2D grid.

        Parameters
        ----------
        n_row : int, optional
            Number of rows in the grid.
        n_column : int, optional
            Number of column in the grid.
        stride : int, optional
            Number of layers to place in each grid square before moving on to
            the next square. The default ordering is to place the most visible
            layer in the top left corner of the grid. A negative stride will
            cause the order in which the layers are placed in the grid to be
            reversed.
        """
        warnings.warn(
            (
                "The viewer.grid_view method is deprecated and will be removed after version 0.4.4."
                " Instead you should use the viewer.grid.enabled = Turn to turn on the grid view,"
                " and viewer.grid.shape and viewer.grid.stride to set the size and stride of the"
                " grid respectively."
            ),
            category=DeprecationWarning,
            stacklevel=2,
        )
        self.grid.stride = stride
        if n_row is None:
            n_row = -1
        if n_column is None:
            n_column = -1
        self.grid.shape = (n_row, n_column)
        self.grid.enabled = True

    def stack_view(self):
        """Arrange the current layers in a stack.
        """
        warnings.warn(
            (
                "The viewer.stack_view method is deprecated and will be removed after version 0.4.4."
                " Instead you should use the viewer.grid.enabled = False to turn off the grid view."
            ),
            category=DeprecationWarning,
            stacklevel=2,
        )
        self.grid.enabled = False

    def _subplot(self, layer, position, extent):
        """Shift a layer to a specified position in a 2D grid.

        Parameters
        ----------
        layer : napari.layers.Layer
            Layer that is to be moved.
        position : 2-tuple of int
            New position of layer in grid.
        extent : array, shape (2, D)
            Extent of the world.
        """
        scene_shift = extent[1] - extent[0] + 1
        translate_2d = np.multiply(scene_shift[-2:], position)
        translate = [0] * layer.ndim
        translate[-2:] = translate_2d
        layer.translate_grid = translate

    @property
    def experimental(self):
        """Experimental commands for IPython console.

        For example run "viewer.experimental.cmds.loader.help".
        """
        from .experimental.commands import ExperimentalNamespace

        return ExperimentalNamespace(self.layers)

    def _on_add_layer(self, event):
        """Connect new layer events.

        Parameters
        ----------
        event : :class:`napari.layers.Layer`
            Layer to add.
        """
        layer = event.value

        # Coerce name into being unique and connect event to ensure uniqueness
        layer.name = self.layers._coerce_name(layer.name, layer)

        # Connect individual layer events to viewer events
        layer.events.select.connect(self._update_active_layer)
        layer.events.deselect.connect(self._update_active_layer)
        layer.events.interactive.connect(self._update_interactive)
        layer.events.cursor.connect(self._update_cursor)
        layer.events.cursor_size.connect(self._update_cursor_size)
        layer.events.data.connect(self._on_layers_change)
        layer.events.scale.connect(self._on_layers_change)
        layer.events.translate.connect(self._on_layers_change)
        layer.events.rotate.connect(self._on_layers_change)
        layer.events.shear.connect(self._on_layers_change)
        layer.events.affine.connect(self._on_layers_change)
        layer.events.name.connect(self.layers._update_name)

        # For the labels layer we need to reset the undo/ redo
        # history whenever the displayed slice changes. Once
        # we have full undo/ redo functionality, this can be
        # dropped.
        if hasattr(layer, '_reset_history'):
            self.dims.events.ndisplay.connect(layer._reset_history)
            self.dims.events.order.connect(layer._reset_history)
            self.dims.events.current_step.connect(layer._reset_history)

        # Make layer selected and unselect all others
        layer.selected = True
        self.layers.unselect_all(ignore=layer)

        # Update dims and grid model
        self._on_layers_change(None)
        self._on_grid_change(None)
        # Slice current layer based on dims
        self._update_layers(layers=[layer])

        if len(self.layers) == 1:
            self.reset_view()

    def _on_remove_layer(self, event):
        """Disconnect old layer events.

        Parameters
        ----------
        layer : :class:`napari.layers.Layer`
            Layer to add.

        Returns
        -------
        layer : :class:`napari.layers.Layer` or list
            The layer that was added (same as input).
        """
        layer = event.value

        # Disconnect all connections from layer
        disconnect_events(layer.events, self)
        disconnect_events(layer.events, self.layers)

        # For the labels layer disconnect history resets
        if hasattr(layer, '_reset_history'):
            self.dims.events.ndisplay.disconnect(layer._reset_history)
            self.dims.events.order.disconnect(layer._reset_history)
            self.dims.events.current_step.disconnect(layer._reset_history)
        self._on_layers_change(None)
        self._on_grid_change(None)

    def add_layer(self, layer: Layer) -> Layer:
        """Add a layer to the viewer.

        Parameters
        ----------
        layer : :class:`napari.layers.Layer`
            Layer to add.

        Returns
        -------
        layer : :class:`napari.layers.Layer` or list
            The layer that was added (same as input).
        """
        # Adding additional functionality inside `add_layer`
        # should be avoided to keep full functionality
        # from adding a layer through the `layers.append`
        # method
        self.layers.append(layer)
        return layer

    def add_image(
        self,
        data=None,
        *,
        channel_axis=None,
        rgb=None,
        colormap=None,
        contrast_limits=None,
        gamma=1,
        interpolation='nearest',
        rendering='mip',
        iso_threshold=0.5,
        attenuation=0.05,
        name=None,
        metadata=None,
        scale=None,
        translate=None,
        rotate=None,
        shear=None,
        affine=None,
        opacity=1,
        blending=None,
        visible=True,
        multiscale=None,
    ) -> Union[Image, List[Image]]:
        """Add an image layer to the layer list.

        Parameters
        ----------
        data : array or list of array
            Image data. Can be N dimensional. If the last dimension has length
            3 or 4 can be interpreted as RGB or RGBA if rgb is `True`. If a
            list and arrays are decreasing in shape then the data is treated as
            a multiscale image.
        channel_axis : int, optional
            Axis to expand image along.  If provided, each channel in the data
            will be added as an individual image layer.  In channel_axis mode,
            all other parameters MAY be provided as lists, and the Nth value
            will be applied to the Nth channel in the data.  If a single value
            is provided, it will be broadcast to all Layers.
        rgb : bool or list
            Whether the image is rgb RGB or RGBA. If not specified by user and
            the last dimension of the data has length 3 or 4 it will be set as
            `True`. If `False` the image is interpreted as a luminance image.
            If a list then must be same length as the axis that is being
            expanded as channels.
        colormap : str, napari.utils.Colormap, tuple, dict, list
            Colormaps to use for luminance images. If a string must be the name
            of a supported colormap from vispy or matplotlib. If a tuple the
            first value must be a string to assign as a name to a colormap and
            the second item must be a Colormap. If a dict the key must be a
            string to assign as a name to a colormap and the value must be a
            Colormap. If a list then must be same length as the axis that is
            being expanded as channels, and each colormap is applied to each
            new image layer.
        contrast_limits : list (2,)
            Color limits to be used for determining the colormap bounds for
            luminance images. If not passed is calculated as the min and max of
            the image. If list of lists then must be same length as the axis
            that is being expanded and then each colormap is applied to each
            image.
        gamma : list, float
            Gamma correction for determining colormap linearity. Defaults to 1.
            If a list then must be same length as the axis that is being
            expanded as channels.
        interpolation : str or list
            Interpolation mode used by vispy. Must be one of our supported
            modes. If a list then must be same length as the axis that is being
            expanded as channels.
        rendering : str or list
            Rendering mode used by vispy. Must be one of our supported
            modes. If a list then must be same length as the axis that is being
            expanded as channels.
        iso_threshold : float or list
            Threshold for isosurface. If a list then must be same length as the
            axis that is being expanded as channels.
        attenuation : float or list
            Attenuation rate for attenuated maximum intensity projection. If a
            list then must be same length as the axis that is being expanded as
            channels.
        name : str or list of str
            Name of the layer.  If a list then must be same length as the axis
            that is being expanded as channels.
        metadata : dict or list of dict
            Layer metadata. If a list then must be a list of dicts with the
            same length as the axis that is being expanded as channels.
        scale : tuple of float or list
            Scale factors for the layer. If a list then must be a list of
            tuples of float with the same length as the axis that is being
            expanded as channels.
        translate : tuple of float or list
            Translation values for the layer. If a list then must be a list of
            tuples of float with the same length as the axis that is being
            expanded as channels.
        rotate : float, 3-tuple of float, n-D array or list.
            If a float convert into a 2D rotation matrix using that value as an
            angle. If 3-tuple convert into a 3D rotation matrix, using a yaw,
            pitch, roll convention. Otherwise assume an nD rotation. Angles are
            assumed to be in degrees. They can be converted from radians with
            np.degrees if needed. If a list then must have same length as
            the axis that is being expanded as channels.
        shear : 1-D array or list.
            A vector of shear values for an upper triangular n-D shear matrix.
            If a list then must have same length as the axis that is being
            expanded as channels.
        affine: n-D array or napari.utils.transforms.Affine
            (N+1, N+1) affine transformation matrix in homogeneous coordinates.
            The first (N, N) entries correspond to a linear transform and
            the final column is a lenght N translation vector and a 1 or a napari
            AffineTransform object. If provided then translate, scale, rotate, and
            shear values are ignored.
        opacity : float or list
            Opacity of the layer visual, between 0.0 and 1.0.  If a list then
            must be same length as the axis that is being expanded as channels.
        blending : str or list
            One of a list of preset blending modes that determines how RGB and
            alpha values of the layer visual get mixed. Allowed values are
            {'opaque', 'translucent', and 'additive'}. If a list then
            must be same length as the axis that is being expanded as channels.
        visible : bool or list of bool
            Whether the layer visual is currently being displayed.
            If a list then must be same length as the axis that is
            being expanded as channels.
        multiscale : bool
            Whether the data is a multiscale image or not. Multiscale data is
            represented by a list of array like image data. If not specified by
            the user and if the data is a list of arrays that decrease in shape
            then it will be taken to be multiscale. The first image in the list
            should be the largest.

        Returns
        -------
        layer : :class:`napari.layers.Image` or list
            The newly-created image layer or list of image layers.
        """

        if colormap is not None:
            # standardize colormap argument(s) to Colormaps, and make sure they
            # are in AVAILABLE_COLORMAPS.  This will raise one of many various
            # errors if the colormap argument is invalid.  See
            # ensure_colormap for details
            if isinstance(colormap, list):
                colormap = [ensure_colormap(c) for c in colormap]
            else:
                colormap = ensure_colormap(colormap)

        # doing this here for IDE/console autocompletion in add_image function.
        kwargs = {
            'rgb': rgb,
            'colormap': colormap,
            'contrast_limits': contrast_limits,
            'gamma': gamma,
            'interpolation': interpolation,
            'rendering': rendering,
            'iso_threshold': iso_threshold,
            'attenuation': attenuation,
            'name': name,
            'metadata': metadata,
            'scale': scale,
            'translate': translate,
            'rotate': rotate,
            'shear': shear,
            'affine': affine,
            'opacity': opacity,
            'blending': blending,
            'visible': visible,
            'multiscale': multiscale,
        }

        # these arguments are *already* iterables in the single-channel case.
        iterable_kwargs = {
            'scale',
            'translate',
            'rotate',
            'shear',
            'affine',
            'contrast_limits',
            'metadata',
        }

        # Image or OctreeImage.
        image_class = _get_image_class()

        if channel_axis is None:
            kwargs['colormap'] = kwargs['colormap'] or 'gray'
            kwargs['blending'] = kwargs['blending'] or 'translucent'
            # Helpful message if someone tries to add mulit-channel kwargs,
            # but forget the channel_axis arg
            for k, v in kwargs.items():
                if k not in iterable_kwargs and is_sequence(v):
                    raise TypeError(
                        f"Received sequence for argument '{k}', "
                        "did you mean to specify a 'channel_axis'? "
                    )
            layer = image_class(data, **kwargs)
            self.layers.append(layer)

            return layer
        else:
            layerdata_list = split_channels(data, channel_axis, **kwargs)

            layer_list = list()
            for image, i_kwargs, _ in layerdata_list:
                layer = image_class(image, **i_kwargs)
                self.layers.append(layer)
                layer_list.append(layer)

            return layer_list

    def open(
        self,
        path: Union[str, Sequence[str]],
        *,
        stack: bool = False,
        plugin: Optional[str] = None,
        layer_type: Optional[str] = None,
        **kwargs,
    ) -> List[Layer]:
        """Open a path or list of paths with plugins, and add layers to viewer.

        A list of paths will be handed one-by-one to the napari_get_reader hook
        if stack is False, otherwise the full list is passed to each plugin
        hook.

        Parameters
        ----------
        path : str or list of str
            A filepath, directory, or URL (or a list of any) to open.
        stack : bool, optional
            If a list of strings is passed and ``stack`` is ``True``, then the
            entire list will be passed to plugins.  It is then up to individual
            plugins to know how to handle a list of paths.  If ``stack`` is
            ``False``, then the ``path`` list is broken up and passed to plugin
            readers one by one.  by default False.
        plugin : str, optional
            Name of a plugin to use.  If provided, will force ``path`` to be
            read with the specified ``plugin``.  If the requested plugin cannot
            read ``path``, an exception will be raised.
        layer_type : str, optional
            If provided, will force data read from ``path`` to be passed to the
            corresponding ``add_<layer_type>`` method (along with any
            additional) ``kwargs`` provided to this function.  This *may*
            result in exceptions if the data returned from the path is not
            compatible with the layer_type.
        **kwargs
            All other keyword arguments will be passed on to the respective
            ``add_layer`` method.

        Returns
        -------
        layers : list
            A list of any layers that were added to the viewer.
        """
        paths = [path] if isinstance(path, str) else path
        paths = [os.fspath(path) for path in paths]  # PathObjects -> str
        if not isinstance(paths, (tuple, list)):
            raise ValueError(
                "'path' argument must be a string, list, or tuple"
            )

        if stack:
            return self._add_layers_with_plugins(
                paths, kwargs, plugin=plugin, layer_type=layer_type
            )

        added: List[Layer] = []  # for layers that get added
        for _path in paths:
            added.extend(
                self._add_layers_with_plugins(
                    _path, kwargs, plugin=plugin, layer_type=layer_type
                )
            )

        return added

    def _add_layers_with_plugins(
        self,
        path_or_paths: Union[str, Sequence[str]],
        kwargs: Optional[dict] = None,
        plugin: Optional[str] = None,
        layer_type: Optional[str] = None,
    ) -> List[Layer]:
        """Load a path or a list of paths into the viewer using plugins.

        This function is mostly called from self.open_path, where the ``stack``
        argument determines whether a list of strings is handed to plugins one
        at a time, or en-masse.

        Parameters
        ----------
        path_or_paths : str or list of str
            A filepath, directory, or URL (or a list of any) to open. If a
            list, the assumption is that the list is to be treated as a stack.
        kwargs : dict, optional
            keyword arguments that will be used to overwrite any of those that
            are returned in the meta dict from plugins.
        plugin : str, optional
            Name of a plugin to use.  If provided, will force ``path`` to be
            read with the specified ``plugin``.  If the requested plugin cannot
            read ``path``, an exception will be raised.
        layer_type : str, optional
            If provided, will force data read from ``path`` to be passed to the
            corresponding ``add_<layer_type>`` method (along with any
            additional) ``kwargs`` provided to this function.  This *may*
            result in exceptions if the data returned from the path is not
            compatible with the layer_type.

        Returns
        -------
        List[Layer]
            A list of any layers that were added to the viewer.
        """
        layer_data = read_data_with_plugins(path_or_paths, plugin=plugin)

        # glean layer names from filename. These will be used as *fallback*
        # names, if the plugin does not return a name kwarg in their meta dict.
        filenames = []
        if isinstance(path_or_paths, str):
            filenames = itertools.repeat(path_or_paths)
        elif is_sequence(path_or_paths):
            if len(path_or_paths) == len(layer_data):
                filenames = iter(path_or_paths)
            else:
                # if a list of paths has been returned as a list of layer data
                # without a 1:1 relationship between the two lists we iterate
                # over the first name
                filenames = itertools.repeat(path_or_paths[0])

        # add each layer to the viewer
        added: List[Layer] = []  # for layers that get added
        for data, filename in zip(layer_data, filenames):
            basename, ext = os.path.splitext(os.path.basename(filename))
            _data = _unify_data_and_user_kwargs(
                data, kwargs, layer_type, fallback_name=basename
            )
            # actually add the layer
            new = self._add_layer_from_data(*_data)
            # some add_* methods return a List[Layer], others just a Layer
            # we want to always return a list
            added.extend(new if isinstance(new, list) else [new])
        return added

    def _add_layer_from_data(
        self, data, meta: dict = None, layer_type: Optional[str] = None
    ) -> Union[Layer, List[Layer]]:
        """Add arbitrary layer data to the viewer.

        Primarily intended for usage by reader plugin hooks.

        Parameters
        ----------
        data : Any
            Data in a format that is valid for the corresponding `add_*` method
            of the specified ``layer_type``.
        meta : dict, optional
            Dict of keyword arguments that will be passed to the corresponding
            `add_*` method.  MUST NOT contain any keyword arguments that are
            not valid for the corresponding method.
        layer_type : str
            Type of layer to add.  MUST have a corresponding add_* method on
            on the viewer instance.  If not provided, the layer is assumed to
            be "image", unless data.dtype is one of (np.int32, np.uint32,
            np.int64, np.uint64), in which case it is assumed to be "labels".

        Raises
        ------
        ValueError
            If ``layer_type`` is not one of the recognized layer types.
        TypeError
            If any keyword arguments in ``meta`` are unexpected for the
            corresponding `add_*` method for this layer_type.

        Examples
        --------
        A typical use case might be to upack a tuple of layer data with a
        specified layer_type.

        >>> viewer = napari.Viewer()
        >>> data = (
        ...     np.random.random((10, 2)) * 20,
        ...     {'face_color': 'blue'},
        ...     'points',
        ... )
        >>> viewer._add_layer_from_data(*data)

        """

        layer_type = (layer_type or '').lower()

        # assumes that big integer type arrays are likely labels.
        if not layer_type:
            layer_type = guess_labels(data)

        if layer_type not in layers.NAMES:
            raise ValueError(
                f"Unrecognized layer_type: '{layer_type}'. "
                f"Must be one of: {layers.NAMES}."
            )

        try:
            add_method = getattr(self, 'add_' + layer_type)
        except AttributeError:
            raise NotImplementedError(
                f"Sorry! {layer_type} is a valid layer type, but there is no "
                f"viewer.add_{layer_type} available yet."
            )

        try:
            layer = add_method(data, **(meta or {}))
        except TypeError as exc:
            if 'unexpected keyword argument' in str(exc):
                bad_key = str(exc).split('keyword argument ')[-1]
                raise TypeError(
                    "_add_layer_from_data received an unexpected keyword "
                    f"argument ({bad_key}) for layer type {layer_type}"
                ) from exc
            else:
                raise exc

        return layer


def _get_image_class() -> layers.Image:
    """Return Image or OctreeImage based config settings."""
    if config.async_octree:
        from ..layers.image.experimental.octree_image import OctreeImage

        return OctreeImage

    return layers.Image


def _normalize_layer_data(data: LayerData) -> FullLayerData:
    """Accepts any layerdata tuple, and returns a fully qualified tuple.

    Parameters
    ----------
    data : LayerData
        1-, 2-, or 3-tuple with (data, meta, layer_type).

    Returns
    -------
    FullLayerData
        3-tuple with (data, meta, layer_type)

    Raises
    ------
    ValueError
        If data has len < 1 or len > 3, or if the second item in ``data`` is
        not a ``dict``, or the third item is not a valid layer_type ``str``
    """
    if not isinstance(data, tuple) and 0 < len(data) < 4:
        raise ValueError("LayerData must be a 1-, 2-, or 3-tuple")
    _data = list(data)
    if len(_data) > 1:
        if not isinstance(_data[1], dict):
            raise ValueError(
                "The second item in a LayerData tuple must be a dict"
            )
    else:
        _data.append(dict())
    if len(_data) > 2:
        if _data[2] not in layers.NAMES:
            raise ValueError(
                "The third item in a LayerData tuple must be one of: "
                f"{layers.NAMES!r}."
            )
    else:
        _data.append(guess_labels(_data[0]))
    return tuple(_data)  # type: ignore


def _unify_data_and_user_kwargs(
    data: LayerData,
    kwargs: Optional[dict] = None,
    layer_type: Optional[str] = None,
    fallback_name: str = None,
) -> FullLayerData:
    """Merge data returned from plugins with options specified by user.

    If ``data == (_data, _meta, _type)``.  Then:

    - ``kwargs`` will be used to update ``_meta``
    - ``layer_type`` will replace ``_type`` and, if provided, ``_meta`` keys
        will be pruned to layer_type-appropriate kwargs
    - ``fallback_name`` is used if ``not _meta.get('name')``

    .. note:

        If a user specified both layer_type and additional keyword arguments
        to viewer.open(), it is their responsibility to make sure the kwargs
        match the layer_type.

    Parameters
    ----------
    data : LayerData
        1-, 2-, or 3-tuple with (data, meta, layer_type) returned from plugin.
    kwargs : dict, optional
        User-supplied keyword arguments, to override those in ``meta`` supplied
        by plugins.
    layer_type : str, optional
        A user-supplied layer_type string, to override the ``layer_type``
        declared by the plugin.
    fallback_name : str, optional
        A name for the layer, to override any name in ``meta`` supplied by the
        plugin.

    Returns
    -------
    FullLayerData
        Fully qualified LayerData tuple with user-provided overrides.
    """
    _data, _meta, _type = _normalize_layer_data(data)

    if layer_type:
        # the user has explicitly requested this be a certain layer type
        # strip any kwargs from the plugin that are no longer relevant
        _meta = prune_kwargs(_meta, layer_type)
        _type = layer_type

    if kwargs:
        # if user provided kwargs, use to override any meta dict values that
        # were returned by the plugin. We only prune kwargs if the user did
        # *not* specify the layer_type. This means that if a user specified
        # both layer_type and additional keyword arguments to viewer.open(),
        # it is their responsibility to make sure the kwargs match the
        # layer_type.
        _meta.update(prune_kwargs(kwargs, _type) if not layer_type else kwargs)

    if not _meta.get('name') and fallback_name:
        _meta['name'] = fallback_name
    return (_data, _meta, _type)


def prune_kwargs(kwargs: Dict[str, Any], layer_type: str) -> Dict[str, Any]:
    """Return copy of ``kwargs`` with only keys valid for ``add_<layer_type>``

    Parameters
    ----------
    kwargs : dict
        A key: value mapping where some or all of the keys are parameter names
        for the corresponding ``Viewer.add_<layer_type>`` method.
    layer_type : str
        The type of layer that is going to be added with these ``kwargs``.

    Returns
    -------
    pruned_kwargs : dict
        A key: value mapping where all of the keys are valid parameter names
        for the corresponding ``Viewer.add_<layer_type>`` method.

    Raises
    ------
    ValueError
        If ``ViewerModel`` does not provide an ``add_<layer_type>`` method
        for the provided ``layer_type``.

    Examples
    --------
    >>> test_kwargs = {
    ...     'scale': (0.75, 1),
    ...     'blending': 'additive',
    ...     'num_colors': 10,
    ... }
    >>> prune_kwargs(test_kwargs, 'image')
    {'scale': (0.75, 1), 'blending': 'additive'}

    >>> # only labels has the ``num_colors`` argument
    >>> prune_kwargs(test_kwargs, 'labels')
    {'scale': (0.75, 1), 'blending': 'additive', 'num_colors': 10}
    """
    add_method = getattr(ViewerModel, 'add_' + layer_type, None)
    if not add_method or layer_type == 'layer':
        raise ValueError(f"Invalid layer_type: {layer_type}")

    # get valid params for the corresponding add_<layer_type> method
    valid = valid_add_kwargs()[layer_type]
    return {k: v for k, v in kwargs.items() if k in valid}


@lru_cache(maxsize=1)
def valid_add_kwargs() -> Dict[str, Set[str]]:
    """Return a dict where keys are layer types & values are valid kwargs."""
    valid = dict()
    for meth in dir(ViewerModel):
        if not meth.startswith('add_') or meth[4:] == 'layer':
            continue
        params = inspect.signature(getattr(ViewerModel, meth)).parameters
        valid[meth[4:]] = set(params) - {'self', 'kwargs'}
    return valid


for _layer in (
    layers.Labels,
    layers.Points,
    layers.Shapes,
    layers.Surface,
    layers.Tracks,
    layers.Vectors,
):
    func = create_add_method(_layer)
    setattr(ViewerModel, func.__name__, func)<|MERGE_RESOLUTION|>--- conflicted
+++ resolved
@@ -77,12 +77,11 @@
     title: str = 'napari'
     status: str = 'Ready'
     help: str = ''
-    cursor: str = 'standard'
-    cursor_size: Optional[int] = None
-    interactive: bool = True
-    active_layer: Optional[int] = None
     theme: str = DEFAULT_THEME
     palette: Dict[str, str] = None
+
+    # I'd still like to remove this!
+    active_layer: Optional[int] = None
 
     axes: ClassVar[Axes] = None
     dims: ClassVar[Dims] = None
@@ -108,23 +107,7 @@
     def __post_init__(self, ndisplay, order, axis_labels):
         self.palette = palettes[self.theme]
         super().__init__()
-<<<<<<< HEAD
         self.events.add(reset_view=None, layers_change=None)
-=======
-
-        self.events = EmitterGroup(
-            source=self,
-            auto_connect=True,
-            status=Event,
-            help=Event,
-            title=Event,
-            reset_view=Event,
-            active_layer=Event,
-            palette=Event,
-            layers_change=Event,
-        )
-
->>>>>>> 1d784cf8
         self.dims = Dims(
             ndisplay=ndisplay, order=order, axis_labels=axis_labels
         )
@@ -132,17 +115,6 @@
         self.axes = Axes()
         self.camera = Camera()
         self.cursor = Cursor()
-<<<<<<< HEAD
-=======
-        self.axes = Axes()
-        self.scale_bar = ScaleBar()
-
-        self._status = 'Ready'
-        self._help = ''
-        self._title = title
-
-        self._active_layer = None
->>>>>>> 1d784cf8
         self.grid = GridCanvas()
         self.scale_bar = ScaleBar()
 
@@ -176,6 +148,9 @@
         """Simple string representation"""
         return f'napari.Viewer: {self.title}'
 
+    def __hash__(self):
+        return id(self)
+
     def _on_theme_set(self, theme):
         # FIXME: in dataclass, need to fallback if an exception is raised in _on_name_set
         try:
@@ -247,48 +222,6 @@
         self.grid.stride = grid_stride
 
     @property
-<<<<<<< HEAD
-=======
-    def status(self):
-        """string: Status string
-        """
-        return self._status
-
-    @status.setter
-    def status(self, status):
-        if status == self.status:
-            return
-        self._status = status
-        self.events.status(text=self._status)
-
-    @property
-    def help(self):
-        """string: String that can be displayed to the
-        user in the status bar with helpful usage tips.
-        """
-        return self._help
-
-    @help.setter
-    def help(self, help):
-        if help == self.help:
-            return
-        self._help = help
-        self.events.help(text=self._help)
-
-    @property
-    def title(self):
-        """string: String that is displayed in window title.
-        """
-        return self._title
-
-    @title.setter
-    def title(self, title):
-        if title == self.title:
-            return
-        self._title = title
-        self.events.title(text=self._title)
-
-    @property
     def interactive(self):
         """bool: Determines if canvas pan/zoom interactivity is enabled or not."""
         warnings.warn(
@@ -314,28 +247,6 @@
         self.camera.interactive = interactive
 
     @property
-    def active_layer(self):
-        """int: index of active_layer
-        """
-        return self._active_layer
-
-    @active_layer.setter
-    def active_layer(self, active_layer):
-        if active_layer == self.active_layer:
-            return
-
-        if self._active_layer is not None:
-            self.keymap_providers.remove(self._active_layer)
-
-        self._active_layer = active_layer
-
-        if active_layer is not None:
-            self.keymap_providers.insert(0, active_layer)
-
-        self.events.active_layer(item=self._active_layer)
-
-    @property
->>>>>>> 1d784cf8
     def _sliced_extent_world(self) -> np.ndarray:
         """Extent of layers in world coordinates after slicing.
 
