import warnings

import numpy as np

from ..utils.events import EmitterGroup, Event
from ..utils.key_bindings import KeymapHandler, KeymapProvider
from ..utils.theme import palettes
from ._viewer_mouse_bindings import dims_scroll
from .add_layers_mixin import AddLayersMixin
from .axes import Axes
from .camera import Camera
from .cursor import Cursor
from .dims import Dims
from .grid import GridCanvas
from .layerlist import LayerList
from .scale_bar import ScaleBar


class ViewerModel(AddLayersMixin, KeymapHandler, KeymapProvider):
    """Viewer containing the rendered scene, layers, and controlling elements
    including dimension sliders, and control bars for color limits.

    Parameters
    ----------
    title : string
        The title of the viewer window.
    ndisplay : {2, 3}
        Number of displayed dimensions.
    order : tuple of int
        Order in which dimensions are displayed where the last two or last
        three dimensions correspond to row x column or plane x row x column if
        ndisplay is 2 or 3.
    axis_labels = list of str
        Dimension names.

    Attributes
    ----------
    window : Window
        Parent window.
    layers : LayerList
        List of contained layers.
    dims : Dimensions
        Contains axes, indices, dimensions and sliders.
    themes : dict of str: dict of str: str
        Preset color palettes.
    """

    themes = palettes

    def __init__(
        self, title='napari', ndisplay=2, order=None, axis_labels=None
    ):
        super().__init__()

        self.events = EmitterGroup(
            source=self,
            auto_connect=True,
            status=Event,
            help=Event,
            title=Event,
            interactive=Event,
            reset_view=Event,
            active_layer=Event,
            palette=Event,
            layers_change=Event,
        )

        self.dims = Dims(
            ndim=None, ndisplay=ndisplay, order=order, axis_labels=axis_labels
        )

        self.layers = LayerList()
        self.camera = Camera(self.dims)
        self.cursor = Cursor()
        self.axes = Axes()
        self.scale_bar = ScaleBar()

        self._status = 'Ready'
        self._help = ''
        self._title = title

        self._interactive = True
        self._active_layer = None
        self.grid = GridCanvas()
        # 2-tuple indicating height and width
        self._canvas_size = (600, 800)
        self._palette = None
        self.theme = 'dark'

        self.grid.events.update.connect(self.reset_view)
        self.grid.events.update.connect(self._on_grid_change)
        self.dims.events.ndisplay.connect(self._update_layers)
        self.dims.events.ndisplay.connect(self.reset_view)
        self.dims.events.order.connect(self._update_layers)
        self.dims.events.order.connect(self.reset_view)
        self.dims.events.current_step.connect(self._update_layers)
        self.cursor.events.position.connect(self._on_cursor_position_change)
<<<<<<< HEAD
        self.layers.events.inserted.connect(self._on_layers_change)
        self.layers.events.removed.connect(self._on_layers_change)
        self.layers.events.reordered.connect(self._on_layers_change)
=======
        self.layers.events.changed.connect(self._update_active_layer)
        self.layers.events.changed.connect(self._on_grid_change)
        self.layers.events.changed.connect(self._on_layers_change)
>>>>>>> f0cec79f

        self.keymap_providers = [self]

        # Hold callbacks for when mouse moves with nothing pressed
        self.mouse_move_callbacks = []
        # Hold callbacks for when mouse is pressed, dragged, and released
        self.mouse_drag_callbacks = []
        # Hold callbacks for when mouse wheel is scrolled
        self.mouse_wheel_callbacks = [dims_scroll]

        self._persisted_mouse_event = {}
        self._mouse_drag_gen = {}
        self._mouse_wheel_gen = {}

    def __str__(self):
        """Simple string representation"""
        return f'napari.Viewer: {self.title}'

    @property
    def palette(self):
        """dict of str: str : Color palette with which to style the viewer.
        """
        return self._palette

    @palette.setter
    def palette(self, palette):
        if palette == self.palette:
            return

        self._palette = palette
        self.axes.background_color = self.palette['canvas']
        self.scale_bar.background_color = self.palette['canvas']
        self.events.palette()

    @property
    def theme(self):
        """string or None : Preset color palette.
        """
        for theme, palette in self.themes.items():
            if palette == self.palette:
                return theme

    @theme.setter
    def theme(self, theme):
        if theme == self.theme:
            return

        try:
            self.palette = self.themes[theme]
        except KeyError:
            raise ValueError(
                f"Theme '{theme}' not found; "
                f"options are {list(self.themes)}."
            )

    @property
    def grid_size(self):
        """tuple: Size of grid."""
        warnings.warn(
            (
                "The viewer.grid_size parameter is deprecated and will be removed after version 0.4.3."
                " Instead you should use viewer.grid.size"
            ),
            category=DeprecationWarning,
            stacklevel=2,
        )
        return self.grid.size

    @grid_size.setter
    def grid_size(self, grid_size):
        warnings.warn(
            (
                "The viewer.grid_size parameter is deprecated and will be removed after version 0.4.3."
                " Instead you should use viewer.grid.size"
            ),
            category=DeprecationWarning,
            stacklevel=2,
        )
        self.grid.size = grid_size

    @property
    def grid_stride(self):
        """int: Number of layers in each grid square."""
        warnings.warn(
            (
                "The viewer.grid_stride parameter is deprecated and will be removed after version 0.4.3."
                " Instead you should use viewer.grid.stride"
            ),
            category=DeprecationWarning,
            stacklevel=2,
        )
        return self.grid.stride

    @grid_stride.setter
    def grid_stride(self, grid_stride):
        warnings.warn(
            (
                "The viewer.grid_stride parameter is deprecated and will be removed after version 0.4.3."
                " Instead you should use viewer.grid.stride"
            ),
            category=DeprecationWarning,
            stacklevel=2,
        )
        self.grid.stride = grid_stride

    @property
    def status(self):
        """string: Status string
        """
        return self._status

    @status.setter
    def status(self, status):
        if status == self.status:
            return
        self._status = status
        self.events.status(text=self._status)

    @property
    def help(self):
        """string: String that can be displayed to the
        user in the status bar with helpful usage tips.
        """
        return self._help

    @help.setter
    def help(self, help):
        if help == self.help:
            return
        self._help = help
        self.events.help(text=self._help)

    @property
    def title(self):
        """string: String that is displayed in window title.
        """
        return self._title

    @title.setter
    def title(self, title):
        if title == self.title:
            return
        self._title = title
        self.events.title(text=self._title)

    @property
    def interactive(self):
        """bool: Determines if canvas pan/zoom interactivity is enabled or not.
        """
        return self._interactive

    @interactive.setter
    def interactive(self, interactive):
        if interactive == self.interactive:
            return
        self._interactive = interactive
        self.events.interactive()

    @property
    def active_layer(self):
        """int: index of active_layer
        """
        return self._active_layer

    @active_layer.setter
    def active_layer(self, active_layer):
        if active_layer == self.active_layer:
            return

        if self._active_layer is not None:
            self.keymap_providers.remove(self._active_layer)

        self._active_layer = active_layer

        if active_layer is not None:
            self.keymap_providers.insert(0, active_layer)

        self.events.active_layer(item=self._active_layer)

    @property
    def _sliced_extent_world(self) -> np.ndarray:
        """Extent of layers in world coordinates after slicing.

        D is either 2 or 3 depending on if the displayed data is 2D or 3D.

        Returns
        -------
        sliced_extent_world : array, shape (2, D)
        """
        if len(self.layers) == 0 and self.dims.ndim != 2:
            # If no data is present and dims model has not been reset to 0
            # than someone has passed more than two axis labels which are
            # being saved and so default values are used.
            return np.vstack(
                [np.zeros(self.dims.ndim), np.repeat(512, self.dims.ndim)]
            )
        else:
            return self.layers.extent.world[:, self.dims.displayed]

    def reset_view(self, event=None):
        """Reset the camera view."""

        extent = self._sliced_extent_world
        scene_size = extent[1] - extent[0]
        corner = extent[0]
        grid_size = list(self.grid.actual_size(len(self.layers)))
        if len(scene_size) > len(grid_size):
            grid_size = [1] * (len(scene_size) - len(grid_size)) + grid_size
        size = np.multiply(scene_size, grid_size)
        center = np.add(corner, np.divide(size, 2))[-self.dims.ndisplay :]
        center = [0] * (self.dims.ndisplay - len(center)) + list(center)

        self.camera.center = center
        # zoom is definied as the number of canvas pixels per world pixel
        # The default value used below will zoom such that the whole field
        # of view will occupy 95% of the canvas on the most filled axis
        if np.max(size) == 0:
            self.camera.zoom = 0.95 * np.min(self._canvas_size)
        else:
            self.camera.zoom = (
                0.95 * np.min(self._canvas_size) / np.max(size[-2:])
            )
        self.camera.angles = (0, 0, 90)

        # Emit a reset view event, which is no longer used internally, but
        # which maybe useful for building on napari.
        self.events.reset_view(
            center=self.camera.center,
            zoom=self.camera.zoom,
            angles=self.camera.angles,
        )

    def _new_labels(self):
        """Create new labels layer filling full world coordinates space."""
        extent = self.layers.extent.world
        scale = self.layers.extent.step
        scene_size = extent[1] - extent[0]
        corner = extent[0]
        shape = [
            np.round(s / sc).astype('int') + 1 if s > 0 else 1
            for s, sc in zip(scene_size, scale)
        ]
        empty_labels = np.zeros(shape, dtype=int)
        self.add_labels(empty_labels, translate=np.array(corner), scale=scale)

    def _update_layers(self, event=None, layers=None):
        """Updates the contained layers.

        Parameters
        ----------
        layers : list of napari.layers.Layer, optional
            List of layers to update. If none provided updates all.
        """
        layers = layers or self.layers
        for layer in layers:
            layer._slice_dims(
                self.dims.point, self.dims.ndisplay, self.dims.order
            )

    def _toggle_theme(self):
        """Switch to next theme in list of themes
        """
        theme_names = list(self.themes.keys())
        cur_theme = theme_names.index(self.theme)
        self.theme = theme_names[(cur_theme + 1) % len(theme_names)]

    def _update_active_layer(self, event):
        """Set the active layer by iterating over the layers list and
        finding the first selected layer. If multiple layers are selected the
        iteration stops and the active layer is set to be None

        Parameters
        ----------
        event : Event
            No Event parameters are used
        """
        # iteration goes backwards to find top most selected layer if any
        # if multiple layers are selected sets the active layer to None

        active_layer = None
        for layer in self.layers:
            if active_layer is None and layer.selected:
                active_layer = layer
            elif active_layer is not None and layer.selected:
                active_layer = None
                break

        if active_layer is None:
            self.status = 'Ready'
            self.help = ''
            self.cursor.style = 'standard'
            self.interactive = True
            self.active_layer = None
        else:
            self.status = active_layer.status
            self.help = active_layer.help
            self.cursor.style = active_layer.cursor
            self.interactive = active_layer.interactive
            self.active_layer = active_layer

    def _on_layers_change(self, event):
        if len(self.layers) == 0:
            self.dims.ndim = 2
            self.dims.reset()
        else:
            extent = self.layers.extent.world
            ss = self.layers.extent.step
            ndim = extent.shape[1]
            self.dims.ndim = ndim
            for i in range(ndim):
                self.dims.set_range(i, (extent[0, i], extent[1, i], ss[i]))
        self.events.layers_change()
        self._update_grid()
        self._update_active_layer(event)

    def _update_status(self, event):
        """Set the viewer status with the `event.status` string."""
        self.status = event.status

    def _update_help(self, event):
        """Set the viewer help with the `event.help` string."""
        self.help = event.help

    def _update_interactive(self, event):
        """Set the viewer interactivity with the `event.interactive` bool."""
        self.interactive = event.interactive

    def _update_cursor(self, event):
        """Set the viewer cursor with the `event.cursor` string."""
        self.cursor.style = event.cursor

    def _update_cursor_size(self, event):
        """Set the viewer cursor_size with the `event.cursor_size` int."""
        self.cursor.size = event.cursor_size

    def _on_cursor_position_change(self, event):
        """Set the layer cursor position."""
        for layer in self.layers:
            layer.position = self.cursor.position

    def _on_grid_change(self, event):
        """Arrange the current layers is a 2D grid."""
        for i, layer in enumerate(self.layers[::-1]):
            i_row, i_column = self.grid.position(i, len(self.layers))
            self._subplot(layer, (i_row, i_column))

    def grid_view(self, n_row=None, n_column=None, stride=1):
        """Arrange the current layers is a 2D grid.

        Default behaviour is to make a square 2D grid.

        Parameters
        ----------
        n_row : int, optional
            Number of rows in the grid.
        n_column : int, optional
            Number of column in the grid.
        stride : int, optional
            Number of layers to place in each grid square before moving on to
            the next square. The default ordering is to place the most visible
            layer in the top left corner of the grid. A negative stride will
            cause the order in which the layers are placed in the grid to be
            reversed.
        """
        warnings.warn(
            (
                "The viewer.grid_view method is deprecated and will be removed after version 0.4.3."
                " Instead you should use the viewer.grid.enabled = Turn to turn on the grid view,"
                " and viewer.grid.size and viewer.grid.stride to set the size and stride of the"
                " grid respectively."
            ),
            category=DeprecationWarning,
            stacklevel=2,
        )
        self.grid.stride = stride
        if n_row is None:
            n_row = -1
        if n_column is None:
            n_column = -1
        self.grid.size = (n_row, n_column)
        self.grid.enabled = True

    def stack_view(self):
<<<<<<< HEAD
        """Arrange the current layers is a stack.
        """
        self.grid_view(n_row=1, n_column=1, stride=1)

    def _update_grid(self):
        """Update grid with current grid values.
=======
        """Arrange the current layers in a stack.
>>>>>>> f0cec79f
        """
        warnings.warn(
            (
                "The viewer.stack_view method is deprecated and will be removed after version 0.4.3."
                " Instead you should use the viewer.grid.enabled = False to turn off the grid view."
            ),
            category=DeprecationWarning,
            stacklevel=2,
        )
        self.grid.enabled = False

    def _subplot(self, layer, position):
        """Shift a layer to a specified position in a 2D grid.

        Parameters
        ----------
        layer : napari.layers.Layer
            Layer that is to be moved.
        position : 2-tuple of int
            New position of layer in grid.
        size : 2-tuple of int
            Size of the grid that is being used.
        """
        extent = self._sliced_extent_world
        scene_shift = extent[1] - extent[0] + 1
        translate_2d = np.multiply(scene_shift[-2:], position)
        translate = [0] * layer.ndim
        translate[-2:] = translate_2d
        layer.translate_grid = translate

    @property
    def experimental(self):
        """Experimental commands for IPython console.

        For example run "viewer.experimental.cmds.loader.help".
        """
        from .experimental.commands import ExperimentalNamespace

        return ExperimentalNamespace(self.layers)<|MERGE_RESOLUTION|>--- conflicted
+++ resolved
@@ -95,15 +95,12 @@
         self.dims.events.order.connect(self.reset_view)
         self.dims.events.current_step.connect(self._update_layers)
         self.cursor.events.position.connect(self._on_cursor_position_change)
-<<<<<<< HEAD
         self.layers.events.inserted.connect(self._on_layers_change)
         self.layers.events.removed.connect(self._on_layers_change)
         self.layers.events.reordered.connect(self._on_layers_change)
-=======
-        self.layers.events.changed.connect(self._update_active_layer)
-        self.layers.events.changed.connect(self._on_grid_change)
-        self.layers.events.changed.connect(self._on_layers_change)
->>>>>>> f0cec79f
+        self.layers.events.inserted.connect(self._on_grid_change)
+        self.layers.events.removed.connect(self._on_grid_change)
+        self.layers.events.reordered.connect(self._on_grid_change)
 
         self.keymap_providers = [self]
 
@@ -416,7 +413,6 @@
             for i in range(ndim):
                 self.dims.set_range(i, (extent[0, i], extent[1, i], ss[i]))
         self.events.layers_change()
-        self._update_grid()
         self._update_active_layer(event)
 
     def _update_status(self, event):
@@ -487,16 +483,12 @@
         self.grid.enabled = True
 
     def stack_view(self):
-<<<<<<< HEAD
         """Arrange the current layers is a stack.
         """
         self.grid_view(n_row=1, n_column=1, stride=1)
 
     def _update_grid(self):
         """Update grid with current grid values.
-=======
-        """Arrange the current layers in a stack.
->>>>>>> f0cec79f
         """
         warnings.warn(
             (
