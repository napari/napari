--- conflicted
+++ resolved
@@ -248,20 +248,7 @@
     def _sliced_extent_world(self):
         """(2, D) array: Extent of layers in world coordinates after slicing.
 
-<<<<<<< HEAD
         D is either 2 or 3 depending on if the displayed data is 2D or 3D.
-=======
-        Returns
-        -------
-        centroid : list
-            List of center coordinates of scene, length 2 or 3 if displayed
-            view is 2D or 3D.
-        size : list
-            List of size of scene, length 2 or 3 if displayed view is 2D or 3D.
-        corner : list
-            List of coordinates of top left corner of scene, length 2 or 3 if
-            displayed view is 2D or 3D.
->>>>>>> 758a7300
         """
         if len(self.layers) == 0 and self.dims.ndim != 2:
             # If no data is present and dims model has not been reset to 0
