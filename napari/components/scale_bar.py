--- conflicted
+++ resolved
@@ -1,8 +1,4 @@
-<<<<<<< HEAD
-from ..utils._pydantic import EventedModel
-=======
 from ..utils.events import EventedModel
->>>>>>> 79ab3589
 from ._viewer_constants import Position
 
 
