import pytest

from napari.components import Dims
from napari.components.dims_constants import DimsMode


def test_ndim():
    """
    Test number of dimensions including after adding and removing dimensions.
    """
    dims = Dims()
    assert dims.ndim == 2

    dims = Dims(4)
    assert dims.ndim == 4

    dims = Dims(2)
    assert dims.ndim == 2

    dims.ndim = 10
    assert dims.ndim == 10

    dims.ndim = 5
    assert dims.ndim == 5


def test_display():
    """
    Test display setting.
    """
    dims = Dims(4)
    assert dims.order == [0, 1, 2, 3]
    assert dims.ndisplay == 2

    dims.order = [2, 3, 1, 0]
    assert dims.order == [2, 3, 1, 0]


def test_point():
    """
    Test point setting.
    """
    dims = Dims(4)
    assert dims.point == [0] * 4

    dims.set_point(3, 4)
    assert dims.point == [0, 0, 0, 4]

    dims.set_point(2, 1)
    assert dims.point == [0, 0, 1, 4]


def test_mode():
    """
    Test mode setting.
    """
    dims = Dims(4)
    assert dims.mode == [DimsMode.POINT] * 4

    dims.set_mode(3, DimsMode.INTERVAL)
    assert dims.mode == [DimsMode.POINT] * 3 + [DimsMode.INTERVAL]


def test_range():
    """
    Tests range setting.
    """
    dims = Dims(4)
    assert dims.range == [(0, 2, 1)] * 4

    dims.set_range(3, (0, 4, 2))
    assert dims.range == [(0, 2, 1)] * 3 + [(0, 4, 2)]


def test_interval():
    """
    Test interval setting.
    """
    dims = Dims(4)
    assert dims.interval == [(0, 1)] * 4

    dims.set_interval(3, (0, 3))
    assert dims.interval == [(0, 1)] * 3 + [(0, 3)]


def test_indices():
    """
    Test indices values.
    """
    dims = Dims(4)
    # On instantiation the last two dims are set to sliced mode
    assert dims.indices == (0,) * 2 + (slice(None, None, None),) * 2
    print(dims.point, dims.ndim, dims.indices)

    # Set the values of the first two dims in point mode outside of range
    dims.set_point(0, 2)
    dims.set_point(1, 3)
    assert dims.indices == (1, 1) + (slice(None, None, None),) * 2

    # Increase range and then set points again
    # Note changing the step size changes the indices for the same point value
    dims.set_range(0, (0, 4, 2))
    dims.set_range(1, (0, 4, 2))
    dims.set_point(0, 2)
    dims.set_point(1, 3)
    assert dims.indices == (1, 2) + (slice(None, None, None),) * 2


def test_axis_labels():
    dims = Dims(4)
<<<<<<< HEAD
    assert dims.axis_labels == [str(x) for x in reversed(range(4))]
=======
    assert dims.axis_labels == ['-4', '-3', '-2', '-1']
>>>>>>> 33f69bca


def test_order_when_changing_ndim():
    """
    Test order of the dims when changing the number of dimensions.
    """
    dims = Dims(4)
    dims.set_point(0, 2)

    dims.ndim = 5
    # Test that new dims get appended to the beginning of lists
    assert dims.point == [0, 2, 0, 0, 0]

    dims.set_point(2, 3)
    dims.ndim = 3
    # Test that dims get removed from the beginning of lists
    assert dims.point == [3, 0, 0]


def test_labels_order_when_changing_dims():
    dims = Dims(4)
    dims.axis_labels[-1] = 'abc'
    print(dims.axis_labels)
    dims.ndim = 5
    assert dims.axis_labels == ['4', '3', '2', '1', 'abc']


def test_labels_on_init():
    pass


@pytest.mark.parametrize(
    "ndim, ax_input, expected", [(2, 1, 1), (2, -1, 1), (4, -3, 1)]
)
def test_assert_axis_inbound(ndim, ax_input, expected):
    dims = Dims(ndim)
    actual = dims._assert_axis_inbound(ax_input)
    assert actual == expected


@pytest.mark.parametrize("ndim, ax_input", [(2, 2), (2, -3)])
def test_assert_axis_out_of_bounds(ndim, ax_input):
    dims = Dims(ndim)
    with pytest.raises(ValueError):
        dims._assert_axis_inbound(ax_input)


# @pytest.mark.parametrize(
#     "ndim, propvalue, default, expected",
#     [
#         (3, 'order', range(3), [], range(3)),
#         (
#             3,
#             'axis_labels',
#             None,
#             [str(ax) for ax in range(3)],
#             [str(ax) for ax in range(3)],
#         ),
#         (2, 'order', None, [], []),
#     ],
# )
# def test_assert_valid_init(ndim, propname, propvalue, default, expected):
#     actual = Dims._assert_valid_init(ndim, propname, propvalue, default)
#     assert actual == expected
#
#
# @pytest.mark.parametrize(
#     "ndim, propname, propvalue, default",
#     [
#         (3, 'order', range(4), []),
#         (3, 'axis_labels', ('ax',), [str(ax) for ax in range(3)]),
#         (2, 'order', [1], []),
#     ],
# )
# def test_assert_invalid_init_raises(ndim, propname, propvalue, default):
#     with pytest.raises(ValueError):
#         Dims._assert_valid_init(ndim, propname, propvalue, default)<|MERGE_RESOLUTION|>--- conflicted
+++ resolved
@@ -108,11 +108,7 @@
 
 def test_axis_labels():
     dims = Dims(4)
-<<<<<<< HEAD
-    assert dims.axis_labels == [str(x) for x in reversed(range(4))]
-=======
     assert dims.axis_labels == ['-4', '-3', '-2', '-1']
->>>>>>> 33f69bca
 
 
 def test_order_when_changing_ndim():
