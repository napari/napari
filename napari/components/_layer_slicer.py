from __future__ import annotations

import logging
from concurrent.futures import Executor, Future, ThreadPoolExecutor, wait
from contextlib import contextmanager
from threading import RLock
from typing import (
    Callable,
    Dict,
    Iterable,
    Optional,
    Protocol,
    Tuple,
    TypeVar,
    runtime_checkable,
)

from napari.components import Dims
from napari.layers import Layer
from napari.utils.events.event import EmitterGroup, Event

logger = logging.getLogger("napari.components._layer_slicer")


# Layers that can be asynchronously sliced must be able to make
# a slice request that can be called and will produce a slice
# response. The request and response types will vary per layer
# type, which means that the values of the dictionary result of
# ``_slice_layers`` cannot be fixed to a single type.

_SliceResponse = TypeVar('_SliceResponse')
_SliceRequest = Callable[[], _SliceResponse]


@runtime_checkable
class _AsyncSliceable(Protocol[_SliceResponse]):
    def _make_slice_request(self, dims: Dims) -> _SliceRequest[_SliceResponse]:
        ...

    def _update_slice_response(self, response: _SliceResponse) -> None:
        ...


class _LayerSlicer:
    """
    High level class to control the creation of a slice (via a slice request),
    submit it (synchronously or asynchronously) to a thread pool, and emit the
    results when complete.

    Events
    ------
    ready
        emitted after slicing is done with a dict value that maps from layer
        to slice response. Note that this may be emitted on the main or
        a non-main thread. If usage of this event relies on something happening
        on the main thread, actions should be taken to ensure that the callback
        is also executed on the main thread (e.g. by decorating the callback
        with `@ensure_main_thread`).
    """

    def __init__(self):
        """
        Attributes
        ----------
        _executor : concurrent.futures.ThreadPoolExecutor
            manager for the slicing threading
        _force_sync: bool
            if true, forces slicing to execute synchronously
        _layers_to_task : dict
            task storage for cancellation logic
        _lock_layers_to_task : threading.RLock
            lock to guard against changes to `_layers_to_task` when finding,
            adding, or removing tasks.
        """
        self.events = EmitterGroup(source=self, ready=Event)
        self._executor: Executor = ThreadPoolExecutor(max_workers=1)
        self._force_sync = True
        self._layers_to_task: Dict[Tuple[Layer], Future] = {}
        self._lock_layers_to_task = RLock()

    @contextmanager
    def force_sync(self):
        """Context manager to temporarily force slicing to be synchronous.

        This should only be used from the main thread.

        >>> layer_slicer = _LayerSlicer()
        >>> layer = Image(...)  # an async-ready layer
        >>> with layer_slice.force_sync():
        >>>     layer_slicer.submit(layers=[layer], dims=Dims())
        """
        prev = self._force_sync
        self._force_sync = True
        try:
            yield None
        finally:
            self._force_sync = prev

    def wait_until_idle(self, timeout: Optional[float] = None) -> None:
        """Wait for all slicing tasks to complete before returning.

        Attributes
        ----------
        timeout: float or None
            (Optional) time in seconds to wait before raising TimeoutError. If set as None,
            there is no limit to the wait time. Defaults to None

        Raises
        ------
        TimeoutError: when the timeout limit has been exceeded and the task is
            not yet complete
        """
        futures = self._layers_to_task.values()
        _, not_done_futures = wait(futures, timeout=timeout)

        if len(not_done_futures) > 0:
            raise TimeoutError(
                f'Slicing {len(not_done_futures)} tasks did not complete within timeout ({timeout}s).'
            )

    def submit(
<<<<<<< HEAD
        self,
        layers: Iterable[Layer],
        dims: Dims,
        _refresh_sync: bool = False,
    ) -> Optional[Future[dict]]:
        """Slices the given layers with the given dims.

        This should only be called from the main thread.
=======
        self, *, layers: Iterable[Layer], dims: Dims
    ) -> Optional[Future[dict]]:
        """Slices the given layers with the given dims.
>>>>>>> 54c1dbf8

        Submitting multiple layers at one generates multiple requests, but only ONE task.

        This will attempt to cancel all pending slicing tasks that can be entirely
        replaced the new ones. If multiple layers are sliced, any task that contains
        only one of those layers can safely be cancelled. If a single layer is sliced,
        it will wait for any existing tasks that include that layer AND another layer,
        In other words, it will only cancel if the new task will replace the
        slices of all the layers in the pending task.

<<<<<<< HEAD
=======
        This should only be called from the main thread.

>>>>>>> 54c1dbf8
        Parameters
        ----------
        layers: iterable of layers
            The layers to slice.
        dims: Dims
            The dimensions values associated with the view to be sliced.
<<<<<<< HEAD
        _refresh_sync: bool
            True if when forcing synchronous slicing, `refresh` should be used
            instead of `_slice_dims`. False otherwise. The leading underscore
            indicates that this is a temporary parameter that will be removed
            after old-style slicing is removed.

        Returns
        -------
        Future[dict] or none
            A future with a result that maps from a layer to a layer slice
            response. Or none if no async slicing tasks were submitted.
=======

        Returns
        -------
        future of dict or none
            A future with a result that maps from a layer to an async layer
            slice response. Or none if no async slicing tasks were submitted.
>>>>>>> 54c1dbf8
        """
        if existing_task := self._find_existing_task(layers):
            logger.debug('Cancelling task for %s', layers)
            existing_task.cancel()

        # Not all layer types will initially be asynchronously sliceable.
        # The following logic gives us a way to handle those in the short
        # term as we develop, and also in the long term if there are cases
        # when we want to perform sync slicing anyway.
        requests = {}
        sync_layers = []
        for layer in layers:
            if isinstance(layer, _AsyncSliceable) and not self._force_sync:
                requests[layer] = layer._make_slice_request(dims)
            else:
                sync_layers.append(layer)

<<<<<<< HEAD
        # create one task for all requests
        task = None
        if len(requests) > 0:
            task = self._executor.submit(self._slice_layers, requests)

            # store task for cancellation logic
            # this is purposefully done before adding the done callback to ensure
            # that the task is added before the done callback can be executed
            with self._lock_layers_to_task:
                self._layers_to_task[tuple(requests)] = task

            task.add_done_callback(self._on_slice_done)

        # slice the sync layers after async submission so that async
        # tasks can potentially run concurrently
        for layer in sync_layers:
            if _refresh_sync:
                layer.refresh()
            else:
                layer._slice_dims(dims.point, dims.ndisplay, dims.order)

=======
        # First maybe submit an async slicing task to start it ASAP.
        task = None
        if len(requests) > 0:
            task = self._executor.submit(self._slice_layers, requests)
            # Store task before adding done callback to ensure there is always
            # a task to remove in the done callback.
            with self._lock_layers_to_task:
                self._layers_to_task[tuple(requests)] = task
            task.add_done_callback(self._on_slice_done)

        # Then execute sync slicing tasks to run concurrent with async ones.
        for layer in sync_layers:
            layer._slice_dims(dims.point, dims.ndisplay, dims.order)

>>>>>>> 54c1dbf8
        return task

    def shutdown(self) -> None:
        """Shuts this down, preventing any new slice tasks from being submitted.

        This should only be called from the main thread.
        """
        # Replace with cancel_futures=True in shutdown when we drop support
        # for Python 3.8
        with self._lock_layers_to_task:
            tasks = tuple(self._layers_to_task.values())
        for task in tasks:
            task.cancel()
        self._executor.shutdown(wait=True)

    def _slice_layers(self, requests: Dict) -> Dict:
        """
        Iterates through a dictionary of request objects and call the slice
        on each individual layer. Can be called from the main or slicing thread.

        Attributes
        ----------
        requests: dict[Layer, SliceRequest]
            Dictionary of request objects to be used for constructing the slice

        Returns
        -------
        dict[Layer, SliceResponse]: which contains the results of the slice
        """
        return {layer: request() for layer, request in requests.items()}

    def _on_slice_done(self, task: Future[Dict]) -> None:
        """
        This is the "done_callback" which is added to each task.
        Can be called from the main or slicing thread.
        """
        if not self._try_to_remove_task(task):
            logger.debug('Task not found')
            return

        if task.cancelled():
            logger.debug('Cancelled task')
            return
        result = task.result()
        self.events.ready(Event('ready', value=result))

    def _try_to_remove_task(self, task: Future[Dict]) -> bool:
        """
        Attempt to remove task, return false if task not found, return true
        if task is found and removed from layers_to_task dict.

        This function provides a lock to ensure that the layers_to_task dict
        is unmodified during this process.
        """
        with self._lock_layers_to_task:
            for k_layers, v_task in self._layers_to_task.items():
                if v_task == task:
                    del self._layers_to_task[k_layers]
                    return True
        return False

    def _find_existing_task(
        self, layers: Iterable[Layer]
    ) -> Optional[Future[Dict]]:
        """Find the task associated with a list of layers. Returns the first
        task found for which the layers of the task are a subset of the input
        layers.

        This function provides a lock to ensure that the layers_to_task dict
        is unmodified during this process.
        """
        with self._lock_layers_to_task:
            layer_set = set(layers)
            for task_layers, task in self._layers_to_task.items():
                if set(task_layers).issubset(layer_set):
                    logger.debug(f'Found existing task for {task_layers}')
                    return task
        return None<|MERGE_RESOLUTION|>--- conflicted
+++ resolved
@@ -119,20 +119,13 @@
             )
 
     def submit(
-<<<<<<< HEAD
         self,
+        *,
         layers: Iterable[Layer],
         dims: Dims,
         _refresh_sync: bool = False,
     ) -> Optional[Future[dict]]:
         """Slices the given layers with the given dims.
-
-        This should only be called from the main thread.
-=======
-        self, *, layers: Iterable[Layer], dims: Dims
-    ) -> Optional[Future[dict]]:
-        """Slices the given layers with the given dims.
->>>>>>> 54c1dbf8
 
         Submitting multiple layers at one generates multiple requests, but only ONE task.
 
@@ -143,18 +136,14 @@
         In other words, it will only cancel if the new task will replace the
         slices of all the layers in the pending task.
 
-<<<<<<< HEAD
-=======
         This should only be called from the main thread.
 
->>>>>>> 54c1dbf8
         Parameters
         ----------
         layers: iterable of layers
             The layers to slice.
         dims: Dims
             The dimensions values associated with the view to be sliced.
-<<<<<<< HEAD
         _refresh_sync: bool
             True if when forcing synchronous slicing, `refresh` should be used
             instead of `_slice_dims`. False otherwise. The leading underscore
@@ -163,17 +152,9 @@
 
         Returns
         -------
-        Future[dict] or none
-            A future with a result that maps from a layer to a layer slice
-            response. Or none if no async slicing tasks were submitted.
-=======
-
-        Returns
-        -------
         future of dict or none
             A future with a result that maps from a layer to an async layer
             slice response. Or none if no async slicing tasks were submitted.
->>>>>>> 54c1dbf8
         """
         if existing_task := self._find_existing_task(layers):
             logger.debug('Cancelling task for %s', layers)
@@ -191,29 +172,6 @@
             else:
                 sync_layers.append(layer)
 
-<<<<<<< HEAD
-        # create one task for all requests
-        task = None
-        if len(requests) > 0:
-            task = self._executor.submit(self._slice_layers, requests)
-
-            # store task for cancellation logic
-            # this is purposefully done before adding the done callback to ensure
-            # that the task is added before the done callback can be executed
-            with self._lock_layers_to_task:
-                self._layers_to_task[tuple(requests)] = task
-
-            task.add_done_callback(self._on_slice_done)
-
-        # slice the sync layers after async submission so that async
-        # tasks can potentially run concurrently
-        for layer in sync_layers:
-            if _refresh_sync:
-                layer.refresh()
-            else:
-                layer._slice_dims(dims.point, dims.ndisplay, dims.order)
-
-=======
         # First maybe submit an async slicing task to start it ASAP.
         task = None
         if len(requests) > 0:
@@ -226,9 +184,11 @@
 
         # Then execute sync slicing tasks to run concurrent with async ones.
         for layer in sync_layers:
-            layer._slice_dims(dims.point, dims.ndisplay, dims.order)
-
->>>>>>> 54c1dbf8
+            if _refresh_sync:
+                layer.refresh()
+            else:
+                layer._slice_dims(dims.point, dims.ndisplay, dims.order)
+
         return task
 
     def shutdown(self) -> None:
