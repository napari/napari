--- conflicted
+++ resolved
@@ -142,11 +142,7 @@
         # when we want to perform sync slicing anyway.
         requests = {}
         for layer in layers:
-<<<<<<< HEAD
-            if layer._is_async() and not self._force_sync:
-=======
-            if isinstance(layer, _AsyncSliceable):
->>>>>>> 35390f79
+            if isinstance(layer, _AsyncSliceable) and not self._force_sync:
                 requests[layer] = layer._make_slice_request(dims)
             else:
                 layer._slice_dims(dims.point, dims.ndisplay, dims.order)
