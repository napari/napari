--- conflicted
+++ resolved
@@ -275,7 +275,6 @@
     assert task not in layer_slicer._layers_to_task
 
 
-<<<<<<< HEAD
 def test_slice_layers_exception_main_thread(layer_slicer):
     """Exception is raised on the main thread from an error on the main
     thread immediately when the task is created."""
@@ -358,7 +357,8 @@
 
     assert layer.slice_count == 1
     assert future.result() == {}
-=======
+
+
 def test_slice_layers_async_with_one_3d_image(layer_slicer):
     np.random.seed(0)
     data = np.random.rand(8, 7, 6)
@@ -376,5 +376,4 @@
         assert not future.done()
 
     layer_result = future.result()[layer]
-    np.testing.assert_equal(layer_result.data, data[2, :, :])
->>>>>>> 35390f79
+    np.testing.assert_equal(layer_result.data, data[2, :, :])