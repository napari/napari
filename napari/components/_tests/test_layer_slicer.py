--- conflicted
+++ resolved
@@ -148,13 +148,8 @@
 
     layer_slicer.events.ready.connect(on_done)
 
-<<<<<<< HEAD
     future = layer_slicer.submit(layers=[layer], dims=Dims())
-    actual_result = future.result()
-=======
-    future = layer_slicer.slice_layers_async(layers=[layer], dims=Dims())
     actual_result = _wait_for_result(future)
->>>>>>> 60018867
 
     assert actual_result is event_result
 
@@ -166,11 +161,7 @@
     future = layer_slicer.submit(layers=[layer], dims=Dims())
 
     assert layer.slice_count == 1
-<<<<<<< HEAD
     assert future is None
-=======
-    assert _wait_for_result(future) == {}
->>>>>>> 60018867
 
 
 def test_submit_with_multiple_sync_layer(layer_slicer):
@@ -183,11 +174,7 @@
 
     assert layer1.slice_count == 1
     assert layer2.slice_count == 1
-<<<<<<< HEAD
     assert future is None
-=======
-    assert not _wait_for_result(future)
->>>>>>> 60018867
 
 
 def test_submit_with_mixed_layers(layer_slicer):
@@ -220,14 +207,9 @@
     layer = FakeAsyncLayer()
 
     with layer.lock:
-<<<<<<< HEAD
         blocked = layer_slicer.submit(layers=[layer], dims=dims)
+        _wait_until_running(blocked)
         pending = layer_slicer.submit(layers=[layer], dims=dims)
-=======
-        blocked = layer_slicer.slice_layers_async(layers=[layer], dims=dims)
-        _wait_until_running(blocked)
-        pending = layer_slicer.slice_layers_async(layers=[layer], dims=dims)
->>>>>>> 60018867
         assert not pending.running()
         layer_slicer.submit(layers=[layer], dims=dims)
         assert not blocked.done()
@@ -363,11 +345,7 @@
         future = layer_slicer.submit(layers=[layer], dims=Dims())
 
     assert layer.slice_count == 1
-<<<<<<< HEAD
     assert future is None
-=======
-    assert _wait_for_result(future) == {}
->>>>>>> 60018867
     assert not layer_slicer._force_sync
 
 
@@ -379,11 +357,7 @@
         future = layer_slicer.submit(layers=[layer], dims=Dims())
 
     assert layer.slice_count == 1
-<<<<<<< HEAD
     assert future is None
-=======
-    assert _wait_for_result(future) == {}
->>>>>>> 60018867
 
 
 def test_submit_with_one_3d_image(layer_slicer):
@@ -426,7 +400,6 @@
     )
 
     with lockable_internal_data.lock:
-<<<<<<< HEAD
         future = layer_slicer.submit(layers=[layer], dims=dims)
         assert not future.done()
 
@@ -437,9 +410,6 @@
     layer_slicer.shutdown()
     with pytest.raises(RuntimeError):
         layer_slicer.submit(layers=[FakeAsyncLayer()], dims=Dims())
-=======
-        future = layer_slicer.slice_layers_async(layers=[layer], dims=dims)
-        assert not future.done()
 
 
 def _wait_until_running(future: Future):
@@ -457,5 +427,4 @@
 
 def _wait_for_result(future: Future) -> Any:
     """Waits until the given future is finished using a default finite timeout, and returns its result."""
-    return future.result(timeout=DEFAULT_TIMEOUT_SECS)
->>>>>>> 60018867
+    return future.result(timeout=DEFAULT_TIMEOUT_SECS)