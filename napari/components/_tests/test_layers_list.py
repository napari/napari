--- conflicted
+++ resolved
@@ -486,11 +486,7 @@
         np.random.random((15, 15)), affine=[[0, 1, 0], [1, 0, 0], [0, 0, 1]]
     )
     layers.append(layer)
-<<<<<<< HEAD
-    np.testing.assert_allclose(layer.data2world_transform.scale, (1, -1))
-=======
     np.testing.assert_allclose(layer._data_to_world.scale, (1, -1))
->>>>>>> c2090598
     np.testing.assert_allclose(layers.extent.step, (1, 1))
 
 
