import time

import numpy as np
import pytest
from npe2 import DynamicPlugin

from napari._tests.utils import good_layer_data, layer_test_data
from napari.components import ViewerModel
from napari.errors import MultipleReaderError, ReaderPluginError
from napari.errors.reader_errors import NoAvailableReaderError
from napari.layers import Image
from napari.settings import get_settings
from napari.utils.colormaps import AVAILABLE_COLORMAPS, Colormap
from napari.utils.events.event import WarningEmitter


def test_viewer_model():
    """Test instantiating viewer model."""
    viewer = ViewerModel()
    assert viewer.title == 'napari'
    assert len(viewer.layers) == 0
    assert viewer.dims.ndim == 2

    # Create viewer model with custom title
    viewer = ViewerModel(title='testing')
    assert viewer.title == 'testing'


def test_add_image():
    """Test adding image."""
    viewer = ViewerModel()
    np.random.seed(0)
    data = np.random.random((10, 15))
    viewer.add_image(data)
    assert len(viewer.layers) == 1
    assert np.all(viewer.layers[0].data == data)
    assert viewer.dims.ndim == 2


def test_add_image_multichannel_share_memory():
    viewer = ViewerModel()
    image = np.random.random((10, 5, 64, 64))
    layers = viewer.add_image(image, channel_axis=1)
    for layer in layers:
        assert np.may_share_memory(image, layer.data)


def test_add_image_colormap_variants():
    """Test adding image with all valid colormap argument types."""
    viewer = ViewerModel()
    np.random.seed(0)
    data = np.random.random((10, 15))
    # as string
    assert viewer.add_image(data, colormap='green')

    # as string that is valid, but not a default colormap
    assert viewer.add_image(data, colormap='fire')

    # as tuple
    cmap_tuple = ("my_colormap", Colormap(['g', 'm', 'y']))
    assert viewer.add_image(data, colormap=cmap_tuple)

    # as dict
    cmap_dict = {"your_colormap": Colormap(['g', 'r', 'y'])}
    assert viewer.add_image(data, colormap=cmap_dict)

    # as Colormap instance
    blue_cmap = AVAILABLE_COLORMAPS['blue']
    assert viewer.add_image(data, colormap=blue_cmap)

    # string values must be known colormap types
    with pytest.raises(KeyError) as err:
        viewer.add_image(data, colormap='nonsense')

    assert 'Colormap "nonsense" not found' in str(err.value)

    # lists are only valid with channel_axis
    with pytest.raises(TypeError) as err:
        viewer.add_image(data, colormap=['green', 'red'])

    assert "did you mean to specify a 'channel_axis'" in str(err.value)


def test_add_volume():
    """Test adding volume."""
    viewer = ViewerModel(ndisplay=3)
    np.random.seed(0)
    data = np.random.random((10, 15, 20))
    viewer.add_image(data)
    assert len(viewer.layers) == 1
    assert np.all(viewer.layers[0].data == data)
    assert viewer.dims.ndim == 3


def test_add_multiscale():
    """Test adding image multiscale."""
    viewer = ViewerModel()
    shapes = [(40, 20), (20, 10), (10, 5)]
    np.random.seed(0)
    data = [np.random.random(s) for s in shapes]
    viewer.add_image(data, multiscale=True)
    assert len(viewer.layers) == 1
    assert np.all(viewer.layers[0].data == data)
    assert viewer.dims.ndim == 2


def test_add_labels():
    """Test adding labels image."""
    viewer = ViewerModel()
    np.random.seed(0)
    data = np.random.randint(20, size=(10, 15))
    viewer.add_labels(data)
    assert len(viewer.layers) == 1
    assert np.all(viewer.layers[0].data == data)
    assert viewer.dims.ndim == 2


def test_add_points():
    """Test adding points."""
    viewer = ViewerModel()
    np.random.seed(0)
    data = 20 * np.random.random((10, 2))
    viewer.add_points(data)
    assert len(viewer.layers) == 1
    assert np.all(viewer.layers[0].data == data)
    assert viewer.dims.ndim == 2


def test_single_point_dims():
    """Test dims of a Points layer with a single 3D point."""
    viewer = ViewerModel()
    shape = (1, 3)
    data = np.zeros(shape)
    viewer.add_points(data)
    assert all(r == (0.0, 1.0, 1.0) for r in viewer.dims.range)


def test_add_empty_points_to_empty_viewer():
    viewer = ViewerModel()
    layer = viewer.add_points(name='empty points')
    assert layer.ndim == 2
    layer.add([1000.0, 27.0])
    assert layer.data.shape == (1, 2)


def test_add_empty_points_on_top_of_image():
    viewer = ViewerModel()
    image = np.random.random((8, 64, 64))
    # add_image always returns the corresponding layer
    _ = viewer.add_image(image)
    layer = viewer.add_points(ndim=3)
    assert layer.ndim == 3
    layer.add([5.0, 32.0, 61.0])
    assert layer.data.shape == (1, 3)


def test_add_empty_shapes_layer():
    viewer = ViewerModel()
    image = np.random.random((8, 64, 64))
    # add_image always returns the corresponding layer
    _ = viewer.add_image(image)
    layer = viewer.add_shapes(ndim=3)
    assert layer.ndim == 3


def test_add_vectors():
    """Test adding vectors."""
    viewer = ViewerModel()
    np.random.seed(0)
    data = 20 * np.random.random((10, 2, 2))
    viewer.add_vectors(data)
    assert len(viewer.layers) == 1
    assert np.all(viewer.layers[0].data == data)
    assert viewer.dims.ndim == 2


def test_add_shapes():
    """Test adding shapes."""
    viewer = ViewerModel()
    np.random.seed(0)
    data = 20 * np.random.random((10, 4, 2))
    viewer.add_shapes(data)
    assert len(viewer.layers) == 1
    assert np.all(viewer.layers[0].data == data)
    assert viewer.dims.ndim == 2


def test_add_surface():
    """Test adding 3D surface."""
    viewer = ViewerModel()
    np.random.seed(0)
    vertices = np.random.random((10, 3))
    faces = np.random.randint(10, size=(6, 3))
    values = np.random.random(10)
    data = (vertices, faces, values)
    viewer.add_surface(data)
    assert len(viewer.layers) == 1
    assert np.all(
        [np.all(vd == d) for vd, d in zip(viewer.layers[0].data, data)]
    )
    assert viewer.dims.ndim == 3


def test_mix_dims():
    """Test adding images of mixed dimensionality."""
    viewer = ViewerModel()
    np.random.seed(0)
    data = np.random.random((10, 15))
    viewer.add_image(data)
    assert len(viewer.layers) == 1
    assert np.all(viewer.layers[0].data == data)
    assert viewer.dims.ndim == 2

    data = np.random.random((6, 10, 15))
    viewer.add_image(data)
    assert len(viewer.layers) == 2
    assert np.all(viewer.layers[1].data == data)
    assert viewer.dims.ndim == 3


def test_new_labels_empty():
    """Test adding new labels layer to empty viewer."""
    viewer = ViewerModel()
    viewer._new_labels()
    assert len(viewer.layers) == 1
    assert np.max(viewer.layers[0].data) == 0
    assert viewer.dims.ndim == 2
    # Default shape when no data is present is 512x512
    np.testing.assert_equal(viewer.layers[0].data.shape, (512, 512))


def test_new_labels_image():
    """Test adding new labels layer with image present."""
    viewer = ViewerModel()
    np.random.seed(0)
    data = np.random.random((10, 15))
    viewer.add_image(data)
    viewer._new_labels()
    assert len(viewer.layers) == 2
    assert np.max(viewer.layers[1].data) == 0
    assert viewer.dims.ndim == 2
    np.testing.assert_equal(viewer.layers[1].data.shape, (10, 15))
    np.testing.assert_equal(viewer.layers[1].scale, (1, 1))
    np.testing.assert_equal(viewer.layers[1].translate, (0, 0))


def test_new_labels_scaled_image():
    """Test adding new labels layer with scaled image present."""
    viewer = ViewerModel()
    np.random.seed(0)
    data = np.random.random((10, 15))
    viewer.add_image(data, scale=(3, 3))
    viewer._new_labels()
    assert len(viewer.layers) == 2
    assert np.max(viewer.layers[1].data) == 0
    assert viewer.dims.ndim == 2
    np.testing.assert_equal(viewer.layers[1].data.shape, (10, 15))
    np.testing.assert_equal(viewer.layers[1].scale, (3, 3))
    np.testing.assert_equal(viewer.layers[1].translate, (0, 0))


def test_new_labels_scaled_translated_image():
    """Test adding new labels layer with transformed image present."""
    viewer = ViewerModel()
    np.random.seed(0)
    data = np.random.random((10, 15))
    viewer.add_image(data, scale=(3, 3), translate=(20, -5))
    viewer._new_labels()
    assert len(viewer.layers) == 2
    assert np.max(viewer.layers[1].data) == 0
    assert viewer.dims.ndim == 2
    np.testing.assert_almost_equal(viewer.layers[1].data.shape, (10, 15))
    np.testing.assert_almost_equal(viewer.layers[1].scale, (3, 3))
    np.testing.assert_almost_equal(viewer.layers[1].translate, (20, -5))


def test_new_points():
    """Test adding new points layer."""
    # Add labels to empty viewer
    viewer = ViewerModel()
    viewer.add_points()
    assert len(viewer.layers) == 1
    assert len(viewer.layers[0].data) == 0
    assert viewer.dims.ndim == 2

    # Add points with image already present
    viewer = ViewerModel()
    np.random.seed(0)
    data = np.random.random((10, 15))
    viewer.add_image(data)
    viewer.add_points()
    assert len(viewer.layers) == 2
    assert len(viewer.layers[1].data) == 0
    assert viewer.dims.ndim == 2


def test_view_centering_with_points_add():
    """Test if the viewer is only centered when the first
    points were added
    Regression test for issue  #3803
    """
    image = np.zeros((5, 10, 10))

    viewer = ViewerModel()
    viewer.add_image(image)
    assert tuple(viewer.dims.point) == (2, 5, 5)

    viewer.dims.set_point(0, 0)
    # viewer point shouldn't change after this
    assert tuple(viewer.dims.point) == (0, 5, 5)

    pts_layer = viewer.add_points(ndim=3)
    assert tuple(viewer.dims.point) == (0, 5, 5)

    pts_layer.add([(0, 8, 8)])
    assert tuple(viewer.dims.point) == (0, 5, 5)


def test_new_shapes():
    """Test adding new shapes layer."""
    # Add labels to empty viewer
    viewer = ViewerModel()
    viewer.add_shapes()
    assert len(viewer.layers) == 1
    assert len(viewer.layers[0].data) == 0
    assert viewer.dims.ndim == 2

    # Add points with image already present
    viewer = ViewerModel()
    np.random.seed(0)
    data = np.random.random((10, 15))
    viewer.add_image(data)
    viewer.add_shapes()
    assert len(viewer.layers) == 2
    assert len(viewer.layers[1].data) == 0
    assert viewer.dims.ndim == 2


def test_swappable_dims():
    """Test swapping dims after adding layers."""
    viewer = ViewerModel()
    np.random.seed(0)
    image_data = np.random.random((7, 12, 10, 15))
    image_name = viewer.add_image(image_data).name
    assert np.all(
        viewer.layers[image_name]._data_view == image_data[3, 6, :, :]
    )

    points_data = np.random.randint(6, size=(10, 4))
    viewer.add_points(points_data)

    vectors_data = np.random.randint(6, size=(10, 2, 4))
    viewer.add_vectors(vectors_data)

    labels_data = np.random.randint(20, size=(7, 12, 10, 15))
    labels_name = viewer.add_labels(labels_data).name
    # midpoints indices into the data below depend on the data range.
    # This depends on the values in vectors_data and thus the random seed.
    assert np.all(
        viewer.layers[labels_name]._slice.image.raw == labels_data[3, 6, :, :]
    )

    # Swap dims
    viewer.dims.order = [0, 2, 1, 3]
    assert viewer.dims.order == (0, 2, 1, 3)
    assert np.all(
        viewer.layers[image_name]._data_view == image_data[3, :, 5, :]
    )
    assert np.all(
        viewer.layers[labels_name]._slice.image.raw == labels_data[3, :, 5, :]
    )


def test_grid():
    "Test grid_view"
    viewer = ViewerModel()

    np.random.seed(0)
    # Add image
    for i in range(6):
        data = np.random.random((15, 15))
        viewer.add_image(data)
    assert not viewer.grid.enabled
    assert viewer.grid.actual_shape(6) == (1, 1)
    assert viewer.grid.stride == 1
    translations = [layer._translate_grid for layer in viewer.layers]
    expected_translations = np.zeros((6, 2))
    np.testing.assert_allclose(translations, expected_translations)

    # enter grid view
    viewer.grid.enabled = True
    assert viewer.grid.enabled
    assert viewer.grid.actual_shape(6) == (2, 3)
    assert viewer.grid.stride == 1
    translations = [layer._translate_grid for layer in viewer.layers]
    expected_translations = [
        [0, 0],
        [0, 15],
        [0, 30],
        [15, 0],
        [15, 15],
        [15, 30],
    ]
    np.testing.assert_allclose(translations, expected_translations[::-1])

    # return to stack view
    viewer.grid.enabled = False
    assert not viewer.grid.enabled
    assert viewer.grid.actual_shape(6) == (1, 1)
    assert viewer.grid.stride == 1
    translations = [layer._translate_grid for layer in viewer.layers]
    expected_translations = np.zeros((6, 2))
    np.testing.assert_allclose(translations, expected_translations)

    # reenter grid view with new stride
    viewer.grid.stride = -2
    viewer.grid.enabled = True
    assert viewer.grid.enabled
    assert viewer.grid.actual_shape(6) == (2, 2)
    assert viewer.grid.stride == -2
    translations = [layer._translate_grid for layer in viewer.layers]
    expected_translations = [
        [0, 0],
        [0, 0],
        [0, 15],
        [0, 15],
        [15, 0],
        [15, 0],
    ]
    np.testing.assert_allclose(translations, expected_translations)


def test_add_remove_layer_dims_change():
    """Test dims change appropriately when adding and removing layers."""
    np.random.seed(0)
    viewer = ViewerModel()

    # Check ndim starts at 2
    assert viewer.dims.ndim == 2

    # Check ndim increase to 3 when 3D data added
    data = np.random.random((10, 15, 20))
    layer = viewer.add_image(data)
    assert len(viewer.layers) == 1
    assert np.all(viewer.layers[0].data == data)
    assert viewer.dims.ndim == 3

    # Remove layer and check ndim returns to 2
    viewer.layers.remove(layer)
    assert len(viewer.layers) == 0
    assert viewer.dims.ndim == 2


@pytest.mark.parametrize('data', good_layer_data)
def test_add_layer_from_data(data):
    # make sure adding valid layer data calls the proper corresponding add_*
    # method for all layer types
    viewer = ViewerModel()
    viewer._add_layer_from_data(*data)

    # make sure a layer of the correct type got added
    assert len(viewer.layers) == 1
    expected_layer_type = data[2] if len(data) > 2 else 'image'
    assert viewer.layers[0]._type_string == expected_layer_type


def test_add_layer_from_data_raises():
    # make sure that adding invalid data or kwargs raises the right errors
    viewer = ViewerModel()
    # unrecognized layer type raises Value Error
    with pytest.raises(ValueError):
        # 'layer' is not a valid type
        # (even though there is an add_layer method)
        viewer._add_layer_from_data(
            np.random.random((10, 10)), layer_type='layer'
        )

    # even with the correct meta kwargs, the underlying add_* method may raise
    with pytest.raises(ValueError):
        # improper dims for rgb data
        viewer._add_layer_from_data(
            np.random.random((10, 10, 6)), {'rgb': True}
        )

    # using a kwarg in the meta dict that is invalid for the corresponding
    # add_* method raises a TypeError
    with pytest.raises(TypeError):
        viewer._add_layer_from_data(
            np.random.random((10, 2, 2)) * 20,
            {'rgb': True},  # vectors do not have an 'rgb' kwarg
            layer_type='vectors',
        )


def test_naming():
    """Test unique naming in LayerList."""
    viewer = ViewerModel()
    viewer.add_image(np.random.random((10, 10)), name='img')
    viewer.add_image(np.random.random((10, 10)), name='img')

    assert [lay.name for lay in viewer.layers] == ['img', 'img [1]']

    viewer.layers[1].name = 'chg'
    assert [lay.name for lay in viewer.layers] == ['img', 'chg']

    viewer.layers[0].name = 'chg'
    assert [lay.name for lay in viewer.layers] == ['chg [1]', 'chg']


def test_selection():
    """Test only last added is selected."""
    viewer = ViewerModel()
    viewer.add_image(np.random.random((10, 10)))
    assert viewer.layers[0] in viewer.layers.selection

    viewer.add_image(np.random.random((10, 10)))
    assert viewer.layers.selection == {viewer.layers[-1]}

    viewer.add_image(np.random.random((10, 10)))
    assert viewer.layers.selection == {viewer.layers[-1]}

    viewer.layers.selection.update(viewer.layers)
    viewer.add_image(np.random.random((10, 10)))
    assert viewer.layers.selection == {viewer.layers[-1]}


def test_add_delete_layers():
    """Test adding and deleting layers with different dims."""
    viewer = ViewerModel()
    np.random.seed(0)
    viewer.add_image(np.random.random((5, 5, 10, 15)))
    assert len(viewer.layers) == 1
    assert viewer.dims.ndim == 4
    viewer.add_image(np.random.random((5, 6, 5, 10, 15)))
    assert len(viewer.layers) == 2
    assert viewer.dims.ndim == 5
    viewer.layers.remove_selected()
    assert len(viewer.layers) == 1
    assert viewer.dims.ndim == 4


def test_active_layer():
    """Test active layer is correct as layer selections change."""
    viewer = ViewerModel()
    np.random.seed(0)
    # Check no active layer present
    assert viewer.layers.selection.active is None

    # Check added layer is active
    viewer.add_image(np.random.random((5, 5, 10, 15)))
    assert len(viewer.layers) == 1
    assert viewer.layers.selection.active == viewer.layers[0]

    # Check newly added layer is active
    viewer.add_image(np.random.random((5, 6, 5, 10, 15)))
    assert len(viewer.layers) == 2
    assert viewer.layers.selection.active == viewer.layers[1]

    # Check no active layer after unselecting all
    viewer.layers.selection.clear()
    assert viewer.layers.selection.active is None

    # Check selected layer is active
    viewer.layers.selection.add(viewer.layers[0])
    assert viewer.layers.selection.active == viewer.layers[0]

    # Check no layer is active if both layers are selected
    viewer.layers.selection.add(viewer.layers[1])
    assert viewer.layers.selection.active is None


def test_active_layer_status_update():
    """Test status updates from active layer on cursor move."""
    viewer = ViewerModel()
    np.random.seed(0)
    viewer.add_image(np.random.random((5, 5, 10, 15)))
    viewer.add_image(np.random.random((5, 6, 5, 10, 15)))
    assert len(viewer.layers) == 2
    assert viewer.layers.selection.active == viewer.layers[1]

    # wait 1 s to avoid the cursor event throttling
    time.sleep(1)
    viewer._mouse_over_canvas = True
    viewer.cursor.position = [1, 1, 1, 1, 1]
    assert viewer.status == viewer.layers.selection.active.get_status(
        viewer.cursor.position, world=True
    )


def test_active_layer_cursor_size():
    """Test cursor size update on active layer."""
    viewer = ViewerModel()
    np.random.seed(0)
    viewer.add_image(np.random.random((10, 10)))
    # Base layer has a default cursor size of 1
    assert viewer.cursor.size == 1

    viewer.add_labels(np.random.randint(0, 10, size=(10, 10)))
    assert len(viewer.layers) == 2
    assert viewer.layers.selection.active == viewer.layers[1]

    viewer.layers[1].mode = 'paint'
    # Labels layer has a default cursor size of 10
    # due to paintbrush
    assert viewer.cursor.size == 10


def test_cursor_ndim_matches_layer():
    """Test cursor position ndim matches viewer ndim after update."""
    viewer = ViewerModel()
    np.random.seed(0)
    im = viewer.add_image(np.random.random((10, 10)))
    assert viewer.dims.ndim == 2
    assert len(viewer.cursor.position) == 2

    im.data = np.random.random((10, 10, 10))
    assert viewer.dims.ndim == 3
    assert len(viewer.cursor.position) == 3

    im.data = np.random.random((10, 10))
    assert viewer.dims.ndim == 2
    assert len(viewer.cursor.position) == 2


def test_sliced_world_extent():
    """Test world extent after adding layers and slicing."""
    np.random.seed(0)
    viewer = ViewerModel()

    # Empty data is taken to be 512 x 512
    np.testing.assert_allclose(viewer._sliced_extent_world[0], (-0.5, -0.5))
    np.testing.assert_allclose(viewer._sliced_extent_world[1], (511.5, 511.5))

    # Add one layer
    viewer.add_image(
        np.random.random((6, 10, 15)), scale=(3, 1, 1), translate=(10, 20, 5)
    )
    np.testing.assert_allclose(viewer.layers.extent.world[0], (8.5, 19.5, 4.5))
    np.testing.assert_allclose(
        viewer.layers.extent.world[1], (26.5, 29.5, 19.5)
    )
    np.testing.assert_allclose(viewer._sliced_extent_world[0], (19.5, 4.5))
    np.testing.assert_allclose(viewer._sliced_extent_world[1], (29.5, 19.5))

    # Change displayed dims order
    viewer.dims.order = (1, 2, 0)
    np.testing.assert_allclose(viewer._sliced_extent_world[0], (4.5, 8.5))
    np.testing.assert_allclose(viewer._sliced_extent_world[1], (19.5, 26.5))


def test_camera():
    """Test camera."""
    viewer = ViewerModel()
    np.random.seed(0)
    data = np.random.random((10, 15, 20))
    viewer.add_image(data)
    assert len(viewer.layers) == 1
    assert np.all(viewer.layers[0].data == data)
    assert viewer.dims.ndim == 3

    assert viewer.dims.ndisplay == 2
    assert viewer.camera.center == (0, 7, 9.5)
    assert viewer.camera.angles == (0, 0, 90)

    viewer.dims.ndisplay = 3
    assert viewer.dims.ndisplay == 3
    assert viewer.camera.center == (4.5, 7, 9.5)
    assert viewer.camera.angles == (0, 0, 90)

    viewer.dims.ndisplay = 2
    assert viewer.dims.ndisplay == 2
    assert viewer.camera.center == (0, 7, 9.5)
    assert viewer.camera.angles == (0, 0, 90)


def test_update_scale():
    viewer = ViewerModel()
    np.random.seed(0)
    shape = (10, 15, 20)
    data = np.random.random(shape)
    viewer.add_image(data)
    assert viewer.dims.range == tuple((0.0, x, 1.0) for x in shape)
    scale = (3.0, 2.0, 1.0)
    viewer.layers[0].scale = scale
    assert viewer.dims.range == tuple(
        (0.0, x * s, s) for x, s in zip(shape, scale)
    )


@pytest.mark.parametrize('Layer, data, ndim', layer_test_data)
def test_add_remove_layer_no_callbacks(Layer, data, ndim):
    """Test all callbacks for layer emmitters removed."""
    viewer = ViewerModel()

    layer = Layer(data)
    # Check layer has been correctly created
    assert layer.ndim == ndim

    # Check that no internal callbacks have been registered
    len(layer.events.callbacks) == 0
    for em in layer.events.emitters.values():
        assert len(em.callbacks) == 0

    viewer.layers.append(layer)
    # Check layer added correctly
    assert len(viewer.layers) == 1

    # check that adding a layer created new callbacks
    assert any(len(em.callbacks) > 0 for em in layer.events.emitters.values())

    viewer.layers.remove(layer)
    # Check layer added correctly
    assert len(viewer.layers) == 0

    # Check that all callbacks have been removed
    assert len(layer.events.callbacks) == 0
    for em in layer.events.emitters.values():
        assert len(em.callbacks) == 0


@pytest.mark.parametrize('Layer, data, ndim', layer_test_data)
def test_add_remove_layer_external_callbacks(Layer, data, ndim):
    """Test external callbacks for layer emmitters preserved."""
    viewer = ViewerModel()

    layer = Layer(data)
    # Check layer has been correctly created
    assert layer.ndim == ndim

    # Connect a custom callback
    def my_custom_callback():
        return

    layer.events.connect(my_custom_callback)

    # Check that no internal callbacks have been registered
    len(layer.events.callbacks) == 1
    for em in layer.events.emitters.values():
        if not isinstance(em, WarningEmitter):
            assert len(em.callbacks) == 1

    viewer.layers.append(layer)
    # Check layer added correctly
    assert len(viewer.layers) == 1

    # check that adding a layer created new callbacks
    assert any(len(em.callbacks) > 0 for em in layer.events.emitters.values())

    viewer.layers.remove(layer)
    # Check layer added correctly
    assert len(viewer.layers) == 0

    # Check that all internal callbacks have been removed
    assert len(layer.events.callbacks) == 1
    for em in layer.events.emitters.values():
        if not isinstance(em, WarningEmitter):
            assert len(em.callbacks) == 1


@pytest.mark.parametrize(
    'field', ['camera', 'cursor', 'dims', 'grid', 'layers', 'scale_bar']
)
def test_not_mutable_fields(field):
    """Test appropriate fields are not mutable."""
    viewer = ViewerModel()

    # Check attribute lives on the viewer
    assert hasattr(viewer, field)
    # Check attribute does not have an event emitter
    assert not hasattr(viewer.events, field)

    # Check attribute is not settable
    with pytest.raises(TypeError) as err:
        setattr(viewer, field, 'test')

    assert 'has allow_mutation set to False and cannot be assigned' in str(
        err.value
    )


@pytest.mark.parametrize('Layer, data, ndim', layer_test_data)
def test_status_tooltip(Layer, data, ndim):
    viewer = ViewerModel()
    viewer.tooltip.visible = True
    layer = Layer(data)
    viewer.layers.append(layer)
    viewer.cursor.position = (1,) * ndim
    viewer._on_cursor_position_change()


def test_viewer_object_event_sources():
    viewer = ViewerModel()
    assert viewer.cursor.events.source is viewer.cursor
    assert viewer.camera.events.source is viewer.camera


def test_open_or_get_error_multiple_readers(tmp_plugin: DynamicPlugin):
    """Assert error is returned when multiple plugins are available to read."""
    viewer = ViewerModel()
<<<<<<< HEAD
    tmp2 = tmp_plugin.spawn()  # type: ignore
=======
    tmp2 = tmp_plugin.spawn(register=True)
>>>>>>> 7e619721

    @tmp_plugin.contribute.reader(filename_patterns=['*.fake'])
    def _(path):
        ...

    @tmp2.contribute.reader(filename_patterns=['*.fake'])
    def _(path):
        ...

    with pytest.raises(
        MultipleReaderError, match='Multiple plugins found capable'
    ):
        viewer._open_or_raise_error(['my_file.fake'])


def test_open_or_get_error_no_plugin():
    """Assert error is raised when no plugin is available."""
    viewer = ViewerModel()

    with pytest.raises(
        NoAvailableReaderError, match='No plugin found capable of reading'
    ):
        viewer._open_or_raise_error(['my_file.fake'])


def test_open_or_get_error_builtins(builtins: DynamicPlugin, tmp_path):
    """Test builtins is available to read npy files."""
    viewer = ViewerModel()

    f_pth = tmp_path / 'my-file.npy'
    data = np.random.random((10, 10))
    np.save(f_pth, data)

    added = viewer._open_or_raise_error([str(f_pth)])
    assert len(added) == 1
    layer = added[0]
    assert isinstance(layer, Image)
    np.testing.assert_allclose(layer.data, data)
<<<<<<< HEAD
    assert layer.source.reader_plugin == builtins.manifest.name
=======
    assert layer.source.reader_plugin == builtins.name
>>>>>>> 7e619721


def test_open_or_get_error_prefered_plugin(
    tmp_path, builtins: DynamicPlugin, tmp_plugin: DynamicPlugin
):
    """Test plugin preference is respected."""
    viewer = ViewerModel()
    pth = tmp_path / 'my-file.npy'
    np.save(pth, np.random.random((10, 10)))

    @tmp_plugin.contribute.reader(filename_patterns=['*.npy'])
    def _(path):
        ...

<<<<<<< HEAD
    get_settings().plugins.extension2reader = {'*.npy': builtins.manifest.name}

    added = viewer._open_or_raise_error([str(pth)])
    assert len(added) == 1
    assert added[0].source.reader_plugin == builtins.manifest.name
=======
    with restore_settings_on_exit():
        get_settings().plugins.extension2reader = {'*.npy': builtins.name}

        added = viewer._open_or_raise_error([str(pth)])
        assert len(added) == 1
        assert added[0].source.reader_plugin == builtins.name
>>>>>>> 7e619721


def test_open_or_get_error_cant_find_plugin(tmp_path, builtins: DynamicPlugin):
    """Test user is warned and only plugin used if preferred plugin missing."""
    viewer = ViewerModel()
    pth = tmp_path / 'my-file.npy'
    np.save(pth, np.random.random((10, 10)))

    get_settings().plugins.extension2reader = {'*.npy': 'fake-reader'}

<<<<<<< HEAD
    with pytest.warns(RuntimeWarning, match="Can't find fake-reader plugin"):
        added = viewer._open_or_raise_error([str(pth)])
    assert len(added) == 1
    assert added[0].source.reader_plugin == builtins.manifest.name
=======
        with pytest.warns(
            RuntimeWarning, match="Can't find fake-reader plugin"
        ):
            added = viewer._open_or_raise_error([str(pth)])
        assert len(added) == 1
        assert added[0].source.reader_plugin == builtins.name
>>>>>>> 7e619721


def test_open_or_get_error_no_prefered_plugin_many_available(
    tmp_plugin: DynamicPlugin,
):
    """Test MultipleReaderError raised if preferred plugin missing."""
    viewer = ViewerModel()
<<<<<<< HEAD
    tmp2 = tmp_plugin.spawn()  # type: ignore
=======
    tmp2 = tmp_plugin.spawn(register=True)

    @tmp_plugin.contribute.reader(filename_patterns=['*.fake'])
    def _(path):
        ...

    @tmp2.contribute.reader(filename_patterns=['*.fake'])
    def _(path):
        ...
>>>>>>> 7e619721

    @tmp_plugin.contribute.reader(filename_patterns=['*.fake'])
    def _(path):
        ...

<<<<<<< HEAD
    @tmp2.contribute.reader(filename_patterns=['*.fake'])
    def _(path):
        ...

    get_settings().plugins.extension2reader = {'*.fake': 'not-a-plugin'}

    with pytest.warns(RuntimeWarning, match="Can't find not-a-plugin plugin"):
        with pytest.raises(
            MultipleReaderError, match='Multiple plugins found capable'
=======
        with pytest.warns(
            RuntimeWarning, match="Can't find not-a-plugin plugin"
>>>>>>> 7e619721
        ):
            viewer._open_or_raise_error(['my_file.fake'])


def test_open_or_get_error_preferred_fails(builtins, tmp_path):
    viewer = ViewerModel()
    pth = tmp_path / 'my-file.npy'

<<<<<<< HEAD
    get_settings().plugins.extension2reader = {'*.npy': builtins.manifest.name}
=======
    with restore_settings_on_exit():
        get_settings().plugins.extension2reader = {'*.npy': builtins.name}
>>>>>>> 7e619721

    with pytest.raises(
        ReaderPluginError, match='Tried opening with napari, but failed.'
    ):
        viewer._open_or_raise_error([str(pth)])<|MERGE_RESOLUTION|>--- conflicted
+++ resolved
@@ -797,11 +797,7 @@
 def test_open_or_get_error_multiple_readers(tmp_plugin: DynamicPlugin):
     """Assert error is returned when multiple plugins are available to read."""
     viewer = ViewerModel()
-<<<<<<< HEAD
-    tmp2 = tmp_plugin.spawn()  # type: ignore
-=======
     tmp2 = tmp_plugin.spawn(register=True)
->>>>>>> 7e619721
 
     @tmp_plugin.contribute.reader(filename_patterns=['*.fake'])
     def _(path):
@@ -840,11 +836,7 @@
     layer = added[0]
     assert isinstance(layer, Image)
     np.testing.assert_allclose(layer.data, data)
-<<<<<<< HEAD
-    assert layer.source.reader_plugin == builtins.manifest.name
-=======
     assert layer.source.reader_plugin == builtins.name
->>>>>>> 7e619721
 
 
 def test_open_or_get_error_prefered_plugin(
@@ -859,20 +851,11 @@
     def _(path):
         ...
 
-<<<<<<< HEAD
-    get_settings().plugins.extension2reader = {'*.npy': builtins.manifest.name}
+    get_settings().plugins.extension2reader = {'*.npy': builtins.name}
 
     added = viewer._open_or_raise_error([str(pth)])
     assert len(added) == 1
-    assert added[0].source.reader_plugin == builtins.manifest.name
-=======
-    with restore_settings_on_exit():
-        get_settings().plugins.extension2reader = {'*.npy': builtins.name}
-
-        added = viewer._open_or_raise_error([str(pth)])
-        assert len(added) == 1
-        assert added[0].source.reader_plugin == builtins.name
->>>>>>> 7e619721
+    assert added[0].source.reader_plugin == builtins.name
 
 
 def test_open_or_get_error_cant_find_plugin(tmp_path, builtins: DynamicPlugin):
@@ -883,19 +866,10 @@
 
     get_settings().plugins.extension2reader = {'*.npy': 'fake-reader'}
 
-<<<<<<< HEAD
     with pytest.warns(RuntimeWarning, match="Can't find fake-reader plugin"):
         added = viewer._open_or_raise_error([str(pth)])
     assert len(added) == 1
-    assert added[0].source.reader_plugin == builtins.manifest.name
-=======
-        with pytest.warns(
-            RuntimeWarning, match="Can't find fake-reader plugin"
-        ):
-            added = viewer._open_or_raise_error([str(pth)])
-        assert len(added) == 1
-        assert added[0].source.reader_plugin == builtins.name
->>>>>>> 7e619721
+    assert added[0].source.reader_plugin == builtins.name
 
 
 def test_open_or_get_error_no_prefered_plugin_many_available(
@@ -903,9 +877,6 @@
 ):
     """Test MultipleReaderError raised if preferred plugin missing."""
     viewer = ViewerModel()
-<<<<<<< HEAD
-    tmp2 = tmp_plugin.spawn()  # type: ignore
-=======
     tmp2 = tmp_plugin.spawn(register=True)
 
     @tmp_plugin.contribute.reader(filename_patterns=['*.fake'])
@@ -915,26 +886,13 @@
     @tmp2.contribute.reader(filename_patterns=['*.fake'])
     def _(path):
         ...
->>>>>>> 7e619721
 
     @tmp_plugin.contribute.reader(filename_patterns=['*.fake'])
     def _(path):
         ...
 
-<<<<<<< HEAD
-    @tmp2.contribute.reader(filename_patterns=['*.fake'])
-    def _(path):
-        ...
-
-    get_settings().plugins.extension2reader = {'*.fake': 'not-a-plugin'}
-
-    with pytest.warns(RuntimeWarning, match="Can't find not-a-plugin plugin"):
-        with pytest.raises(
-            MultipleReaderError, match='Multiple plugins found capable'
-=======
         with pytest.warns(
             RuntimeWarning, match="Can't find not-a-plugin plugin"
->>>>>>> 7e619721
         ):
             viewer._open_or_raise_error(['my_file.fake'])
 
@@ -943,12 +901,7 @@
     viewer = ViewerModel()
     pth = tmp_path / 'my-file.npy'
 
-<<<<<<< HEAD
-    get_settings().plugins.extension2reader = {'*.npy': builtins.manifest.name}
-=======
-    with restore_settings_on_exit():
-        get_settings().plugins.extension2reader = {'*.npy': builtins.name}
->>>>>>> 7e619721
+    get_settings().plugins.extension2reader = {'*.npy': builtins.name}
 
     with pytest.raises(
         ReaderPluginError, match='Tried opening with napari, but failed.'
