--- conflicted
+++ resolved
@@ -1077,8 +1077,6 @@
     viewer.reset_view()
     assert viewer.camera.angles == (0, 0, 90)
 
-<<<<<<< HEAD
-=======
     # Check for deprecation warning when using `reset_camera_angle`
     viewer.camera.angles = (45, 30, 60)
     with pytest.deprecated_call():
@@ -1090,7 +1088,6 @@
         viewer.reset_view(reset_camera_angle=False)
     assert viewer.camera.angles == (45, 30, 60)
 
->>>>>>> c36a49d6
 
 def test_fit_to_view_margin():
     """Test reset_view with different margin values."""
