--- conflicted
+++ resolved
@@ -1,22 +1,13 @@
-<<<<<<< HEAD
 from numbers import Integral
 from typing import Literal  # Added to typing in 3.8
 from typing import Sequence, Tuple, Union
-=======
-import warnings
->>>>>>> bd264dab
 
 import numpy as np
 from pydantic import root_validator, validator
 
-<<<<<<< HEAD
 from napari.utils.events import EventedModel
 from napari.utils.misc import argsort, reorder_after_dim_reduction
 from napari.utils.translations import trans
-=======
-from ..utils.events import EventedList, EventedModel, NestableEventedList
-from ..utils.translations import trans
->>>>>>> bd264dab
 
 
 class Dims(EventedModel):
@@ -80,11 +71,12 @@
     # fields
     ndim: int = 2
     ndisplay: Literal[2, 3] = 2
-    order: EventedList[int] = ()
-    axis_labels: EventedList[str] = ()
-    range: EventedList[EventedList[float, float]] = ()
-    span: EventedList[EventedList[float, float]] = ()
-    step: EventedList[float] = ()
+    order: Tuple[int, ...] = ()
+    axis_labels: Tuple[str, ...] = ()
+    range: Tuple[Tuple[float, float], ...] = ()
+    step: Tuple[float, ...] = ()
+    span: Tuple[Tuple[float, float], ...] = ()
+
     last_used: int = 0
 
     # private vars
@@ -92,16 +84,20 @@
 
     # validators
     @validator('axis_labels', pre=True)
-    def _string_to_list(v):
+    def _string_to_tuple(v):
         if isinstance(v, str):
-            return list(v)
+            return tuple(v)
         return v
 
     @validator('range', 'span', pre=True)
-    def _sort_values(v):
-        return [sorted(d) for d in v]
-
-    @root_validator
+    def _sorted_ranges(v):
+        return tuple(sorted(float(el) for el in dim) for dim in v)
+
+    @validator('step', pre=True)
+    def _float(v):
+        return tuple(float(dim) for dim in v)
+
+    @root_validator(skip_on_failure=True)
     def _check_dims(cls, values):
         """Check the consitency of dimensionaity for all attributes
 
@@ -144,12 +140,14 @@
                     )
                 )
 
-        # order and label defailt computation is too weird to include in ensure_ndim()
+        # order and label default computation is too different to include in ensure_ndim()
         # Check the order tuple has same number of elements as ndim
-        if len(values['order']) < ndim:
-            values['order'] = [range(ndim - len(values['order']))] + [
-                o + ndim - len(values['order']) for o in values['order']
-            ]
+        order_ndim = len(values['order'])
+        if order_ndim < ndim:
+            prepended_dims = tuple(
+                dim for dim in range(ndim) if dim not in values['order']
+            )
+            values['order'] = prepended_dims + values['order']
         elif len(values['order']) > ndim:
             values['order'] = reorder_after_dim_reduction(
                 values['order'][-ndim:]
@@ -167,182 +165,206 @@
             )
 
         # Check the axis labels tuple has same number of elements as ndim
-        if len(values['axis_labels']) < ndim:
+        labels_ndim = len(values['axis_labels'])
+        if labels_ndim < ndim:
             # Append new "default" labels to existing ones
-            if values['axis_labels'] == list(
-                map(str, range(len(values['axis_labels'])))
-            ):
-                values['axis_labels'] = list(map(str, range(ndim)))
+            if values['axis_labels'] == tuple(map(str, range(labels_ndim))):
+                values['axis_labels'] = tuple(map(str, range(ndim)))
             else:
                 values['axis_labels'] = (
-                    list(map(str, range(ndim - len(values['axis_labels']))))
+                    tuple(map(str, range(ndim - labels_ndim)))
                     + values['axis_labels']
                 )
-        elif len(values['axis_labels']) > ndim:
+        elif labels_ndim > ndim:
             values['axis_labels'] = values['axis_labels'][-ndim:]
 
         return values
 
-    def __init__(self, **kwargs):
-        super().__init__(**kwargs)
-        # to be removed if/when deprecating current_step
-        self.events.span.connect(self.events.current_step)
-
     @property
-    def _span_step(self) -> NestableEventedList[float]:
-        return NestableEventedList(
-            (
-                int(round((low - min_val) / step)),
-                int(round((high - min_val) / step)),
-            )
-            for (low, high), (min_val, _), step in zip(
-                self.span, self.range, self.step
-            )
-        )
-
-    @_span_step.setter
-    def _span_step(self, value):
-        self.span = [
-            (
-                min_val + low * step,
-                min_val + high * step,
-            )
-            for (low, high), (min_val, _), step in zip(
-                value, self.range, self.step
-            )
-        ]
-
-    @property
-<<<<<<< HEAD
     def nsteps(self) -> Tuple[int, ...]:
         """Tuple of int: Number of slider steps for each dimension."""
         return tuple(
             int((max_val - min_val) / step_size)
-            for min_val, max_val, step_size in self.range
-=======
-    def nsteps(self) -> EventedList[float]:
-        return EventedList(
-            int((max_val - min_val) // step)
-            for (min_val, max_val), step in zip(self.range, self.step)
->>>>>>> bd264dab
+            for (min_val, max_val), step_size in zip(self.range, self.step)
         )
 
-    @nsteps.setter
-    def nsteps(self, value):
-        self.step = [
-            (max_val - min_val) / nsteps
-            for (min_val, max_val), nsteps in zip(self.range, value)
-        ]
-
     @property
-    def thickness(self) -> EventedList[float]:
-        return EventedList(high - low for low, high in self.span)
-
-    @thickness.setter
-    def thickness(self, value):
-        span = []
-        for thickness, (min_val, max_val), (low, high) in zip(
-            value, self.range, self.span
-        ):
-            max_change = min(abs(low - min_val), abs(max_val - high))
-            thickness_change = min((thickness - (high - low)) / 2, max_change)
-            new_low = max(min_val, low - thickness_change)
-            new_high = min(max_val, high + thickness_change)
-            span.append(new_low, new_high)
-        self.span = span
-
-    @property
-    def _thickness_step(self) -> EventedList[float]:
-        return EventedList(
-            thickness / step
-            for thickness, step in zip(self.thickness, self.step)
-        )
-
-    @_thickness_step.setter
-    def _thickness_step(self, value):
-        self.thickness = [
-            thickness * step for thickness, step in zip(value, self.step)
-        ]
-
-    @property
-    def point(self) -> EventedList[float]:
-        return EventedList((low + high) / 2 for low, high in self.span)
-
-    @point.setter
-    def point(self, value):
-        span = []
-        for point, (min_val, max_val), thickness in zip(
-            value, self.range, self.thickness
-        ):
-            half_thk = thickness / 2
-            min_pt, max_pt = (min_val + half_thk, max_val - half_thk)
-            point = np.clip(point, min_pt, max_pt)
-            span.append(point - half_thk, point + half_thk)
-        self.span = span
-
-    @property
-    def _point_step(self):
-        return EventedList(
-            int(round((point - min_val) / step))
-            for point, (min_val, _), step in zip(
-                self.point, self.range, self.step
+    def point(self) -> Tuple[int, ...]:
+        """Tuple of float: Value of each dimension."""
+        # The point value is computed from the range and current_step
+        point = tuple(
+            min_val + step_size * value
+            for (min_val, max_val, step_size), value in zip(
+                self.range, self.current_step
             )
         )
-
-    @_point_step.setter
-    def _point_step(self, value):
-        self.point = [
-            min_val + point * step
-            for point, (min_val, _), step in zip(value, self.range, self.step)
-        ]
+        return point
 
     @property
-    def current_step(self) -> EventedList[int]:
-        warnings.warn(
-            trans._(
-                'Dims.current_step is deprecated. Use Dims._point_step instead.'
-            ),
-            DeprecationWarning,
-            stacklevel=2,
-        )
-        return self._point_step
-
-    @current_step.setter
-    def current_step(self, value: EventedList[int]):
-        warnings.warn(
-            trans._(
-                'Dims.current_step is deprecated. Use Dims._point_step instead.'
-            ),
-            DeprecationWarning,
-            stacklevel=2,
-        )
-        self._point_step = value
+    def displayed(self) -> Tuple[int, ...]:
+        """Tuple: Dimensions that are displayed."""
+        return self.order[-self.ndisplay :]
 
     @property
-    def displayed(self) -> EventedList[int]:
-        """EventedList: Dimensions that are displayed."""
-        return self.order[-self.ndisplay :]
-
-    @displayed.setter
-    def displayed(self, value):
-        self.order = value
+    def not_displayed(self) -> Tuple[int, ...]:
+        """Tuple: Dimensions that are not displayed."""
+        return self.order[: -self.ndisplay]
 
     @property
-    def not_displayed(self) -> EventedList[int]:
-        """EventedList: Dimensions that are not displayed."""
-        return self.order[: -self.ndisplay]
-
-    @property
-<<<<<<< HEAD
     def displayed_order(self) -> Tuple[int, ...]:
         return tuple(argsort(self.displayed))
-=======
-    def displayed_order(self) -> EventedList[int]:
-        displayed = self.displayed
-        # equivalent to: order = np.argsort(self.displayed)
-        order = sorted(range(len(displayed)), key=lambda x: displayed[x])
-        return tuple(order)
->>>>>>> bd264dab
+
+    def set_range(
+        self,
+        axis: Union[int, Sequence[int]],
+        _range: Union[
+            Sequence[Union[int, float]], Sequence[Sequence[Union[int, float]]]
+        ],
+    ):
+        """Sets ranges (min, max, step) for the given dimensions.
+
+        Parameters
+        ----------
+        axis : int or sequence of int
+            Dimension index or a sequence of axes whos range will be set.
+        _range : tuple or sequence of tuple
+            Range specified as (min, max, step) or a sequence of these range
+            tuples.
+        """
+        if isinstance(axis, Integral):
+            axis = assert_axis_in_bounds(axis, self.ndim)  # type: ignore
+            if self.range[axis] != _range:
+                full_range = list(self.range)
+                full_range[axis] = _range
+                self.range = full_range
+        else:
+            full_range = list(self.range)
+            # cast range to list for list comparison below
+            _range = list(_range)  # type: ignore
+            axis = tuple(axis)  # type: ignore
+            if len(axis) != len(_range):
+                raise ValueError(
+                    trans._("axis and _range sequences must have equal length")
+                )
+            if _range != full_range:
+                for ax, r in zip(axis, _range):
+                    ax = assert_axis_in_bounds(int(ax), self.ndim)
+                    full_range[ax] = r
+                self.range = full_range
+
+    def set_point(
+        self,
+        axis: Union[int, Sequence[int]],
+        value: Union[Union[int, float], Sequence[Union[int, float]]],
+    ):
+        """Sets point to slice dimension in world coordinates.
+
+        The desired point gets transformed into an integer step
+        of the slider and stored in the current_step.
+
+        Parameters
+        ----------
+        axis : int or sequence of int
+            Dimension index or a sequence of axes whos point will be set.
+        value : scalar or sequence of scalars
+            Value of the point for each axis.
+        """
+        if isinstance(axis, Integral):
+            axis = assert_axis_in_bounds(axis, self.ndim)  # type: ignore
+            (min_val, max_val, step_size) = self.range[axis]
+            raw_step = (value - min_val) / step_size
+            self.set_current_step(axis, raw_step)
+        else:
+            value = tuple(value)  # type: ignore
+            axis = tuple(axis)  # type: ignore
+            if len(axis) != len(value):
+                raise ValueError(
+                    trans._("axis and value sequences must have equal length")
+                )
+            raw_steps = []
+            for ax, val in zip(axis, value):
+                ax = assert_axis_in_bounds(int(ax), self.ndim)
+                min_val, _, step_size = self.range[ax]
+                raw_steps.append((val - min_val) / step_size)
+            self.set_current_step(axis, raw_steps)
+
+    def set_current_step(
+        self,
+        axis: Union[int, Sequence[int]],
+        value: Union[Union[int, float], Sequence[Union[int, float]]],
+    ):
+        """Set the slider steps at which to slice this dimension.
+
+        The position of the slider in world coordinates gets
+        calculated from the current_step of the slider.
+
+        Parameters
+        ----------
+        axis : int or sequence of int
+            Dimension index or a sequence of axes whos step will be set.
+        value : scalar or sequence of scalars
+            Value of the step for each axis.
+        """
+        if isinstance(axis, Integral):
+            axis = assert_axis_in_bounds(axis, self.ndim)
+            step = round(min(max(value, 0), self.nsteps[axis] - 1))
+            if self.current_step[axis] != step:
+                full_current_step = list(self.current_step)
+                full_current_step[axis] = step
+                self.current_step = full_current_step
+        else:
+            full_current_step = list(self.current_step)
+            # cast value to list for list comparison below
+            value = list(value)  # type: ignore
+            axis = tuple(axis)  # type: ignore
+            if len(axis) != len(value):
+                raise ValueError(
+                    trans._("axis and value sequences must have equal length")
+                )
+            if value != full_current_step:
+                # (computed) nsteps property outside of the loop for efficiency
+                nsteps = self.nsteps
+                for ax, val in zip(axis, value):
+                    ax = assert_axis_in_bounds(int(ax), self.ndim)
+                    step = round(min(max(val, 0), nsteps[ax] - 1))
+                    full_current_step[ax] = step
+                self.current_step = full_current_step
+
+    def set_axis_label(
+        self,
+        axis: Union[int, Sequence[int]],
+        label: Union[str, Sequence[str]],
+    ):
+        """Sets new axis labels for the given axes.
+
+        Parameters
+        ----------
+        axis : int or sequence of int
+            Dimension index or a sequence of axes whos labels will be set.
+        label : str or sequence of str
+            Given labels for the specified axes.
+        """
+        if isinstance(axis, Integral):
+            axis = assert_axis_in_bounds(axis, self.ndim)
+            if self.axis_labels[axis] != str(label):
+                full_axis_labels = list(self.axis_labels)
+                full_axis_labels[axis] = str(label)
+                self.axis_labels = full_axis_labels
+            self.last_used = axis
+        else:
+            full_axis_labels = list(self.axis_labels)
+            # cast label to list for list comparison below
+            label = list(label)  # type: ignore
+            axis = tuple(axis)  # type: ignore
+            if len(axis) != len(label):
+                raise ValueError(
+                    trans._("axis and label sequences must have equal length")
+                )
+            if label != full_axis_labels:
+                for ax, val in zip(axis, label):
+                    ax = assert_axis_in_bounds(int(ax), self.ndim)
+                    full_axis_labels[ax] = val
+                self.axis_labels = full_axis_labels
 
     def reset(self):
         """Reset dims values to initial states."""
@@ -411,12 +433,53 @@
         self.order = order.tolist()
 
 
-def ensure_ndim(value, ndim, default):
-    """Ensure that the value has same number of elements as ndim"""
+def ensure_ndim(value: Tuple, ndim: int, default: Tuple):
+    """
+    Ensure that the value has same number of elements as ndim.
+
+    Right-crop if value is too long; left-pad with default if too short.
+
+    Parameters
+    ----------
+    value : Tuple
+        A tuple of values to be resized.
+    ndim : int
+        Number of desired values.
+    default : Tuple
+        Default element for left-padding.
+    """
     if len(value) < ndim:
         # left pad
         value = (default,) * (ndim - len(value)) + value
     elif len(value) > ndim:
         # right-crop
         value = value[-ndim:]
-    return value+    return value
+
+
+def assert_axis_in_bounds(axis: int, ndim: int) -> int:
+    """Assert a given value is inside the existing axes of the image.
+
+    Returns
+    -------
+    axis : int
+        The axis which was checked for validity.
+    ndim : int
+        The dimensionality of the layer.
+
+    Raises
+    ------
+    ValueError
+        The given axis index is out of bounds.
+    """
+    if axis not in range(-ndim, ndim):
+        msg = trans._(
+            'Axis {axis} not defined for dimensionality {ndim}. Must be in [{ndim_lower}, {ndim}).',
+            deferred=True,
+            axis=axis,
+            ndim=ndim,
+            ndim_lower=-ndim,
+        )
+        raise ValueError(msg)
+
+    return axis % ndim