--- conflicted
+++ resolved
@@ -1,8 +1,4 @@
 from numbers import Integral
-<<<<<<< HEAD
-from typing import Literal  # Added to typing in 3.8
-from typing import Optional, Sequence, Tuple, Union
-=======
 from typing import (
     Any,
     List,
@@ -13,16 +9,10 @@
     Tuple,
     Union,
 )
->>>>>>> 70b8ea42
 
 import numpy as np
 from pydantic import root_validator, validator
 
-<<<<<<< HEAD
-from ..utils.events import EventedModel
-from ..utils.misc import argsort, reorder_after_dim_reduction, rounded_division
-from ..utils.translations import trans
-=======
 from napari.utils.events import EventedModel
 from napari.utils.misc import argsort, reorder_after_dim_reduction
 from napari.utils.translations import trans
@@ -32,7 +22,6 @@
     start: float
     stop: float
     step: float
->>>>>>> 70b8ea42
 
 
 class Dims(EventedModel):
@@ -309,8 +298,6 @@
         _range: Union[
             Sequence[Union[int, float]], Sequence[Sequence[Union[int, float]]]
         ],
-        *,
-        restore_point: Optional[Sequence[float]] = None,
     ):
         """Sets ranges (min, max, step) for the given dimensions.
 
@@ -321,61 +308,7 @@
         _range : tuple or sequence of tuple
             Range specified as (min, max, step) or a sequence of these range
             tuples.
-        restore_point : tuple or None
-            Point to set after the range changes. If None, no point is restored.
-        """
-<<<<<<< HEAD
-        if isinstance(axis, Integral):
-            axis = assert_axis_in_bounds(axis, self.ndim)  # type: ignore
-            if self.range[axis] != _range:
-                full_range = list(self.range)
-                full_range[axis] = _range
-                self.range = full_range
-        else:
-            full_range = list(self.range)
-            # cast range to list for list comparison below
-            _range = list(_range)  # type: ignore
-            axis = tuple(axis)  # type: ignore
-            if len(axis) != len(_range):
-                raise ValueError(
-                    trans._("axis and _range sequences must have equal length")
-                )
-            if _range != full_range:
-                for ax, r in zip(axis, _range):
-                    ax = assert_axis_in_bounds(int(ax), self.ndim)
-                    full_range[ax] = r
-                self.range = full_range
-        if restore_point is not None:
-            new_point = self._get_point_in_ndim(restore_point)
-            self.set_point(range(self.ndim), new_point)
-
-    def _get_point_in_ndim(
-        self,
-        point: Sequence[float],
-    ):
-
-        """Get a point in the current dimensionality.
-
-        Coordinates outside the current dimensionality are removed.
-        If new dimensions need to be added the midpoint of the respective range
-        is chosen for the dimensions point value.
-
-        Parameters
-        ----------
-        point : tuple
-            Point check if it is within the current range.
-
-        Returns
-        ---------
-        point: tuple
-            Tuple within the current dimension
-        """
-        point = tuple(point)
-        mid_points = tuple(
-            rounded_division(*_range) for _range in self.range[: -len(point)]
-        )
-        return mid_points + point[-self.ndim :]
-=======
+        """
         axis, value = self._sanitize_input(
             axis, _range, value_is_sequence=True
         )
@@ -383,7 +316,6 @@
         for ax, val in zip(axis, value):
             full_range[ax] = val
         self.range = tuple(full_range)
->>>>>>> 70b8ea42
 
     def set_point(
         self,
@@ -412,45 +344,6 @@
         axis: Union[int, Sequence[int]],
         value: Union[int, Sequence[int]],
     ):
-<<<<<<< HEAD
-        """Set the slider steps at which to slice this dimension.
-
-        The position of the slider in world coordinates gets
-        calculated from the current_step of the slider.
-
-        Parameters
-        ----------
-        axis : int or sequence of int
-            Dimension index or a sequence of axes whos step will be set.
-        value : scalar or sequence of scalars
-            Value of the step for each axis.
-        """
-        if isinstance(axis, Integral):
-            axis = assert_axis_in_bounds(axis, self.ndim)
-            step = round(min(max(value, 0), self.nsteps[axis] - 1))
-            if self.current_step[axis] != step:
-                full_current_step = list(self.current_step)
-                full_current_step[axis] = step
-                self.current_step = full_current_step
-        else:
-            full_current_step = list(self.current_step)
-            # cast value to list for list comparison below
-            value = list(value)  # type: ignore
-            axis = tuple(axis)  # type: ignore
-            if len(axis) != len(value):
-                raise ValueError(
-                    trans._("axis and value sequences must have equal length")
-                )
-            # (computed) nsteps property outside of the loop for efficiency
-            nsteps = self.nsteps
-            for ax, val in zip(axis, value):
-                ax = assert_axis_in_bounds(int(ax), self.ndim)
-                step = round(min(max(val, 0), nsteps[ax] - 1))
-                full_current_step[ax] = step
-
-            if not np.array_equal(self.current_step, full_current_step):
-                self.current_step = full_current_step
-=======
         axis, value = self._sanitize_input(
             axis, value, value_is_sequence=False
         )
@@ -460,7 +353,6 @@
             rng = range_[ax]
             value_world.append(rng.start + val * rng.step)
         self.set_point(axis, value_world)
->>>>>>> 70b8ea42
 
     def set_axis_label(
         self,
