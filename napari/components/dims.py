--- conflicted
+++ resolved
@@ -197,13 +197,6 @@
         cur_ndim = self.ndim
         if cur_ndim == ndim:
             return
-<<<<<<< HEAD
-        elif self.ndim < ndim:
-            # During instatiation, self.ndim is always 0 (since self._points is empty),
-            # but we could've created
-            for i in range(self.ndim, ndim):
-                self.set_initial_dims(0, insert=True)
-=======
         elif ndim > cur_ndim:
             # Range value is (min, max, step) for the entire slider
             self._range = [(0, 2, 1)] * (ndim - cur_ndim) + self._range
@@ -221,7 +214,6 @@
                 str(i - ndim) for i in range(ndim - cur_ndim)
             ] + self._axis_labels
 
->>>>>>> 33f69bca
             # Notify listeners that the number of dimensions have changed
             self.events.ndim()
 
