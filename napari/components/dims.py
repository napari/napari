from numbers import Integral
from typing import Literal  # Added to typing in 3.8
from typing import Sequence, Tuple, Union

import numpy as np
from pydantic import root_validator, validator

from ..utils.events import EventedModel
from ..utils.misc import reorder_after_dim_reduction
from ..utils.translations import trans


class Dims(EventedModel):
    """Dimensions object modeling slicing and displaying.

    Parameters
    ----------
    ndim : int
        Number of dimensions.
    ndisplay : int
        Number of displayed dimensions.
    last_used : int
        Dimension which was last used.
    range : tuple of 3-tuple of float
        List of tuples (min, max, step), one for each dimension. In a world
        coordinates space. As with Python's `range` and `slice`, max is not
        included.
    current_step : tuple of int
        Tuple of the slider position for each dims slider, in slider coordinates.
    order : tuple of int
        Tuple of ordering the dimensions, where the last dimensions are rendered.
    axis_labels : tuple of str
        Tuple of labels for each dimension.

    Attributes
    ----------
    ndim : int
        Number of dimensions.
    ndisplay : int
        Number of displayed dimensions.
    last_used : int
        Dimension which was last used.
    range : tuple of 3-tuple of float
        List of tuples (min, max, step), one for each dimension. In a world
        coordinates space. As with Python's `range` and `slice`, max is not
        included.
    current_step : tuple of int
        Tuple the slider position for each dims slider, in slider coordinates.
    order : tuple of int
        Tuple of ordering the dimensions, where the last dimensions are rendered.
    axis_labels : tuple of str
        Tuple of labels for each dimension.
    nsteps : tuple of int
        Number of steps available to each slider. These are calculated from
        the ``range``.
    point : tuple of float
        List of floats setting the current value of the range slider when in
        POINT mode, one for each dimension. In a world coordinates space. These
        are calculated from the ``current_step`` and ``range``.
    displayed : tuple of int
        List of dimensions that are displayed. These are calculated from the
        ``order`` and ``ndisplay``.
    not_displayed : tuple of int
        List of dimensions that are not displayed. These are calculated from the
        ``order`` and ``ndisplay``.
    displayed_order : tuple of int
        Order of only displayed dimensions. These are calculated from the
        ``displayed`` dimensions.
    """

    # fields
    ndim: int = 2
    ndisplay: Literal[2, 3] = 2
    last_used: int = 0
    range: Tuple[Tuple[float, float, float], ...] = ()
    current_step: Tuple[int, ...] = ()
    order: Tuple[int, ...] = ()
    axis_labels: Tuple[str, ...] = ()

    # private vars
    _scroll_progress: int = 0

    # validators
    @validator('axis_labels', pre=True)
    def _string_to_list(v):
        if isinstance(v, str):
            return list(v)
        return v

    @root_validator
    def _check_dims(cls, values):
        """Check the consitency of dimensionaity for all attributes

        Parameters
        ----------
        values : dict
            Values dictionary to update dims model with.
        """
        ndim = values['ndim']

        # Check the range tuple has same number of elements as ndim
        if len(values['range']) < ndim:
            values['range'] = ((0, 2, 1),) * (
                ndim - len(values['range'])
            ) + values['range']
        elif len(values['range']) > ndim:
            values['range'] = values['range'][-ndim:]

        # Check the current step tuple has same number of elements as ndim
        if len(values['current_step']) < ndim:
            values['current_step'] = (0,) * (
                ndim - len(values['current_step'])
            ) + values['current_step']
        elif len(values['current_step']) > ndim:
            values['current_step'] = values['current_step'][-ndim:]

        # Check the order tuple has same number of elements as ndim
        if len(values['order']) < ndim:
            values['order'] = tuple(
                range(ndim - len(values['order']))
            ) + tuple(o + ndim - len(values['order']) for o in values['order'])
        elif len(values['order']) > ndim:
            values['order'] = reorder_after_dim_reduction(
                values['order'][-ndim:]
            )

        # Check the order is a permutation of 0, ..., ndim - 1
        if not set(values['order']) == set(range(ndim)):
            raise ValueError(
                trans._(
                    "Invalid ordering {order} for {ndim} dimensions",
                    deferred=True,
                    order=values['order'],
                    ndim=ndim,
                )
            )

        # Check the axis labels tuple has same number of elements as ndim
        if len(values['axis_labels']) < ndim:
            # Append new "default" labels to existing ones
            if values['axis_labels'] == tuple(
                map(str, range(len(values['axis_labels'])))
            ):
                values['axis_labels'] = tuple(map(str, range(ndim)))
            else:
                values['axis_labels'] = (
                    tuple(map(str, range(ndim - len(values['axis_labels']))))
                    + values['axis_labels']
                )
        elif len(values['axis_labels']) > ndim:
            values['axis_labels'] = values['axis_labels'][-ndim:]

        return values

    @property
    def nsteps(self) -> Tuple[int, ...]:
        """Tuple of int: Number of slider steps for each dimension."""
        return tuple(
            int((max_val - min_val) / step_size)
            for min_val, max_val, step_size in self.range
        )

    @property
    def point(self) -> Tuple[int, ...]:
        """Tuple of float: Value of each dimension."""
        # The point value is computed from the range and current_step
        point = tuple(
            min_val + step_size * value
            for (min_val, max_val, step_size), value in zip(
                self.range, self.current_step
            )
        )
        return point

    @property
    def displayed(self) -> Tuple[int, ...]:
        """Tuple: Dimensions that are displayed."""
        return self.order[-self.ndisplay :]

    @property
    def not_displayed(self) -> Tuple[int, ...]:
        """Tuple: Dimensions that are not displayed."""
        return self.order[: -self.ndisplay]

    @property
    def displayed_order(self) -> Tuple[int, ...]:
        return reorder_after_dim_reduction(self.displayed)

    def set_range(
        self,
        axis: Union[int, Sequence[int]],
        _range: Union[
            Sequence[Union[int, float]], Sequence[Sequence[Union[int, float]]]
        ],
    ):
        """Sets ranges (min, max, step) for the given dimensions.

        Parameters
        ----------
        axis : int or sequence of int
            Dimension index or a sequence of axes whos range will be set.
        _range : tuple or sequence of tuple
            Range specified as (min, max, step) or a sequence of these range
            tuples.
        """
        if isinstance(axis, Integral):
            axis = assert_axis_in_bounds(axis, self.ndim)  # type: ignore
            if self.range[axis] != _range:
                full_range = list(self.range)
                full_range[axis] = _range
                self.range = full_range
        else:
            full_range = list(self.range)
            # cast range to list for list comparison below
            _range = list(_range)  # type: ignore
            axis = tuple(axis)  # type: ignore
            if len(axis) != len(_range):
                raise ValueError(
                    trans._("axis and _range sequences must have equal length")
                )
            if _range != full_range:
                for ax, r in zip(axis, _range):
                    ax = assert_axis_in_bounds(int(ax), self.ndim)
                    full_range[ax] = r
                self.range = full_range

    def set_point(
        self,
        axis: Union[int, Sequence[int]],
        value: Union[Union[int, float], Sequence[Union[int, float]]],
    ):
        """Sets point to slice dimension in world coordinates.

        The desired point gets transformed into an integer step
        of the slider and stored in the current_step.

        Parameters
        ----------
        axis : int or sequence of int
            Dimension index or a sequence of axes whos point will be set.
        value : scalar or sequence of scalars
            Value of the point for each axis.
        """
        if isinstance(axis, Integral):
            axis = assert_axis_in_bounds(axis, self.ndim)  # type: ignore
            (min_val, max_val, step_size) = self.range[axis]
            raw_step = (value - min_val) / step_size
            self.set_current_step(axis, raw_step)
        else:
            value = tuple(value)  # type: ignore
            axis = tuple(axis)  # type: ignore
            if len(axis) != len(value):
                raise ValueError(
                    trans._("axis and value sequences must have equal length")
                )
            raw_steps = []
            for ax, val in zip(axis, value):
                ax = assert_axis_in_bounds(int(ax), self.ndim)
                min_val, _, step_size = self.range[ax]
                raw_steps.append((val - min_val) / step_size)
            self.set_current_step(axis, raw_steps)

    def set_current_step(
        self,
        axis: Union[int, Sequence[int]],
        value: Union[Union[int, float], Sequence[Union[int, float]]],
    ):
        """Set the slider steps at which to slice this dimension.

        The position of the slider in world coordinates gets
        calculated from the current_step of the slider.

        Parameters
        ----------
        axis : int or sequence of int
            Dimension index or a sequence of axes whos step will be set.
        value : scalar or sequence of scalars
            Value of the step for each axis.
        """
        if isinstance(axis, Integral):
            axis = assert_axis_in_bounds(axis, self.ndim)
            step = round(min(max(value, 0), self.nsteps[axis] - 1))
            if self.current_step[axis] != step:
                full_current_step = list(self.current_step)
                full_current_step[axis] = step
                self.current_step = full_current_step
        else:
            full_current_step = list(self.current_step)
            # cast value to list for list comparison below
            value = list(value)  # type: ignore
            axis = tuple(axis)  # type: ignore
            if len(axis) != len(value):
                raise ValueError(
                    trans._("axis and value sequences must have equal length")
                )
            if value != full_current_step:
                # (computed) nsteps property outside of the loop for efficiency
                nsteps = self.nsteps
                for ax, val in zip(axis, value):
                    ax = assert_axis_in_bounds(int(ax), self.ndim)
                    step = round(min(max(val, 0), nsteps[ax] - 1))
                    full_current_step[ax] = step
                self.current_step = full_current_step

    def set_axis_label(
        self,
        axis: Union[int, Sequence[int]],
        label: Union[str, Sequence[str]],
    ):
        """Sets new axis labels for the given axes.

        Parameters
        ----------
        axis : int or sequence of int
            Dimension index or a sequence of axes whos labels will be set.
        label : str or sequence of str
            Given labels for the specified axes.
        """
        if isinstance(axis, Integral):
            axis = assert_axis_in_bounds(axis, self.ndim)
            if self.axis_labels[axis] != str(label):
                full_axis_labels = list(self.axis_labels)
                full_axis_labels[axis] = str(label)
                self.axis_labels = full_axis_labels
            self.last_used = axis
        else:
            full_axis_labels = list(self.axis_labels)
            # cast label to list for list comparison below
            label = list(label)  # type: ignore
            axis = tuple(axis)  # type: ignore
            if len(axis) != len(label):
                raise ValueError(
                    trans._("axis and label sequences must have equal length")
                )
            if label != full_axis_labels:
                for ax, val in zip(axis, label):
                    ax = assert_axis_in_bounds(int(ax), self.ndim)
                    full_axis_labels[ax] = val
                self.axis_labels = full_axis_labels

    def reset(self):
        """Reset dims values to initial states."""
        # Don't reset axis labels
        self.range = ((0, 2, 1),) * self.ndim
        self.current_step = (0,) * self.ndim
        self.order = tuple(range(self.ndim))

    def transpose(self):
        """Transpose displayed dimensions.

        This swaps the order of the last two displayed dimensions.
        The order of the displayed is taken from Dims.order.
        """
        order = list(self.order)
        order[-2], order[-1] = order[-1], order[-2]
        self.order = order

    def _increment_dims_right(self, axis: int = None):
        """Increment dimensions to the right along given axis, or last used axis if None

        Parameters
        ----------
        axis : int, optional
            Axis along which to increment dims, by default None
        """
        if axis is None:
            axis = self.last_used
        self.set_current_step(axis, self.current_step[axis] + 1)

    def _increment_dims_left(self, axis: int = None):
        """Increment dimensions to the left along given axis, or last used axis if None

        Parameters
        ----------
        axis : int, optional
            Axis along which to increment dims, by default None
        """
        if axis is None:
            axis = self.last_used
        self.set_current_step(axis, self.current_step[axis] - 1)

    def _focus_up(self):
        """Shift focused dimension slider to be the next slider above."""
        sliders = [d for d in self.not_displayed if self.nsteps[d] > 1]
        if len(sliders) == 0:
            return

        index = (sliders.index(self.last_used) + 1) % len(sliders)
        self.last_used = sliders[index]

    def _focus_down(self):
        """Shift focused dimension slider to be the next slider bellow."""
        sliders = [d for d in self.not_displayed if self.nsteps[d] > 1]
        if len(sliders) == 0:
            return

        index = (sliders.index(self.last_used) - 1) % len(sliders)
        self.last_used = sliders[index]

    def _roll(self):
        """Roll order of dimensions for display."""
        order = np.array(self.order)
        nsteps = np.array(self.nsteps)
        order[nsteps > 1] = np.roll(order[nsteps > 1], 1)
        self.order = order.tolist()


<<<<<<< HEAD
def reorder_after_dim_reduction(order):
    """Ensure current dimension order is preserved after dims are dropped.

    Equivalent to ``tuple(np.argsort(order))``

    Parameters
    ----------
    order : tuple
        The dimensions to reorder.
    Returns
    -------
    arr : tuple
        The reordered dimensions.
    """
    arr = sorted(range(len(order)), key=lambda x: order[x])
    return tuple(arr)


=======
>>>>>>> f41b51f0
def assert_axis_in_bounds(axis: int, ndim: int) -> int:
    """Assert a given value is inside the existing axes of the image.

    Returns
    -------
    axis : int
        The axis which was checked for validity.
    ndim : int
        The dimensionality of the layer.

    Raises
    ------
    ValueError
        The given axis index is out of bounds.
    """
    if axis not in range(-ndim, ndim):
        msg = trans._(
            'Axis {axis} not defined for dimensionality {ndim}. Must be in [{ndim_lower}, {ndim}).',
            deferred=True,
            axis=axis,
            ndim=ndim,
            ndim_lower=-ndim,
        )
        raise ValueError(msg)

    return axis % ndim<|MERGE_RESOLUTION|>--- conflicted
+++ resolved
@@ -6,7 +6,7 @@
 from pydantic import root_validator, validator
 
 from ..utils.events import EventedModel
-from ..utils.misc import reorder_after_dim_reduction
+from ..utils.misc import argsort, reorder_after_dim_reduction
 from ..utils.translations import trans
 
 
@@ -184,7 +184,7 @@
 
     @property
     def displayed_order(self) -> Tuple[int, ...]:
-        return reorder_after_dim_reduction(self.displayed)
+        return argsort(self.displayed)
 
     def set_range(
         self,
@@ -405,27 +405,6 @@
         self.order = order.tolist()
 
 
-<<<<<<< HEAD
-def reorder_after_dim_reduction(order):
-    """Ensure current dimension order is preserved after dims are dropped.
-
-    Equivalent to ``tuple(np.argsort(order))``
-
-    Parameters
-    ----------
-    order : tuple
-        The dimensions to reorder.
-    Returns
-    -------
-    arr : tuple
-        The reordered dimensions.
-    """
-    arr = sorted(range(len(order)), key=lambda x: order[x])
-    return tuple(arr)
-
-
-=======
->>>>>>> f41b51f0
 def assert_axis_in_bounds(axis: int, ndim: int) -> int:
     """Assert a given value is inside the existing axes of the image.
 
