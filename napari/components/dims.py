from numbers import Integral
from typing import (
    Any,
    List,
    Literal,
    NamedTuple,
    Sequence,
    Tuple,
    Union,
)

import numpy as np
from pydantic import root_validator, validator

from napari.utils.events import EventedModel
from napari.utils.misc import argsort, reorder_after_dim_reduction
from napari.utils.translations import trans


class RangeTuple(NamedTuple):
    start: float
    stop: float
    step: float


class Dims(EventedModel):
    """Dimensions object modeling slicing and displaying.

    Parameters
    ----------
    ndim : int
        Number of dimensions.
    ndisplay : int
        Number of displayed dimensions.
    range : tuple of 3-tuple of float
        List of tuples (min, max, step), one for each dimension in world
        coordinates space.
    point : tuple of floats
        Dims position in world coordinates for each dimension.
    margin_left : tuple of floats
        Left margin in world pixels of the slice for each dimension.
    margin_right : tuple of floats
        Right margin in world pixels of the slice for each dimension.
    order : tuple of int
        Tuple of ordering the dimensions, where the last dimensions are rendered.
    axis_labels : tuple of str
        Tuple of labels for each dimension.
    last_used : int
        Dimension which was last interacted with.

    Attributes
    ----------
    ndim : int
        Number of dimensions.
    ndisplay : int
        Number of displayed dimensions.
    range : tuple of 3-tuple of float
        List of tuples (min, max, step), one for each dimension in world
        coordinates space.
    point : tuple of floats
        Dims position in world coordinates for each dimension.
    margin_left : tuple of floats
        Left margin (=thickness) in world pixels of the slice for each dimension.
    margin_right : tuple of floats
        Right margin (=thickness) in world pixels of the slice for each dimension.
    order : tuple of int
        Tuple of ordering the dimensions, where the last dimensions are rendered.
    axis_labels : tuple of str
        Tuple of labels for each dimension.
    last_used : int
        Dimension which was last used.
        Tuple the slider position for each dims slider, in world coordinates.
    current_step : tuple of int
        Current step for each dimension (same as point, but in slider coordinates).
    nsteps : tuple of int
        Number of steps available to each slider. These are calculated from
        the ``range``.
    thickness : tuple of floats
        Thickness of the slice (sum of both margins) for each dimension in world coordinates.
    displayed : tuple of int
        List of dimensions that are displayed. These are calculated from the
        ``order`` and ``ndisplay``.
    not_displayed : tuple of int
        List of dimensions that are not displayed. These are calculated from the
        ``order`` and ``ndisplay``.
    displayed_order : tuple of int
        Order of only displayed dimensions. These are calculated from the
        ``displayed`` dimensions.
    """

    # fields
    ndim: int = 2
    ndisplay: Literal[2, 3] = 2
    order: Tuple[int, ...] = ()
    axis_labels: Tuple[str, ...] = ()

    range: Tuple[RangeTuple, ...] = ()
    margin_left: Tuple[float, ...] = ()
    margin_right: Tuple[float, ...] = ()
    point: Tuple[float, ...] = ()

    last_used: int = 0

    # private vars
    _play_ready: bool = True  # False if currently awaiting a draw event
    _scroll_progress: int = 0

    # validators
    # check fields is false to allow private fields to work
    @validator(
        'order',
        'axis_labels',
        'point',
        'margin_left',
        'margin_right',
        pre=True,
        allow_reuse=True,
    )
    def _as_tuple(v):
        return tuple(v)

    @validator('range', pre=True)
    def _check_ranges(ranges):
        """
        Ensure the range values are sane.

        - start < stop
        - step > 0
        """
        for axis, (start, stop, step) in enumerate(ranges):
            if start > stop:
                raise ValueError(
                    trans._(
                        'start and stop must be strictly increasing, but got ({start}, {stop}) for axis {axis}',
                        deferred=True,
                        start=start,
                        stop=stop,
                        axis=axis,
                    )
                )
            if step <= 0:
                raise ValueError(
                    trans._(
                        'step must be strictly positive, but got {step} for axis {axis}.',
                        deferred=True,
                        step=step,
                        axis=axis,
                    )
                )
        return ranges

    @root_validator(skip_on_failure=True, allow_reuse=True)
    def _check_dims(cls, values):
        """Check the consitency of dimensionaity for all attributes

        Parameters
        ----------
        values : dict
            Values dictionary to update dims model with.
        """
        updated = {}

        ndim = values['ndim']

        range_ = ensure_len(values['range'], ndim, pad_width=(0.0, 2.0, 1.0))
        updated['range'] = tuple(RangeTuple(*rng) for rng in range_)

        point = ensure_len(values['point'], ndim, pad_width=0.0)
        # ensure point is limited to range
        updated['point'] = tuple(
            np.clip(pt, rng.start, rng.stop)
            for pt, rng in zip(point, updated['range'])
        )

        updated['margin_left'] = ensure_len(
            values['margin_left'], ndim, pad_width=0.0
        )
        updated['margin_right'] = ensure_len(
            values['margin_right'], ndim, pad_width=0.0
        )

        # order and label default computation is too different to include in ensure_len()
        # Check the order tuple has same number of elements as ndim
        order = values['order']
        if len(order) < ndim:
            order_ndim = len(order)
            # new dims are always prepended
            prepended_dims = tuple(range(ndim - order_ndim))
            # maintain existing order, but shift accordingly
            existing_order = tuple(o + ndim - order_ndim for o in order)
            order = prepended_dims + existing_order
        elif len(order) > ndim:
            order = reorder_after_dim_reduction(order[-ndim:])
        updated['order'] = order

        # Check the order is a permutation of 0, ..., ndim - 1
        if set(updated['order']) != set(range(ndim)):
            raise ValueError(
                trans._(
                    "Invalid ordering {order} for {ndim} dimensions",
                    deferred=True,
                    order=updated['order'],
                    ndim=ndim,
                )
            )

        # Check the axis labels tuple has same number of elements as ndim
        axis_labels = values['axis_labels']
        labels_ndim = len(axis_labels)
        if labels_ndim < ndim:
            # Append new "default" labels to existing ones
            if axis_labels == tuple(map(str, range(labels_ndim))):
                updated['axis_labels'] = tuple(map(str, range(ndim)))
            else:
                updated['axis_labels'] = (
                    tuple(map(str, range(ndim - labels_ndim))) + axis_labels
                )
        elif labels_ndim > ndim:
            updated['axis_labels'] = axis_labels[-ndim:]

        return {**values, **updated}

    @property
    def nsteps(self) -> Tuple[float, ...]:
        return tuple(
            # "or 1" ensures degenerate dimension works
            int((rng.stop - rng.start) / (rng.step or 1)) + 1
            for rng in self.range
        )

    @nsteps.setter
    def nsteps(self, value):
<<<<<<< HEAD
        self.range = [
            (rng.start, rng.stop, (rng.stop - rng.start) / (nsteps - 1))
=======
        self.range = tuple(
            RangeTuple(rng.start, rng.stop, (rng.stop - rng.start) / nsteps)
>>>>>>> d8dd1d2f
            for rng, nsteps in zip(self.range, value)
        )

    @property
    def current_step(self):
        return tuple(
            int(round((point - rng.start) / (rng.step or 1)))
            for point, rng in zip(self.point, self.range)
        )

    @current_step.setter
    def current_step(self, value):
        self.point = tuple(
            rng.start + point * rng.step
            for point, rng in zip(value, self.range)
        )

    @property
    def thickness(self) -> Tuple[float, ...]:
        return tuple(
            left + right
            for left, right in zip(self.margin_left, self.margin_right)
        )

    @thickness.setter
    def thickness(self, value):
        self.margin_left = self.margin_right = tuple(val / 2 for val in value)

    @property
    def displayed(self) -> Tuple[int, ...]:
        """Tuple: Dimensions that are displayed."""
        return self.order[-self.ndisplay :]

    @property
    def not_displayed(self) -> Tuple[int, ...]:
        """Tuple: Dimensions that are not displayed."""
        return self.order[: -self.ndisplay]

    @property
    def displayed_order(self) -> Tuple[int, ...]:
        return tuple(argsort(self.displayed))

    def set_range(
        self,
        axis: Union[int, Sequence[int]],
        _range: Union[
            Sequence[Union[int, float]], Sequence[Sequence[Union[int, float]]]
        ],
    ):
        """Sets ranges (min, max, step) for the given dimensions.

        Parameters
        ----------
        axis : int or sequence of int
            Dimension index or a sequence of axes whos range will be set.
        _range : tuple or sequence of tuple
            Range specified as (min, max, step) or a sequence of these range
            tuples.
        """
        axis, value = self._sanitize_input(
            axis, _range, value_is_sequence=True
        )
        full_range = list(self.range)
        for ax, val in zip(axis, value):
            full_range[ax] = val
        self.range = tuple(full_range)

    def set_point(
        self,
        axis: Union[int, Sequence[int]],
        value: Union[Union[int, float], Sequence[Union[int, float]]],
    ):
        """Sets point to slice dimension in world coordinates.

        Parameters
        ----------
        axis : int or sequence of int
            Dimension index or a sequence of axes whos point will be set.
        value : scalar or sequence of scalars
            Value of the point for each axis.
        """
        axis, value = self._sanitize_input(
            axis, value, value_is_sequence=False
        )
        full_point = list(self.point)
        for ax, val in zip(axis, value):
            full_point[ax] = val
        self.point = tuple(full_point)

    def set_current_step(
        self,
        axis: Union[int, Sequence[int]],
        value: Union[int, Sequence[int]],
    ):
        axis, value = self._sanitize_input(
            axis, value, value_is_sequence=False
        )
        range_ = list(self.range)
        value_world = []
        for ax, val in zip(axis, value):
            rng = range_[ax]
            value_world.append(rng.start + val * rng.step)
        self.set_point(axis, value_world)

    def set_axis_label(
        self,
        axis: Union[int, Sequence[int]],
        label: Union[str, Sequence[str]],
    ):
        """Sets new axis labels for the given axes.

        Parameters
        ----------
        axis : int or sequence of int
            Dimension index or a sequence of axes whos labels will be set.
        label : str or sequence of str
            Given labels for the specified axes.
        """
        axis, label = self._sanitize_input(
            axis, label, value_is_sequence=False
        )
        full_axis_labels = list(self.axis_labels)
        for ax, val in zip(axis, label):
            full_axis_labels[ax] = val
        self.axis_labels = full_axis_labels

    def reset(self):
        """Reset dims values to initial states."""
        # Don't reset axis labels
        # TODO: could be optimized with self.update, but need to fix
        #       event firing in EventedModel first
        self.range = ((0, 2, 1),) * self.ndim
        self.point = (0,) * self.ndim
        self.order = tuple(range(self.ndim))
        self.margin_left = (0,) * self.ndim
        self.margin_right = (0,) * self.ndim

    def transpose(self):
        """Transpose displayed dimensions.

        This swaps the order of the last two displayed dimensions.
        The order of the displayed is taken from Dims.order.
        """
        order = list(self.order)
        order[-2], order[-1] = order[-1], order[-2]
        self.order = order

    def _increment_dims_right(self, axis: int = None):
        """Increment dimensions to the right along given axis, or last used axis if None

        Parameters
        ----------
        axis : int, optional
            Axis along which to increment dims, by default None
        """
        if axis is None:
            axis = self.last_used
        self.set_current_step(axis, self.current_step[axis] + 1)

    def _increment_dims_left(self, axis: int = None):
        """Increment dimensions to the left along given axis, or last used axis if None

        Parameters
        ----------
        axis : int, optional
            Axis along which to increment dims, by default None
        """
        if axis is None:
            axis = self.last_used
        self.set_current_step(axis, self.current_step[axis] - 1)

    def _focus_up(self):
        """Shift focused dimension slider to be the next slider above."""
        sliders = [d for d in self.not_displayed if self.nsteps[d] > 1]
        if len(sliders) == 0:
            return

        index = (sliders.index(self.last_used) + 1) % len(sliders)
        self.last_used = sliders[index]

    def _focus_down(self):
        """Shift focused dimension slider to be the next slider bellow."""
        sliders = [d for d in self.not_displayed if self.nsteps[d] > 1]
        if len(sliders) == 0:
            return

        index = (sliders.index(self.last_used) - 1) % len(sliders)
        self.last_used = sliders[index]

    def _roll(self):
        """Roll order of dimensions for display."""
        order = np.array(self.order)
        nsteps = np.array(self.nsteps)
        order[nsteps > 1] = np.roll(order[nsteps > 1], 1)
        self.order = order.tolist()

    def _sanitize_input(
        self, axis, value, value_is_sequence=False
    ) -> Tuple[List[int], List]:
        """
        Ensure that axis and value are the same length, that axes are not
        out of bounds, and coerces to lists for easier processing.
        """
        if isinstance(axis, Integral):
            if (
                isinstance(value, Sequence)
                and not isinstance(value, str)
                and not value_is_sequence
            ):
                raise ValueError(
                    trans._('cannot set multiple values to a single axis')
                )
            axis = [axis]
            value = [value]
        else:
            axis = list(axis)
            value = list(value)

        if len(axis) != len(value):
            raise ValueError(
                trans._("axis and value sequences must have equal length")
            )

        for ax in axis:
            ensure_axis_in_bounds(ax, self.ndim)
        return axis, value


def ensure_len(value: Tuple, length: int, pad_width: Any):
    """
    Ensure that the value has the required number of elements.

    Right-crop if value is too long; left-pad with default if too short.

    Parameters
    ----------
    value : Tuple
        A tuple of values to be resized.
    ndim : int
        Number of desired values.
    default : Tuple
        Default element for left-padding.
    """
    if len(value) < length:
        # left pad
        value = (pad_width,) * (length - len(value)) + value
    elif len(value) > length:
        # right-crop
        value = value[-length:]
    return value


def ensure_axis_in_bounds(axis: int, ndim: int) -> int:
    """Ensure a given value is inside the existing axes of the image.

    Returns
    -------
    axis : int
        The axis which was checked for validity.
    ndim : int
        The dimensionality of the layer.

    Raises
    ------
    ValueError
        The given axis index is out of bounds.
    """
    if axis not in range(-ndim, ndim):
        msg = trans._(
            'Axis {axis} not defined for dimensionality {ndim}. Must be in [{ndim_lower}, {ndim}).',
            deferred=True,
            axis=axis,
            ndim=ndim,
            ndim_lower=-ndim,
        )
        raise ValueError(msg)

    return axis % ndim<|MERGE_RESOLUTION|>--- conflicted
+++ resolved
@@ -230,13 +230,10 @@
 
     @nsteps.setter
     def nsteps(self, value):
-<<<<<<< HEAD
-        self.range = [
-            (rng.start, rng.stop, (rng.stop - rng.start) / (nsteps - 1))
-=======
         self.range = tuple(
-            RangeTuple(rng.start, rng.stop, (rng.stop - rng.start) / nsteps)
->>>>>>> d8dd1d2f
+            RangeTuple(
+                rng.start, rng.stop, (rng.stop - rng.start) / (nsteps - 1)
+            )
             for rng, nsteps in zip(self.range, value)
         )
 
