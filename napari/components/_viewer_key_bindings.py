--- conflicted
+++ resolved
@@ -33,7 +33,6 @@
     return _inner
 
 
-<<<<<<< HEAD
 @ViewerModel.bind_key(KeyMod.Shift | KeyCode.UpArrow, overwrite=True)
 def extend_selection_to_layer_above(viewer: Viewer):
     viewer.layers.select_next(shift=True)
@@ -44,10 +43,7 @@
     viewer.layers.select_previous(shift=True)
 
 
-@register_viewer_action(trans._("Reset scroll."))
-=======
 @register_viewer_action(trans._('Reset scroll.'))
->>>>>>> 35c79879
 def reset_scroll_progress(viewer: Viewer):
     # on key press
     viewer.dims._scroll_progress = 0
