--- conflicted
+++ resolved
@@ -98,8 +98,7 @@
 def show_shortcuts(viewer: Viewer):
     pref_list = viewer.window._open_preferences_dialog()._list
     for i in range(pref_list.count()):
-<<<<<<< HEAD
-        if pref_list.item(i).text() == "Shortcuts":
+        if (item := pref_list.item(i)) and item.text() == "Shortcuts":
             pref_list.setCurrentRow(i)
 
 
@@ -112,8 +111,4 @@
 
 
 def new_points(viewer: Viewer):
-    viewer._new_points()
-=======
-        if (item := pref_list.item(i)) and item.text() == "Shortcuts":
-            pref_list.setCurrentRow(i)
->>>>>>> cf3ad37c
+    viewer._new_points()