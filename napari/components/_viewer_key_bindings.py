--- conflicted
+++ resolved
@@ -3,7 +3,6 @@
 from typing import TYPE_CHECKING
 
 from napari.components.viewer_model import ViewerModel
-from napari.utils.action_manager import action_manager
 from napari.utils.theme import available_themes, get_system_theme
 
 if TYPE_CHECKING:
@@ -18,20 +17,6 @@
     viewer.dims._scroll_progress = 0
 
 
-<<<<<<< HEAD
-reset_scroll_progress.__doc__ = trans._("Reset dims scroll progress")
-
-
-@register_viewer_action(trans._("Toggle ndisplay."))
-def toggle_ndisplay(viewer: Viewer):
-    if viewer.dims.ndisplay == 2:
-        viewer.dims.ndisplay = 3
-    else:
-        viewer.dims.ndisplay = 2
-
-
-=======
->>>>>>> 270132ec
 # Making this an action makes vispy really unhappy during the tests
 # on mac only with:
 # ```
@@ -57,15 +42,10 @@
     viewer.reset_view()
 
 
-<<<<<<< HEAD
-@register_viewer_action(trans._("Delete selected layers."))
 def delete_selected_layers(viewer: Viewer):
     viewer.layers.remove_selected()
 
 
-@register_viewer_action(trans._("Increment dimensions slider to the left."))
-=======
->>>>>>> 270132ec
 def increment_dims_left(viewer: Viewer):
     viewer.dims._increment_dims_left()
 
@@ -82,28 +62,10 @@
     viewer.dims._focus_down()
 
 
-<<<<<<< HEAD
-# Use non-breaking spaces and non-breaking hyphen for Preferences table
-@register_viewer_action(
-    trans._(
-        "Change order of the visible axes, e.g.\u00A0[0,\u00A01,\u00A02]\u00A0\u2011>\u00A0[2,\u00A00,\u00A01]."
-    ),
-)
-=======
->>>>>>> 270132ec
 def roll_axes(viewer: Viewer):
     viewer.dims._roll()
 
 
-<<<<<<< HEAD
-# Use non-breaking spaces and non-breaking hyphen for Preferences table
-@register_viewer_action(
-    trans._(
-        "Transpose order of the last two visible axes, e.g.\u00A0[0,\u00A01]\u00A0\u2011>\u00A0[1,\u00A00]."
-    ),
-)
-=======
->>>>>>> 270132ec
 def transpose_axes(viewer: Viewer):
     viewer.dims.transpose()
 
@@ -116,7 +78,6 @@
     viewer.window._qt_viewer.toggle_console_visibility()
 
 
-@register_viewer_action(trans._("Press and hold for pan/zoom mode"))
 def hold_for_pan_zoom(viewer: ViewerModel):
     selected_layer = viewer.layers.selection.active
     if selected_layer is None:
@@ -127,4 +88,12 @@
         selected_layer.mode = selected_layer._modeclass.PAN_ZOOM
         yield
 
-        selected_layer.mode = previous_mode+        selected_layer.mode = previous_mode
+
+
+def show_shortcuts(viewer: Viewer):
+    viewer.window.file_menu._open_preferences()
+    pref_list = viewer.window.file_menu._pref_dialog._list
+    for i in range(pref_list.count()):
+        if pref_list.item(i).text() == "Shortcuts":
+            pref_list.setCurrentRow(i)