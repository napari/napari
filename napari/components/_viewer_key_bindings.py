--- conflicted
+++ resolved
@@ -164,14 +164,10 @@
 
 @register_viewer_action(trans._("Show all key bindings"))
 def show_shortcuts(viewer: Viewer):
-<<<<<<< HEAD
     viewer.window._open_preferences_dialog()
 
     pref_dialog = cast('PreferencesDialog', viewer.window._pref_dialog)
     pref_list = pref_dialog._list
-=======
-    pref_list = viewer.window._open_preferences_dialog()._list
->>>>>>> 2748e226
     for i in range(pref_list.count()):
         if pref_list.item(i).text() == "Shortcuts":
             pref_list.setCurrentRow(i)