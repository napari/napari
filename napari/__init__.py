--- conflicted
+++ resolved
@@ -13,11 +13,7 @@
 # see: https://github.com/napari/napari/issues/1347
 from scipy import stats  # noqa: F401
 
-<<<<<<< HEAD
-from ._qt.event_loop import gui_qt, run_app
-=======
-from ._event_loop import gui_qt
->>>>>>> 043dee7c
+from ._event_loop import gui_qt, run_app
 from .plugins.io import save_layers
 from .utils import _magicgui, sys_info
 from .view_layers import (  # type: ignore
