--- conflicted
+++ resolved
@@ -1,13 +1,5 @@
 from ._dask_utils import resize_dask_cache
 from .colormaps import Colormap
 from .info import citation_text, sys_info
-<<<<<<< HEAD
 from .notebook_display import nbscreenshot
-from .progress import progrange, progress
-
-#: dask.cache.Cache, optional : A dask cache for opportunistic caching
-#: use :func:`~.resize_dask_cache` to actually register and resize.
-dask_cache = None
-=======
-from .notebook_display import nbscreenshot
->>>>>>> 63ce8c87
+from .progress import progrange, progress