--- conflicted
+++ resolved
@@ -12,12 +12,7 @@
 from __future__ import annotations
 
 import weakref
-<<<<<<< HEAD
-from concurrent.futures import Future
 from functools import lru_cache, partial
-=======
-from functools import lru_cache
->>>>>>> 576454ab
 from typing import TYPE_CHECKING, Any, List, Optional, Set, Tuple, Type
 
 import toolz as tz
@@ -167,7 +162,6 @@
 _FUTURES: Set[Future] = set()
 
 
-<<<<<<< HEAD
 def add_worker_data(
     gui, worker: FunctionWorker, return_type, _from_tuple=True
 ):
@@ -217,8 +211,6 @@
     worker.signals.returned.connect(partial(cb, gui, return_type=_return_type))
 
 
-=======
->>>>>>> 576454ab
 def add_future_data(gui, future, return_type, _from_tuple=True):
     """Process a Future object from a magicgui widget.
 
