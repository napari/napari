"""This module installs some napari-specific types in magicgui, if present.

magicgui is a package that allows users to create GUIs from python functions
https://magicgui.readthedocs.io/en/latest/

It offers a function ``register_type`` that allows developers to specify how
their custom classes or types should be converted into GUIs.  Then, when the
end-user annotates one of their function arguments with a type hint using one
of those custom classes, magicgui will know what to do with it.

"""
from __future__ import annotations

import weakref
from concurrent.futures import Future
from functools import lru_cache, partial
from typing import (
    TYPE_CHECKING,
    Any,
    List,
    Optional,
    Set,
    Tuple,
    Type,
    get_args,
)

import toolz as tz

if TYPE_CHECKING:
    from magicgui.widgets._bases import CategoricalWidget

<<<<<<< HEAD
    from .._qt.qthreading import FunctionWorker

=======
    from ..layers import Layer
    from ..viewer import Viewer
>>>>>>> b9549fea


<<<<<<< HEAD
    """
    from magicgui.widgets import FunctionGui

    from .._qt.qthreading import FunctionWorker

    # the widget field in `_source.py` was defined with a forward reference
    # to avoid having to import magicgui when we define the layer `Source` obj.
    # Now that we know we have imported magicgui, we update that forward ref
    # https://pydantic-docs.helpmanual.io/usage/postponed_annotations/
    Source.update_forward_refs(FunctionGui=FunctionGui)

    register_type(
        layers.Layer, choices=get_layers, return_callback=add_layer_to_viewer
    )
    register_type(Viewer, bind=find_viewer_ancestor)

    for _type in (types.LayerDataTuple, List[types.LayerDataTuple]):
        register_type(_type, return_callback=add_layer_data_tuples_to_viewer)
        register_type(Future[_type], return_callback=add_future_data)  # type: ignore
        register_type(FunctionWorker[_type], return_callback=add_worker_data)  # type: ignore

    for layer_name in layers.NAMES:
        data_type = getattr(types, f'{layer_name.title()}Data')
        register_type(
            data_type,
            choices=get_layers_data,
            return_callback=add_layer_data_to_viewer,
        )
        register_type(
            Future[data_type],  # type: ignore
            choices=get_layers_data,
            return_callback=partial(add_future_data, _from_tuple=False),
        )
        register_type(
            FunctionWorker[data_type],  # type: ignore
            choices=get_layers_data,
            return_callback=partial(add_worker_data, _from_tuple=False),
        )
=======
# TODO: make register_type a better decorator upstream
@tz.curry
def register_type(type_: type, **kwargs) -> type:
    """Decorator to register a type with magicgui."""
    import magicgui

    magicgui.register_type(type_, **kwargs)
    return type_
>>>>>>> b9549fea


def add_layer_data_to_viewer(gui, result, return_type):
    """Show a magicgui result in the viewer.

    This function will be called when a magicgui-decorated function has a
    return annotation of one of the `napari.types.<layer_name>Data` ... and
    will add the data in ``result`` to the current viewer as the corresponding
    layer type.

    Parameters
    ----------
    gui : MagicGui or QWidget
        The instantiated MagicGui widget.  May or may not be docked in a
        dock widget.
    result : Any
        The result of the function call. For this function, this should be
        *just* the data part of the corresponding layer type.
    return_type : type
        The return annotation that was used in the decorated function.

    Examples
    --------
    This allows the user to do this, and add the result as a viewer Image.

    >>> @magicgui
    ... def make_layer() -> napari.types.ImageData:
    ...     return np.random.rand(256, 256)

    """
<<<<<<< HEAD
=======
    from ..layers._source import layer_source

>>>>>>> b9549fea
    if result is None:
        return

    viewer = find_viewer_ancestor(gui)
    if not viewer:
        return

    with layer_source(widget=gui):
        try:
            viewer.layers[gui.result_name].data = result
        except KeyError:
            layer_type = return_type.__name__.replace("Data", "").lower()
            adder = getattr(viewer, f'add_{layer_type}')
            adder(data=result, name=gui.result_name)


def add_layer_data_tuples_to_viewer(gui, result, return_type):
    """Show a magicgui result in the viewer.

    This function will be called when a magicgui-decorated function has a
    return annotation of one of the `napari.types.<layer_name>Data` ... and
    will add the data in ``result`` to the current viewer as the corresponding
    layer type.

    Parameters
    ----------
    gui : MagicGui or QWidget
        The instantiated MagicGui widget.  May or may not be docked in a
        dock widget.
    result : Any
        The result of the function call. For this function, this should be
        *just* the data part of the corresponding layer type.
    return_type : type
        The return annotation that was used in the decorated function.

    Examples
    --------
    This allows the user to do this, and add the result to the viewer

    >>> @magicgui
    ... def make_layer() -> napari.types.LayerDataTuple:
    ...     return (np.ones((10,10)), {'name': 'hi'})

    >>> @magicgui
    ... def make_layer() -> List[napari.types.LayerDataTuple]:
    ...     return [(np.ones((10,10)), {'name': 'hi'})]

    """
    if result is None:
        return
    viewer = find_viewer_ancestor(gui)
    if not viewer:
        return

    from ..layers._source import layer_source
    from ..utils.misc import ensure_list_of_layer_data_tuple
    from ..utils.translations import trans

    result = result if isinstance(result, list) else [result]
    try:
        result = ensure_list_of_layer_data_tuple(result)
    except TypeError:
        raise TypeError(
            trans._(
                'magicgui function {gui} annotated with a return type of napari.types.LayerDataTuple did not return LayerData tuple(s)',
                deferred=True,
                gui=gui,
            )
        )

    with layer_source(widget=gui):
        for layer_datum in result:
            # if the layer data has a meta dict with a 'name' key in it...
            if (
                len(layer_datum) > 1
                and isinstance(layer_datum[1], dict)
                and layer_datum[1].get("name")
            ):
                # then try to update the viewer layer with that name.
                try:
                    layer = viewer.layers[layer_datum[1].get('name')]
                    layer.data = layer_datum[0]
                    for k, v in layer_datum[1].items():
                        setattr(layer, k, v)
                    continue
                except KeyError:  # layer not in the viewer
                    pass
            # otherwise create a new layer from the layer data
            viewer._add_layer_from_data(*layer_datum)


_FUTURES: Set[Future] = set()


def add_worker_data(
    gui, worker: 'FunctionWorker', return_type, _from_tuple=True
):
    """Handle a thread_worker object returned from a magicgui widget.

    This allows someone annotate their magicgui with a return type of
    `FunctionWorker[...]`, create a napari thread worker (e.g. with the
    @thread_worker decorator), then simply return the worker.  We will hook up
    the `returned` signal to the machinery to add the result of the
    long-running function to the viewer.

    Parameters
    ----------
    gui : MagicGui
        The instantiated MagicGui widget.  May or may not be docked in a
        dock widget.
    worker : WorkerBase
        An instance of `napari._qt.qthreading.WorkerBase`, on worker.returned,
        the result will be added to the viewer.
    return_type : type
        The return annotation that was used in the decorated function.
    _from_tuple : bool, optional
        (only for internal use). True if the worker returns `LayerDataTuple`,
        False if it returns one of the `LayerData` types.

    Examples
    --------

    .. code-block:: python

        @magicgui
        def my_widget(...) -> FunctionWorker[ImageData]:

            @thread_worker
            def do_something_slowly(...) -> ImageData:
                ...

            return do_something_slowly(...)
    """

    cb = (
        add_layer_data_tuples_to_viewer
        if _from_tuple
        else add_layer_data_to_viewer
    )
    _return_type = get_args(return_type)[0]
    worker.signals.returned.connect(partial(cb, gui, return_type=_return_type))


def add_future_data(gui, future, return_type, _from_tuple=True):
    """Process a Future object from a magicgui widget.

    This function will be called when a magicgui-decorated function has a
    return annotation of one of the `napari.types.<layer_name>Data` ... and
    will add the data in ``result`` to the current viewer as the corresponding
    layer type.

    Parameters
    ----------
    gui : FunctionGui
        The instantiated magicgui widget.  May or may not be docked in a
        dock widget.
    future : Future
        An instance of `concurrent.futures.Future` (or any third-party) object
        with the same interface, that provides `add_done_callback` and `result`
        methods.  When the future is `done()`, the `result()` will be added
        to the viewer.
    return_type : type
        The return annotation that was used in the decorated function.
    _from_tuple : bool, optional
        (only for internal use). True if the future returns `LayerDataTuple`,
        False if it returns one of the `LayerData` types.
    """
    from .._qt.utils import Sentry

    # get the actual return type from the Future type annotation
    _return_type = get_args(return_type)[0]

    if _from_tuple:
        # when the future is done, add layer data to viewer, dispatching
        # to the appropriate method based on the Future data type.

        def _on_future_ready():
            add_layer_data_tuples_to_viewer(gui, future.result(), return_type)
            _FUTURES.remove(future)

    else:

        def _on_future_ready():
            add_layer_data_to_viewer(gui, future.result(), _return_type)
            _FUTURES.remove(future)

    # some future types (such as a dask Future) will call the callback in
    # another thread, which wont always work here.  So we create a very small
    # QObject that can signal back to the main thread to call `_on_done`.
    sentry = Sentry()
    sentry.alerted.connect(_on_future_ready)
    future.add_done_callback(sentry.alert)
    _FUTURES.add(future)


def find_viewer_ancestor(widget) -> Optional[Viewer]:
    """Return the Viewer object if it is an ancestor of ``widget``, else None.

    Parameters
    ----------
    widget : QWidget
        A widget

    Returns
    -------
    viewer : napari.Viewer or None
        Viewer instance if one exists, else None.
    """
    # magicgui v0.2.0 widgets are no longer QWidget subclasses, but the native
    # widget is available at widget.native
    if hasattr(widget, 'native') and hasattr(widget.native, 'parent'):
        parent = widget.native.parent()
    else:
        parent = widget.parent()
    while parent:
        if hasattr(parent, 'qt_viewer'):
            return parent.qt_viewer.viewer
        parent = parent.parent()
    return None


def get_layers(gui: CategoricalWidget) -> List[Layer]:
    """Retrieve layers matching gui.annotation, from the Viewer the gui is in.

    Parameters
    ----------
    gui : magicgui.widgets.Widget
        The instantiated MagicGui widget.  May or may not be docked in a
        dock widget.

    Returns
    -------
    tuple
        Tuple of layers of type ``gui.annotation``

    Examples
    --------
    This allows the user to do this, and get a dropdown box in their GUI
    that shows the available image layers.

    >>> @magicgui
    ... def get_layer_mean(layer: napari.layers.Image) -> float:
    ...     return layer.data.mean()

    """
    viewer = find_viewer_ancestor(gui.native)
    if not viewer:
        return []
    return [x for x in viewer.layers if isinstance(x, gui.annotation)]


def get_layers_data(gui: CategoricalWidget) -> List[Tuple[str, Any]]:
    """Retrieve layers matching gui.annotation, from the Viewer the gui is in.

    As opposed to `get_layers`, this function returns just `layer.data` rather
    than the full layer object.

    Parameters
    ----------
    gui : magicgui.widgets.Widget
        The instantiated MagicGui widget.  May or may not be docked in a
        dock widget.

    Returns
    -------
    tuple
        Tuple of layer.data from layers of type ``gui.annotation``

    Examples
    --------
    This allows the user to do this, and get a dropdown box in their GUI
    that shows the available image layers, but just get the data from the image
    as function input

    >>> @magicgui
    ... def get_layer_mean(data: napari.types.ImageData) -> float:
    ...     return data.mean()

    """
    from .. import layers

    viewer = find_viewer_ancestor(gui.native)
    if not viewer:
        return ()

    layer_type_name = gui.annotation.__name__.replace("Data", "").title()
    layer_type = getattr(layers, layer_type_name)
    choices = []
    for layer in [x for x in viewer.layers if isinstance(x, layer_type)]:
        choice_key = f'{layer.name} (data)'
        choices.append((choice_key, layer.data))
        layer.events.data.connect(_make_choice_data_setter(gui, choice_key))

    return choices


@lru_cache(maxsize=None)
def _make_choice_data_setter(gui: CategoricalWidget, choice_name: str):
    """Return a function that sets the ``data`` for ``choice_name`` in ``gui``.

    Note, using lru_cache here so that the **same** function object is returned
    if you call this twice for the same widget/choice_name combination. This is
    so that when we connect it above in `layer.events.data.connect()`, it will
    only get connected once (because .connect() will not add a specific callback
    more than once)
    """
    gui_ref = weakref.ref(gui)

    def setter(event):
        _gui = gui_ref()
        if _gui is not None:
            _gui.set_choice(choice_name, event.value)

    return setter


def add_layer_to_viewer(gui, result: Any, return_type: Type[Layer]) -> None:
    """Show a magicgui result in the viewer.

    Parameters
    ----------
    gui : MagicGui or QWidget
        The instantiated MagicGui widget.  May or may not be docked in a
        dock widget.
    result : Any
        The result of the function call.
    return_type : type
        The return annotation that was used in the decorated function.

    Examples
    --------
    This allows the user to do this, and add the resulting layer to the viewer.

    >>> @magicgui
    ... def make_layer() -> napari.layers.Image:
    ...     return napari.layers.Image(np.random.rand(64, 64))
    """
    if result is None:
        return

    viewer = find_viewer_ancestor(gui)
    if not viewer:
        return

    result._source = result.source.copy(update={'widget': gui})
    viewer.add_layer(result)<|MERGE_RESOLUTION|>--- conflicted
+++ resolved
@@ -30,55 +30,11 @@
 if TYPE_CHECKING:
     from magicgui.widgets._bases import CategoricalWidget
 
-<<<<<<< HEAD
     from .._qt.qthreading import FunctionWorker
-
-=======
     from ..layers import Layer
     from ..viewer import Viewer
->>>>>>> b9549fea
-
-
-<<<<<<< HEAD
-    """
-    from magicgui.widgets import FunctionGui
-
-    from .._qt.qthreading import FunctionWorker
-
-    # the widget field in `_source.py` was defined with a forward reference
-    # to avoid having to import magicgui when we define the layer `Source` obj.
-    # Now that we know we have imported magicgui, we update that forward ref
-    # https://pydantic-docs.helpmanual.io/usage/postponed_annotations/
-    Source.update_forward_refs(FunctionGui=FunctionGui)
-
-    register_type(
-        layers.Layer, choices=get_layers, return_callback=add_layer_to_viewer
-    )
-    register_type(Viewer, bind=find_viewer_ancestor)
-
-    for _type in (types.LayerDataTuple, List[types.LayerDataTuple]):
-        register_type(_type, return_callback=add_layer_data_tuples_to_viewer)
-        register_type(Future[_type], return_callback=add_future_data)  # type: ignore
-        register_type(FunctionWorker[_type], return_callback=add_worker_data)  # type: ignore
-
-    for layer_name in layers.NAMES:
-        data_type = getattr(types, f'{layer_name.title()}Data')
-        register_type(
-            data_type,
-            choices=get_layers_data,
-            return_callback=add_layer_data_to_viewer,
-        )
-        register_type(
-            Future[data_type],  # type: ignore
-            choices=get_layers_data,
-            return_callback=partial(add_future_data, _from_tuple=False),
-        )
-        register_type(
-            FunctionWorker[data_type],  # type: ignore
-            choices=get_layers_data,
-            return_callback=partial(add_worker_data, _from_tuple=False),
-        )
-=======
+
+
 # TODO: make register_type a better decorator upstream
 @tz.curry
 def register_type(type_: type, **kwargs) -> type:
@@ -87,7 +43,6 @@
 
     magicgui.register_type(type_, **kwargs)
     return type_
->>>>>>> b9549fea
 
 
 def add_layer_data_to_viewer(gui, result, return_type):
@@ -118,11 +73,8 @@
     ...     return np.random.rand(256, 256)
 
     """
-<<<<<<< HEAD
-=======
     from ..layers._source import layer_source
 
->>>>>>> b9549fea
     if result is None:
         return
 
@@ -218,7 +170,7 @@
 
 
 def add_worker_data(
-    gui, worker: 'FunctionWorker', return_type, _from_tuple=True
+    gui, worker: FunctionWorker, return_type, _from_tuple=True
 ):
     """Handle a thread_worker object returned from a magicgui widget.
 
