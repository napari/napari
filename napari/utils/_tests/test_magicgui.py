--- conflicted
+++ resolved
@@ -68,11 +68,7 @@
 
 
 @pytest.mark.skipif(
-<<<<<<< HEAD
-    sys.version_info < (3, 9), reason='future not subscriptable before 3.9'
-=======
     sys.version_info < (3, 9), reason='Futures not subscriptable before py3.9'
->>>>>>> 576454ab
 )
 @pytest.mark.parametrize('LayerType, data, ndim', test_data)
 def test_magicgui_add_future_data(make_napari_viewer, LayerType, data, ndim):
