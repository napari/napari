import pytest

<<<<<<< HEAD
from napari.utils.migrations import add_deprecated_property, rename_argument
=======
from napari.utils.migrations import (
    add_deprecated_property,
    deprecated_class_name,
    rename_argument,
)
>>>>>>> dd993831


def test_simple():
    @rename_argument("a", "b", "1", "0.5")
    def sample_fun(b):
        return b

    assert sample_fun(1) == 1
    assert sample_fun(b=1) == 1
    with pytest.deprecated_call():
        assert sample_fun(a=1) == 1
    with pytest.raises(ValueError):
        sample_fun(b=1, a=1)


def test_constructor():
    class Sample:
        @rename_argument("a", "b", "1", "0.5")
        def __init__(self, b) -> None:
            self.b = b

    assert Sample(1).b == 1
    assert Sample(b=1).b == 1
    with pytest.deprecated_call():
        assert Sample(a=1).b == 1


def test_deprecated_property() -> None:
    class Dummy:
        def __init__(self) -> None:
            self._value = 0

        @property
        def new_property(self) -> int:
            return self._value

        @new_property.setter
        def new_property(self, value: int) -> int:
            self._value = value

    instance = Dummy()

    add_deprecated_property(
        Dummy, "old_property", "new_property", "0.1.0", "0.0.0"
    )

    assert instance.new_property == 0

    instance.new_property = 1

    msg = "Dummy.old_property is deprecated since 0.0.0 and will be removed in 0.1.0. Please use new_property"

    with pytest.warns(FutureWarning, match=msg):
        assert instance.old_property == 1

    with pytest.warns(FutureWarning, match=msg):
        instance.old_property = 2

<<<<<<< HEAD
    assert instance.new_property == 2
=======
    assert instance.new_property == 2


def test_deprecated_class_name():
    """Test the deprecated class name function."""

    class macOS:
        pass

    MacOSX = deprecated_class_name(
        macOS, 'MacOSX', version='10.12', since_version='10.11'
    )

    with pytest.warns(FutureWarning, match='deprecated.*macOS'):
        _os = MacOSX()

    with pytest.warns(FutureWarning, match='deprecated.*macOS'):

        class MacOSXServer(MacOSX):
            pass
>>>>>>> dd993831
<|MERGE_RESOLUTION|>--- conflicted
+++ resolved
@@ -1,14 +1,10 @@
 import pytest
 
-<<<<<<< HEAD
-from napari.utils.migrations import add_deprecated_property, rename_argument
-=======
 from napari.utils.migrations import (
     add_deprecated_property,
     deprecated_class_name,
     rename_argument,
 )
->>>>>>> dd993831
 
 
 def test_simple():
@@ -67,9 +63,6 @@
     with pytest.warns(FutureWarning, match=msg):
         instance.old_property = 2
 
-<<<<<<< HEAD
-    assert instance.new_property == 2
-=======
     assert instance.new_property == 2
 
 
@@ -89,5 +82,4 @@
     with pytest.warns(FutureWarning, match='deprecated.*macOS'):
 
         class MacOSXServer(MacOSX):
-            pass
->>>>>>> dd993831
+            pass