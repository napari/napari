--- conflicted
+++ resolved
@@ -98,12 +98,9 @@
         multiple items are being dragged. If the moved layer is not selected
         select it.
 
-<<<<<<< HEAD
-=======
         This method is deprecated. Please use layers.move_multiple
         with layers.selection instead.
 
->>>>>>> 9cfe64a6
         Parameters
         ----------
         index : int
@@ -111,14 +108,9 @@
         insert : int
             Index that item(s) will be inserted at
         """
-<<<<<<< HEAD
-        warnings.warn(
-            "move_selected is deprecated.  Please use layers.move_multiple "
-=======
         # this is just here for now to support the old layerlist API
         warnings.warn(
             "move_selected is deprecated. Please use layers.move_multiple "
->>>>>>> 9cfe64a6
             "with layers.selection instead.",
             FutureWarning,
             stacklevel=2,
