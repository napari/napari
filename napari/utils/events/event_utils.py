--- conflicted
+++ resolved
@@ -47,11 +47,7 @@
 
     emitter.connect(_cb)
     # There are scenarios where emitter is deleted before obj.
-<<<<<<< HEAD
-    # Also there is no option to create weakref ot QT Signal
-=======
     # Also there is no option to create weakref to QT Signal
->>>>>>> 42f1e80a
     # but even if keep reference to base object and signal name it is possible to meet
     # problem with C++ "wrapped C/C++ object has been deleted"
     # weakref.finalize(obj, emitter.disconnect, _cb)
