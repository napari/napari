--- conflicted
+++ resolved
@@ -315,12 +315,8 @@
     method_name, args, expected_events = meth
     method = getattr(ne_list[group_index], method_name)
     if method_name == 'index' and group_index == (1, 1, 1):
-<<<<<<< HEAD
-        # (110) exists in all but the deepest nested item
-=======
         # the expected value of '110' (in the pytest parameters)
         # is not present in any child of ne_list[1, 1, 1]
->>>>>>> fad59d55
         with pytest.raises(ValueError):
             method(*args)
     else:
