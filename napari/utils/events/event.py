--- conflicted
+++ resolved
@@ -603,12 +603,9 @@
                     if obj is None:
                         rem.append(cb)  # add dead weakref
                         continue
-<<<<<<< HEAD
+                    old_cb = cb
                     if not cb[2]:
                         event_ref = None
-=======
-                    old_cb = cb
->>>>>>> 6c228a62
                     cb = getattr(obj, cb[1], None)
                     if cb is None:
                         warnings.warn(
