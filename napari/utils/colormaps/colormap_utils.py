--- conflicted
+++ resolved
@@ -1,9 +1,5 @@
 import warnings
-<<<<<<< HEAD
-from collections import OrderedDict
-=======
 from collections import OrderedDict, defaultdict
->>>>>>> dd993831
 from functools import lru_cache
 from threading import Lock
 from typing import Dict, Iterable, List, Optional, Tuple, Union
@@ -25,10 +21,6 @@
     ColormapInterpolationMode,
     CyclicLabelColormap,
     DirectLabelColormap,
-<<<<<<< HEAD
-    LabelColormap,
-=======
->>>>>>> dd993831
     minimum_dtype_for_labels,
 )
 from napari.utils.colormaps.inverse_colormaps import inverse_cmaps
@@ -417,11 +409,7 @@
 
 def label_colormap(
     num_colors=256, seed=0.5, background_value=0
-<<<<<<< HEAD
-) -> LabelColormap:
-=======
 ) -> CyclicLabelColormap:
->>>>>>> dd993831
     """Produce a colormap suitable for use with a given label set.
 
     Parameters
@@ -434,11 +422,7 @@
 
     Returns
     -------
-<<<<<<< HEAD
-    colormap : napari.utils.LabelColormap
-=======
     colormap : napari.utils.CyclicLabelColormap
->>>>>>> dd993831
         A colormap for use with labels remapped to [0, 1].
 
     Notes
@@ -483,111 +467,15 @@
     rgb8_colors = (colors * uint8_max).astype(np.uint8)
     colors = rgb8_colors.astype(np.float32) / uint8_max
 
-<<<<<<< HEAD
-    return LabelColormap(
-=======
     return CyclicLabelColormap(
->>>>>>> dd993831
         name='label_colormap',
         display_name=trans._p('colormap', 'low discrepancy colors'),
         colors=colors,
         controls=np.linspace(0, 1, len(colors) + 1),
-<<<<<<< HEAD
-        interpolation='zero',
-        background_value=background_value,
-    )
-
-
-@lru_cache
-def _primes(upto=2**16):
-    """Generate primes up to a given number.
-
-    Parameters
-    ----------
-    upto : int
-        The upper limit of the primes to generate.
-
-    Returns
-    -------
-    primes : np.ndarray
-        The primes up to the upper limit.
-    """
-    primes = np.arange(3, upto + 1, 2)
-    isprime = np.ones((upto - 1) // 2, dtype=bool)
-    max_factor = int(np.sqrt(upto))
-    for factor in primes[: max_factor // 2]:
-        if isprime[(factor - 2) // 2]:
-            isprime[(factor * 3 - 2) // 2 : None : factor] = 0
-    return np.concatenate(([2], primes[isprime]))
-
-
-def shuffle_and_extend_colormap(
-    colormap: LabelColormap, seed: int, min_random_choices: int = 5
-) -> LabelColormap:
-    """Shuffle the colormap colors and extend it to more colors.
-
-    The new number of colors will be a prime number that fits into the same
-    dtype as the current number of colors in the colormap.
-
-    Parameters
-    ----------
-    colormap : napari.utils.LabelColormap
-        Colormap to shuffle and extend.
-    seed : int
-        Seed for the random number generator.
-    min_random_choices : int
-        Minimum number of new table sizes to choose from. When choosing table
-        sizes, every choice gives a 1/size chance of two labels being mapped
-        to the same color. Since we try to stay within the same dtype as the
-        original colormap, if the number of original colors is close to the
-        maximum value for the dtype, there will not be enough prime numbers
-        up to the dtype max to ensure that two labels can always be
-        distinguished after one or few shuffles. In that case, we discard
-        some colors and choose the `min_random_choices` largest primes to fit
-        within the dtype.
-
-    Returns
-    -------
-    colormap : napari.utils.LabelColormap
-        Shuffled and extended colormap.
-    """
-    rng = np.random.default_rng(seed)
-    n_colors_prev = len(colormap.colors)
-    dtype = minimum_dtype_for_labels(n_colors_prev)
-    indices = np.arange(n_colors_prev)
-    rng.shuffle(indices)
-    shuffled_colors = colormap.colors[indices]
-
-    primes = _primes(
-        np.iinfo(dtype).max if np.issubdtype(dtype, np.integer) else 2**24
-    )
-    valid_primes = primes[primes > n_colors_prev]
-    if len(valid_primes) < min_random_choices:
-        valid_primes = primes[-min_random_choices:]
-    n_colors = rng.choice(valid_primes)
-    n_color_diff = n_colors - n_colors_prev
-
-    extended_colors = np.concatenate(
-        (
-            shuffled_colors[: min(n_color_diff, 0) or None],
-            shuffled_colors[rng.choice(indices, size=max(n_color_diff, 0))],
-        ),
-        axis=0,
-    )
-
-    new_colormap = LabelColormap(
-        name=colormap.name,
-        colors=extended_colors,
-        controls=np.linspace(0, 1, len(extended_colors) + 1),
-        interpolation='zero',
-        background_value=colormap.background_value,
-=======
         interpolation='zero',
         background_value=background_value,
         seed=seed,
->>>>>>> dd993831
-    )
-    return new_colormap
+    )
 
 
 @lru_cache
