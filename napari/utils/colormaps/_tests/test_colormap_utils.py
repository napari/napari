import numpy as np
import pytest

from napari.utils.colormaps.colormap_utils import (
    CoercedContrastLimits,
    _coerce_contrast_limits,
    label_colormap,
)

FIRST_COLORS = [
    [0.47058824, 0.14509805, 0.02352941, 1.0],
    [0.35686275, 0.8352941, 0.972549, 1.0],
    [0.57254905, 0.5372549, 0.9098039, 1.0],
    [0.42352942, 0.00784314, 0.75686276, 1.0],
    [0.2784314, 0.22745098, 0.62352943, 1.0],
    [0.67058825, 0.9254902, 0.5411765, 1.0],
    [0.56078434, 0.6784314, 0.69803923, 1.0],
    [0.5254902, 0.5647059, 0.6039216, 1.0],
    [0.99607843, 0.96862745, 0.10980392, 1.0],
    [0.96862745, 0.26666668, 0.23137255, 1.0],
]


@pytest.mark.parametrize("index, expected", enumerate(FIRST_COLORS, start=1))
def test_label_colormap(index, expected):
    """Test the label colormap.

    Make sure that the default label colormap colors are identical
    to past versions, for UX consistency.
    """
    np.testing.assert_almost_equal(label_colormap(49).map(index), [expected])


<<<<<<< HEAD
def test_coerce_contrast_limits_with_valid_input():
    contrast_limits = (0.0, 1.0)
    result = _coerce_contrast_limits(contrast_limits)
    assert isinstance(result, CoercedContrastLimits)
    assert np.allclose(result.contrast_limits, contrast_limits)
    assert result.offset == 0
    assert np.isclose(result.scale, 1.0)


def test_coerce_contrast_limits_with_large_values():
    contrast_limits = (0, 1e40)
    result = _coerce_contrast_limits(contrast_limits)
    assert isinstance(result, CoercedContrastLimits)
    assert np.isclose(result.contrast_limits[0], np.finfo(np.float32).min / 8)
    assert np.isclose(result.contrast_limits[1], np.finfo(np.float32).max / 8)
    assert result.offset < 0
    assert result.scale < 1.0


def test_coerce_contrast_limits_with_large_values_symetric():
    contrast_limits = (-1e40, 1e40)
    result = _coerce_contrast_limits(contrast_limits)
    assert isinstance(result, CoercedContrastLimits)
    assert np.isclose(result.contrast_limits[0], np.finfo(np.float32).min / 8)
    assert np.isclose(result.contrast_limits[1], np.finfo(np.float32).max / 8)
    assert result.offset == 0
    assert result.scale < 1.0


def test_coerce_contrast_limits_with_large_values_above_limit():
    contrast_limits = (1e39, 9e40)
    result = _coerce_contrast_limits(contrast_limits)
    assert isinstance(result, CoercedContrastLimits)
    assert np.isclose(result.contrast_limits[0], np.finfo(np.float32).min / 8)
    assert np.isclose(result.contrast_limits[1], np.finfo(np.float32).max / 8)
    assert result.offset < 0
    assert result.scale < 1.0


def test_coerce_contrast_limits_small_values():
    contrast_limits = (1e-45, 9e-45)
    result = _coerce_contrast_limits(contrast_limits)
    assert isinstance(result, CoercedContrastLimits)
    assert np.isclose(result.contrast_limits[0], 0)
    assert np.isclose(result.contrast_limits[1], 1)
    assert result.offset < 0
    assert result.scale > 1
=======
def test_label_colormap_exception():
    with pytest.raises(ValueError, match="num_colors must be >= 1"):
        label_colormap(0)

    with pytest.raises(ValueError, match="num_colors must be >= 1"):
        label_colormap(-1)

    with pytest.raises(
        ValueError, match=r".*Only up to 2\*\*16=65535 colors are supported"
    ):
        label_colormap(2**16 + 1)
>>>>>>> d507dd64
<|MERGE_RESOLUTION|>--- conflicted
+++ resolved
@@ -31,7 +31,19 @@
     np.testing.assert_almost_equal(label_colormap(49).map(index), [expected])
 
 
-<<<<<<< HEAD
+def test_label_colormap_exception():
+    with pytest.raises(ValueError, match="num_colors must be >= 1"):
+        label_colormap(0)
+
+    with pytest.raises(ValueError, match="num_colors must be >= 1"):
+        label_colormap(-1)
+
+    with pytest.raises(
+        ValueError, match=r".*Only up to 2\*\*16=65535 colors are supported"
+    ):
+        label_colormap(2**16 + 1)
+
+
 def test_coerce_contrast_limits_with_valid_input():
     contrast_limits = (0.0, 1.0)
     result = _coerce_contrast_limits(contrast_limits)
@@ -78,17 +90,4 @@
     assert np.isclose(result.contrast_limits[0], 0)
     assert np.isclose(result.contrast_limits[1], 1)
     assert result.offset < 0
-    assert result.scale > 1
-=======
-def test_label_colormap_exception():
-    with pytest.raises(ValueError, match="num_colors must be >= 1"):
-        label_colormap(0)
-
-    with pytest.raises(ValueError, match="num_colors must be >= 1"):
-        label_colormap(-1)
-
-    with pytest.raises(
-        ValueError, match=r".*Only up to 2\*\*16=65535 colors are supported"
-    ):
-        label_colormap(2**16 + 1)
->>>>>>> d507dd64
+    assert result.scale > 1