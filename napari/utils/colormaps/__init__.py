--- conflicted
+++ resolved
@@ -1,25 +1,12 @@
 from .colorbars import make_colorbar
+from .colormap import Colormap
 from .colormaps import (
-<<<<<<< HEAD
-    matplotlib_colormaps,
-    simple_colormaps,
-    ensure_colormap,
-    AVAILABLE_COLORMAPS,
-=======
->>>>>>> 12a7c306
     ALL_COLORMAPS,
     AVAILABLE_COLORMAPS,
     CYMRGB,
     MAGENTA_GREEN,
     RGB,
-<<<<<<< HEAD
-    CYMRGB,
-)
-from .colorbars import make_colorbar
-from .colormap import Colormap
-=======
     ensure_colormap_tuple,
     matplotlib_colormaps,
     simple_colormaps,
-)
->>>>>>> 12a7c306
+)