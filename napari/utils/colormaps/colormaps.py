--- conflicted
+++ resolved
@@ -2,19 +2,11 @@
 from typing import List, Tuple
 
 import numpy as np
-<<<<<<< HEAD
-from vispy.color import (
-    BaseColormap,
-    get_colormap,
-    get_colormaps,
-)
-=======
-from vispy.color import BaseColormap, Colormap, get_colormap, get_colormaps
->>>>>>> 12a7c306
+from vispy.color import BaseColormap, get_colormap, get_colormaps
 
 from ...types import ValidColormapArg
+from .colormap import Colormap
 from .vendored import cm, colorconv
-from .colormap import Colormap
 
 _matplotlib_list_file = os.path.join(
     os.path.dirname(__file__), 'matplotlib_cmaps.txt'
@@ -137,14 +129,8 @@
         Mapping of Label to color control point within colormap
     """
 
-<<<<<<< HEAD
-    colormap = Colormap(colors=[color for label, color in colors.items()])
-    label_color_index = {}
-    for i, (label, color) in enumerate(colors.items()):
-        label_color_index[label] = i / (len(colors) - 1)
-=======
     control_colors = np.unique(list(colors.values()), axis=0)
-    colormap = Colormap(control_colors)
+    colormap = Colormap(colors=control_colors)
     control2index = {
         tuple(ctrl): i / (len(control_colors) - 1)
         for i, ctrl in enumerate(control_colors)
@@ -153,7 +139,6 @@
         label: control2index[tuple(color)] for label, color in colors.items()
     }
 
->>>>>>> 12a7c306
     return colormap, label_color_index
 
 
