import bisect
import math
from collections import defaultdict
from functools import cached_property
from typing import DefaultDict, Dict, List, Optional, Tuple, cast

import numpy as np

from napari._pydantic_compat import Field, PrivateAttr, validator
from napari.utils.color import ColorArray
from napari.utils.colormaps.colorbars import make_colorbar
from napari.utils.compat import StrEnum
from napari.utils.events import EventedModel
from napari.utils.events.custom_types import Array
from napari.utils.translations import trans

DEFAULT_VALUE = 0


class ColormapInterpolationMode(StrEnum):
    """INTERPOLATION: Interpolation mode for colormaps.

    Selects an interpolation mode for the colormap.
            * linear: colors are defined by linear interpolation between
              colors of neighboring controls points.
            * zero: colors are defined by the value of the color in the
              bin between by neighboring controls points.
    """

    LINEAR = 'linear'
    ZERO = 'zero'


class Colormap(EventedModel):
    """Colormap that relates intensity values to colors.

    Attributes
    ----------
    colors : array, shape (N, 4)
        Data used in the colormap.
    name : str
        Name of the colormap.
    _display_name : str
        Display name of the colormap.
    controls : array, shape (N,) or (N+1,)
        Control points of the colormap.
    interpolation : str
        Colormap interpolation mode, either 'linear' or
        'zero'. If 'linear', ncontrols = ncolors (one
        color per control point). If 'zero', ncontrols
        = ncolors+1 (one color per bin).
    """

    # fields
    colors: ColorArray
    name: str = 'custom'
    _display_name: Optional[str] = PrivateAttr(None)
    interpolation: ColormapInterpolationMode = ColormapInterpolationMode.LINEAR
    controls: Array = Field(default_factory=lambda: cast(Array, []))

    def __init__(
        self, colors, display_name: Optional[str] = None, **data
    ) -> None:
        if display_name is None:
            display_name = data.get('name', 'custom')

        super().__init__(colors=colors, **data)
        self._display_name = display_name

    # controls validator must be called even if None for correct initialization
    @validator('controls', pre=True, always=True, allow_reuse=True)
    def _check_controls(cls, v, values):
        # If no control points provided generate defaults
        if v is None or len(v) == 0:
            n_controls = len(values['colors']) + int(
                values['interpolation'] == ColormapInterpolationMode.ZERO
            )
            return np.linspace(0, 1, n_controls, dtype=np.float32)

        # Check control end points are correct
        if v[0] != 0 or (len(v) > 1 and v[-1] != 1):
            raise ValueError(
                trans._(
                    'Control points must start with 0.0 and end with 1.0. '
                    'Got {start_control_point} and {end_control_point}',
                    deferred=True,
                    start_control_point=v[0],
                    end_control_point=v[-1],
                )
            )

        # Check control points are sorted correctly
        if not np.array_equal(v, sorted(v)):
            raise ValueError(
                trans._(
                    'Control points need to be sorted in ascending order',
                    deferred=True,
                )
            )

        # Check number of control points is correct
        n_controls_target = len(values['colors']) + int(
            values['interpolation'] == ColormapInterpolationMode.ZERO
        )
        n_controls = len(v)
        if n_controls != n_controls_target:
            raise ValueError(
                trans._(
                    'Wrong number of control points provided. Expected {n_controls_target}, got {n_controls}',
                    deferred=True,
                    n_controls_target=n_controls_target,
                    n_controls=n_controls,
                )
            )

        return v

    def __iter__(self):
        yield from (self.colors, self.controls, self.interpolation)

    def map(self, values):
        values = np.atleast_1d(values)
        if self.interpolation == ColormapInterpolationMode.LINEAR:
            # One color per control point
            cols = [
                np.interp(values, self.controls, self.colors[:, i])
                for i in range(4)
            ]
            cols = np.stack(cols, axis=-1)
        elif self.interpolation == ColormapInterpolationMode.ZERO:
            # One color per bin
            # Colors beyond max clipped to final bin
            indices = np.clip(
                np.searchsorted(self.controls, values, side="right") - 1,
                0,
                len(self.colors) - 1,
            )
            cols = self.colors[indices.astype(np.int32)]
        else:
            raise ValueError(
                trans._(
                    'Unrecognized Colormap Interpolation Mode',
                    deferred=True,
                )
            )

        return cols

    @property
    def colorbar(self):
        return make_colorbar(self)


class LabelColormapBase(Colormap):
    class Config:
        # this config is to avoid deepcopy of cached_property
        # see https://github.com/pydantic/pydantic/issues/2763
        # it is required until drop pydantic 1 or pythin 3.11 and older
        # need to validate after drop pydantic 1
        keep_untouched = (cached_property,)

    @cached_property
    def _uint8_colors(self) -> np.ndarray:
        data = np.arange(256, dtype=np.uint8)
        return self.map(data, apply_selection=False)

    @cached_property
    def _uint16_colors(self) -> np.ndarray:
        data = np.arange(65536, dtype=np.uint16)
        return self.map(data, apply_selection=False)

    def map(self, values, apply_selection: bool = True) -> np.ndarray:
        raise NotImplementedError

    def selection_as_minimum_dtype(self, dtype: np.dtype) -> int:
        raise NotImplementedError


class LabelColormap(LabelColormapBase):
    """Colormap that shuffles values before mapping to colors.

    Attributes
    ----------
    seed : float
    use_selection : bool
    selection : int
    """

    seed: float = 0.5
    use_selection: bool = False
    selection: int = 0
    interpolation: ColormapInterpolationMode = ColormapInterpolationMode.ZERO
    background_value: int = 0

    @cached_property
    def _uint8_colors(self) -> np.ndarray:
        data = np.arange(256, dtype=np.uint8)
        return self.map(data, apply_selection=False)

    @cached_property
    def _uint16_colors(self) -> np.ndarray:
        data = np.arange(65536, dtype=np.uint16)
        return self.map(data, apply_selection=False)

    def selection_as_type(self, dtype: np.dtype) -> int:
        """
        Convert the selection value to a specified data type.

        It is for handle negative selection value for int8 and int16.

        Parameters
        ----------
        dtype : np.dtype
            The desired data type to convert the selection value to.

        Returns
        -------
        int
            The selection value converted to the specified data type.
        """

        return np.array([self.selection]).astype(dtype)[0]

    def background_as_type(self, dtype: np.dtype) -> int:
        """
        Convert the background value to a specified data type.

        It is for handle negative background value for int8 and int16.

        Parameters
        ----------
        dtype : np.dtype
            The desired data type to convert the background value to.

        Returns
        -------
        int
            The background value converted to the specified data type.
        """
        return np.array([self.background_value]).astype(dtype)[0]

    def selection_as_minimum_dtype(self, dtype: np.dtype) -> int:
        """Treat selection as given dtype and calculate its
        value to minimum dtype using _cast_labels_to_minimum_dtype_auto
        function.

        Parameters
        ----------
        dtype : np.dtype
            The dtype to convert the selection to.

        Returns
        -------
        int
            The selection converted.
        """
        return _cast_labels_to_minimum_dtype_auto(
            np.array([self.selection]).astype(dtype), self
        )[0]

    def background_as_minimum_dtype(self, dtype: np.dtype) -> int:
        """Treat selection as given dtype and calculate its
        value to minimum dtype using _cast_labels_to_minimum_dtype_auto
        function.

        Parameters
        ----------
        dtype : np.dtype
            The dtype to convert the background to.

        Returns
        -------
        int
            The background converted.
        """
        return _cast_labels_to_minimum_dtype_auto(
            np.array([self.background_value]).astype(dtype), self
        )[0]

    def map(self, values, apply_selection=True) -> np.ndarray:
        """Map values to colors.

        Parameters
        ----------
        values : np.ndarray or float
            Values to be mapped.
        apply_selection : bool
            Whether to apply selection if self.use_selection is True.

        Returns
        -------
        np.ndarray of same shape as values, but with last dimension of size 4
            Mapped colors.
        """
        values = np.atleast_1d(values)

        if values.dtype.kind == 'f':
            values = values.astype(np.int64)

        if values.dtype == np.uint8 and "_uint8_colors" in self.__dict__:
            mapped = self._uint8_colors[values]
        elif values.dtype == np.uint16 and "_uint16_colors" in self.__dict__:
            mapped = self._uint16_colors[values]
        else:
            background = self.background_as_type(values.dtype)
            # cast background to values dtype is to support int8 and int16 negative backgrounds
            texture_dtype_values = _zero_preserving_modulo_numpy(
                values, len(self.colors) - 1, values.dtype, background
            )
            mapped = self.colors[texture_dtype_values]
            mapped[texture_dtype_values == 0] = 0
        if self.use_selection and apply_selection:
            selection = self.selection_as_type(values.dtype)
            # cast selection to values dtype is to support int8 and int16 negative selection
            mapped[(values != selection)] = 0

        return mapped

    def shuffle(self, seed: int):
        """Shuffle the colormap colors.

        Parameters
        ----------
        seed : int
            Seed for the random number generator.
        """
        np.random.default_rng(seed).shuffle(self.colors[1:])
        self.events.colors(value=self.colors)


class DirectLabelColormap(LabelColormapBase):
    """Colormap using a direct mapping from labels to color using a dict.

    Attributes
    ----------
    color_dict: dict from int to (3,) or (4,) array
        The dictionary mapping labels to colors.
    use_selection : bool
        Whether to color using the selected label.
    selection : int
        The selected label.
    """

    color_dict: DefaultDict[Optional[int], np.ndarray] = Field(
        default_factory=lambda: defaultdict(lambda: np.zeros(4))
    )
    use_selection: bool = False
    selection: int = 0

    def map(self, values, apply_selection=True) -> np.ndarray:
        """
        Map values to colors.
        Parameters
        ----------
        values : np.ndarray or float
            Values to be mapped.
        apply_selection : bool
            Whether to apply selection if self.use_selection is True.
        Returns
        -------
        np.ndarray of same shape as values, but with last dimension of size 4
            Mapped colors.
        """
        # Convert to float32 to match the current GL shader implementation
        values = np.atleast_1d(values)
        if values.dtype.itemsize <= 2:
            return self._map_direct(values)
        casted = _cast_labels_to_minimum_dtype_direct(values, self)
        return self._map_casted(casted, apply_selection)

    def selection_as_minimum_dtype(self, dtype: np.dtype) -> int:
        """Treat selection as given dtype and calculate its
        value to minimum dtype using _cast_labels_to_minimum_dtype_auto
        function.

        Parameters
        ----------
        dtype : np.dtype
            The dtype to convert the selection to.

        Returns
        -------
        int
            The selection converted.
        """
        return _cast_labels_to_minimum_dtype_direct(
            np.array([self.selection]).astype(dtype), self
        )[0]

    def _map_direct(self, values) -> np.ndarray:
        info = np.iinfo(values.dtype)
        result = np.zeros(values.shape + (4,), dtype=np.float32)
        result[..., :] = self.default_color
        for value, color in self.color_dict.items():
            if value is None:
                continue
            if info.min <= value <= info.max:
                result[values == value] = color
        return result

    def _map_casted(self, values, apply_selection) -> np.ndarray:
        """
        Map values to colors.
        Parameters
        ----------
        values : np.ndarray
            Values to be mapped. It need to be already casted using
            cast_labels_to_minimum_type_auto
        Returns
        -------
        np.ndarray of shape (N, M, 4)
            Mapped colors.
        Notes
        -----
        it is implemented for thumbnail labels,
        where we already have casted values
        """
        mapped = np.zeros(values.shape + (4,), dtype=np.float32)
        colors = self.values_mapping_to_minimum_values_set(apply_selection)[1]
        for idx in np.ndindex(values.shape):
            value = values[idx]
            mapped[idx] = colors[value]
        return mapped

    def unique_colors_num(self) -> int:
        """Count the number of unique colors in the colormap."""
        return len({tuple(x) for x in self.color_dict.values()})

    def values_mapping_to_minimum_values_set(
        self, apply_selection=True
    ) -> Tuple[Dict[Optional[int], int], Dict[int, np.ndarray]]:
        """Create mapping from original values to minimum values set.
        To use minimum possible dtype for labels.

        Returns
        -------
        Dict[Optional[int], int]
            Mapping from original values to minimum values set.
        Dict[int, np.ndarray]
            Mapping from new values to colors.

        """
        if self.use_selection and apply_selection:
            return {self.selection: 1, None: 0}, {
                0: np.array((0, 0, 0, 0)),
                1: self.color_dict.get(
                    self.selection,
                    self.default_color,
                ),
            }

        color_to_labels: Dict[Tuple[int, ...], List[Optional[int]]] = {}
        labels_to_new_labels: Dict[Optional[int], int] = {None: 0}
        new_color_dict: Dict[int, np.ndarray] = {
            DEFAULT_VALUE: self.default_color,
        }

        for label, color in self.color_dict.items():
            if label is None:
                continue
            color_tup = tuple(color)
            if color_tup not in color_to_labels:
                color_to_labels[color_tup] = [label]
                labels_to_new_labels[label] = len(new_color_dict)
                new_color_dict[labels_to_new_labels[label]] = color
            else:
                color_to_labels[color_tup].append(label)
                labels_to_new_labels[label] = labels_to_new_labels[
                    color_to_labels[color_tup][0]
                ]

        return labels_to_new_labels, new_color_dict

    @property
    def default_color(self) -> np.ndarray:
        return self.color_dict.get(None, np.array((0, 0, 0, 0)))
        # we provided here default color for backward compatibility
        # if someone is using DirectLabelColormap directly, not through Label layer


def _convert_small_ints_to_unsigned(data: np.ndarray) -> np.ndarray:
    """
    Convert int8 to uint8 and int16 to uint16.
    Otherwise, return the original array.

    Parameters
    ----------
    data : np.ndarray
        Data to be converted.

    Returns
    -------
    np.ndarray
        Converted data.
    """
    if data.dtype.itemsize == 1:
        # for fast rendering of int8
        return data.view(np.uint8)
    if data.dtype.itemsize == 2:
        # for fast rendering of int16
        return data.view(np.uint16)
    return data


def _cast_labels_to_minimum_dtype_auto(
    data: np.ndarray,
    colormap: LabelColormap,
) -> np.ndarray:
    """Perform modulo operation based on number of colors

    Parameters
    ----------
    data : np.ndarray
        Labels data to be casted.
    num_colors : int
        Number of unique colors in the data.
    background_value : int
        The value in ``values`` to be treated as the background.

    Returns
    -------
    np.ndarray
        Casted labels data.
    """
    if data.itemsize <= 2:
        return _convert_small_ints_to_unsigned(data)

    num_colors = len(colormap.colors) - 1

    dtype = minimum_dtype_for_labels(num_colors + 1)

    if colormap.use_selection:
        casted_selection = _zero_preserving_modulo_numpy(
            np.array([colormap.selection]), num_colors, dtype
        )
        selection_pos = np.array(data == colormap.selection)
        return selection_pos.astype(dtype) * casted_selection

    return _zero_preserving_modulo(
        data, num_colors, dtype, colormap.background_value
    )


def _zero_preserving_modulo_numpy(
    values: np.ndarray, n: int, dtype: np.dtype, to_zero: int = 0
) -> np.ndarray:
    res = ((values - 1) % n + 1).astype(dtype)
    res[values == to_zero] = 0
    return res


def _cast_labels_to_minimum_dtype_direct(
    data: np.ndarray, direct_colormap: DirectLabelColormap
) -> np.ndarray:
    data = _convert_small_ints_to_unsigned(data)

    if data.itemsize <= 2:
        return data

    return _cast_direct_labels_to_minimum_type_impl(data, direct_colormap)


def _cast_direct_labels_to_minimum_type_naive(
    data: np.ndarray, direct_colormap: DirectLabelColormap
) -> np.ndarray:
    """
    Cast direct labels to the minimum type.

    Parameters
    ----------
    data : np.ndarray
        The input data array.
    direct_colormap : DirectLabelColormap
        The direct colormap.

    Returns
    -------
    np.ndarray
        The casted data array.
    """
    max_value = max(x for x in direct_colormap.color_dict if x is not None)
    if max_value > 2**16:
        raise RuntimeError(
            "Cannot use naive implementation for large values of labels "
            "direct colormap. Please install numba."
        )
    dtype = minimum_dtype_for_labels(direct_colormap.unique_colors_num() + 2)
    label_mapping = direct_colormap.values_mapping_to_minimum_values_set()[0]

    mapper = np.full((max_value + 2), DEFAULT_VALUE, dtype=dtype)
    for key, val in label_mapping.items():
        if key is None:
            continue
        mapper[key] = val

    if data.dtype.itemsize > 2:
        data = np.clip(data, 0, max_value + 1)
    return mapper[data]


try:
    import numba
except ModuleNotFoundError:
<<<<<<< HEAD
    _zero_preserving_modulo = _zero_preserving_modulo_naive
    _cast_direct_labels_to_minimum_type_impl = (
        _cast_direct_labels_to_minimum_type_naive
    )
=======
    _zero_preserving_modulo = _zero_preserving_modulo_numpy
>>>>>>> 504f91bc
else:

    @numba.njit(parallel=True)
    def _zero_preserving_modulo(
        values: np.ndarray, n: int, dtype: np.dtype, to_zero: int = 0
    ) -> np.ndarray:
        """Like ``values % n + 1``, but with one specific value mapped to 0.

        This ensures (1) an output value in [0, n] (inclusive), and (2) that
        no nonzero values in the input are zero in the output, other than the
        ``to_zero`` value.

        Parameters
        ----------
        values : np.ndarray
            The dividend of the modulo operator.
        n : int
            The divisor.
        dtype : np.dtype
            The desired dtype for the output array.
        to_zero : int, optional
            A specific value to map to 0. (By default, 0 itself.)

        Returns
        -------
        np.ndarray
            The result: 0 for the ``to_zero`` value, ``values % n + 1``
            everywhere else.
        """
        result = np.empty_like(values, dtype=dtype)

        for i in numba.prange(values.size):
            if values.flat[i] == to_zero:
                result.flat[i] = 0
            else:
                result.flat[i] = (values.flat[i] - 1) % n + 1

        return result

    def _cast_direct_labels_to_minimum_type_impl(
        data: np.ndarray, direct_colormap: DirectLabelColormap
    ) -> np.ndarray:
        """
        Cast direct labels to the minimum type.

        Parameters
        ----------
        data : np.ndarray
            The input data array.
        direct_colormap : DirectLabelColormap
            The direct colormap.

        Returns
        -------
        np.ndarray
            The casted data array.
        """
        if data.dtype.itemsize == 1:
            return data.view(np.uint8)
        if data.dtype.itemsize == 2:
            return data.view(np.uint16)

        dtype = minimum_dtype_for_labels(
            direct_colormap.unique_colors_num() + 2
        )

        label_mapping = direct_colormap.values_mapping_to_minimum_values_set()[
            0
        ]
        pos = bisect.bisect_left(PRIME_NUM_TABLE, len(label_mapping) * 2)
        if pos < len(PRIME_NUM_TABLE):
            hash_size = PRIME_NUM_TABLE[pos]
        else:
            hash_size = 2 ** (math.ceil(math.log2(len(label_mapping))) + 1)

        hash_table_key = np.zeros(hash_size, dtype=np.uint64)
        hash_table_val = np.zeros(hash_size, dtype=dtype)

        for key, val in label_mapping.items():
            if key is None:
                continue
            new_key = key % hash_size
            while hash_table_key[new_key] != 0:
                new_key = (new_key + 1) % hash_size

            hash_table_key[new_key] = key
            hash_table_val[new_key] = val

        return _cast_direct_labels_to_minimum_type_jit(
            data, hash_table_key, hash_table_val, dtype
        )

    @numba.njit(parallel=True)
    def _cast_direct_labels_to_minimum_type_jit(
        data: np.ndarray,
        hash_table_key: np.ndarray,
        hash_table_val: np.ndarray,
        dtype: np.dtype,
    ) -> np.ndarray:
        result_array = np.zeros_like(data, dtype=dtype)

        # iterate over data and calculate modulo num_colors assigning to result_array

        hash_size = hash_table_key.size

        for i in numba.prange(data.size):
            key = data.flat[i]
            new_key = int(key % hash_size)
            while hash_table_key[new_key] != key:
                if hash_table_key[new_key] == 0:
                    result_array.flat[i] = DEFAULT_VALUE
                    break
                # This will stop because half of the hash table is empty
                new_key = (new_key + 1) % hash_size
            result_array.flat[i] = hash_table_val[new_key]

        return result_array


def minimum_dtype_for_labels(num_colors: int) -> np.dtype:
    """Return the minimum dtype that can hold the number of colors.

    Parameters
    ----------
    num_colors : int
        Number of unique colors in the data.

    Returns
    -------
    np.dtype
        Minimum dtype that can hold the number of colors.
    """
    if num_colors <= np.iinfo(np.uint8).max:
        return np.dtype(np.uint8)
    if num_colors <= np.iinfo(np.uint16).max:
        return np.dtype(np.uint16)
    return np.dtype(np.float32)


PRIME_NUM_TABLE = [
    37,
    61,
    127,
    251,
    509,
    1021,
    2039,
    4093,
    8191,
    16381,
    32749,
    65521,
]<|MERGE_RESOLUTION|>--- conflicted
+++ resolved
@@ -601,14 +601,10 @@
 try:
     import numba
 except ModuleNotFoundError:
-<<<<<<< HEAD
-    _zero_preserving_modulo = _zero_preserving_modulo_naive
+    _zero_preserving_modulo = _zero_preserving_modulo_numpy
     _cast_direct_labels_to_minimum_type_impl = (
         _cast_direct_labels_to_minimum_type_naive
     )
-=======
-    _zero_preserving_modulo = _zero_preserving_modulo_numpy
->>>>>>> 504f91bc
 else:
 
     @numba.njit(parallel=True)
