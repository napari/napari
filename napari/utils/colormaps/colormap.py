--- conflicted
+++ resolved
@@ -229,12 +229,8 @@
         int
             The selection value converted to the specified data type.
         """
-<<<<<<< HEAD
 
         return int(np.array([self.selection]).astype(dtype)[0])
-=======
-        return np.array([self.selection]).astype(dtype)[0]
->>>>>>> 1707c94a
 
     def background_as_type(self, dtype: np.dtype) -> int:
         """Convert the background value to a specified data type.
@@ -311,23 +307,10 @@
 
         if values.dtype.kind == 'f':
             values = values.astype(np.int64)
-<<<<<<< HEAD
         mapped = None
         if not raw_colormap:
             mapped = self._get_from_cache(values)
         if mapped is None:
-=======
-
-        if values.dtype == np.uint8 and "_uint8_colors" in self.__dict__:
-            # __dict__ checks whether _uint8_colors is cached — if not, it
-            # falls back on else to map all the colors, avoiding an infinite
-            # recursion.
-            mapped = self._uint8_colors[values]
-        elif values.dtype == np.uint16 and "_uint16_colors" in self.__dict__:
-            # same as above uint8 clause.
-            mapped = self._uint16_colors[values]
-        else:
->>>>>>> 1707c94a
             background = self.background_as_type(values.dtype)
             # cast background to values dtype to support int8 and int16
             # negative backgrounds
