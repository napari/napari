--- conflicted
+++ resolved
@@ -185,8 +185,6 @@
     interpolation: ColormapInterpolationMode = ColormapInterpolationMode.ZERO
     background_value: int = 0
 
-<<<<<<< HEAD
-=======
     class Config:
         keep_untouched = (cached_property,)
 
@@ -275,7 +273,6 @@
             np.array([self.background_value]).astype(dtype), self
         )[0]
 
->>>>>>> 7a8e9924
     def map(self, values, apply_selection=True) -> np.ndarray:
         """Map values to colors.
 
