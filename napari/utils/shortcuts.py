--- conflicted
+++ resolved
@@ -36,13 +36,9 @@
     'napari:increase_label_id': [KeyCode.Equal],
     'napari:decrease_brush_size': [KeyCode.BracketLeft],
     'napari:increase_brush_size': [KeyCode.BracketRight],
-<<<<<<< HEAD
-    'napari:toggle_preserve_labels': [KeyCode.KeyP],
+    'napari:toggle_preserve_labels': [KeyCode.KeyB],
     'napari:reset_draw_polygon': [KeyCode.Escape],
     'napari:complete_draw_polygon': [KeyCode.Enter],
-=======
-    'napari:toggle_preserve_labels': [KeyCode.KeyB],
->>>>>>> 48626e8d
     # points
     'napari:activate_points_add_mode': [KeyCode.Digit2, KeyCode.KeyP],
     'napari:activate_points_select_mode': [KeyCode.Digit3, KeyCode.KeyS],
