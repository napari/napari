--- conflicted
+++ resolved
@@ -1,21 +1,15 @@
 """Miscellaneous utility functions.
 """
-<<<<<<< HEAD
-=======
-import os.path as osp
-from enum import Enum, EnumMeta
-import re
->>>>>>> 51cedac6
 import inspect
 import itertools
 import os
+import os.path as osp
 import re
 import sys
 from enum import Enum, EnumMeta
+from typing import Type
 
 import numpy as np
-from typing import Type
-
 
 ROOT_DIR = osp.dirname(osp.dirname(__file__))
 
@@ -188,12 +182,30 @@
 callsignature = CallSignature.from_callable
 
 
-<<<<<<< HEAD
+def all_subclasses(cls: Type) -> set:
+    """Recursively find all subclasses of class ``cls``.
+
+    Parameters
+    ----------
+    cls : class
+        A python class (or anything that implements a __subclasses__ method).
+
+    Returns
+    -------
+    set
+        the set of all classes that are subclassed from ``cls``
+    """
+    return set(cls.__subclasses__()).union(
+        [s for c in cls.__subclasses__() for s in all_subclasses(c)]
+    )
+
+
 def absolute_resource(relative_path):
     """Get absolute path to resource, works for dev and for PyInstaller """
     if "napari" + os.sep in relative_path:
-        # In PyInstaller, subdirectories in the napari module are placed at the top level
-        # so this function wants a path relative to the top level napari folder
+        # In PyInstaller, subdirectories in the napari module are placed at the
+        # top level so this function wants a path relative to the top level
+        # napari folder
         relative_path = relative_path.split("napari" + os.sep)[-1]
     try:
         # PyInstaller creates a temp folder and stores path in _MEIPASS
@@ -203,22 +215,4 @@
             os.path.dirname(sys.modules["napari"].__file__)
         )
 
-    return os.path.join(base_path, relative_path)
-=======
-def all_subclasses(cls: Type) -> set:
-    """Recursively find all subclasses of class ``cls``.
-
-    Parameters
-    ----------
-    cls : class
-        A python class (or anything that implements a __subclasses__ method).
-
-    Returns
-    -------
-    set
-        the set of all classes that are subclassed from ``cls``
-    """
-    return set(cls.__subclasses__()).union(
-        [s for c in cls.__subclasses__() for s in all_subclasses(c)]
-    )
->>>>>>> 51cedac6
+    return os.path.join(base_path, relative_path)