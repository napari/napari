--- conflicted
+++ resolved
@@ -159,7 +159,6 @@
     Argument color is deprecated since version 0.5.0 and will be removed in 0.6.0.
     Argument allow_none is deprecated since version 0.5.0 and will be removed in 0.6.0.
     """
-<<<<<<< HEAD
     # deprecate color and allow_none
     if color is not _sentinel:
         warnings.warn(
@@ -177,8 +176,6 @@
             category=DeprecationWarning,
             stacklevel=2,  # not sure what level to use here
         )
-=======
->>>>>>> 36bb0d33
     if arg is None:
         return allow_none
     if isinstance(arg, (str, Enum)):
