"""Miscellaneous utility functions.
"""
import builtins
import collections.abc
import inspect
import itertools
import re
import sys
from enum import Enum, EnumMeta
from os import PathLike, fspath, path
from typing import Optional, Sequence, Type, TypeVar
from urllib.parse import urlparse

import numpy as np

ROOT_DIR = path.dirname(path.dirname(__file__))

try:
    from importlib import metadata as importlib_metadata
except ImportError:
    import importlib_metadata  # noqa


def running_as_bundled_app() -> bool:
    """Infer whether we are running as a briefcase bundle"""
    # https://github.com/beeware/briefcase/issues/412
    # https://github.com/beeware/briefcase/pull/425
<<<<<<< HEAD
    app_module = sys.modules['__main__'].__package__
    metadata = importlib_metadata.metadata(app_module)
    return 'Briefcase-Version' in metadata
=======
    # this assumes the name of the app stays "napari"
    try:
        return importlib_metadata.metadata("napari").get("App-ID") is not None
    except importlib_metadata.PackageNotFoundError:
        """When bundled in another app. Return false to not conflict with napari bundle"""
        return False
>>>>>>> 56d18b45


def in_jupyter() -> bool:
    """Return true if we're running in jupyter notebook/lab or qtconsole."""
    try:
        from IPython import get_ipython

        return get_ipython().__class__.__name__ == 'ZMQInteractiveShell'
    except Exception:
        pass
    return False


def in_ipython() -> bool:
    """Return true if we're running in an IPython interactive shell."""
    try:
        from IPython import get_ipython

        return get_ipython().__class__.__name__ == 'TerminalInteractiveShell'
    except Exception:
        pass
    return False


def str_to_rgb(arg):
    """Convert an rgb string 'rgb(x,y,z)' to a list of ints [x,y,z].
    """
    return list(
        map(int, re.match(r'rgb\((\d+),\s*(\d+),\s*(\d+)\)', arg).groups())
    )


def ensure_iterable(arg, color=False):
    """Ensure an argument is an iterable. Useful when an input argument
    can either be a single value or a list. If a color is passed then it
    will be treated specially to determine if it is iterable.
    """
    if is_iterable(arg, color=color):
        return arg
    else:
        return itertools.repeat(arg)


def is_iterable(arg, color=False):
    """Determine if a single argument is an iterable. If a color is being
    provided and the argument is a 1-D array of length 3 or 4 then the input
    is taken to not be iterable.
    """
    if arg is None:
        return False
    elif type(arg) is str:
        return False
    elif np.isscalar(arg):
        return False
    elif color and isinstance(arg, (list, np.ndarray)):
        if np.array(arg).ndim == 1 and (len(arg) == 3 or len(arg) == 4):
            return False
        else:
            return True
    else:
        return True


def is_sequence(arg):
    """Check if ``arg`` is a sequence like a list or tuple.

    return True:
        list
        tuple
    return False
        string
        numbers
        dict
        set
    """
    if isinstance(arg, collections.abc.Sequence) and not isinstance(arg, str):
        return True
    return False


def ensure_sequence_of_iterables(obj, length: Optional[int] = None):
    """Ensure that ``obj`` behaves like a (nested) sequence of iterables.

    If length is provided and the object is already a sequence of iterables,
    a ValueError will be raised if ``len(obj) != length``.

    Parameters
    ----------
    obj : Any
        the object to check
    length : int, optional
        If provided, assert that obj has len ``length``, by default None

    Returns
    -------
    iterable
        nested sequence of iterables, or an itertools.repeat instance

    Examples
    --------
    In [1]: ensure_sequence_of_iterables([1, 2])
    Out[1]: repeat([1, 2])

    In [2]: ensure_sequence_of_iterables([(1, 2), (3, 4)])
    Out[2]: [(1, 2), (3, 4)]

    In [3]: ensure_sequence_of_iterables({'a':1})
    Out[3]: repeat({'a': 1})

    In [4]: ensure_sequence_of_iterables(None)
    Out[4]: repeat(None)
    """
    if obj and is_sequence(obj) and is_iterable(obj[0]):
        if length is not None and len(obj) != length:
            raise ValueError(f"length of {obj} must equal {length}")
        return obj
    return itertools.repeat(obj)


def formatdoc(obj):
    """Substitute globals and locals into an object's docstring."""
    frame = inspect.currentframe().f_back
    try:
        obj.__doc__ = obj.__doc__.format(
            **{**frame.f_globals, **frame.f_locals}
        )
        return obj
    finally:
        del frame


class StringEnumMeta(EnumMeta):
    def __getitem__(self, item):
        """ set the item name case to uppercase for name lookup
        """
        if isinstance(item, str):
            item = item.upper()

        return super().__getitem__(item)

    def __call__(
        cls,
        value,
        names=None,
        *,
        module=None,
        qualname=None,
        type=None,
        start=1,
    ):
        """ set the item value case to lowercase for value lookup
        """
        # simple value lookup
        if names is None:
            if isinstance(value, str):
                return super().__call__(value.lower())
            elif isinstance(value, cls):
                return value
            else:
                raise ValueError(
                    f'{cls} may only be called with a `str`'
                    f' or an instance of {cls}. Got {builtins.type(value)}'
                )

        # otherwise create new Enum class
        return cls._create_(
            value,
            names,
            module=module,
            qualname=qualname,
            type=type,
            start=start,
        )

    def keys(self):
        return list(map(str, self))


class StringEnum(Enum, metaclass=StringEnumMeta):
    def _generate_next_value_(name, start, count, last_values):
        """ autonaming function assigns each value its own name as a value
        """
        return name.lower()

    def __str__(self):
        """String representation: The string method returns the lowercase
        string of the Enum name
        """
        return self.value


camel_to_snake_pattern = re.compile(r'(.)([A-Z][a-z]+)')
camel_to_spaces_pattern = re.compile(
    r"((?<=[a-z])[A-Z]|(?<!\A)[A-R,T-Z](?=[a-z]))"
)


def camel_to_snake(name):
    # https://gist.github.com/jaytaylor/3660565
    return camel_to_snake_pattern.sub(r'\1_\2', name).lower()


def camel_to_spaces(val):
    return camel_to_spaces_pattern.sub(r" \1", val)


T = TypeVar('T', str, Sequence[str])


def abspath_or_url(relpath: T) -> T:
    """Utility function that normalizes paths or a sequence thereof.

    Expands user directory and converts relpaths to abspaths... but ignores
    URLS that begin with "http", "ftp", or "file".

    Parameters
    ----------
    relpath : str or list or tuple
        A path, or list or tuple of paths.

    Returns
    -------
    abspath : str or list or tuple
        An absolute path, or list or tuple of absolute paths (same type as
        input).
    """
    if isinstance(relpath, (tuple, list)):
        return type(relpath)(abspath_or_url(p) for p in relpath)

    if isinstance(relpath, (str, PathLike)):
        relpath = fspath(relpath)
        urlp = urlparse(relpath)
        if urlp.scheme and urlp.netloc:
            return relpath
        return path.abspath(path.expanduser(relpath))

    raise TypeError("Argument must be a string, PathLike, or sequence thereof")


class CallDefault(inspect.Parameter):
    def __str__(self):
        """wrap defaults"""
        kind = self.kind
        formatted = self._name

        # Fill in defaults
        if (
            self._default is not inspect._empty
            or kind == inspect._KEYWORD_ONLY
        ):
            formatted = '{}={}'.format(formatted, formatted)

        if kind == inspect._VAR_POSITIONAL:
            formatted = '*' + formatted
        elif kind == inspect._VAR_KEYWORD:
            formatted = '**' + formatted

        return formatted


class CallSignature(inspect.Signature):
    _parameter_cls = CallDefault

    def __str__(self):
        """do not render separators

        commented code is what was taken out from
        the copy/pasted inspect module code :)
        """
        result = []
        # render_pos_only_separator = False
        # render_kw_only_separator = True
        for param in self.parameters.values():
            formatted = str(param)
            result.append(formatted)

        rendered = '({})'.format(', '.join(result))

        if self.return_annotation is not inspect._empty:
            anno = inspect.formatannotation(self.return_annotation)
            rendered += ' -> {}'.format(anno)

        return rendered


callsignature = CallSignature.from_callable


def all_subclasses(cls: Type) -> set:
    """Recursively find all subclasses of class ``cls``.

    Parameters
    ----------
    cls : class
        A python class (or anything that implements a __subclasses__ method).

    Returns
    -------
    set
        the set of all classes that are subclassed from ``cls``
    """
    return set(cls.__subclasses__()).union(
        [s for c in cls.__subclasses__() for s in all_subclasses(c)]
    )<|MERGE_RESOLUTION|>--- conflicted
+++ resolved
@@ -25,18 +25,9 @@
     """Infer whether we are running as a briefcase bundle"""
     # https://github.com/beeware/briefcase/issues/412
     # https://github.com/beeware/briefcase/pull/425
-<<<<<<< HEAD
     app_module = sys.modules['__main__'].__package__
     metadata = importlib_metadata.metadata(app_module)
     return 'Briefcase-Version' in metadata
-=======
-    # this assumes the name of the app stays "napari"
-    try:
-        return importlib_metadata.metadata("napari").get("App-ID") is not None
-    except importlib_metadata.PackageNotFoundError:
-        """When bundled in another app. Return false to not conflict with napari bundle"""
-        return False
->>>>>>> 56d18b45
 
 
 def in_jupyter() -> bool:
