import contextlib
import os
import platform
import re
import subprocess
import sys
from importlib.metadata import PackageNotFoundError, version
from pathlib import Path

import napari

OS_RELEASE_PATH = '/etc/os-release'


def _linux_sys_name() -> str:
    """
    Try to discover linux system name base on /etc/os-release file or lsb_release command output
    https://www.freedesktop.org/software/systemd/man/os-release.html
    """
    if os.path.exists(OS_RELEASE_PATH):
        with open(OS_RELEASE_PATH) as f_p:
            data = {}
            for line in f_p:
                field, value = line.split('=')
                data[field.strip()] = value.strip().strip('"')
        if 'PRETTY_NAME' in data:
            return data['PRETTY_NAME']
        if 'NAME' in data:
            if 'VERSION' in data:
                return f'{data["NAME"]} {data["VERSION"]}'
            if 'VERSION_ID' in data:
                return f'{data["NAME"]} {data["VERSION_ID"]}'
            return f'{data["NAME"]} (no version)'

    return _linux_sys_name_lsb_release()


def _linux_sys_name_lsb_release() -> str:
    """
    Try to discover linux system name base on lsb_release command output
    """
    with contextlib.suppress(subprocess.CalledProcessError):
        res = subprocess.run(
            ['lsb_release', '-d', '-r'], check=True, capture_output=True
        )
        text = res.stdout.decode()
        data = {}
        for line in text.split('\n'):
            key, val = line.split(':')
            data[key.strip()] = val.strip()
        version_str = data['Description']
        if not version_str.endswith(data['Release']):
            version_str += ' ' + data['Release']
        return version_str
    return ''


def _sys_name() -> str:
    """
    Discover MacOS or Linux Human readable information. For Linux provide information about distribution.
    """
    with contextlib.suppress(Exception):
        if sys.platform == 'linux':
            return _linux_sys_name()
        if sys.platform == 'darwin':
            with contextlib.suppress(subprocess.CalledProcessError):
                res = subprocess.run(
                    ['sw_vers', '-productVersion'],
                    check=True,
                    capture_output=True,
                )
                return f'MacOS {res.stdout.decode().strip()}'
    return ''


def _napari_from_conda() -> bool:
    """
    Try to check if napari was installed using conda.

    This is done by checking for the presence of a conda metadata json file
    in the current environment's conda-meta directory.

    Returns
    -------
    bool
        True if the main napari application is installed via conda, False otherwise.
    """
    # Check for napari-related conda metadata files
    napari_conda_files = list(
        Path(sys.prefix, 'conda-meta').glob('napari-*.json')
    )
    # Match only the napari package by using napari-<version>.json
    # This is to exclude plugins napari-svg, etc.
    napari_pattern = re.compile(r'^napari-\d+(\.\d+)*.*\.json$')

    return any(napari_pattern.match(file.name) for file in napari_conda_files)


<<<<<<< HEAD
def get_plugin_list() -> str:
    """Get a list of installed plugins.
=======
def get_launch_command() -> str:
    """Get the information how the program was launched.
>>>>>>> c069270f

    Returns
    -------
    str
<<<<<<< HEAD
        A string containing the names and versions of installed plugins.
    """
    try:
        from npe2 import PluginManager

        pm = PluginManager.instance()
        pm.discover(include_npe1=True)
        pm.index_npe1_adapters()  # type: ignore[no-untyped-call]
        fields = [
            'name',
            'package_metadata.version',
            'contributions',
        ]
        pm_dict = pm.dict(include=set(fields))

        res = []

        for plugin in pm_dict['plugins'].values():
            count_contributions = sum(
                len(x)
                for x in plugin['contributions'].values()
                if x is not None
            )
            res.append(
                f'  - {plugin["name"]} {plugin["package_metadata"]["version"]} ({count_contributions} contributions)'
            )
        return '<br>'.join(res) + '<br>'
    except ImportError as e:  # pragma: no cover
        return f'Failed to load plugin information: <br> {e}'
=======
        The command used to launch the program.
    """

    return ' '.join(sys.argv)
>>>>>>> c069270f


def sys_info(as_html: bool = False) -> str:
    """Gathers relevant module versions for troubleshooting purposes.

    Parameters
    ----------
    as_html : bool
        if True, info will be returned as HTML, suitable for a QTextEdit widget
    """
    sys_version = sys.version.replace('\n', ' ')
    text = f'<b>napari</b>: {napari.__version__}'
    if _napari_from_conda():
        text += ' (from conda)'
    text += f'<br><b>Platform</b>: {platform.platform()}<br>'

    __sys_name = _sys_name()
    if __sys_name:
        text += f'<b>System</b>: {__sys_name}<br>'

    text += f'<b>Python</b>: {sys_version}<br>'

    try:
        from qtpy import API_NAME, PYQT_VERSION, PYSIDE_VERSION, QtCore

        if API_NAME in {'PySide2', 'PySide6'}:
            API_VERSION = PYSIDE_VERSION
        elif API_NAME in {'PyQt5', 'PyQt6'}:
            API_VERSION = PYQT_VERSION
        else:
            API_VERSION = ''

        text += (
            f'<b>Qt</b>: {QtCore.__version__}<br>'
            f'<b>{API_NAME}</b>: {API_VERSION}<br>'
        )

    except Exception as e:  # noqa BLE001
        text += f'<b>Qt</b>: Import failed ({e})<br>'

    modules = (
        ('numpy', 'NumPy'),
        ('scipy', 'SciPy'),
        ('dask', 'Dask'),
        ('vispy', 'VisPy'),
        ('magicgui', 'magicgui'),
        ('superqt', 'superqt'),
        ('in_n_out', 'in-n-out'),
        ('app_model', 'app-model'),
        ('psygnal', 'psygnal'),
        ('npe2', 'npe2'),
        ('pydantic', 'pydantic'),
    )

    loaded = {}
    for module, name in modules:
        try:
            loaded[module] = __import__(module)
            text += f'<b>{name}</b>: {version(module)}<br>'
        except PackageNotFoundError:
            text += f'<b>{name}</b>: Import failed<br>'

    text += '<br><b>OpenGL:</b><br>'

    try:
        from OpenGL.version import __version__ as pyopengl_version

        text += f'  - PyOpenGL: {pyopengl_version}<br>'
    except ImportError:
        text += '  - PyOpenGL: Import failed<br>'

    if loaded.get('vispy', False):
        from napari._vispy.utils.gl import get_max_texture_sizes

        sys_info_text = (
            '<br>'.join(
                [
                    loaded['vispy'].sys_info().split('\n')[index]
                    for index in [-4, -3]
                ]
            )
            .replace("'", '')
            .replace('<br>', '<br>  - ')
        )
        text += f'  - {sys_info_text}<br>'
        _, max_3d_texture_size = get_max_texture_sizes()
        text += f'  - GL_MAX_3D_TEXTURE_SIZE: {max_3d_texture_size}<br>'
    else:
        text += '  - failed to load vispy'

    text += '<br><b>Screens:</b><br>'

    try:
        from qtpy.QtGui import QGuiApplication

        screen_list = QGuiApplication.screens()
        for i, screen in enumerate(screen_list, start=1):
            text += f'  - screen {i}: resolution {screen.geometry().width()}x{screen.geometry().height()}, scale {screen.devicePixelRatio()}<br>'
    except Exception as e:  # noqa BLE001
        text += f'  - failed to load screen information {e}'

    text += '<br><b>Optional:</b><br>'

    optional_modules = (
        ('numba', 'numba'),
        ('triangle', 'triangle'),
        ('napari_plugin_manager', 'napari-plugin-manager'),
        ('bermuda', 'bermuda'),
        ('PartSegCore_compiled_backend', 'PartSegCore'),
    )

    for module, name in optional_modules:
        try:
            text += f'  - <b>{name}</b>: {version(module)}<br>'
        except PackageNotFoundError:
            text += f'  - {name} not installed<br>'

    try:
        from napari.settings import get_settings

        _async_setting = str(get_settings().experimental.async_)
        _autoswap_buffers = str(get_settings().experimental.autoswap_buffers)
        _triangulation_backend = str(
            get_settings().experimental.triangulation_backend
        )
        _config_path = get_settings().config_path
    except ValueError:
        from napari.utils._appdirs import user_config_dir

        _async_setting = str(os.getenv('NAPARI_ASYNC', 'False'))
        _autoswap_buffers = str(os.getenv('NAPARI_AUTOSWAP', 'False'))
        _triangulation_backend = str(
            os.getenv('NAPARI_TRIANGULATION_BACKEND', 'Fastest available')
        )
        _config_path = os.getenv('NAPARI_CONFIG', user_config_dir())

    text += '<br><b>Experimental Settings:</b><br>'
    text += f'  - Async: {_async_setting}<br>'
    text += f'  - Autoswap buffers: {_autoswap_buffers}<br>'
    text += f'  - Triangulation backend: {_triangulation_backend}<br>'

    text += '<br><b>Settings path:</b><br>'
    text += f'  - {_config_path}<br>'

    text += '<br><b>Plugins:</b><br>'
    text += get_plugin_list()

    text += '<br><b>Launch command</b><br>'
    text += f'  - {get_launch_command()}<br>'

    if not as_html:
        text = (
            text.replace('<br>', '\n').replace('<b>', '').replace('</b>', '')
        )
    return text


citation_text = (
    'napari contributors (2019). napari: a '
    'multi-dimensional image viewer for python. '
    'doi:10.5281/zenodo.3555620'
)<|MERGE_RESOLUTION|>--- conflicted
+++ resolved
@@ -96,18 +96,24 @@
     return any(napari_pattern.match(file.name) for file in napari_conda_files)
 
 
-<<<<<<< HEAD
-def get_plugin_list() -> str:
-    """Get a list of installed plugins.
-=======
 def get_launch_command() -> str:
     """Get the information how the program was launched.
->>>>>>> c069270f
 
     Returns
     -------
     str
-<<<<<<< HEAD
+        The command used to launch the program.
+    """
+
+    return ' '.join(sys.argv)
+
+
+def get_plugin_list() -> str:
+    """Get a list of installed plugins.
+
+    Returns
+    -------
+    str
         A string containing the names and versions of installed plugins.
     """
     try:
@@ -137,12 +143,6 @@
         return '<br>'.join(res) + '<br>'
     except ImportError as e:  # pragma: no cover
         return f'Failed to load plugin information: <br> {e}'
-=======
-        The command used to launch the program.
-    """
-
-    return ' '.join(sys.argv)
->>>>>>> c069270f
 
 
 def sys_info(as_html: bool = False) -> str:
@@ -287,11 +287,11 @@
     text += '<br><b>Settings path:</b><br>'
     text += f'  - {_config_path}<br>'
 
+    text += '<br><b>Launch command</b><br>'
+    text += f'  - {get_launch_command()}<br>'
+
     text += '<br><b>Plugins:</b><br>'
     text += get_plugin_list()
-
-    text += '<br><b>Launch command</b><br>'
-    text += f'  - {get_launch_command()}<br>'
 
     if not as_html:
         text = (
