import warnings
from functools import wraps
from typing import Any

from napari.utils.translations import trans

_UNSET = object()


def rename_argument(
    from_name: str, to_name: str, version: str, since_version: str = ""
):
    """
    This is decorator for simple rename function argument
    without break backward compatibility.

    Parameters
    ----------
    from_name : str
        old name of argument
    to_name : str
        new name of argument
    version : str
        version when old argument will be removed
    since_version : str
        version when new argument was added
    """

    if not since_version:
        since_version = "unknown"
        warnings.warn(
            "The since_version argument was added in napari 0.4.18 and will be mandatory since 0.6.0 release.",
            stacklevel=2,
            category=FutureWarning,
        )

    def _wrapper(func):
        @wraps(func)
        def _update_from_dict(*args, **kwargs):
            if from_name in kwargs:
                if to_name in kwargs:
                    raise ValueError(
                        trans._(
                            "Argument {to_name} already defined, please do not mix {from_name} and {to_name} in one call.",
                            from_name=from_name,
                            to_name=to_name,
                        )
                    )
                warnings.warn(
                    trans._(
                        "Argument {from_name!r} is deprecated, please use {to_name!r} instead. The argument {from_name!r} was deprecated in {since_version} and it will be removed in {version}.",
                        from_name=from_name,
                        to_name=to_name,
                        version=version,
                        since_version=since_version,
                    ),
                    category=DeprecationWarning,
                    stacklevel=2,
                )
                kwargs = kwargs.copy()
                kwargs[to_name] = kwargs.pop(from_name)
            return func(*args, **kwargs)

        return _update_from_dict

    return _wrapper


<<<<<<< HEAD
def add_deprecated_property(
    obj: Any,
    previous_name: str,
    new_name: str,
    version: str,
    since_version: str,
) -> None:
    """
    Adds deprecated property and links to new property name setter and getter.

    Parameters
    ----------
    obj:
        Class instances to add property
    previous_name : str
        Name of previous property, its methods must be removed.
    new_name : str
        Name of new property, must have its getter (and setter if applicable) implemented.
    version : str
        Version where deprecated property will be removed.
    since_version : str
        version when new property was added
    """

    if hasattr(obj, previous_name):
        raise RuntimeError(f"{previous_name} property already exists.")

    if not hasattr(obj, new_name):
        raise RuntimeError(f"{new_name} property must exist.")

    msg = trans._(
        f"{obj.__name__}.{previous_name} is deprecated since {since_version} and will be removed in {version}. Please use {new_name}",
        deferred=True,
    )

    def _getter(instance) -> Any:
        warnings.warn(msg, category=FutureWarning, stacklevel=3)
        return getattr(instance, new_name)

    def _setter(instance, value: Any) -> None:
        warnings.warn(msg, category=FutureWarning, stacklevel=3)
        setattr(instance, new_name, value)

    setattr(obj, previous_name, property(_getter, _setter))
=======
def deprecated_constructor_arg_by_attr(name):
    """
    Decorator to deprecate a constructor argument and remove it from the signature.

    It works by popping the argument from kwargs, but thne setting it later via setattr.
    The property setter should take care of issuing the deprecation warning.

    Returns
    -------
    function
        decorated function
    """

    def wrapper(func):
        @wraps(func)
        def _wrapper(*args, **kwargs):
            value = _UNSET
            if name in kwargs:
                value = kwargs.pop(name)
            res = func(*args, **kwargs)

            if value is not _UNSET:
                setattr(args[0], name, value)
            return res

        return _wrapper

    return wrapper
>>>>>>> 591809d6
<|MERGE_RESOLUTION|>--- conflicted
+++ resolved
@@ -66,7 +66,6 @@
     return _wrapper
 
 
-<<<<<<< HEAD
 def add_deprecated_property(
     obj: Any,
     previous_name: str,
@@ -111,7 +110,8 @@
         setattr(instance, new_name, value)
 
     setattr(obj, previous_name, property(_getter, _setter))
-=======
+
+
 def deprecated_constructor_arg_by_attr(name):
     """
     Decorator to deprecate a constructor argument and remove it from the signature.
@@ -139,5 +139,4 @@
 
         return _wrapper
 
-    return wrapper
->>>>>>> 591809d6
+    return wrapper