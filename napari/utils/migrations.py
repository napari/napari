import warnings
from functools import wraps
from typing import Any, Callable

from napari.utils.translations import trans

_UNSET = object()


def rename_argument(
    from_name: str, to_name: str, version: str, since_version: str = ""
) -> Callable:
    """
    This is decorator for simple rename function argument
    without break backward compatibility.

    Parameters
    ----------
    from_name : str
        old name of argument
    to_name : str
        new name of argument
    version : str
        version when old argument will be removed
    since_version : str
        version when new argument was added
    """

    if not since_version:
        since_version = "unknown"
        warnings.warn(
            trans._(
<<<<<<< HEAD
                "The since_version argument was added in napari 0.4.18 and will be mandatory since 0.6.0 release."
=======
                "The since_version argument was added in napari 0.4.18 and will be mandatory since 0.6.0 release.",
                deferred=True,
>>>>>>> 6524ee41
            ),
            stacklevel=2,
            category=FutureWarning,
        )

    def _wrapper(func):
        @wraps(func)
        def _update_from_dict(*args, **kwargs):
            if from_name in kwargs:
                if to_name in kwargs:
                    raise ValueError(
                        trans._(
                            "Argument {to_name} already defined, please do not mix {from_name} and {to_name} in one call.",
                            from_name=from_name,
                            to_name=to_name,
                        )
                    )
                warnings.warn(
                    trans._(
                        "Argument {from_name!r} is deprecated, please use {to_name!r} instead. The argument {from_name!r} was deprecated in {since_version} and it will be removed in {version}.",
                        from_name=from_name,
                        to_name=to_name,
                        version=version,
                        since_version=since_version,
                    ),
                    category=DeprecationWarning,
                    stacklevel=2,
                )
                kwargs = kwargs.copy()
                kwargs[to_name] = kwargs.pop(from_name)
            return func(*args, **kwargs)

        return _update_from_dict

    return _wrapper


def add_deprecated_property(
    obj: Any,
    previous_name: str,
    new_name: str,
    version: str,
    since_version: str,
) -> None:
    """
    Adds deprecated property and links to new property name setter and getter.

    Parameters
    ----------
    obj:
        Class instances to add property
    previous_name : str
        Name of previous property, its methods must be removed.
    new_name : str
        Name of new property, must have its getter (and setter if applicable) implemented.
    version : str
        Version where deprecated property will be removed.
    since_version : str
        version when new property was added
    """

    if hasattr(obj, previous_name):
        raise RuntimeError(
            trans._(
                "{previous_name} property already exists.",
<<<<<<< HEAD
=======
                deferred=True,
>>>>>>> 6524ee41
                previous_name=previous_name,
            )
        )

    if not hasattr(obj, new_name):
        raise RuntimeError(
<<<<<<< HEAD
            trans._("{new_name} property must exist.", new_name=new_name)
=======
            trans._(
                "{new_name} property must exist.",
                deferred=True,
                new_name=new_name,
            )
>>>>>>> 6524ee41
        )

    name = f"{obj.__name__}.{previous_name}"
    msg = trans._(
        "{name} is deprecated since {since_version} and will be removed in {version}. Please use {new_name}",
<<<<<<< HEAD
=======
        deferred=True,
>>>>>>> 6524ee41
        name=name,
        since_version=since_version,
        version=version,
        new_name=new_name,
    )

    def _getter(instance) -> Any:
        warnings.warn(msg, category=FutureWarning, stacklevel=3)
        return getattr(instance, new_name)

    def _setter(instance, value: Any) -> None:
        warnings.warn(msg, category=FutureWarning, stacklevel=3)
        setattr(instance, new_name, value)

    setattr(obj, previous_name, property(_getter, _setter))


def deprecated_constructor_arg_by_attr(name: str) -> Callable:
    """
    Decorator to deprecate a constructor argument and remove it from the signature.

    It works by popping the argument from kwargs, and setting it later via setattr.
    The property setter should take care of issuing the deprecation warning.

    Parameters
    ----------
    name : str
        Name of the argument to deprecate.

    Returns
    -------
    function
        decorated function
    """

    def wrapper(func):
        @wraps(func)
        def _wrapper(*args, **kwargs):
            value = _UNSET
            if name in kwargs:
                value = kwargs.pop(name)
            res = func(*args, **kwargs)

            if value is not _UNSET:
                setattr(args[0], name, value)
            return res

        return _wrapper

    return wrapper<|MERGE_RESOLUTION|>--- conflicted
+++ resolved
@@ -30,12 +30,8 @@
         since_version = "unknown"
         warnings.warn(
             trans._(
-<<<<<<< HEAD
-                "The since_version argument was added in napari 0.4.18 and will be mandatory since 0.6.0 release."
-=======
                 "The since_version argument was added in napari 0.4.18 and will be mandatory since 0.6.0 release.",
                 deferred=True,
->>>>>>> 6524ee41
             ),
             stacklevel=2,
             category=FutureWarning,
@@ -101,34 +97,24 @@
         raise RuntimeError(
             trans._(
                 "{previous_name} property already exists.",
-<<<<<<< HEAD
-=======
                 deferred=True,
->>>>>>> 6524ee41
                 previous_name=previous_name,
             )
         )
 
     if not hasattr(obj, new_name):
         raise RuntimeError(
-<<<<<<< HEAD
-            trans._("{new_name} property must exist.", new_name=new_name)
-=======
             trans._(
                 "{new_name} property must exist.",
                 deferred=True,
                 new_name=new_name,
             )
->>>>>>> 6524ee41
         )
 
     name = f"{obj.__name__}.{previous_name}"
     msg = trans._(
         "{name} is deprecated since {since_version} and will be removed in {version}. Please use {new_name}",
-<<<<<<< HEAD
-=======
         deferred=True,
->>>>>>> 6524ee41
         name=name,
         since_version=since_version,
         version=version,
