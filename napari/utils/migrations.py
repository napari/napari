--- conflicted
+++ resolved
@@ -152,13 +152,10 @@
     """
 
     def wrapper(func):
-<<<<<<< HEAD
-=======
         if not hasattr(func, '_deprecated_constructor_args'):
             func._deprecated_constructor_args = []
         func._deprecated_constructor_args.append(name)
 
->>>>>>> dd993831
         @wraps(func)
         def _wrapper(*args, **kwargs):
             value = _UNSET
@@ -172,9 +169,6 @@
 
         return _wrapper
 
-<<<<<<< HEAD
-    return wrapper
-=======
     return wrapper
 
 
@@ -216,5 +210,4 @@
     _OldClass.__qualname__ = previous_name
     _OldClass.__new__.__signature__ = prealloc_signature  # type: ignore [attr-defined]
 
-    return _OldClass
->>>>>>> dd993831
+    return _OldClass