import os
import warnings
from typing import TYPE_CHECKING

from napari._version import __version__
from napari.utils.translations import trans

if TYPE_CHECKING:
    import numpy as np


def imsave(filename: str, data: "np.ndarray"):
    """Custom implementation of imsave to avoid skimage dependency.

    Parameters
    ----------
    filename : string
        The path to write the file to.
    data : np.ndarray
        The image data.
    """
<<<<<<< HEAD
    ext = os.path.splitext(filename)[1].lower()
    # If no file extension was specified, choose .png by default
    if ext == "":
        ext = ".png"
    # Save screenshot image data to output file
    if ext in [".png"]:
        imsave_png(filename, data)
    elif ext in [".tif", ".tiff"]:
        imsave_tiff(filename, data)
=======
    ext = os.path.splitext(filename)[1]
    if ext in [".tif", ".tiff"]:
        import tifffile

        compression_instead_of_compress = False
        try:
            current_version = tuple(
                int(x) for x in tifffile.__version__.split('.')[:3]
            )
            compression_instead_of_compress = current_version >= (2021, 6, 6)
        except Exception:  # noqa: BLE001
            # Just in case anything goes wrong in parsing version number
            # like repackaging on linux or anything else we fallback to
            # using compress
            warnings.warn(
                trans._(
                    'Error parsing tiffile version number {version_number}',
                    deferred=True,
                    version_number=f"{tifffile.__version__:!r}",
                )
            )

        if compression_instead_of_compress:
            # 'compression' scheme is more complex. See:
            # https://forum.image.sc/t/problem-saving-generated-labels-in-cellpose-napari/54892/8
            tifffile.imwrite(filename, data, compression=('zlib', 1))
        else:  # older version of tifffile since 2021.6.6  this is deprecated
            tifffile.imwrite(filename, data, compress=1)
>>>>>>> f5fcb7d2
    else:
        import imageio.v3 as iio

        iio.imwrite(filename, data)  # for all other file extensions


def imsave_png(filename, data):
    """Save .png image to file

    PNG images created in napari have a digital watermark.
    The napari version info is embedded into the bytes of the PNG.

    Parameters
    ----------
    filename : string
        The path to write the file to.
    data : np.ndarray
        The image data.
    """
    import imageio.v3 as iio
    import PIL.PngImagePlugin

    # Digital watermark, adds info about the napari version to the bytes of the PNG file
    pnginfo = PIL.PngImagePlugin.PngInfo()
    pnginfo.add_text(
        "Software", f"napari version {__version__} https://napari.org/"
    )
    iio.imwrite(
        filename,
        data,
        extension='.png',
        plugin='pillow',
        pnginfo=pnginfo,
    )


def imsave_tiff(filename, data):
    """Save .tiff image to file

    Parameters
    ----------
    filename : string
        The path to write the file to.
    data : np.ndarray
        The image data.
    """
    import tifffile

    compression_instead_of_compress = False
    try:
        current_version = tuple(
            int(x) for x in tifffile.__version__.split('.')[:3]
        )
        compression_instead_of_compress = current_version >= (2021, 6, 6)
    except Exception:
        # Just in case anything goes wrong in parsing version number
        # like repackaging on linux or anything else we fallback to
        # using compress
        warnings.warn(
            trans._(
                'Error parsing tiffile version number {version_number}',
                deferred=True,
                version_number=f"{tifffile.__version__:!r}",
            )
        )

    if compression_instead_of_compress:
        # 'compression' scheme is more complex. See:
        # https://forum.image.sc/t/problem-saving-generated-labels-in-cellpose-napari/54892/8
        tifffile.imwrite(filename, data, compression=('zlib', 1))
    else:  # older version of tifffile since 2021.6.6  this is deprecated
        tifffile.imwrite(filename, data, compress=1)


def __getattr__(name: str):
    if name in {
        'imsave_extensions',
        'write_csv',
        'read_csv',
        'csv_to_layer_data',
        'read_zarr_dataset',
    }:
        warnings.warn(
            trans._(
                '{name} was moved from napari.utils.io in v0.4.17. Import it from napari_builtins.io instead.',
                deferred=True,
                name=name,
            ),
            FutureWarning,
            stacklevel=2,
        )
        import napari_builtins.io

        return getattr(napari_builtins.io, name)

    raise AttributeError(f"module {__name__} has no attribute {name}")<|MERGE_RESOLUTION|>--- conflicted
+++ resolved
@@ -19,7 +19,6 @@
     data : np.ndarray
         The image data.
     """
-<<<<<<< HEAD
     ext = os.path.splitext(filename)[1].lower()
     # If no file extension was specified, choose .png by default
     if ext == "":
@@ -29,36 +28,6 @@
         imsave_png(filename, data)
     elif ext in [".tif", ".tiff"]:
         imsave_tiff(filename, data)
-=======
-    ext = os.path.splitext(filename)[1]
-    if ext in [".tif", ".tiff"]:
-        import tifffile
-
-        compression_instead_of_compress = False
-        try:
-            current_version = tuple(
-                int(x) for x in tifffile.__version__.split('.')[:3]
-            )
-            compression_instead_of_compress = current_version >= (2021, 6, 6)
-        except Exception:  # noqa: BLE001
-            # Just in case anything goes wrong in parsing version number
-            # like repackaging on linux or anything else we fallback to
-            # using compress
-            warnings.warn(
-                trans._(
-                    'Error parsing tiffile version number {version_number}',
-                    deferred=True,
-                    version_number=f"{tifffile.__version__:!r}",
-                )
-            )
-
-        if compression_instead_of_compress:
-            # 'compression' scheme is more complex. See:
-            # https://forum.image.sc/t/problem-saving-generated-labels-in-cellpose-napari/54892/8
-            tifffile.imwrite(filename, data, compression=('zlib', 1))
-        else:  # older version of tifffile since 2021.6.6  this is deprecated
-            tifffile.imwrite(filename, data, compress=1)
->>>>>>> f5fcb7d2
     else:
         import imageio.v3 as iio
 
@@ -113,7 +82,7 @@
             int(x) for x in tifffile.__version__.split('.')[:3]
         )
         compression_instead_of_compress = current_version >= (2021, 6, 6)
-    except Exception:
+    except Exception:  # noqa: BLE001
         # Just in case anything goes wrong in parsing version number
         # like repackaging on linux or anything else we fallback to
         # using compress
