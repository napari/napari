"""Settings management.
"""

from enum import Enum
from typing import List, Tuple

from pydantic import BaseSettings, Field, validator

<<<<<<< HEAD
from ...utils.events.evented_model import EventedModel
from ...utils.theme import available_themes
=======
from ..events.evented_model import EventedModel
from ..notifications import NotificationSeverity
>>>>>>> 9f2a4638


class QtBindingChoice(str, Enum):
    """Python Qt binding to use with the application."""

    pyside2 = 'pyside2'
    pyqt5 = 'pyqt5'


class ApplicationSettings(BaseSettings, EventedModel):
    """Main application settings."""

    # 1. If you want to *change* the default value of a current option, you need to
    #    do a MINOR update in config version, e.g. from 3.0.0 to 3.1.0
    # 2. If you want to *remove* options that are no longer needed in the codebase,
    #    or if you want to *rename* options, then you need to do a MAJOR update in
    #    version, e.g. from 3.0.0 to 4.0.0
    # 3. You don't need to touch this value if you're just adding a new option
    schema_version = (0, 1, 0)
    # Python
    qt_binding: str = Field(
        QtBindingChoice.pyside2,
        description="Python Qt binding to use with the application.",
    )
    # qt_binding: QtBindingChoice = QtBindingChoice.pyside2
    # UI Elements
    highlight_thickness: int = 1

    theme: str = Field(
        "dark",
        description="Theme selection.",
    )

    # Startup
    opt_in_telemetry: bool = Field(
        False, description="Check to enable telemetry measurements"
    )
    first_time: bool = True
    # Fonts
    font_plain_family: str = None
    font_plain_size: int = None
    font_rich_family: str = None
    font_rich_size: int = 12
    # Window state, geometry and position
    window_position: Tuple[int, int] = None
    window_size: Tuple[int, int] = None
    window_maximized: bool = None
    window_fullscreen: bool = None
    window_state: str = None
    window_statusbar: bool = True
    preferences_size: Tuple[int, int] = None
    gui_notification_level: NotificationSeverity = NotificationSeverity.INFO
    console_notification_level: NotificationSeverity = (
        NotificationSeverity.NONE
    )

    @validator('theme')
    def theme_must_be_registered(cls, v):
        themes = available_themes()
        if v.lower() not in available_themes():
            raise ValueError(f'must be one of {", ".join(themes)}')

        return v.lower()

    class Config:
        # Pydantic specific configuration
        env_prefix = 'napari_'
        title = "Application settings"
        use_enum_values = True
        validate_all = True

    class NapariConfig:
        # Napari specific configuration
        preferences_exclude = [
            "schema_version",
            "preferences_size",
            "first_time",
            "window_position",
            "window_size",
            "window_maximized",
            "window_fullscreen",
            "window_state",
            "qt_binding",
            "highlight_thickness",
            "opt_in_telemetry",
            "font_plain_family",
            "font_plain_size",
            "font_rich_family",
            "font_rich_size",
            "window_statusbar",
        ]


class PluginSettings(BaseSettings, EventedModel):
    schema_version = (0, 1, 0)
    plugins_call_order: List[str] = []

    class Config:
        # Pydantic specific configuration
        env_prefix = 'napari_'
        title = "Plugin settings"
        use_enum_values = True

    class NapariConfig:
        # Napari specific configuration
        preferences_exclude = []


CORE_SETTINGS = [ApplicationSettings, PluginSettings]<|MERGE_RESOLUTION|>--- conflicted
+++ resolved
@@ -6,13 +6,9 @@
 
 from pydantic import BaseSettings, Field, validator
 
-<<<<<<< HEAD
-from ...utils.events.evented_model import EventedModel
-from ...utils.theme import available_themes
-=======
 from ..events.evented_model import EventedModel
 from ..notifications import NotificationSeverity
->>>>>>> 9f2a4638
+from ..theme import available_themes
 
 
 class QtBindingChoice(str, Enum):
