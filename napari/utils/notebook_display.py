import base64
import html
from io import BytesIO
from warnings import warn

try:
    from lxml.etree import ParserError
    from lxml.html import document_fromstring
    from lxml.html.clean import Cleaner

    lxml_unavailable = False
except ModuleNotFoundError:
    lxml_unavailable = True

__all__ = ['nbscreenshot']


class NotebookScreenshot:
    """Display napari screenshot in the jupyter notebook.

    Functions returning an object with a _repr_png_() method
    will displayed as a rich image in the jupyter notebook.

    https://ipython.readthedocs.io/en/stable/api/generated/IPython.display.html

    Parameters
    ----------
    viewer : napari.Viewer
        The napari viewer.
    canvas_only : bool, optional
        If True includes the napari viewer frame in the screenshot,
        otherwise just includes the canvas. By default, True.

    Examples
    --------
    ```
    import napari
    from napari.utils import nbscreenshot
    from skimage.data import chelsea

    viewer = napari.view_image(chelsea(), name='chelsea-the-cat')
    nbscreenshot(viewer)

    # screenshot just the canvas with the napari viewer framing it
    nbscreenshot(viewer, canvas_only=False)
    ```
    """

    def __init__(
        self,
        viewer,
        *,
        canvas_only=False,
        alt_text=None,
    ):
        """Initialize screenshot object.

        Parameters
        ----------
        viewer : napari.Viewer
            The napari viewer
        canvas_only : bool, optional
            If False include the napari viewer frame in the screenshot,
            and if True then take screenshot of just the image display canvas.
            By default, False.
        alt_text : str, optional
            Image description alternative text, for screenreader accessibility.
            Good alt-text describes the image and any text within the image
            in no more than three short, complete sentences.
        """
        self.viewer = viewer
        self.canvas_only = canvas_only
        self.image = None
        self.alt_text = self._clean_alt_text(alt_text)

    def _clean_alt_text(self, alt_text):
        """Clean user input to prevent script injection."""
        if alt_text is not None:
            if lxml_unavailable:
                warn(
                    'The lxml library is not installed, and is required to '
                    'sanitize alt text for napari screenshots. Alt-text '
                    'will be stripped altogether without lxml.'
                )
                return None
<<<<<<< HEAD
            alt_text = html.unescape(
                str(alt_text)
            )  # cleaner won't recognize unescaped script tags
            cleaner = Cleaner()
            try:
                doc = document_fromstring(alt_text)
                alt_text = cleaner.clean_html(doc).text_content()
            except ParserError:
=======
            # cleaner won't recognize escaped script tags, so always unescape
            # to be safe
            alt_text = html.unescape(str(alt_text))
            cleaner = Cleaner()
            try:
                doc = document_fromstring(alt_text)
            except ParserError:
                alt_text = ""
>>>>>>> 7bbed2f7
                warn(
                    'The provided alt text does not constitute valid html, so it was discarded.',
                    stacklevel=3,
                )
<<<<<<< HEAD
                alt_text = ""
=======
            alt_text = cleaner.clean_html(doc).text_content()
            # alt_text = html.escape(alt_text)
>>>>>>> 7bbed2f7
            if alt_text == "":
                alt_text = None
        return alt_text

    def _repr_png_(self):
        """PNG representation of the viewer object for IPython.

        Returns
        -------
        In memory binary stream containing PNG screenshot image.
        """
        from imageio import imsave

        from .._qt.qt_event_loop import get_app

        get_app().processEvents()
        self.image = self.viewer.screenshot(
            canvas_only=self.canvas_only, flash=False
        )
        with BytesIO() as file_obj:
            imsave(file_obj, self.image, format='png')
            file_obj.seek(0)
            png = file_obj.read()
        return png

    def _repr_html_(self):
        png = self._repr_png_()
        url = 'data:image/png;base64,' + base64.b64encode(png).decode('utf-8')
        _alt = html.escape(self.alt_text) if self.alt_text is not None else ''
        return f'<img src="{url}" alt="{_alt}"></img>'


nbscreenshot = NotebookScreenshot<|MERGE_RESOLUTION|>--- conflicted
+++ resolved
@@ -83,35 +83,19 @@
                     'will be stripped altogether without lxml.'
                 )
                 return None
-<<<<<<< HEAD
-            alt_text = html.unescape(
-                str(alt_text)
-            )  # cleaner won't recognize unescaped script tags
-            cleaner = Cleaner()
-            try:
-                doc = document_fromstring(alt_text)
-                alt_text = cleaner.clean_html(doc).text_content()
-            except ParserError:
-=======
             # cleaner won't recognize escaped script tags, so always unescape
             # to be safe
             alt_text = html.unescape(str(alt_text))
             cleaner = Cleaner()
             try:
                 doc = document_fromstring(alt_text)
+                alt_text = cleaner.clean_html(doc).text_content()
             except ParserError:
-                alt_text = ""
->>>>>>> 7bbed2f7
                 warn(
                     'The provided alt text does not constitute valid html, so it was discarded.',
                     stacklevel=3,
                 )
-<<<<<<< HEAD
                 alt_text = ""
-=======
-            alt_text = cleaner.clean_html(doc).text_content()
-            # alt_text = html.escape(alt_text)
->>>>>>> 7bbed2f7
             if alt_text == "":
                 alt_text = None
         return alt_text
