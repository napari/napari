--- conflicted
+++ resolved
@@ -83,32 +83,22 @@
                     'will be stripped altogether without lxml.'
                 )
                 return None
-<<<<<<< HEAD
             alt_text = html.unescape(
                 str(alt_text)
             )  # cleaner won't recognize unescaped script tags
             cleaner = Cleaner()
             try:
                 doc = document_fromstring(alt_text)
+                alt_text = cleaner.clean_html(doc).text_content()
             except ParserError:
-                alt_text = ""
                 warn(
                     'The provided alt text does not constitute valid html, so it was discarded.',
                     stacklevel=3,
                 )
-            alt_text = cleaner.clean_html(doc).text_content()
-            # alt_text = html.escape(alt_text)
+                alt_text = ""
             if alt_text == "":
                 alt_text = None
         return alt_text
-=======
-            # cleaner won't recognize escaped script tags, so always unescape
-            # to be safe
-            alt_text = html.unescape(str(alt_text))
-            doc = document_fromstring(alt_text)
-            alt_text = Cleaner().clean_html(doc).text_content()
-        return alt_text or None
->>>>>>> 4b809a1a
 
     def _repr_png_(self):
         """PNG representation of the viewer object for IPython.
