import base64
import html
from io import BytesIO
from typing import Optional
from warnings import warn

try:
    from lxml.html import document_fromstring
    from lxml.html.clean import Cleaner

    lxml_unavailable = False
except ModuleNotFoundError:
    lxml_unavailable = True

__all__ = ['nbscreenshot']


class NotebookScreenshot:
    """Display napari screenshot in the jupyter notebook.

    Functions returning an object with a _repr_png_() method
    will displayed as a rich image in the jupyter notebook.

    https://ipython.readthedocs.io/en/stable/api/generated/IPython.display.html

    Parameters
    ----------
    viewer : napari.Viewer
        The napari viewer.
    canvas_only : bool, optional
        If True includes the napari viewer frame in the screenshot,
        otherwise just includes the canvas. By default, True.

    Examples
    --------
    ```
    import napari
    from napari.utils import nbscreenshot
    from skimage.data import chelsea

    viewer = napari.view_image(chelsea(), name='chelsea-the-cat')
    nbscreenshot(viewer)

    # screenshot just the canvas with the napari viewer framing it
    nbscreenshot(viewer, canvas_only=False)
    ```
    """

    def __init__(
        self,
        viewer,
        *,
        canvas_only=False,
        alt_text=None,
    ):
        """Initialize screenshot object.

        Parameters
        ----------
        viewer : napari.Viewer
            The napari viewer
        canvas_only : bool, optional
            If False include the napari viewer frame in the screenshot,
            and if True then take screenshot of just the image display canvas.
            By default, False.
        alt_text : str, optional
            Image description alternative text, for screenreader accessibility.
            Good alt-text describes the image and any text within the image
            in no more than three short, complete sentences.
        """
        self.viewer = viewer
        self.canvas_only = canvas_only
        self.image = None
<<<<<<< HEAD
        self.alt_text = _clean_alt_text(alt_text)
=======
        self.alt_text = self._clean_alt_text(alt_text)

    def _clean_alt_text(self, alt_text):
        """Clean user input to prevent script injection."""
        if alt_text is not None:
            if lxml_unavailable:
                warn(
                    'The lxml library is not installed, and is required to '
                    'sanitize alt text for napari screenshots. Alt-text '
                    'will be stripped altogether without lxml.'
                )
                return None
            # cleaner won't recognize unescaped script tags
            alt_text = html.unescape(str(alt_text))
            doc = document_fromstring(alt_text)
            alt_text = Cleaner().clean_html(doc).text_content()
        return alt_text or None
>>>>>>> 719638b3

    def _repr_png_(self):
        """PNG representation of the viewer object for IPython.

        Returns
        -------
        In memory binary stream containing PNG screenshot image.
        """
        from imageio import imsave

        from .._qt.qt_event_loop import get_app

        get_app().processEvents()
        self.image = self.viewer.screenshot(
            canvas_only=self.canvas_only, flash=False
        )
        with BytesIO() as file_obj:
            imsave(file_obj, self.image, format='png')
            file_obj.seek(0)
            png = file_obj.read()
        return png

    def _repr_html_(self):
        png = self._repr_png_()
        url = 'data:image/png;base64,' + base64.b64encode(png).decode('utf-8')
<<<<<<< HEAD
        _alt = html.escape(self.alt_text) if self.alt_text else ''
        return f'<img src="{url}" alt="{_alt}"></img>'


def _clean_alt_text(alt_text: Optional[str]) -> Optional[str]:
    """Clean user input to prevent script injection."""
    if alt_text is not None:
        if lxml_unavailable:
            warn(
                'The lxml library is not installed, and is required to '
                'sanitize alt text for napari screenshots. Alt-text '
                'will be stripped altogether without lxml.'
            )
            return None
        # cleaner won't recognize unescaped script tags
        alt_text = html.unescape(str(alt_text))  
        doc = document_fromstring(alt_text)
        alt_text = Cleaner().clean_html(doc).text_content()
        if alt_text == "":
            alt_text = None
    return alt_text
=======
        _alt = html.escape(self.alt_text) if self.alt_text is not None else ''
        return f'<img src="{url}" alt="{_alt}"></img>'
>>>>>>> 719638b3


nbscreenshot = NotebookScreenshot<|MERGE_RESOLUTION|>--- conflicted
+++ resolved
@@ -1,7 +1,6 @@
 import base64
 import html
 from io import BytesIO
-from typing import Optional
 from warnings import warn
 
 try:
@@ -71,9 +70,6 @@
         self.viewer = viewer
         self.canvas_only = canvas_only
         self.image = None
-<<<<<<< HEAD
-        self.alt_text = _clean_alt_text(alt_text)
-=======
         self.alt_text = self._clean_alt_text(alt_text)
 
     def _clean_alt_text(self, alt_text):
@@ -91,7 +87,6 @@
             doc = document_fromstring(alt_text)
             alt_text = Cleaner().clean_html(doc).text_content()
         return alt_text or None
->>>>>>> 719638b3
 
     def _repr_png_(self):
         """PNG representation of the viewer object for IPython.
@@ -117,32 +112,8 @@
     def _repr_html_(self):
         png = self._repr_png_()
         url = 'data:image/png;base64,' + base64.b64encode(png).decode('utf-8')
-<<<<<<< HEAD
-        _alt = html.escape(self.alt_text) if self.alt_text else ''
+        _alt = html.escape(self.alt_text) if self.alt_text is not None else ''
         return f'<img src="{url}" alt="{_alt}"></img>'
 
 
-def _clean_alt_text(alt_text: Optional[str]) -> Optional[str]:
-    """Clean user input to prevent script injection."""
-    if alt_text is not None:
-        if lxml_unavailable:
-            warn(
-                'The lxml library is not installed, and is required to '
-                'sanitize alt text for napari screenshots. Alt-text '
-                'will be stripped altogether without lxml.'
-            )
-            return None
-        # cleaner won't recognize unescaped script tags
-        alt_text = html.unescape(str(alt_text))  
-        doc = document_fromstring(alt_text)
-        alt_text = Cleaner().clean_html(doc).text_content()
-        if alt_text == "":
-            alt_text = None
-    return alt_text
-=======
-        _alt = html.escape(self.alt_text) if self.alt_text is not None else ''
-        return f'<img src="{url}" alt="{_alt}"></img>'
->>>>>>> 719638b3
-
-
 nbscreenshot = NotebookScreenshot