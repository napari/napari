"""PerfTraceFile class to write the chrome://tracing file format (JSON)
"""
import json

from ._compat import perf_counter_ns
from ._event import PerfEvent


class PerfTraceFile:
    """Writes a chrome://tracing formatted JSON file.

    Chrome has a nice built-in performance tool called chrome://tracing. Chrome
    can record traces of web applications. But the format is well-documented and
    anyone can create the files and use the nice GUI. And other programs accept
    the format including:
    1) https://www.speedscope.app/ which does flamegraphs (Chrome doesn't).
    2) Qt Creator's performance tools.

    Parameters
    ----------
    path : str
        Write the trace file to this path.

    Attributes
    ----------
    zero_ns : int
        perf_counter_ns() time when we started the trace.
    pid : int
        Process ID.
    outf : file handle
        JSON file we are writing to.

    Notes
    -----
    There are two chrome://tracing formats:
    1) JSON Array Format
    2) JSON Object Format

    We are using the JSON Array Format right now, the file can be cut off at
    anytime. The other format allows for more options if we need them but must
    be closed properly.

    See the "trace_event format" Google Doc for details:
    https://chromium.googlesource.com/catapult/+/HEAD/tracing/README.md
    """

    def __init__(self, path: str):
        """Open the tracing file on disk.
        """
        # So the events we write start at t=0.
        self.zero_ns = perf_counter_ns()

<<<<<<< HEAD
        # Start writing the file with an open bracket, per JSON Array format.
=======
        # Start writing the trace file.
>>>>>>> c53051ed
        self.outf = open(path, "w")

        # Start file with an open bracket, per JSON Array format.
        self.outf.write("[\n")
        self.outf.flush()

        # Accumulate events in a list and only write at the end so the cost
        # of writing to a file does not bloat our timings.
        self.events = []

    def add_event(self, event: PerfEvent) -> None:
        """Add one perf event to the file.

        Parameters
        ----------
        event : PerfEvent
            Event to add
        """
        self.events.append(event)

    def close(self):
        """Write all stored events.
        """
        for event in self.events:
            self.write_event(event)
        self.outf.close()

    def write_event(self, event: PerfEvent) -> None:
        """Write one perf event.

        Parameters
        ----------
        event : PerfEvent
            Event to write.
        """
        category = "none" if event.category is None else event.category

<<<<<<< HEAD
        # Event type "X" denotes a completed event. Meaning we already
        # know the duration. The format wants times in micro-seconds.
        data = {
            "pid": event.pid,
            "tid": event.tid,
            "name": event.name,
            "cat": category,
            "ph": event.type,
=======
        data = {
            "pid": event.process_id,
            "tid": event.thread_id,
            "name": event.name,
            "cat": category,
            "ph": event.phase,
>>>>>>> c53051ed
            "ts": event.start_us,
            "args": event.args,
        }

<<<<<<< HEAD
        if event.type == "X":
            data["dur"] = event.duration_us
        else:
            assert event.type == "I"
            # For instant events the scope "s" is one of:
            #     "g" - global
            #     "p" - process
            #     "t" - thread
=======
        if event.phase == "X":
            # "X" is a Complete Event, it has a duration.
            data["dur"] = event.duration_us
        else:
            # "I is an Instant Event, the only other type we support so far.
            assert event.phase == "I"

            # Instant Events have a scope "s" which is one of:
            #     "g" - global
            #     "p" - process
            #     "t" - thread
            # We hard code "process" right now because that's all we've used.
>>>>>>> c53051ed
            data["s"] = "p"

        json_str = json.dumps(data)

        # Write comma separated JSON objects. Note jsonlines is really a better
        # way to write JSON that can be cut off, but chrome://tracing probably
        # predates that convention.
        self.outf.write(f"{json_str},\n")<|MERGE_RESOLUTION|>--- conflicted
+++ resolved
@@ -50,11 +50,7 @@
         # So the events we write start at t=0.
         self.zero_ns = perf_counter_ns()
 
-<<<<<<< HEAD
-        # Start writing the file with an open bracket, per JSON Array format.
-=======
         # Start writing the trace file.
->>>>>>> c53051ed
         self.outf = open(path, "w")
 
         # Start file with an open bracket, per JSON Array format.
@@ -92,37 +88,16 @@
         """
         category = "none" if event.category is None else event.category
 
-<<<<<<< HEAD
-        # Event type "X" denotes a completed event. Meaning we already
-        # know the duration. The format wants times in micro-seconds.
-        data = {
-            "pid": event.pid,
-            "tid": event.tid,
-            "name": event.name,
-            "cat": category,
-            "ph": event.type,
-=======
         data = {
             "pid": event.process_id,
             "tid": event.thread_id,
             "name": event.name,
             "cat": category,
             "ph": event.phase,
->>>>>>> c53051ed
             "ts": event.start_us,
             "args": event.args,
         }
 
-<<<<<<< HEAD
-        if event.type == "X":
-            data["dur"] = event.duration_us
-        else:
-            assert event.type == "I"
-            # For instant events the scope "s" is one of:
-            #     "g" - global
-            #     "p" - process
-            #     "t" - thread
-=======
         if event.phase == "X":
             # "X" is a Complete Event, it has a duration.
             data["dur"] = event.duration_us
@@ -135,7 +110,6 @@
             #     "p" - process
             #     "t" - thread
             # We hard code "process" right now because that's all we've used.
->>>>>>> c53051ed
             data["s"] = "p"
 
         json_str = json.dumps(data)
