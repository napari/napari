--- conflicted
+++ resolved
@@ -31,8 +31,8 @@
     """
 
     def __init__(self, children: Iterable[NodeType] = (), name: str = "Group"):
+        Node.__init__(self, name=name)
         NestableEventedList.__init__(self, children, basetype=Node)
-        Node.__init__(self, name=name)
 
     def __delitem__(self, key: MaybeNestedIndex):
         """Remove item at ``key``, and unparent."""
@@ -59,13 +59,9 @@
                 return True
         return False
 
-<<<<<<< HEAD
     def traverse(
         self, leaves_only=False, with_ancestors=False
-    ) -> Generator[Node, None, None]:
-=======
-    def traverse(self, leaves_only=False) -> Generator[NodeType, None, None]:
->>>>>>> c6a82ce5
+    ) -> Generator[NodeType, None, None]:
         """Recursive all nodes and leaves of the Group tree."""
         obj = self.root() if with_ancestors else self
         if not leaves_only:
