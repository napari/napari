from typing import Generator, Iterable, List, TypeVar

<<<<<<< HEAD
from ..events import NestableEventedList
=======
>>>>>>> 103b54ce
from ..events.containers._nested_list import MaybeNestedIndex
from ..events.containers._selectable_list import SelectableNestableEventedList
from .node import Node
from .selection import NestedListSelection

NodeType = TypeVar("NodeType", bound=Node)


class Group(Node, SelectableNestableEventedList[NodeType]):
    """An object that can contain other objects in a composite Tree pattern.

    The ``Group`` (aka composite) is an element that has sub-elements:
    which may be ``Nodes`` or other ``Groups``.  By inheriting from
    :class:`NestableEventedList`, ``Groups`` have basic python list-like
    behavior and emit events when modified.  The main addition in this class
    is that when objects are added to a ``Group``, they are assigned a
    ``.parent`` attribute pointing to the group, which is removed upon
    deletion from the group.

    For additional background on the composite design pattern, see:
    https://refactoring.guru/design-patterns/composite

    Parameters
    ----------
    children : Iterable[Node], optional
        Items to initialize the Group, by default ().  All items must be
        instances of ``Node``.
    name : str, optional
        A name/id for this group, by default "Group"
    """

    def __init__(
        self,
        children: Iterable[NodeType] = (),
        name: str = "Group",
        basetype=Node,
    ):
        Node.__init__(self, name=name)
<<<<<<< HEAD
        NestableEventedList.__init__(self, data=children, basetype=basetype)
        self._selection = NestedListSelection()

    @property
    def selection(self) -> NestedListSelection:
        return self._selection

    def clear_invalid_selection_indices(self) -> None:
        """Force all indices in the selection model to be valid for this model.

        This is not always desirable.  It could be possible for multiple models
        to share a single selection model, in which case some indices may not
        be valid for all models.
        """
        invalid = {i for i in self.selection if not self.has_index(i)}
        self.selection.difference_update(invalid)
=======
        SelectableNestableEventedList.__init__(
            self, data=children, basetype=basetype
        )
>>>>>>> 103b54ce

    def __delitem__(self, key: MaybeNestedIndex):
        """Remove item at ``key``, and unparent."""
        if isinstance(key, (int, tuple)):
            self[key].parent = None  # type: ignore
        else:
            for item in self[key]:
                item.parent = None
        super().__delitem__(key)

    def insert(self, index: int, value):
        """Insert ``value`` as child of this group at position ``index``."""
        value.parent = self
        super().insert(index, value)

    def is_group(self) -> bool:
        """Return True, indicating that this ``Node`` is a ``Group``."""
        return True

    def __contains__(self, other):
        """Return true if ``other`` appears anywhere under this group."""
        return any(item is other for item in self.traverse())

<<<<<<< HEAD
    def traverse(
        self, leaves_only=False, with_ancestors=False
    ) -> Generator[NodeType, None, None]:
=======
    def traverse(self, leaves_only=False) -> Generator[NodeType, None, None]:
>>>>>>> 103b54ce
        """Recursive all nodes and leaves of the Group tree."""
        obj = self.root() if with_ancestors else self
        if not leaves_only:
            yield obj
        for child in obj:
            yield from child.traverse(leaves_only)

    def _render(self) -> List[str]:
        """Recursively return list of strings that can render ascii tree."""
        lines = [self._node_name()]

        for n, child in enumerate(self):
            spacer, bul = (
                ("   ", "└──") if n == len(self) - 1 else ("  │", "├──")
            )
            child_tree = child._render()
            lines.append(f"  {bul}" + child_tree.pop(0))
            lines.extend([spacer + lay for lay in child_tree])

        return lines<|MERGE_RESOLUTION|>--- conflicted
+++ resolved
@@ -1,13 +1,8 @@
 from typing import Generator, Iterable, List, TypeVar
 
-<<<<<<< HEAD
-from ..events import NestableEventedList
-=======
->>>>>>> 103b54ce
 from ..events.containers._nested_list import MaybeNestedIndex
 from ..events.containers._selectable_list import SelectableNestableEventedList
 from .node import Node
-from .selection import NestedListSelection
 
 NodeType = TypeVar("NodeType", bound=Node)
 
@@ -42,28 +37,9 @@
         basetype=Node,
     ):
         Node.__init__(self, name=name)
-<<<<<<< HEAD
-        NestableEventedList.__init__(self, data=children, basetype=basetype)
-        self._selection = NestedListSelection()
-
-    @property
-    def selection(self) -> NestedListSelection:
-        return self._selection
-
-    def clear_invalid_selection_indices(self) -> None:
-        """Force all indices in the selection model to be valid for this model.
-
-        This is not always desirable.  It could be possible for multiple models
-        to share a single selection model, in which case some indices may not
-        be valid for all models.
-        """
-        invalid = {i for i in self.selection if not self.has_index(i)}
-        self.selection.difference_update(invalid)
-=======
         SelectableNestableEventedList.__init__(
             self, data=children, basetype=basetype
         )
->>>>>>> 103b54ce
 
     def __delitem__(self, key: MaybeNestedIndex):
         """Remove item at ``key``, and unparent."""
@@ -87,13 +63,9 @@
         """Return true if ``other`` appears anywhere under this group."""
         return any(item is other for item in self.traverse())
 
-<<<<<<< HEAD
     def traverse(
         self, leaves_only=False, with_ancestors=False
     ) -> Generator[NodeType, None, None]:
-=======
-    def traverse(self, leaves_only=False) -> Generator[NodeType, None, None]:
->>>>>>> 103b54ce
         """Recursive all nodes and leaves of the Group tree."""
         obj = self.root() if with_ancestors else self
         if not leaves_only:
