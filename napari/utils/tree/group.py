--- conflicted
+++ resolved
@@ -61,16 +61,11 @@
                 return True
         return False
 
-<<<<<<< HEAD
     def traverse(
         self, leaves_only=False, with_ancestors=False
     ) -> Generator[Node, None, None]:
-        "Recursively traverse all nodes and leaves of the Group tree."
+        """Recursive all nodes and leaves of the Group tree."""
         obj = self.root() if with_ancestors else self
-=======
-    def traverse(self, leaves_only=False) -> Generator[Node, None, None]:
-        """Recursive all nodes and leaves of the Group tree."""
->>>>>>> 5d49b280
         if not leaves_only:
             yield obj
         for child in obj:
