"""
Custom Qt widgets that serve as native objects that the public-facing elements
wrap.
"""
import os
import time
import warnings

from qtpy.QtCore import Qt
from qtpy.QtGui import QIcon, QKeySequence
from qtpy.QtWidgets import (
    QAction,
    QApplication,
    QDockWidget,
    QHBoxLayout,
    QLabel,
    QMainWindow,
    QMenu,
    QShortcut,
    QWidget,
)

<<<<<<< HEAD
from .. import __version__
from ..plugins import plugin_manager as napari_plugin_manager
from ..plugins.experimental.functions import get_function_widgets_from_plugin
from ..resources import get_stylesheet
from ..utils import perf
=======
from ..utils import config, perf
>>>>>>> a0b38907
from ..utils.io import imsave
from ..utils.misc import in_jupyter
from ..utils.theme import get_theme, template
from .dialogs.qt_about import QtAbout
from .dialogs.qt_plugin_dialog import QtPluginDialog
from .dialogs.qt_plugin_report import QtPluginErrReporter
from .dialogs.screenshot_dialog import ScreenshotDialog
from .perf.qt_debug_menu import DebugMenu
from .qt_event_loop import NAPARI_ICON_PATH, get_app
from .qt_resources import get_stylesheet
from .qt_viewer import QtViewer
from .utils import QImg2array
from .widgets.qt_plugin_sorter import QtPluginSorter
from .widgets.qt_viewer_dock_widget import QtViewerDockWidget


class _QtMainWindow(QMainWindow):
    # This was added so that someone can patch
    # `napari._qt.qt_main_window._QtMainWindow._window_icon`
    # to their desired window icon
    _window_icon = NAPARI_ICON_PATH

    def __init__(self, *args, **kwargs) -> None:
        super().__init__(*args, **kwargs)
        self.setWindowIcon(QIcon(self._window_icon))
        self.setAttribute(Qt.WA_DeleteOnClose)
        self.setUnifiedTitleAndToolBarOnMac(True)
        center = QWidget(self)
        center.setLayout(QHBoxLayout())
        self.setCentralWidget(center)


class Window:
    """Application window that contains the menu bar and viewer.

    Parameters
    ----------
    viewer : napari.components.ViewerModel
        Contained viewer widget.

    Attributes
    ----------
    file_menu : qtpy.QtWidgets.QMenu
        File menu.
    help_menu : qtpy.QtWidgets.QMenu
        Help menu.
    main_menu : qtpy.QtWidgets.QMainWindow.menuBar
        Main menubar.
    qt_viewer : QtViewer
        Contained viewer widget.
    view_menu : qtpy.QtWidgets.QMenu
        View menu.
    window_menu : qtpy.QtWidgets.QMenu
        Window menu.
    """

    raw_stylesheet = get_stylesheet()

    def __init__(self, viewer, *, show: bool = True):
        # create QApplication if it doesn't already exist
        # note: the return value must be retained to prevent garbage collection
        _ = get_app()

        # Connect the Viewer and create the Main Window
        self.qt_viewer = QtViewer(viewer)
        self._qt_window = _QtMainWindow()
        self._qt_window.setWindowTitle(self.qt_viewer.viewer.title)
        self._qt_center = self._qt_window.centralWidget()
        self._status_bar = self._qt_window.statusBar()

        # since we initialize canvas before window, we need to manually connect them again.
        if self._qt_window.windowHandle() is not None:
            self._qt_window.windowHandle().screenChanged.connect(
                self.qt_viewer.canvas._backend.screen_changed
            )

        self._add_menubar()
        self._add_file_menu()
        self._add_view_menu()
        self._add_window_menu()
        if not os.getenv("DISABLE_ALL_PLUGINS"):
            self._add_plugins_menu()
        self._add_help_menu()

        self._status_bar.showMessage('Ready')
        self._help = QLabel('')
        self._status_bar.addPermanentWidget(self._help)

        self._qt_center.layout().addWidget(self.qt_viewer)
        self._qt_center.layout().setContentsMargins(4, 0, 4, 0)

        self._update_theme()

        self._add_viewer_dock_widget(self.qt_viewer.dockConsole)
        self._add_viewer_dock_widget(self.qt_viewer.dockLayerControls)
        self._add_viewer_dock_widget(self.qt_viewer.dockLayerList)

        self.qt_viewer.viewer.events.status.connect(self._status_changed)
        self.qt_viewer.viewer.events.help.connect(self._help_changed)
        self.qt_viewer.viewer.events.title.connect(self._title_changed)
        self.qt_viewer.viewer.events.theme.connect(self._update_theme)

        # Dictionary holding dock widgets from plugins
        self._plugin_dock_widgets = {}

        if perf.USE_PERFMON:
            # Add DebugMenu and dockPerformance if using perfmon.
            self._debug_menu = DebugMenu(self)
            self._add_viewer_dock_widget(self.qt_viewer.dockPerformance)
        else:
            self._debug_menu = None

        if show:
            self.show()

    def _add_menubar(self):
        """Add menubar to napari app."""
        self.main_menu = self._qt_window.menuBar()
        # Menubar shortcuts are only active when the menubar is visible.
        # Therefore, we set a global shortcut not associated with the menubar
        # to toggle visibility, *but*, in order to not shadow the menubar
        # shortcut, we disable it, and only enable it when the menubar is
        # hidden. See this stackoverflow link for details:
        # https://stackoverflow.com/questions/50537642/how-to-keep-the-shortcuts-of-a-hidden-widget-in-pyqt5
        self._main_menu_shortcut = QShortcut(
            QKeySequence('Ctrl+M'), self._qt_window
        )
        self._main_menu_shortcut.activated.connect(
            self._toggle_menubar_visible
        )
        self._main_menu_shortcut.setEnabled(False)

    def _toggle_menubar_visible(self):
        """Toggle visibility of app menubar.

        This function also disables or enables a global keyboard shortcut to
        show the menubar, since menubar shortcuts are only available while the
        menubar is visible.
        """
        if self.main_menu.isVisible():
            self.main_menu.setVisible(False)
            self._main_menu_shortcut.setEnabled(True)
        else:
            self.main_menu.setVisible(True)
            self._main_menu_shortcut.setEnabled(False)

    def _add_file_menu(self):
        """Add 'File' menu to app menubar."""
        open_images = QAction('Open File(s)...', self._qt_window)
        open_images.setShortcut('Ctrl+O')
        open_images.setStatusTip('Open file(s)')
        open_images.triggered.connect(self.qt_viewer._open_files_dialog)

        open_stack = QAction('Open Files as Stack...', self._qt_window)
        open_stack.setShortcut('Ctrl+Alt+O')
        open_stack.setStatusTip('Open files')
        open_stack.triggered.connect(
            self.qt_viewer._open_files_dialog_as_stack_dialog
        )

        open_folder = QAction('Open Folder...', self._qt_window)
        open_folder.setShortcut('Ctrl+Shift+O')
        open_folder.setStatusTip('Open a folder')
        open_folder.triggered.connect(self.qt_viewer._open_folder_dialog)

        save_selected_layers = QAction(
            'Save Selected Layer(s)...', self._qt_window
        )
        save_selected_layers.setShortcut('Ctrl+S')
        save_selected_layers.setStatusTip('Save selected layers')
        save_selected_layers.triggered.connect(
            lambda: self.qt_viewer._save_layers_dialog(selected=True)
        )

        save_all_layers = QAction('Save All Layers...', self._qt_window)
        save_all_layers.setShortcut('Ctrl+Shift+S')
        save_all_layers.setStatusTip('Save all layers')
        save_all_layers.triggered.connect(
            lambda: self.qt_viewer._save_layers_dialog(selected=False)
        )

        screenshot = QAction('Save Screenshot...', self._qt_window)
        screenshot.setShortcut('Alt+S')
        screenshot.setStatusTip(
            'Save screenshot of current display, default .png'
        )
        screenshot.triggered.connect(self.qt_viewer._screenshot_dialog)

        screenshot_wv = QAction(
            'Save Screenshot with Viewer...', self._qt_window
        )
        screenshot_wv.setShortcut('Alt+Shift+S')
        screenshot_wv.setStatusTip(
            'Save screenshot of current display with the viewer, default .png'
        )
        screenshot_wv.triggered.connect(self._screenshot_dialog)

        # OS X will rename this to Quit and put it in the app menu.
        exitAction = QAction('Exit', self._qt_window)
        exitAction.setShortcut('Ctrl+Q')
        exitAction.setMenuRole(QAction.QuitRole)

        def handle_exit():
            # if the event loop was started in gui_qt() then the app will be
            # named 'napari'. Since the Qapp was started by us, just close it.
            if QApplication.applicationName() == 'napari':
                QApplication.closeAllWindows()
                QApplication.quit()
            # otherwise, something else created the QApp before us (such as
            # %gui qt IPython magic).  If we quit the app in this case, then
            # *later* attempts to instantiate a napari viewer won't work until
            # the event loop is restarted with app.exec_().  So rather than
            # quit just close all the windows (and clear our app icon).
            else:
                QApplication.setWindowIcon(QIcon())
                self.close()

            if perf.USE_PERFMON:
                # Write trace file before exit, if we were writing one.
                # Is there a better place to make sure this is done on exit?
                perf.timers.stop_trace_file()

            _stop_monitor()
            _shutdown_chunkloader()

        exitAction.triggered.connect(handle_exit)

        self.file_menu = self.main_menu.addMenu('&File')
        self.file_menu.addAction(open_images)
        self.file_menu.addAction(open_stack)
        self.file_menu.addAction(open_folder)
        self.file_menu.addSeparator()
        self.file_menu.addAction(save_selected_layers)
        self.file_menu.addAction(save_all_layers)
        self.file_menu.addAction(screenshot)
        self.file_menu.addAction(screenshot_wv)
        self.file_menu.addSeparator()
        self.file_menu.addAction(exitAction)

    def _add_view_menu(self):
        """Add 'View' menu to app menubar."""
        toggle_visible = QAction('Toggle Menubar Visibility', self._qt_window)
        toggle_visible.setShortcut('Ctrl+M')
        toggle_visible.setStatusTip('Hide Menubar')
        toggle_visible.triggered.connect(self._toggle_menubar_visible)
        toggle_theme = QAction('Toggle Theme', self._qt_window)
        toggle_theme.setShortcut('Ctrl+Shift+T')
        toggle_theme.setStatusTip('Toggle theme')
        toggle_theme.triggered.connect(self.qt_viewer.viewer._toggle_theme)
        toggle_fullscreen = QAction('Toggle Full Screen', self._qt_window)
        toggle_fullscreen.setShortcut('Ctrl+F')
        toggle_fullscreen.setStatusTip('Toggle full screen')
        toggle_fullscreen.triggered.connect(self._toggle_fullscreen)
        toggle_play = QAction('Toggle Play', self._qt_window)
        toggle_play.triggered.connect(self._toggle_play)
        toggle_play.setShortcut('Ctrl+Alt+P')
        toggle_play.setStatusTip('Toggle Play')

        self.view_menu = self.main_menu.addMenu('&View')
        self.view_menu.addAction(toggle_fullscreen)
        self.view_menu.addAction(toggle_visible)
        self.view_menu.addAction(toggle_theme)
        self.view_menu.addAction(toggle_play)
        self.view_menu.addSeparator()

        # Add octree actions.
        if config.async_octree:
            toggle_outline = QAction('Toggle Chunk Outlines', self._qt_window)
            toggle_outline.triggered.connect(
                self.qt_viewer._toggle_chunk_outlines
            )
            toggle_outline.setShortcut('Ctrl+Alt+O')
            toggle_outline.setStatusTip('Toggle Chunk Outlines')
            self.view_menu.addAction(toggle_outline)

        # Add axes menu
        axes_menu = QMenu('Axes', parent=self._qt_window)
        axes_visible_action = QAction(
            'Visible',
            parent=self._qt_window,
            checkable=True,
            checked=self.qt_viewer.viewer.axes.visible,
        )
        axes_visible_action.triggered.connect(self._toggle_axes_visible)
        axes_colored_action = QAction(
            'Colored',
            parent=self._qt_window,
            checkable=True,
            checked=self.qt_viewer.viewer.axes.colored,
        )
        axes_colored_action.triggered.connect(self._toggle_axes_colored)
        axes_labels_action = QAction(
            'Labels',
            parent=self._qt_window,
            checkable=True,
            checked=self.qt_viewer.viewer.axes.labels,
        )
        axes_labels_action.triggered.connect(self._toggle_axes_labels)
        axes_dashed_action = QAction(
            'Dashed',
            parent=self._qt_window,
            checkable=True,
            checked=self.qt_viewer.viewer.axes.dashed,
        )
        axes_dashed_action.triggered.connect(self._toggle_axes_dashed)
        axes_arrows_action = QAction(
            'Arrows',
            parent=self._qt_window,
            checkable=True,
            checked=self.qt_viewer.viewer.axes.arrows,
        )
        axes_arrows_action.triggered.connect(self._toggle_axes_arrows)
        axes_menu.addAction(axes_visible_action)
        axes_menu.addAction(axes_colored_action)
        axes_menu.addAction(axes_labels_action)
        axes_menu.addAction(axes_dashed_action)
        axes_menu.addAction(axes_arrows_action)
        self.view_menu.addMenu(axes_menu)

        # Add scale bar menu
        scale_bar_menu = QMenu('Scale Bar', parent=self._qt_window)
        scale_bar_visible_action = QAction(
            'Visible',
            parent=self._qt_window,
            checkable=True,
            checked=self.qt_viewer.viewer.scale_bar.visible,
        )
        scale_bar_visible_action.triggered.connect(
            self._toggle_scale_bar_visible
        )
        scale_bar_colored_action = QAction(
            'Colored',
            parent=self._qt_window,
            checkable=True,
            checked=self.qt_viewer.viewer.scale_bar.colored,
        )
        scale_bar_colored_action.triggered.connect(
            self._toggle_scale_bar_colored
        )
        scale_bar_ticks_action = QAction(
            'Ticks',
            parent=self._qt_window,
            checkable=True,
            checked=self.qt_viewer.viewer.scale_bar.ticks,
        )
        scale_bar_ticks_action.triggered.connect(self._toggle_scale_bar_ticks)
        scale_bar_menu.addAction(scale_bar_visible_action)
        scale_bar_menu.addAction(scale_bar_colored_action)
        scale_bar_menu.addAction(scale_bar_ticks_action)
        self.view_menu.addMenu(scale_bar_menu)

        self.view_menu.addSeparator()

    def _add_window_menu(self):
        """Add 'Window' menu to app menubar."""
        exit_action = QAction("Close Window", self._qt_window)
        exit_action.setShortcut("Ctrl+W")
        exit_action.setStatusTip('Close napari window')
        exit_action.triggered.connect(self._qt_window.close)
        self.window_menu = self.main_menu.addMenu('&Window')
        self.window_menu.addAction(exit_action)

    def _add_plugins_menu(self):
        """Add 'Plugins' menu to app menubar."""
        self.plugins_menu = self.main_menu.addMenu('&Plugins')

        pip_install_action = QAction(
            "Install/Uninstall Package(s)...", self._qt_window
        )
        pip_install_action.triggered.connect(self._show_plugin_install_dialog)
        self.plugins_menu.addAction(pip_install_action)

        order_plugin_action = QAction("Plugin Call Order...", self._qt_window)
        order_plugin_action.setStatusTip('Change call order for plugins')
        order_plugin_action.triggered.connect(self._show_plugin_sorter)
        self.plugins_menu.addAction(order_plugin_action)

        report_plugin_action = QAction("Plugin Errors...", self._qt_window)
        report_plugin_action.setStatusTip(
            'Review stack traces for plugin exceptions and notify developers'
        )
        report_plugin_action.triggered.connect(self._show_plugin_err_reporter)
        self.plugins_menu.addAction(report_plugin_action)

        self._plugin_dock_widget_menu = QMenu(
            'Dock Widgets', parent=self._qt_window
        )
        hook_caller = (
            napari_plugin_manager.hook.napari_experimental_provide_functions
        )

        for imp in hook_caller.get_hookimpls():
            name = imp.plugin_name
            action = QAction(
                name, parent=self._qt_window, checkable=True, checked=False
            )
            action.triggered.connect(
                lambda s: self._toggle_plugin_dock_widget(name, s)
            )
            self._plugin_dock_widget_menu.addAction(action)
        self.plugins_menu.addMenu(self._plugin_dock_widget_menu)

    def _toggle_plugin_dock_widget(self, plugin, state):
        """Toggle adding or removing plugin dock widgets."""
        if state:
            self.add_plugin_dock_widgets(plugin)
        else:
            self.remove_plugin_dock_widgets(plugin)

    def _show_plugin_sorter(self):
        """Show dialog that allows users to sort the call order of plugins."""
        plugin_sorter = QtPluginSorter(parent=self._qt_window)
        if hasattr(self, 'plugin_sorter_widget'):
            self.plugin_sorter_widget.show()
        else:
            self.plugin_sorter_widget = self.add_dock_widget(
                plugin_sorter, name='Plugin Sorter', area="right"
            )

    def _show_plugin_install_dialog(self):
        """Show dialog that allows users to sort the call order of plugins."""

        self.plugin_dialog = QtPluginDialog(self._qt_window)
        self.plugin_dialog.exec_()

    def _show_plugin_err_reporter(self):
        """Show dialog that allows users to review and report plugin errors."""
        QtPluginErrReporter(parent=self._qt_window).exec_()

    def _add_help_menu(self):
        """Add 'Help' menu to app menubar."""
        self.help_menu = self.main_menu.addMenu('&Help')

        about_action = QAction("napari Info", self._qt_window)
        about_action.setShortcut("Ctrl+/")
        about_action.setStatusTip('About napari')
        about_action.triggered.connect(
            lambda e: QtAbout.showAbout(self.qt_viewer)
        )
        self.help_menu.addAction(about_action)

        about_key_bindings = QAction("Show Key Bindings", self._qt_window)
        about_key_bindings.setShortcut("Ctrl+Alt+/")
        about_key_bindings.setShortcutContext(Qt.ApplicationShortcut)
        about_key_bindings.setStatusTip('key_bindings')
        about_key_bindings.triggered.connect(
            self.qt_viewer.show_key_bindings_dialog
        )
        self.help_menu.addAction(about_key_bindings)

    def _toggle_scale_bar_visible(self, state):
        self.qt_viewer.viewer.scale_bar.visible = state

    def _toggle_scale_bar_colored(self, state):
        self.qt_viewer.viewer.scale_bar.colored = state

    def _toggle_scale_bar_ticks(self, state):
        self.qt_viewer.viewer.scale_bar.ticks = state

    def _toggle_axes_visible(self, state):
        self.qt_viewer.viewer.axes.visible = state

    def _toggle_axes_colored(self, state):
        self.qt_viewer.viewer.axes.colored = state

    def _toggle_axes_labels(self, state):
        self.qt_viewer.viewer.axes.labels = state

    def _toggle_axes_dashed(self, state):
        self.qt_viewer.viewer.axes.dashed = state

    def _toggle_axes_arrows(self, state):
        self.qt_viewer.viewer.axes.arrows = state

    def _toggle_fullscreen(self, event):
        """Toggle fullscreen mode."""
        if self._qt_window.isFullScreen():
            self._qt_window.showNormal()
        else:
            self._qt_window.showFullScreen()

    def _toggle_play(self, state):
        """Toggle play."""
        if self.qt_viewer.dims.is_playing:
            self.qt_viewer.dims.stop()
        else:
            axis = self.qt_viewer.viewer.dims.last_used or 0
            self.qt_viewer.dims.play(axis)

    def add_dock_widget(
        self,
        widget: QWidget,
        *,
        name: str = '',
        area: str = 'bottom',
        allowed_areas=None,
        shortcut=None,
    ):
        """Convenience method to add a QDockWidget to the main window

        Parameters
        ----------
        widget : QWidget
            `widget` will be added as QDockWidget's main widget.
        name : str, optional
            Name of dock widget to appear in window menu.
        area : str
            Side of the main window to which the new dock widget will be added.
            Must be in {'left', 'right', 'top', 'bottom'}
        allowed_areas : list[str], optional
            Areas, relative to main window, that the widget is allowed dock.
            Each item in list must be in {'left', 'right', 'top', 'bottom'}
            By default, all areas are allowed.
        shortcut : str, optional
            Keyboard shortcut to appear in dropdown menu.

        Returns
        -------
        dock_widget : QtViewerDockWidget
            `dock_widget` that can pass viewer events.
        """

        dock_widget = QtViewerDockWidget(
            self.qt_viewer,
            widget,
            name=name,
            area=area,
            allowed_areas=allowed_areas,
            shortcut=shortcut,
        )
        self._add_viewer_dock_widget(dock_widget)

        if hasattr(widget, 'reset_choices'):
            # Keep the dropdown menus in the widget in sync with the layer model
            # if widget has a `reset_choices`, which is true for all magicgui
            # `CategoricalWidget`s
            self.qt_viewer.viewer.layers.events.connect(widget.reset_choices)

        return dock_widget

    def _add_viewer_dock_widget(self, dock_widget: QtViewerDockWidget):
        """Add a QtViewerDockWidget to the main window

        Parameters
        ----------
        dock_widget : QtViewerDockWidget
            `dock_widget` will be added to the main window.
        """
        self._qt_window.addDockWidget(dock_widget.qt_area, dock_widget)
        action = dock_widget.toggleViewAction()
        action.setStatusTip(dock_widget.name)
        action.setText(dock_widget.name)
        if dock_widget.shortcut is not None:
            action.setShortcut(dock_widget.shortcut)
        self.window_menu.addAction(action)

    def remove_dock_widget(self, widget: QWidget):
        """Removes specified dock widget.

        If a QDockWidget is not provided, the existing QDockWidgets will be
        searched for one whose inner widget (``.widget()``) is the provided
        ``widget``.

        Parameters
        ----------
        widget : QWidget | str
            If widget == 'all', all docked widgets will be removed.
        """
        if widget == 'all':
            for dw in self._qt_window.findChildren(QDockWidget):
                self._qt_window.removeDockWidget(dw)
<<<<<<< HEAD
                self.window_menu.removeAction(dw.toggleViewAction())
        else:
            self._qt_window.removeDockWidget(widget)
            self.window_menu.removeAction(widget.toggleViewAction())

    def add_plugin_dock_widgets(self, plugin):
        """Add dock widgets provided by a plugin if not already added.

        Parameters
        ----------
        plugin : str
            Name of plugin
        """
        if plugin in self._plugin_dock_widgets.keys():
            warnings.warn(
                f'Plugin {plugin} dock widgets have already been added'
            )
            return

        widget_list = get_function_widgets_from_plugin(plugin)

        dock_widgets = []
        for dock_widget_tuple in widget_list:
            widget = dock_widget_tuple[0]
            kwargs = dock_widget_tuple[1]
            kwargs['name'] = plugin
            dock_widget = self.add_dock_widget(widget, **kwargs)
            dock_widgets.append(dock_widget)
            self.qt_viewer.viewer.layers.events.changed.connect(
                lambda x: widget.refresh_choices("layer")
            )
        self._plugin_dock_widgets[plugin] = dock_widgets

    def remove_plugin_dock_widgets(self, plugin):
        """Remove dock widgets provided by a plugin.
        """
        if plugin not in self._plugin_dock_widgets.keys():
            warnings.warn(f'Plugin {plugin} dock widgets not found')
            return

        dock_widgets = self._plugin_dock_widgets[plugin]
        for dock_widget in dock_widgets:
            self.remove_dock_widget(dock_widget)
        del self._plugin_dock_widgets[plugin]
=======
            return

        if not isinstance(widget, QDockWidget):
            for dw in self._qt_window.findChildren(QDockWidget):
                if dw.widget() is widget:
                    _dw: QDockWidget = dw
                    break
            else:
                raise LookupError(
                    f"Could not find a dock widget containing: {widget}"
                )
        else:
            _dw = widget

        if _dw.widget():
            _dw.widget().setParent(None)
        self._qt_window.removeDockWidget(_dw)
        self.window_menu.removeAction(_dw.toggleViewAction())
        # Deleting the dock widget means any references to it will no longer
        # work but it's not really useful anyway, since the inner widget has
        # been removed. and anyway: people should be using add_dock_widget
        # rather than directly using _add_viewer_dock_widget
        _dw.deleteLater()

    def add_function_widget(
        self,
        function,
        *,
        magic_kwargs=None,
        name: str = '',
        area: str = 'bottom',
        allowed_areas=None,
        shortcut=None,
    ):
        """Turn a function into a dock widget via magicgui.

        Parameters
        ----------
        function : callable
            Function that you want to add.
        magic_kwargs : dict, optional
            Keyword arguments to :func:`magicgui.magicgui` that
            can be used to specify widget.
        name : str, optional
            Name of dock widget to appear in window menu.
        area : str
            Side of the main window to which the new dock widget will be added.
            Must be in {'left', 'right', 'top', 'bottom'}
        allowed_areas : list[str], optional
            Areas, relative to main window, that the widget is allowed dock.
            Each item in list must be in {'left', 'right', 'top', 'bottom'}
            By default, all areas are allowed.
        shortcut : str, optional
            Keyboard shortcut to appear in dropdown menu.

        Returns
        -------
        dock_widget : QtViewerDockWidget
            `dock_widget` that can pass viewer events.
        """
        from magicgui import magicgui

        return self.add_dock_widget(
            magicgui(function, **magic_kwargs or {}),
            name=name or function.__name__.replace('_', ' '),
            area=area,
            allowed_areas=allowed_areas,
            shortcut=shortcut,
        )
>>>>>>> a0b38907

    def resize(self, width, height):
        """Resize the window.

        Parameters
        ----------
        width : int
            Width in logical pixels.
        height : int
            Height in logical pixels.
        """
        self._qt_window.resize(width, height)

    def show(self):
        """Resize, show, and bring forward the window."""
        self._qt_window.resize(self._qt_window.layout().sizeHint())
        self._qt_window.show()
        # Resize axis labels now that window is shown
        self.qt_viewer.dims._resize_axis_labels()

        # We want to bring the viewer to the front when
        # A) it is our own (gui_qt) event loop OR we are running in jupyter
        # B) it is not the first time a QMainWindow is being created

        # `app_name` will be "napari" iff the application was instantiated in
        # gui_qt(). isActiveWindow() will be True if it is the second time a
        # _qt_window has been created.
        # See #721, #732, #735, #795, #1594
        app_name = QApplication.instance().applicationName()
        if (
            app_name == 'napari' or in_jupyter()
        ) and self._qt_window.isActiveWindow():
            self.activate()

    def activate(self):
        """Make the viewer the currently active window."""
        self._qt_window.raise_()  # for macOS
        self._qt_window.activateWindow()  # for Windows

    def _update_theme(self, event=None):
        """Update widget color theme."""
        # set window styles which don't use the primary stylesheet
        # FIXME: this is a problem with the stylesheet not using properties
        theme = get_theme(self.qt_viewer.viewer.theme)
        self._status_bar.setStyleSheet(
            template(
                'QStatusBar { background: {{ background }}; '
                'color: {{ text }}; }',
                **theme,
            )
        )
        self._qt_center.setStyleSheet(
            template('QWidget { background: {{ background }}; }', **theme)
        )
        self._qt_window.setStyleSheet(template(self.raw_stylesheet, **theme))

    def _status_changed(self, event):
        """Update status bar.

        Parameters
        ----------
        event : napari.utils.event.Event
            The napari event that triggered this method.
        """
        self._status_bar.showMessage(event.value)

    def _title_changed(self, event):
        """Update window title.

        Parameters
        ----------
        event : napari.utils.event.Event
            The napari event that triggered this method.
        """
        self._qt_window.setWindowTitle(event.value)

    def _help_changed(self, event):
        """Update help message on status bar.

        Parameters
        ----------
        event : napari.utils.event.Event
            The napari event that triggered this method.
        """
        self._help.setText(event.value)

    def _screenshot_dialog(self):
        """Save screenshot of current display with viewer, default .png"""
        dial = ScreenshotDialog(
            self.screenshot, self.qt_viewer, self.qt_viewer._last_visited_dir
        )
        if dial.exec_():
            self._last_visited_dir = os.path.dirname(dial.selectedFiles()[0])

    def screenshot(self, path=None):
        """Take currently displayed viewer and convert to an image array.

        Parameters
        ----------
        path : str
            Filename for saving screenshot image.

        Returns
        -------
        image : array
            Numpy array of type ubyte and shape (h, w, 4). Index [0, 0] is the
            upper-left corner of the rendered region.
        """
        img = self._qt_window.grab().toImage()
        if path is not None:
            imsave(path, QImg2array(img))  # scikit-image imsave method
        return QImg2array(img)

    def close(self):
        """Close the viewer window and cleanup sub-widgets."""

        # Someone is closing us twice? Only try to delete self._qt_window
        # if we still have one.
        if hasattr(self, '_qt_window'):
            self._delete_qt_window()

    def _delete_qt_window(self):
        """Delete our self._qt_window."""

        # On some versions of Darwin, exiting while fullscreen seems to tickle
        # some bug deep in NSWindow.  This forces the fullscreen keybinding
        # test to complete its draw cycle, then pop back out of fullscreen.
        if self._qt_window.isFullScreen():
            self._qt_window.showNormal()
            for i in range(8):
                time.sleep(0.1)
                QApplication.processEvents()
        self.qt_viewer.close()
        self._qt_window.close()
        del self._qt_window


def _stop_monitor() -> None:
    """Stop the monitor service if we were using it."""
    if config.monitor:
        from ..components.experimental.monitor import monitor

        monitor.stop()


def _shutdown_chunkloader() -> None:
    """Shutdown the ChunkLoader."""
    if config.async_loading:
        from ..components.experimental.chunk import chunk_loader

        chunk_loader.shutdown()<|MERGE_RESOLUTION|>--- conflicted
+++ resolved
@@ -20,15 +20,9 @@
     QWidget,
 )
 
-<<<<<<< HEAD
-from .. import __version__
 from ..plugins import plugin_manager as napari_plugin_manager
-from ..plugins.experimental.functions import get_function_widgets_from_plugin
-from ..resources import get_stylesheet
-from ..utils import perf
-=======
+from ..plugins.experimental.functions import get_functions_from_plugin
 from ..utils import config, perf
->>>>>>> a0b38907
 from ..utils.io import imsave
 from ..utils.misc import in_jupyter
 from ..utils.theme import get_theme, template
@@ -434,9 +428,9 @@
     def _toggle_plugin_dock_widget(self, plugin, state):
         """Toggle adding or removing plugin dock widgets."""
         if state:
-            self.add_plugin_dock_widgets(plugin)
+            self._add_plugin_widgets(plugin)
         else:
-            self.remove_plugin_dock_widgets(plugin)
+            self._remove_plugin_widgets(plugin)
 
     def _show_plugin_sorter(self):
         """Show dialog that allows users to sort the call order of plugins."""
@@ -600,52 +594,6 @@
         if widget == 'all':
             for dw in self._qt_window.findChildren(QDockWidget):
                 self._qt_window.removeDockWidget(dw)
-<<<<<<< HEAD
-                self.window_menu.removeAction(dw.toggleViewAction())
-        else:
-            self._qt_window.removeDockWidget(widget)
-            self.window_menu.removeAction(widget.toggleViewAction())
-
-    def add_plugin_dock_widgets(self, plugin):
-        """Add dock widgets provided by a plugin if not already added.
-
-        Parameters
-        ----------
-        plugin : str
-            Name of plugin
-        """
-        if plugin in self._plugin_dock_widgets.keys():
-            warnings.warn(
-                f'Plugin {plugin} dock widgets have already been added'
-            )
-            return
-
-        widget_list = get_function_widgets_from_plugin(plugin)
-
-        dock_widgets = []
-        for dock_widget_tuple in widget_list:
-            widget = dock_widget_tuple[0]
-            kwargs = dock_widget_tuple[1]
-            kwargs['name'] = plugin
-            dock_widget = self.add_dock_widget(widget, **kwargs)
-            dock_widgets.append(dock_widget)
-            self.qt_viewer.viewer.layers.events.changed.connect(
-                lambda x: widget.refresh_choices("layer")
-            )
-        self._plugin_dock_widgets[plugin] = dock_widgets
-
-    def remove_plugin_dock_widgets(self, plugin):
-        """Remove dock widgets provided by a plugin.
-        """
-        if plugin not in self._plugin_dock_widgets.keys():
-            warnings.warn(f'Plugin {plugin} dock widgets not found')
-            return
-
-        dock_widgets = self._plugin_dock_widgets[plugin]
-        for dock_widget in dock_widgets:
-            self.remove_dock_widget(dock_widget)
-        del self._plugin_dock_widgets[plugin]
-=======
             return
 
         if not isinstance(widget, QDockWidget):
@@ -715,7 +663,48 @@
             allowed_areas=allowed_areas,
             shortcut=shortcut,
         )
->>>>>>> a0b38907
+
+    def _add_plugin_widgets(self, plugin):
+        """Add dock widgets provided by a plugin if not already added.
+
+        Parameters
+        ----------
+        plugin : str
+            Name of plugin.
+        """
+        if plugin in self._plugin_dock_widgets.keys():
+            warnings.warn(
+                f'Plugin {plugin} dock widgets have already been added'
+            )
+            return
+
+        functions = get_functions_from_plugin(plugin)
+
+        dock_widgets = []
+        for func, magic_kwargs, dock_kwargs in functions:
+            dock_kwargs.setdefault('name', plugin)
+            dock_widget = self.add_function_widget(
+                func, magic_kwargs=magic_kwargs, **dock_kwargs
+            )
+            dock_widgets.append(dock_widget)
+        self._plugin_dock_widgets[plugin] = dock_widgets
+
+    def _remove_plugin_widgets(self, plugin):
+        """Remove dock widgets provided by a plugin.
+
+        Parameters
+        ----------
+        plugin : str
+            Name of plugin.
+        """
+        if plugin not in self._plugin_dock_widgets.keys():
+            warnings.warn(f'Plugin {plugin} dock widgets not found')
+            return
+
+        dock_widgets = self._plugin_dock_widgets[plugin]
+        for dock_widget in dock_widgets:
+            self.remove_dock_widget(dock_widget)
+        del self._plugin_dock_widgets[plugin]
 
     def resize(self, width, height):
         """Resize the window.
