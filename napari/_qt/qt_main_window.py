"""
Custom Qt widgets that serve as native objects that the public-facing elements
wrap.
"""
import inspect
import sys
import time
import warnings
<<<<<<< HEAD
from functools import partial
from typing import Any, ClassVar, Dict, List, Tuple
=======
from typing import Any, ClassVar, Dict, List, Optional, Sequence, Tuple
>>>>>>> 5880db34

from qtpy.QtCore import QEvent, QPoint, QProcess, QSize, Qt, Slot
from qtpy.QtGui import QIcon, QKeySequence
from qtpy.QtWidgets import (
    QAction,
    QApplication,
    QDialog,
    QDockWidget,
    QHBoxLayout,
    QLabel,
    QMainWindow,
    QMenu,
    QShortcut,
    QToolButton,
    QWidget,
)

from ..plugins import menu_item_template as plugin_menu_item_template
from ..plugins import plugin_manager
from ..utils import config, perf
from ..utils.history import get_save_history, update_save_history
from ..utils.io import imsave
from ..utils.misc import in_jupyter, running_as_bundled_app
from ..utils.notifications import Notification
from ..utils.settings import SETTINGS
from ..utils.translations import trans
from .dialogs.activity_dialog import ActivityDialog
from .dialogs.preferences_dialog import PreferencesDialog
from .dialogs.qt_about import QtAbout
from .dialogs.qt_notification import NapariQtNotification
from .dialogs.qt_plugin_dialog import QtPluginDialog
from .dialogs.qt_plugin_report import QtPluginErrReporter
from .dialogs.screenshot_dialog import ScreenshotDialog
from .perf.qt_debug_menu import DebugMenu
from .qt_event_loop import NAPARI_ICON_PATH, get_app, quit_app
from .qt_resources import get_stylesheet
from .qt_viewer import QtViewer
from .utils import (
    QImg2array,
    move_to_canvas_offset,
    qbytearray_to_str,
    str_to_qbytearray,
)
from .widgets.qt_viewer_dock_widget import (
    _SHORTCUT_DEPRECATION_STRING,
    QtViewerDockWidget,
)
from .widgets.qt_welcome import QtWidgetOverlay

_sentinel = object()


class _QtMainWindow(QMainWindow):
    # This was added so that someone can patch
    # `napari._qt.qt_main_window._QtMainWindow._window_icon`
    # to their desired window icon
    _window_icon = NAPARI_ICON_PATH

    # To track window instances and facilitate getting the "active" viewer...
    # We use this instead of QApplication.activeWindow for compatibility with
    # IPython usage. When you activate IPython, it will appear that there are
    # *no* active windows, so we want to track the most recently active windows
    _instances: ClassVar[List['_QtMainWindow']] = []

    def __init__(self, qt_viewer: QtViewer, parent=None) -> None:
        super().__init__(parent)
        self.qt_viewer = qt_viewer

        self._quit_app = False
        self.setWindowIcon(QIcon(self._window_icon))
        self.setAttribute(Qt.WA_DeleteOnClose)
        self.setUnifiedTitleAndToolBarOnMac(True)
        center = QWidget(self)
        center.setLayout(QHBoxLayout())
        center.layout().addWidget(qt_viewer)
        center.layout().setContentsMargins(4, 0, 4, 0)
        self.setCentralWidget(center)

        self.setWindowTitle(qt_viewer.viewer.title)

        self._maximized_flag = False
        self._preferences_dialog = None
        self._preferences_dialog_size = QSize()

        self._activity_dialog = ActivityDialog()
        self._status_bar = self.statusBar()

        # set SETTINGS plugin defaults.
        SETTINGS._defaults['plugins'].call_order = plugin_manager.call_order()

        # set the values in plugins to match the ones saved in SETTINGS
        if SETTINGS.plugins.call_order is not None:
            plugin_manager.set_call_order(SETTINGS.plugins.call_order)

        _QtMainWindow._instances.append(self)

        # Connect the notification dispacther to correctly propagate
        # notifications from threads. See: `napari._qt.qt_event_loop::get_app`
        application_instance = QApplication.instance()
        if application_instance:
            application_instance._dispatcher.sig_notified.connect(
                self.show_notification
            )

    @classmethod
    def current(cls):
        return cls._instances[-1] if cls._instances else None

    def event(self, e):
        if e.type() == QEvent.Close:
            # when we close the MainWindow, remove it from the instances list
            try:
                _QtMainWindow._instances.remove(self)
            except ValueError:
                pass
        if e.type() in {QEvent.WindowActivate, QEvent.ZOrderChange}:
            # upon activation or raise_, put window at the end of _instances
            try:
                inst = _QtMainWindow._instances
                inst.append(inst.pop(inst.index(self)))
            except ValueError:
                pass
        return super().event(e)

    def _load_window_settings(self):
        """
        Load window layout settings from configuration.
        """
        window_size = SETTINGS.application.window_size
        window_state = SETTINGS.application.window_state
        preferences_dialog_size = SETTINGS.application.preferences_size
        window_position = SETTINGS.application.window_position

        # It's necessary to verify if the window/position value is valid with the current screen.
        width, height = window_position
        screen_shape = QApplication.desktop().geometry()
        current_width = screen_shape.width()
        current_height = screen_shape.height()
        if current_width < width or current_height < height:
            window_position = (self.x(), self.y())

        window_maximized = SETTINGS.application.window_maximized
        window_fullscreen = SETTINGS.application.window_fullscreen
        return (
            window_state,
            window_size,
            window_position,
            window_maximized,
            window_fullscreen,
            preferences_dialog_size,
        )

    def _get_window_settings(self):
        """
        Return current window settings.

        Symmetric to the 'set_window_settings' setter.
        """
        window_size = (self.width(), self.height())
        window_fullscreen = self.isFullScreen()

        if window_fullscreen:
            window_maximized = self._maximized_flag
        else:
            window_maximized = self.isMaximized()

        window_position = (self.x(), self.y())
        preferences_dialog_size = (
            self._preferences_dialog_size.width(),
            self._preferences_dialog_size.height(),
        )
        window_state = qbytearray_to_str(self.saveState())
        return (
            window_state,
            window_size,
            window_position,
            window_maximized,
            window_fullscreen,
            preferences_dialog_size,
        )

    def _set_window_settings(
        self,
        window_state,
        window_size,
        window_position,
        window_maximized,
        window_fullscreen,
        preferences_dialog_size,
    ):
        """
        Set window settings.

        Symmetric to the 'get_window_settings' accessor.
        """
        self.setUpdatesEnabled(False)
        self.setWindowState(Qt.WindowNoState)

        if preferences_dialog_size:
            self._preferences_dialog_size = QSize(*preferences_dialog_size)

        if window_position:
            window_position = QPoint(*window_position)
            self.move(window_position)

        if window_size:
            window_size = QSize(*window_size)
            self.resize(window_size)

        if window_state:
            self.restoreState(str_to_qbytearray(window_state))

        if window_fullscreen:
            self.setWindowState(Qt.WindowFullScreen)
            self._maximized_flag = window_maximized
        elif window_maximized:
            self.setWindowState(Qt.WindowMaximized)

        self.setUpdatesEnabled(True)

    def _save_current_window_settings(self):
        """Save the current geometry of the main window."""
        (
            window_state,
            window_size,
            window_position,
            window_maximized,
            window_fullscreen,
            preferences_dialog_size,
        ) = self._get_window_settings()

        if SETTINGS.application.save_window_geometry:
            SETTINGS.application.window_maximized = window_maximized
            SETTINGS.application.window_fullscreen = window_fullscreen
            SETTINGS.application.window_position = window_position
            SETTINGS.application.window_size = window_size
            SETTINGS.application.window_statusbar = (
                not self._status_bar.isHidden()
            )
            SETTINGS.application.preferences_size = preferences_dialog_size

        if SETTINGS.application.save_window_state:
            SETTINGS.application.window_state = window_state

    def _update_preferences_dialog_size(self, size):
        """Save preferences dialog size."""
        self._preferences_dialog_size = size

    def close(self, quit_app=False):
        """Override to handle closing app or just the window."""
        self._quit_app = quit_app
        return super().close()

    def close_window(self):
        """Close active dialog or active window."""
        parent = QApplication.focusWidget()
        while parent is not None:
            if isinstance(parent, QMainWindow):
                self.close()
                break

            if isinstance(parent, QDialog):
                parent.close()
                break

            parent = parent.parent()

    def closeEvent(self, event):
        """This method will be called when the main window is closing.

        Regardless of whether cmd Q, cmd W, or the close button is used...
        """
        # Close any floating dockwidgets
        for dock in self.findChildren(QtViewerDockWidget):
            if dock.isFloating():
                dock.setFloating(False)

        self._save_current_window_settings()

        # On some versions of Darwin, exiting while fullscreen seems to tickle
        # some bug deep in NSWindow.  This forces the fullscreen keybinding
        # test to complete its draw cycle, then pop back out of fullscreen.
        if self.isFullScreen():
            self.showNormal()
            for _i in range(5):
                time.sleep(0.1)
                QApplication.processEvents()

        if self._quit_app:
            quit_app()

        event.accept()

    def restart(self):
        """Restart the napari application in a detached process."""
        process = QProcess()
        process.setProgram(sys.executable)

        if not running_as_bundled_app():
            process.setArguments(sys.argv)

        process.startDetached()
        self.close(quit_app=True)

    @staticmethod
    @Slot(Notification)
    def show_notification(notification: Notification):
        """Show notification coming from a thread."""
        NapariQtNotification.show_notification(notification)


class Window:
    """Application window that contains the menu bar and viewer.

    Parameters
    ----------
    viewer : napari.components.ViewerModel
        Contained viewer widget.

    Attributes
    ----------
    file_menu : qtpy.QtWidgets.QMenu
        File menu.
    help_menu : qtpy.QtWidgets.QMenu
        Help menu.
    main_menu : qtpy.QtWidgets.QMainWindow.menuBar
        Main menubar.
    qt_viewer : QtViewer
        Contained viewer widget.
    view_menu : qtpy.QtWidgets.QMenu
        View menu.
    window_menu : qtpy.QtWidgets.QMenu
        Window menu.
    """

    def __init__(self, viewer, *, show: bool = True):
        # create QApplication if it doesn't already exist
        get_app()

        self._unnamed_dockwidget_count = 1

        # Connect the Viewer and create the Main Window
        self.qt_viewer = QtViewer(viewer, show_welcome_screen=True)
        self._qt_window = _QtMainWindow(self.qt_viewer)
        self._status_bar = self._qt_window.statusBar()

        # Dictionary holding dock widgets
        self._dock_widgets: Dict[str, QtViewerDockWidget] = {}

        # since we initialize canvas before window, we need to manually connect them again.
        if self._qt_window.windowHandle() is not None:
            self._qt_window.windowHandle().screenChanged.connect(
                self.qt_viewer.canvas._backend.screen_changed
            )

        self._add_menubar()
        self._add_file_menu()
        self._add_view_menu()
        self._add_window_menu()
        self._add_plugins_menu()
        self._add_help_menu()

        self._status_bar.showMessage(trans._('Ready'))
        self._help = QLabel('')
        self._status_bar.addPermanentWidget(self._help)

        self._activity_btn = QToolButton()
        self._activity_btn.setObjectName("QtActivityButton")
        self._activity_btn.setToolButtonStyle(Qt.ToolButtonTextBesideIcon)
        self._activity_btn.setArrowType(Qt.UpArrow)
        self._activity_btn.setText(trans._('activity'))
        self._activity_btn.setCheckable(True)
        self._activity_btn.clicked.connect(self._toggle_activity_dock)

        canvas_widg = self.qt_viewer.findChildren(QtWidgetOverlay)[0].parent()
        self._qt_window._activity_dialog.setParent(canvas_widg)
        move_activity_dialog_to_bottom_right = partial(
            move_to_canvas_offset, self._qt_window._activity_dialog, (16, 18)
        )
        self.qt_viewer._canvas_overlay.resized.connect(
            move_activity_dialog_to_bottom_right
        )
        move_to_canvas_offset(self._qt_window._activity_dialog)
        self._qt_window._activity_dialog.hide()
        self._status_bar.addPermanentWidget(self._activity_btn)

        self.qt_viewer.viewer.theme = SETTINGS.appearance.theme
        self._update_theme()

        self._add_viewer_dock_widget(self.qt_viewer.dockConsole, tabify=False)
        self._add_viewer_dock_widget(
            self.qt_viewer.dockLayerControls, tabify=False
        )
        self._add_viewer_dock_widget(
            self.qt_viewer.dockLayerList, tabify=False
        )
        self.window_menu.addSeparator()

        SETTINGS.appearance.events.theme.connect(self._update_theme)

        viewer.events.status.connect(self._status_changed)
        viewer.events.help.connect(self._help_changed)
        viewer.events.title.connect(self._title_changed)
        viewer.events.theme.connect(self._update_theme)

        if perf.USE_PERFMON:
            # Add DebugMenu and dockPerformance if using perfmon.
            self._debug_menu = DebugMenu(self)
            self._add_viewer_dock_widget(self.qt_viewer.dockPerformance)
        else:
            self._debug_menu = None

        if show:
            self.show()

    def _add_menubar(self):
        """Add menubar to napari app."""
        self.main_menu = self._qt_window.menuBar()
        # Menubar shortcuts are only active when the menubar is visible.
        # Therefore, we set a global shortcut not associated with the menubar
        # to toggle visibility, *but*, in order to not shadow the menubar
        # shortcut, we disable it, and only enable it when the menubar is
        # hidden. See this stackoverflow link for details:
        # https://stackoverflow.com/questions/50537642/how-to-keep-the-shortcuts-of-a-hidden-widget-in-pyqt5
        self._main_menu_shortcut = QShortcut(
            QKeySequence('Ctrl+M'), self._qt_window
        )
        self._main_menu_shortcut.activated.connect(
            self._toggle_menubar_visible
        )
        self._main_menu_shortcut.setEnabled(False)

    def _toggle_menubar_visible(self):
        """Toggle visibility of app menubar.

        This function also disables or enables a global keyboard shortcut to
        show the menubar, since menubar shortcuts are only available while the
        menubar is visible.
        """
        if self.main_menu.isVisible():
            self.main_menu.setVisible(False)
            self._main_menu_shortcut.setEnabled(True)
        else:
            self.main_menu.setVisible(True)
            self._main_menu_shortcut.setEnabled(False)

    def _add_file_menu(self):
        """Add 'File' menu to app menubar."""
        open_images = QAction(trans._('Open File(s)...'), self._qt_window)
        open_images.setShortcut('Ctrl+O')
        open_images.setStatusTip(trans._('Open file(s)'))
        open_images.triggered.connect(self.qt_viewer._open_files_dialog)

        open_stack = QAction(
            trans._('Open Files as Stack...'), self._qt_window
        )
        open_stack.setShortcut('Ctrl+Alt+O')
        open_stack.setStatusTip(trans._('Open files'))
        open_stack.triggered.connect(
            self.qt_viewer._open_files_dialog_as_stack_dialog
        )

        open_folder = QAction(trans._('Open Folder...'), self._qt_window)
        open_folder.setShortcut('Ctrl+Shift+O')
        open_folder.setStatusTip(trans._('Open a folder'))
        open_folder.triggered.connect(self.qt_viewer._open_folder_dialog)

        # OS X will rename this to Quit and put it in the app menu.
        preferences = QAction(trans._('Preferences'), self._qt_window)
        preferences.setShortcut('Ctrl+Shift+P')
        preferences.setStatusTip(trans._('Open preferences dialog'))
        preferences.setMenuRole(QAction.PreferencesRole)
        preferences.triggered.connect(self._open_preferences)

        save_selected_layers = QAction(
            trans._('Save Selected Layer(s)...'), self._qt_window
        )
        save_selected_layers.setShortcut('Ctrl+S')
        save_selected_layers.setStatusTip(trans._('Save selected layers'))
        save_selected_layers.triggered.connect(
            lambda: self.qt_viewer._save_layers_dialog(selected=True)
        )

        save_all_layers = QAction(
            trans._('Save All Layers...'), self._qt_window
        )
        save_all_layers.setShortcut('Ctrl+Shift+S')
        save_all_layers.setStatusTip(trans._('Save all layers'))
        save_all_layers.triggered.connect(
            lambda: self.qt_viewer._save_layers_dialog(selected=False)
        )

        screenshot = QAction(trans._('Save Screenshot...'), self._qt_window)
        screenshot.setShortcut('Alt+S')
        screenshot.setStatusTip(
            trans._('Save screenshot of current display, default .png')
        )
        screenshot.triggered.connect(self.qt_viewer._screenshot_dialog)

        screenshot_wv = QAction(
            trans._('Save Screenshot with Viewer...'), self._qt_window
        )
        screenshot_wv.setShortcut('Alt+Shift+S')
        screenshot_wv.setStatusTip(
            trans._(
                'Save screenshot of current display with the viewer, default .png'
            )
        )
        screenshot_wv.triggered.connect(self._screenshot_dialog)

        # OS X will rename this to Quit and put it in the app menu.
        # This quits the entire QApplication and all windows that may be open.
        quitAction = QAction(trans._('Exit'), self._qt_window)
        quitAction.setShortcut('Ctrl+Q')
        quitAction.setMenuRole(QAction.QuitRole)
        quitAction.triggered.connect(
            lambda: self._qt_window.close(quit_app=True)
        )

        if running_as_bundled_app():
            restartAction = QAction(trans._('Restart'), self._qt_window)
            restartAction.triggered.connect(self._qt_window.restart)

        closeAction = QAction(trans._('Close Window'), self._qt_window)
        closeAction.setShortcut('Ctrl+W')
        closeAction.triggered.connect(self._qt_window.close_window)

        plugin_manager.discover_sample_data()
        open_sample_menu = QMenu(trans._('Open Sample'), self._qt_window)
        for plugin_name, samples in plugin_manager._sample_data.items():
            multiprovider = len(samples) > 1
            if multiprovider:
                menu = QMenu(plugin_name, self._qt_window)
                open_sample_menu.addMenu(menu)
            else:
                menu = open_sample_menu

            for samp_name, samp_dict in samples.items():
                display_name = samp_dict['display_name']
                if multiprovider:
                    action = QAction(display_name, parent=self._qt_window)
                else:
                    full_name = plugin_menu_item_template.format(
                        plugin_name, display_name
                    )
                    action = QAction(full_name, parent=self._qt_window)

                def _add_sample(*args, plg=plugin_name, smp=samp_name):
                    self.qt_viewer.viewer.open_sample(plg, smp)

                menu.addAction(action)
                action.triggered.connect(_add_sample)

        self.file_menu = self.main_menu.addMenu(trans._('&File'))
        self.file_menu.addAction(open_images)
        self.file_menu.addAction(open_stack)
        self.file_menu.addAction(open_folder)
        self.file_menu.addMenu(open_sample_menu)
        self.file_menu.addSeparator()
        self.file_menu.addAction(preferences)
        self.file_menu.addSeparator()
        self.file_menu.addAction(save_selected_layers)
        self.file_menu.addAction(save_all_layers)
        self.file_menu.addAction(screenshot)
        self.file_menu.addAction(screenshot_wv)
        self.file_menu.addSeparator()
        self.file_menu.addAction(closeAction)

        if running_as_bundled_app():
            self.file_menu.addAction(restartAction)

        self.file_menu.addAction(quitAction)

    def _open_preferences(self):
        """Edit preferences from the menubar."""
        if self._qt_window._preferences_dialog is None:
            win = PreferencesDialog(parent=self._qt_window)
            win.resized.connect(
                self._qt_window._update_preferences_dialog_size
            )

            if self._qt_window._preferences_dialog_size:
                win.resize(self._qt_window._preferences_dialog_size)

            self._qt_window._preferences_dialog = win
            win.closed.connect(self._on_preferences_closed)
            win.show()
        else:
            self._qt_window._preferences_dialog.raise_()

    def _on_preferences_closed(self):
        """Reset preferences dialog variable."""
        self._qt_window._preferences_dialog = None

    def _add_view_menu(self):
        """Add 'View' menu to app menubar."""
        toggle_visible = QAction(
            trans._('Toggle Menubar Visibility'), self._qt_window
        )
        toggle_visible.setShortcut('Ctrl+M')
        toggle_visible.setStatusTip(trans._('Hide Menubar'))
        toggle_visible.triggered.connect(self._toggle_menubar_visible)
        toggle_fullscreen = QAction(
            trans._('Toggle Full Screen'), self._qt_window
        )
        toggle_fullscreen.setShortcut('Ctrl+F')
        toggle_fullscreen.setStatusTip(trans._('Toggle full screen'))
        toggle_fullscreen.triggered.connect(self._toggle_fullscreen)
        toggle_play = QAction(trans._('Toggle Play'), self._qt_window)
        toggle_play.triggered.connect(self._toggle_play)
        toggle_play.setShortcut('Ctrl+Alt+P')
        toggle_play.setStatusTip(trans._('Toggle Play'))

        self.view_menu = self.main_menu.addMenu(trans._('&View'))
        self.view_menu.addAction(toggle_fullscreen)
        self.view_menu.addAction(toggle_visible)
        self.view_menu.addAction(toggle_play)
        self.view_menu.addSeparator()

        # Add octree actions.
        if config.async_octree:
            toggle_outline = QAction(
                trans._('Toggle Chunk Outlines'), self._qt_window
            )
            toggle_outline.triggered.connect(
                self.qt_viewer._toggle_chunk_outlines
            )
            toggle_outline.setShortcut('Ctrl+Alt+O')
            toggle_outline.setStatusTip(trans._('Toggle Chunk Outlines'))
            self.view_menu.addAction(toggle_outline)

        # Add axes menu
        axes = self.qt_viewer.viewer.axes
        axes_menu = QMenu(trans._('Axes'), parent=self._qt_window)
        axes_visible_action = QAction(
            trans._('Visible'),
            parent=self._qt_window,
            checkable=True,
            checked=self.qt_viewer.viewer.axes.visible,
        )
        axes_visible_action.triggered.connect(self._toggle_axes_visible)
        self._event_to_action(axes_visible_action, axes.events.visible)
        axes_colored_action = QAction(
            trans._('Colored'),
            parent=self._qt_window,
            checkable=True,
            checked=self.qt_viewer.viewer.axes.colored,
        )
        axes_colored_action.triggered.connect(self._toggle_axes_colored)
        self._event_to_action(axes_colored_action, axes.events.colored)
        axes_labels_action = QAction(
            trans._('Labels'),
            parent=self._qt_window,
            checkable=True,
            checked=self.qt_viewer.viewer.axes.labels,
        )
        axes_labels_action.triggered.connect(self._toggle_axes_labels)
        self._event_to_action(axes_labels_action, axes.events.labels)
        axes_dashed_action = QAction(
            trans._('Dashed'),
            parent=self._qt_window,
            checkable=True,
            checked=self.qt_viewer.viewer.axes.dashed,
        )
        axes_dashed_action.triggered.connect(self._toggle_axes_dashed)
        self._event_to_action(axes_dashed_action, axes.events.dashed)
        axes_arrows_action = QAction(
            trans._('Arrows'),
            parent=self._qt_window,
            checkable=True,
            checked=self.qt_viewer.viewer.axes.arrows,
        )
        axes_arrows_action.triggered.connect(self._toggle_axes_arrows)
        self._event_to_action(axes_arrows_action, axes.events.arrows)

        axes_menu.addAction(axes_visible_action)
        axes_menu.addAction(axes_colored_action)
        axes_menu.addAction(axes_labels_action)
        axes_menu.addAction(axes_dashed_action)
        axes_menu.addAction(axes_arrows_action)
        self.view_menu.addMenu(axes_menu)

        # Add scale bar menu
        scale_bar = self.qt_viewer.viewer.scale_bar
        scale_bar_menu = QMenu(trans._('Scale Bar'), parent=self._qt_window)
        scale_bar_visible_action = QAction(
            trans._('Visible'),
            parent=self._qt_window,
            checkable=True,
            checked=self.qt_viewer.viewer.scale_bar.visible,
        )
        scale_bar_visible_action.triggered.connect(
            self._toggle_scale_bar_visible
        )
        self._event_to_action(
            scale_bar_visible_action, scale_bar.events.visible
        )
        scale_bar_colored_action = QAction(
            trans._('Colored'),
            parent=self._qt_window,
            checkable=True,
            checked=self.qt_viewer.viewer.scale_bar.colored,
        )
        scale_bar_colored_action.triggered.connect(
            self._toggle_scale_bar_colored
        )
        self._event_to_action(
            scale_bar_colored_action, scale_bar.events.colored
        )
        scale_bar_ticks_action = QAction(
            trans._('Ticks'),
            parent=self._qt_window,
            checkable=True,
            checked=self.qt_viewer.viewer.scale_bar.ticks,
        )
        scale_bar_ticks_action.triggered.connect(self._toggle_scale_bar_ticks)
        self._event_to_action(scale_bar_ticks_action, scale_bar.events.ticks)

        scale_bar_menu.addAction(scale_bar_visible_action)
        scale_bar_menu.addAction(scale_bar_colored_action)
        scale_bar_menu.addAction(scale_bar_ticks_action)
        self.view_menu.addMenu(scale_bar_menu)

        self.view_menu.addSeparator()

    def _event_to_action(self, action, event):
        """Connect triggered event in model to respective action in menu."""
        # TODO: use action manager to keep in sync
        event.connect(lambda e: action.setChecked(e.value))

    def _add_window_menu(self):
        """Add 'Window' menu to app menubar."""
        clear_action = QAction(trans._("Remove Dock Widgets"), self._qt_window)
        clear_action.setStatusTip(trans._('Remove all dock widgets'))
        clear_action.triggered.connect(
            lambda e: self.remove_dock_widget('all')
        )

        self.window_menu = self.main_menu.addMenu(trans._('&Window'))
        self.window_menu.addAction(clear_action)
        self.window_menu.addSeparator()

    def _add_plugins_menu(self):
        """Add 'Plugins' menu to app menubar."""
        self.plugins_menu = self.main_menu.addMenu(trans._('&Plugins'))

        pip_install_action = QAction(
            trans._("Install/Uninstall Package(s)..."), self._qt_window
        )
        pip_install_action.triggered.connect(self._show_plugin_install_dialog)
        self.plugins_menu.addAction(pip_install_action)

        report_plugin_action = QAction(
            trans._("Plugin Errors..."), self._qt_window
        )
        report_plugin_action.setStatusTip(
            trans._(
                'Review stack traces for plugin exceptions and notify developers'
            )
        )
        report_plugin_action.triggered.connect(self._show_plugin_err_reporter)
        self.plugins_menu.addAction(report_plugin_action)

        self._plugin_dock_widget_menu = QMenu(
            trans._('Add Dock Widget'), self._qt_window
        )

        plugin_manager.discover_widgets()

        # Add a menu item (QAction) for each available plugin widget
        for hook_type, (plugin_name, widgets) in plugin_manager.iter_widgets():
            multiprovider = len(widgets) > 1
            if multiprovider:
                menu = QMenu(plugin_name, self._qt_window)
                self._plugin_dock_widget_menu.addMenu(menu)
            else:
                menu = self._plugin_dock_widget_menu

            for wdg_name in widgets:
                key = (plugin_name, wdg_name)
                if multiprovider:
                    action = QAction(wdg_name, parent=self._qt_window)
                else:
                    full_name = plugin_menu_item_template.format(*key)
                    action = QAction(full_name, parent=self._qt_window)

                def _add_widget(*args, key=key, hook_type=hook_type):
                    if hook_type == 'dock':
                        self.add_plugin_dock_widget(*key)
                    else:
                        self._add_plugin_function_widget(*key)

                menu.addAction(action)
                action.triggered.connect(_add_widget)

        self.plugins_menu.addMenu(self._plugin_dock_widget_menu)

    def _show_plugin_install_dialog(self):
        """Show dialog that allows users to sort the call order of plugins."""

        self.plugin_dialog = QtPluginDialog(self._qt_window)
        self.plugin_dialog.exec_()

    def _show_plugin_err_reporter(self):
        """Show dialog that allows users to review and report plugin errors."""
        QtPluginErrReporter(parent=self._qt_window).exec_()

    def _add_help_menu(self):
        """Add 'Help' menu to app menubar."""
        self.help_menu = self.main_menu.addMenu(trans._('&Help'))

        about_action = QAction(trans._("napari Info"), self._qt_window)
        about_action.setShortcut("Ctrl+/")
        about_action.setStatusTip(trans._('About napari'))
        about_action.triggered.connect(
            lambda e: QtAbout.showAbout(self.qt_viewer, self._qt_window)
        )
        self.help_menu.addAction(about_action)

        about_key_bindings = QAction(
            trans._("Show Key Bindings"), self._qt_window
        )
        about_key_bindings.setShortcut("Ctrl+Alt+/")
        about_key_bindings.setShortcutContext(Qt.ApplicationShortcut)
        about_key_bindings.setStatusTip(trans._('key_bindings'))
        about_key_bindings.triggered.connect(
            self.qt_viewer.show_key_bindings_dialog
        )
        self.help_menu.addAction(about_key_bindings)

    def _toggle_activity_dock(self, state):
        if state:
            self._activity_btn.setArrowType(Qt.DownArrow)
            self._qt_window._activity_dialog.show()
        else:
            self._activity_btn.setArrowType(Qt.UpArrow)
            self._qt_window._activity_dialog.hide()

    def _toggle_scale_bar_visible(self, state):
        self.qt_viewer.viewer.scale_bar.visible = state

    def _toggle_scale_bar_colored(self, state):
        self.qt_viewer.viewer.scale_bar.colored = state

    def _toggle_scale_bar_ticks(self, state):
        self.qt_viewer.viewer.scale_bar.ticks = state

    def _toggle_axes_visible(self, state):
        self.qt_viewer.viewer.axes.visible = state

    def _toggle_axes_colored(self, state):
        self.qt_viewer.viewer.axes.colored = state

    def _toggle_axes_labels(self, state):
        self.qt_viewer.viewer.axes.labels = state

    def _toggle_axes_dashed(self, state):
        self.qt_viewer.viewer.axes.dashed = state

    def _toggle_axes_arrows(self, state):
        self.qt_viewer.viewer.axes.arrows = state

    def _toggle_fullscreen(self, event):
        """Toggle fullscreen mode."""
        if self._qt_window.isFullScreen():
            self._qt_window.showNormal()
        else:
            self._qt_window.showFullScreen()

    def _toggle_play(self, state):
        """Toggle play."""
        if self.qt_viewer.dims.is_playing:
            self.qt_viewer.dims.stop()
        else:
            axis = self.qt_viewer.viewer.dims.last_used or 0
            self.qt_viewer.dims.play(axis)

    def add_plugin_dock_widget(
        self, plugin_name: str, widget_name: str = None
    ) -> Tuple[QtViewerDockWidget, Any]:
        """Add plugin dock widget if not already added.

        Parameters
        ----------
        plugin_name : str
            Name of a plugin providing a widget
        widget_name : str, optional
            Name of a widget provided by `plugin_name`. If `None`, and the
            specified plugin provides only a single widget, that widget will be
            returned, otherwise a ValueError will be raised, by default None

        Returns
        -------
        tuple
            A 2-tuple containing (the DockWidget instance, the plugin widget
            instance).
        """
        from ..viewer import Viewer

        Widget, dock_kwargs = plugin_manager.get_widget(
            plugin_name, widget_name
        )
        if not widget_name:
            # if widget_name wasn't provided, `get_widget` will have
            # ensured that there is a single widget available.
            widget_name = list(plugin_manager._dock_widgets[plugin_name])[0]

        full_name = plugin_menu_item_template.format(plugin_name, widget_name)
        if full_name in self._dock_widgets:
            dock_widget = self._dock_widgets[full_name]
            dock_widget.show()
            wdg = dock_widget.widget()
            if hasattr(wdg, '_magic_widget'):
                wdg = wdg._magic_widget
            return dock_widget, wdg

        # if the signature is looking a for a napari viewer, pass it.
        kwargs = {}
        for param in inspect.signature(Widget.__init__).parameters.values():
            if param.name == 'napari_viewer':
                kwargs['napari_viewer'] = self.qt_viewer.viewer
                break
            if param.annotation in ('napari.viewer.Viewer', Viewer):
                kwargs[param.name] = self.qt_viewer.viewer
                break
            # cannot look for param.kind == param.VAR_KEYWORD because
            # QWidget allows **kwargs but errs on unknown keyword arguments

        # instantiate the widget
        wdg = Widget(**kwargs)

        # Add dock widget
        dock_kwargs.pop('name', None)
        dock_widget = self.add_dock_widget(wdg, name=full_name, **dock_kwargs)
        return dock_widget, wdg

    def _add_plugin_function_widget(self, plugin_name: str, widget_name: str):
        """Add plugin function widget if not already added.

        Parameters
        ----------
        plugin_name : str
            Name of a plugin providing a widget
        widget_name : str, optional
            Name of a widget provided by `plugin_name`. If `None`, and the
            specified plugin provides only a single widget, that widget will be
            returned, otherwise a ValueError will be raised, by default None
        """
        full_name = plugin_menu_item_template.format(plugin_name, widget_name)
        if full_name in self._dock_widgets:
            self._dock_widgets[full_name].show()
            return

        func = plugin_manager._function_widgets[plugin_name][widget_name]

        # Add function widget
        self.add_function_widget(
            func, name=full_name, area=None, allowed_areas=None
        )

    def add_dock_widget(
        self,
        widget: QWidget,
        *,
        name: str = '',
        area: str = 'right',
        allowed_areas: Optional[Sequence[str]] = None,
        shortcut=_sentinel,
        add_vertical_stretch=True,
    ):
        """Convenience method to add a QDockWidget to the main window.

        If name is not provided a generic name will be addded to avoid
        `saveState` warnings on close.

        Parameters
        ----------
        widget : QWidget
            `widget` will be added as QDockWidget's main widget.
        name : str, optional
            Name of dock widget to appear in window menu.
        area : str
            Side of the main window to which the new dock widget will be added.
            Must be in {'left', 'right', 'top', 'bottom'}
        allowed_areas : list[str], optional
            Areas, relative to main window, that the widget is allowed dock.
            Each item in list must be in {'left', 'right', 'top', 'bottom'}
            By default, all areas are allowed.
        shortcut : str, optional
            Keyboard shortcut to appear in dropdown menu.
        add_vertical_stretch : bool, optional
            Whether to add stretch to the bottom of vertical widgets (pushing
            widgets up towards the top of the allotted area, instead of letting
            them distribute across the vertical space).  By default, True.

            .. deprecated:: 0.4.8

                The shortcut parameter is deprecated since version 0.4.8, please use
                the action and shortcut manager APIs. The new action manager and
                shortcut API allow user configuration and localisation.

        Returns
        -------
        dock_widget : QtViewerDockWidget
            `dock_widget` that can pass viewer events.
        """
        if not name:
            try:
                name = widget.objectName()
            except AttributeError:
                name = trans._(
                    "Dock widget {number}",
                    number=self._unnamed_dockwidget_count,
                )

            self._unnamed_dockwidget_count += 1
        if shortcut is not _sentinel:
            warnings.warn(
                _SHORTCUT_DEPRECATION_STRING.format(shortcut=shortcut),
                FutureWarning,
                stacklevel=2,
            )
            dock_widget = QtViewerDockWidget(
                self.qt_viewer,
                widget,
                name=name,
                area=area,
                allowed_areas=allowed_areas,
                shortcut=shortcut,
                add_vertical_stretch=add_vertical_stretch,
            )
        else:
            dock_widget = QtViewerDockWidget(
                self.qt_viewer,
                widget,
                name=name,
                area=area,
                allowed_areas=allowed_areas,
                add_vertical_stretch=add_vertical_stretch,
            )

        self._add_viewer_dock_widget(dock_widget)

        if hasattr(widget, 'reset_choices'):
            # Keep the dropdown menus in the widget in sync with the layer model
            # if widget has a `reset_choices`, which is true for all magicgui
            # `CategoricalWidget`s
            layers_events = self.qt_viewer.viewer.layers.events
            layers_events.inserted.connect(widget.reset_choices)
            layers_events.removed.connect(widget.reset_choices)
            layers_events.reordered.connect(widget.reset_choices)

        # Add dock widget to dictionary
        self._dock_widgets[dock_widget.name] = dock_widget

        return dock_widget

    def _add_viewer_dock_widget(
        self, dock_widget: QtViewerDockWidget, tabify=False
    ):
        """Add a QtViewerDockWidget to the main window

        If other widgets already present in area then will tabify.

        Parameters
        ----------
        dock_widget : QtViewerDockWidget
            `dock_widget` will be added to the main window.
        tabify : bool
            Flag to tabify dockwidget or not.
        """
        # Find if any othe dock widgets are currently in area
        current_dws_in_area = [
            dw
            for dw in self._qt_window.findChildren(QDockWidget)
            if self._qt_window.dockWidgetArea(dw) == dock_widget.qt_area
        ]
        self._qt_window.addDockWidget(dock_widget.qt_area, dock_widget)

        # If another dock widget present in area then tabify
        if current_dws_in_area:
            if tabify:
                self._qt_window.tabifyDockWidget(
                    current_dws_in_area[-1], dock_widget
                )
                dock_widget.show()
                dock_widget.raise_()
            elif dock_widget.area in ('right', 'left'):
                _wdg = current_dws_in_area + [dock_widget]
                # add sizes to push lower widgets up
                sizes = list(range(1, len(_wdg) * 4, 4))
                self._qt_window.resizeDocks(_wdg, sizes, Qt.Vertical)

        action = dock_widget.toggleViewAction()
        action.setStatusTip(dock_widget.name)
        action.setText(dock_widget.name)
        import warnings

        with warnings.catch_warnings():
            warnings.simplefilter("ignore", FutureWarning)
            # deprecating with 0.4.8, but let's try to keep compatibility.
            shortcut = dock_widget.shortcut
        if shortcut is not None:
            action.setShortcut(shortcut)
        self.window_menu.addAction(action)

    def remove_dock_widget(self, widget: QWidget):
        """Removes specified dock widget.

        If a QDockWidget is not provided, the existing QDockWidgets will be
        searched for one whose inner widget (``.widget()``) is the provided
        ``widget``.

        Parameters
        ----------
        widget : QWidget | str
            If widget == 'all', all docked widgets will be removed.
        """
        if widget == 'all':
            for dw in list(self._dock_widgets.values()):
                self.remove_dock_widget(dw)
            return

        if not isinstance(widget, QDockWidget):
            for dw in self._qt_window.findChildren(QDockWidget):
                if dw.widget() is widget:
                    _dw: QDockWidget = dw
                    break
            else:
                raise LookupError(
                    trans._(
                        "Could not find a dock widget containing: {widget}",
                        deferred=True,
                        widget=widget,
                    )
                )
        else:
            _dw = widget

        if _dw.widget():
            _dw.widget().setParent(None)
        self._qt_window.removeDockWidget(_dw)
        self.window_menu.removeAction(_dw.toggleViewAction())

        # Remove dock widget from dictionary
        del self._dock_widgets[_dw.name]

        # Deleting the dock widget means any references to it will no longer
        # work but it's not really useful anyway, since the inner widget has
        # been removed. and anyway: people should be using add_dock_widget
        # rather than directly using _add_viewer_dock_widget
        _dw.deleteLater()

    def add_function_widget(
        self,
        function,
        *,
        magic_kwargs=None,
        name: str = '',
        area=None,
        allowed_areas=None,
        shortcut=_sentinel,
    ):
        """Turn a function into a dock widget via magicgui.

        Parameters
        ----------
        function : callable
            Function that you want to add.
        magic_kwargs : dict, optional
            Keyword arguments to :func:`magicgui.magicgui` that
            can be used to specify widget.
        name : str, optional
            Name of dock widget to appear in window menu.
        area : str, optional
            Side of the main window to which the new dock widget will be added.
            Must be in {'left', 'right', 'top', 'bottom'}. If not provided the
            default will be determined by the widget.layout, with 'vertical'
            layouts appearing on the right, otherwise on the bottom.
        allowed_areas : list[str], optional
            Areas, relative to main window, that the widget is allowed dock.
            Each item in list must be in {'left', 'right', 'top', 'bottom'}
            By default, only provided areas is allowed.
        shortcut : str, optional
            Keyboard shortcut to appear in dropdown menu.

        Returns
        -------
        dock_widget : QtViewerDockWidget
            `dock_widget` that can pass viewer events.
        """
        from magicgui import magicgui

        if magic_kwargs is None:
            magic_kwargs = {
                'auto_call': False,
                'call_button': "run",
                'layout': 'vertical',
            }

        widget = magicgui(function, **magic_kwargs or {})

        if area is None:
            if str(widget.layout) == 'vertical':
                area = 'right'
            else:
                area = 'bottom'

        if allowed_areas is None:
            allowed_areas = [area]
        if shortcut is not _sentinel:
            return self.add_dock_widget(
                widget,
                name=name or function.__name__.replace('_', ' '),
                area=area,
                allowed_areas=allowed_areas,
                shortcut=shortcut,
            )
        else:
            return self.add_dock_widget(
                widget,
                name=name or function.__name__.replace('_', ' '),
                area=area,
                allowed_areas=allowed_areas,
            )

    def resize(self, width, height):
        """Resize the window.

        Parameters
        ----------
        width : int
            Width in logical pixels.
        height : int
            Height in logical pixels.
        """
        self._qt_window.resize(width, height)

    def show(self):
        """Resize, show, and bring forward the window.

        Raises
        ------
        RuntimeError
            If the viewer.window has already been closed and deleted.
        """
        try:
            self._qt_window.show()
        except (AttributeError, RuntimeError):
            raise RuntimeError(
                trans._(
                    "This viewer has already been closed and deleted. Please create a new one.",
                    deferred=True,
                )
            )

        if SETTINGS.application.first_time:
            SETTINGS.application.first_time = False
            try:
                self._qt_window.resize(self._qt_window.layout().sizeHint())
            except (AttributeError, RuntimeError):
                raise RuntimeError(
                    trans._(
                        "This viewer has already been closed and deleted. Please create a new one.",
                        deferred=True,
                    )
                )
        else:
            try:
                if SETTINGS.application.save_window_geometry:
                    self._qt_window._set_window_settings(
                        *self._qt_window._load_window_settings()
                    )
            except Exception as err:
                import warnings

                warnings.warn(
                    trans._(
                        "The window geometry settings could not be loaded due to the following error: {err}",
                        deferred=True,
                        err=err,
                    ),
                    category=RuntimeWarning,
                    stacklevel=2,
                )

        # Resize axis labels now that window is shown
        self.qt_viewer.dims._resize_axis_labels()

        # We want to bring the viewer to the front when
        # A) it is our own event loop OR we are running in jupyter
        # B) it is not the first time a QMainWindow is being created

        # `app_name` will be "napari" iff the application was instantiated in
        # get_app(). isActiveWindow() will be True if it is the second time a
        # _qt_window has been created.
        # See #721, #732, #735, #795, #1594
        app_name = QApplication.instance().applicationName()
        if (
            app_name == 'napari' or in_jupyter()
        ) and self._qt_window.isActiveWindow():
            self.activate()

    def activate(self):
        """Make the viewer the currently active window."""
        self._qt_window.raise_()  # for macOS
        self._qt_window.activateWindow()  # for Windows

    def _update_theme(self, event=None):
        """Update widget color theme."""
        if event:
            value = event.value
            SETTINGS.appearance.theme = value
            self.qt_viewer.viewer.theme = value
        else:
            value = self.qt_viewer.viewer.theme

        try:
            self._qt_window.setStyleSheet(get_stylesheet(value))
        except AttributeError:
            pass

    def _status_changed(self, event):
        """Update status bar.

        Parameters
        ----------
        event : napari.utils.event.Event
            The napari event that triggered this method.
        """
        self._status_bar.showMessage(event.value)

    def _title_changed(self, event):
        """Update window title.

        Parameters
        ----------
        event : napari.utils.event.Event
            The napari event that triggered this method.
        """
        self._qt_window.setWindowTitle(event.value)

    def _help_changed(self, event):
        """Update help message on status bar.

        Parameters
        ----------
        event : napari.utils.event.Event
            The napari event that triggered this method.
        """
        self._help.setText(event.value)

    def _screenshot_dialog(self):
        """Save screenshot of current display with viewer, default .png"""
        hist = get_save_history()
        dial = ScreenshotDialog(self.screenshot, self.qt_viewer, hist[0], hist)

        if dial.exec_():
            update_save_history(dial.selectedFiles()[0])

    def _restart(self):
        """Restart the napari application."""
        self._qt_window.restart()

    def screenshot(self, path=None):
        """Take currently displayed viewer and convert to an image array.

        Parameters
        ----------
        path : str
            Filename for saving screenshot image.

        Returns
        -------
        image : array
            Numpy array of type ubyte and shape (h, w, 4). Index [0, 0] is the
            upper-left corner of the rendered region.
        """
        img = self._qt_window.grab().toImage()
        if path is not None:
            imsave(path, QImg2array(img))  # scikit-image imsave method
        return QImg2array(img)

    def close(self):
        """Close the viewer window and cleanup sub-widgets."""
        # Someone is closing us twice? Only try to delete self._qt_window
        # if we still have one.
        if hasattr(self, '_qt_window'):
            self.qt_viewer.close()
            self._qt_window.close()
            del self._qt_window<|MERGE_RESOLUTION|>--- conflicted
+++ resolved
@@ -6,12 +6,8 @@
 import sys
 import time
 import warnings
-<<<<<<< HEAD
 from functools import partial
-from typing import Any, ClassVar, Dict, List, Tuple
-=======
 from typing import Any, ClassVar, Dict, List, Optional, Sequence, Tuple
->>>>>>> 5880db34
 
 from qtpy.QtCore import QEvent, QPoint, QProcess, QSize, Qt, Slot
 from qtpy.QtGui import QIcon, QKeySequence
