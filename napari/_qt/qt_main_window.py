"""
Custom Qt widgets that serve as native objects that the public-facing elements
wrap.
"""

import contextlib
import inspect
import os
import sys
import time
import warnings
from typing import (
    TYPE_CHECKING,
    Any,
    ClassVar,
    Dict,
    List,
    Optional,
    Sequence,
    Tuple,
    Union,
    cast,
)
from weakref import WeakValueDictionary

from qtpy.QtCore import QEvent, QEventLoop, QPoint, QProcess, QSize, Qt, Slot
from qtpy.QtGui import QIcon
from qtpy.QtWidgets import (
    QApplication,
    QDialog,
    QDockWidget,
    QHBoxLayout,
    QMainWindow,
    QShortcut,
    QToolTip,
    QWidget,
)
from superqt.utils import QSignalThrottler

from .._app_model.constants import MenuId
from ..plugins import menu_item_template as plugin_menu_item_template
from ..plugins import plugin_manager
from ..settings import get_settings
from ..utils import perf
from ..utils._proxies import PublicOnlyProxy
from ..utils.io import imsave
from ..utils.misc import in_ipython, in_jupyter, running_as_bundled_app
from ..utils.notifications import Notification
from ..utils.theme import _themes, get_system_theme
from ..utils.translations import trans
from . import menus
from ._qapp_model import build_qmodel_menu
from ._qapp_model.qactions import init_qactions
from .dialogs.confirm_close_dialog import ConfirmCloseDialog
from .dialogs.qt_activity_dialog import QtActivityDialog
from .dialogs.qt_notification import NapariQtNotification
from .qt_event_loop import NAPARI_ICON_PATH, get_app, quit_app
from .qt_resources import get_stylesheet
from .qt_viewer import QtViewer
from .utils import QImg2array, qbytearray_to_str, str_to_qbytearray
from .widgets.qt_viewer_dock_widget import (
    _SHORTCUT_DEPRECATION_STRING,
    QtViewerDockWidget,
)
from .widgets.qt_viewer_status_bar import ViewerStatusBar

_sentinel = object()

if TYPE_CHECKING:
    from magicgui.widgets import Widget
    from qtpy.QtGui import QImage

    from ..viewer import Viewer


class _QtMainWindow(QMainWindow):
    # This was added so that someone can patch
    # `napari._qt.qt_main_window._QtMainWindow._window_icon`
    # to their desired window icon
    _window_icon = NAPARI_ICON_PATH

    # To track window instances and facilitate getting the "active" viewer...
    # We use this instead of QApplication.activeWindow for compatibility with
    # IPython usage. When you activate IPython, it will appear that there are
    # *no* active windows, so we want to track the most recently active windows
    _instances: ClassVar[List['_QtMainWindow']] = []

    def __init__(self, viewer: 'Viewer', parent=None) -> None:
        super().__init__(parent)
        self._ev = None
        self._window = viewer.window
        self._qt_viewer = QtViewer(viewer, show_welcome_screen=True)
        self._quit_app = False

        self.setWindowIcon(QIcon(self._window_icon))
        self.setAttribute(Qt.WidgetAttribute.WA_DeleteOnClose)
        self.setUnifiedTitleAndToolBarOnMac(True)
        center = QWidget(self)
        center.setLayout(QHBoxLayout())
        center.layout().addWidget(self._qt_viewer)
        center.layout().setContentsMargins(4, 0, 4, 0)
        self.setCentralWidget(center)

        self.setWindowTitle(self._qt_viewer.viewer.title)

        self._maximized_flag = False
        self._window_size = None
        self._window_pos = None
        self._old_size = None
        self._positions = []

        act_dlg = QtActivityDialog(self._qt_viewer._canvas_overlay)
        self._qt_viewer._canvas_overlay.resized.connect(
            act_dlg.move_to_bottom_right
        )
        act_dlg.hide()
        self._activity_dialog = act_dlg

        self.setStatusBar(ViewerStatusBar(self))

        settings = get_settings()

        # TODO:
        # settings.plugins.defaults.call_order = plugin_manager.call_order()

        # set the values in plugins to match the ones saved in settings
        if settings.plugins.call_order is not None:
            plugin_manager.set_call_order(settings.plugins.call_order)

        _QtMainWindow._instances.append(self)

        # since we initialize canvas before window,
        # we need to manually connect them again.
        handle = self.windowHandle()
        if handle is not None:
            handle.screenChanged.connect(
                self._qt_viewer.canvas._backend.screen_changed
            )

<<<<<<< HEAD
        # this is the line that initializes any Qt-based app-model Actions that
        # were defined somewhere in the `_qt` module and imported in init_qactions
        init_qactions()
=======
        self.status_throttler = QSignalThrottler(parent=self)
        self.status_throttler.setTimeout(50)

        # In the GUI we expect lots of changes to the cursor position, so
        # replace the direct connection with a throttled one.
        with contextlib.suppress(IndexError):
            viewer.cursor.events.position.disconnect(
                viewer._update_status_bar_from_cursor
            )
        viewer.cursor.events.position.connect(self.status_throttler.throttle)
        self.status_throttler.triggered.connect(
            viewer._update_status_bar_from_cursor
        )
>>>>>>> beaa98ef

    def statusBar(self) -> 'ViewerStatusBar':
        return super().statusBar()

    @classmethod
    def current(cls) -> Optional['_QtMainWindow']:
        return cls._instances[-1] if cls._instances else None

    @classmethod
    def current_viewer(cls):
        window = cls.current()
        return window._qt_viewer.viewer if window else None

    def event(self, e: QEvent) -> bool:
        if (
            e.type() == QEvent.Type.ToolTip
            and self._qt_viewer.viewer.tooltip.visible
        ):
            # globalPos is for Qt5 e.globalPosition().toPoint() is for QT6
            # https://doc-snapshots.qt.io/qt6-dev/qmouseevent-obsolete.html#globalPos
            pnt = (
                e.globalPosition().toPoint()
                if hasattr(e, "globalPosition")
                else e.globalPos()
            )
            QToolTip.showText(pnt, self._qt_viewer.viewer.tooltip.text, self)
        if e.type() == QEvent.Type.Close:
            # when we close the MainWindow, remove it from the instances list
            with contextlib.suppress(ValueError):
                _QtMainWindow._instances.remove(self)
        if e.type() in {QEvent.Type.WindowActivate, QEvent.Type.ZOrderChange}:
            # upon activation or raise_, put window at the end of _instances
            with contextlib.suppress(ValueError):
                inst = _QtMainWindow._instances
                inst.append(inst.pop(inst.index(self)))
        return super().event(e)

    def _load_window_settings(self):
        """
        Load window layout settings from configuration.
        """
        settings = get_settings()
        window_position = settings.application.window_position

        # It's necessary to verify if the window/position value is valid with
        # the current screen.
        if not window_position:
            window_position = (self.x(), self.y())
        else:
            width, height = window_position
            screen_geo = QApplication.primaryScreen().geometry()
            if screen_geo.width() < width or screen_geo.height() < height:
                window_position = (self.x(), self.y())

        return (
            settings.application.window_state,
            settings.application.window_size,
            window_position,
            settings.application.window_maximized,
            settings.application.window_fullscreen,
        )

    def _get_window_settings(self):
        """Return current window settings.

        Symmetric to the 'set_window_settings' setter.
        """

        window_fullscreen = self.isFullScreen()
        if window_fullscreen:
            window_maximized = self._maximized_flag
        else:
            window_maximized = self.isMaximized()

        window_state = qbytearray_to_str(self.saveState())
        return (
            window_state,
            self._window_size or (self.width(), self.height()),
            self._window_pos or (self.x(), self.y()),
            window_maximized,
            window_fullscreen,
        )

    def _set_window_settings(
        self,
        window_state,
        window_size,
        window_position,
        window_maximized,
        window_fullscreen,
    ):
        """
        Set window settings.

        Symmetric to the 'get_window_settings' accessor.
        """
        self.setUpdatesEnabled(False)
        self.setWindowState(Qt.WindowState.WindowNoState)

        if window_position:
            window_position = QPoint(*window_position)
            self.move(window_position)

        if window_size:
            window_size = QSize(*window_size)
            self.resize(window_size)

        if window_state:
            self.restoreState(str_to_qbytearray(window_state))

        # Toggling the console visibility is disabled when it is not
        # available, so ensure that it is hidden.
        if in_ipython():
            self._qt_viewer.dockConsole.setVisible(False)

        if window_fullscreen:
            self.setWindowState(Qt.WindowState.WindowFullScreen)
            self._maximized_flag = window_maximized
        elif window_maximized:
            self.setWindowState(Qt.WindowState.WindowMaximized)

        self.setUpdatesEnabled(True)

    def _save_current_window_settings(self):
        """Save the current geometry of the main window."""
        (
            window_state,
            window_size,
            window_position,
            window_maximized,
            window_fullscreen,
        ) = self._get_window_settings()

        settings = get_settings()
        if settings.application.save_window_geometry:
            settings.application.window_maximized = window_maximized
            settings.application.window_fullscreen = window_fullscreen
            settings.application.window_position = window_position
            settings.application.window_size = window_size
            settings.application.window_statusbar = (
                not self.statusBar().isHidden()
            )

        if settings.application.save_window_state:
            settings.application.window_state = window_state

    def close(self, quit_app=False, confirm_need=False):
        """Override to handle closing app or just the window."""
        if hasattr(self.status_throttler, "_timer"):
            self.status_throttler._timer.stop()
        if not quit_app and not self._qt_viewer.viewer.layers:
            return super().close()
        if (
            not confirm_need
            or not get_settings().application.confirm_close_window
            or ConfirmCloseDialog(self, quit_app).exec_() == QDialog.Accepted
        ):
            self._quit_app = quit_app
            return super().close()

    def close_window(self):
        """Close active dialog or active window."""
        parent = QApplication.focusWidget()
        while parent is not None:
            if isinstance(parent, QMainWindow):
                self.close()
                break

            if isinstance(parent, QDialog):
                parent.close()
                break

            try:
                parent = parent.parent()
            except AttributeError:
                parent = getattr(parent, "_parent", None)

    def show(self, block=False):
        super().show()
        self._qt_viewer.setFocus()
        if block:
            self._ev = QEventLoop()
            self._ev.exec()

    def changeEvent(self, event):
        """Handle window state changes."""
        if event.type() == QEvent.Type.WindowStateChange:
            # TODO: handle maximization issue. When double clicking on the
            # title bar on Mac the resizeEvent is called an varying amount
            # of times which makes it hard to track the original size before
            # maximization.
            condition = (
                self.isMaximized() if os.name == "nt" else self.isFullScreen()
            )
            if condition and self._old_size is not None:
                if self._positions and len(self._positions) > 1:
                    self._window_pos = self._positions[-2]

                self._window_size = (
                    self._old_size.width(),
                    self._old_size.height(),
                )
            else:
                self._old_size = None
                self._window_pos = None
                self._window_size = None
                self._positions = []

        super().changeEvent(event)

    def resizeEvent(self, event):
        """Override to handle original size before maximizing."""
        # the first resize event will have nonsense positions that we dont
        # want to store (and potentially restore)
        if event.oldSize().isValid():
            self._old_size = event.oldSize()
            self._positions.append((self.x(), self.y()))

            if self._positions and len(self._positions) >= 2:
                self._window_pos = self._positions[-2]
                self._positions = self._positions[-2:]

        super().resizeEvent(event)

    def closeEvent(self, event):
        """This method will be called when the main window is closing.

        Regardless of whether cmd Q, cmd W, or the close button is used...
        """
        if (
            event.spontaneous()
            and get_settings().application.confirm_close_window
            and self._qt_viewer.viewer.layers
            and ConfirmCloseDialog(self, False).exec_() != QDialog.Accepted
        ):
            event.ignore()
            return

        if self._ev and self._ev.isRunning():
            self._ev.quit()

        # Close any floating dockwidgets
        for dock in self.findChildren(QtViewerDockWidget):
            if isinstance(dock, QWidget) and dock.isFloating():
                dock.setFloating(False)

        self._save_current_window_settings()

        # On some versions of Darwin, exiting while fullscreen seems to tickle
        # some bug deep in NSWindow.  This forces the fullscreen keybinding
        # test to complete its draw cycle, then pop back out of fullscreen.
        if self.isFullScreen():
            self.showNormal()
            for _ in range(5):
                time.sleep(0.1)
                QApplication.processEvents()

        if self._quit_app:
            quit_app()

        event.accept()

    def restart(self):
        """Restart the napari application in a detached process."""
        process = QProcess()
        process.setProgram(sys.executable)

        if not running_as_bundled_app():
            process.setArguments(sys.argv)

        process.startDetached()
        self.close(quit_app=True)

    @staticmethod
    @Slot(Notification)
    def show_notification(notification: Notification):
        """Show notification coming from a thread."""
        NapariQtNotification.show_notification(notification)


class Window:
    """Application window that contains the menu bar and viewer.

    Parameters
    ----------
    viewer : napari.components.ViewerModel
        Contained viewer widget.

    Attributes
    ----------
    file_menu : qtpy.QtWidgets.QMenu
        File menu.
    help_menu : qtpy.QtWidgets.QMenu
        Help menu.
    main_menu : qtpy.QtWidgets.QMainWindow.menuBar
        Main menubar.

    view_menu : qtpy.QtWidgets.QMenu
        View menu.
    window_menu : qtpy.QtWidgets.QMenu
        Window menu.
    """

    def __init__(self, viewer: 'Viewer', *, show: bool = True):
        # create QApplication if it doesn't already exist
        get_app()

        # Dictionary holding dock widgets
        self._dock_widgets: Dict[
            str, QtViewerDockWidget
        ] = WeakValueDictionary()
        self._unnamed_dockwidget_count = 1

        # Connect the Viewer and create the Main Window
        self._qt_window = _QtMainWindow(viewer)

        # connect theme events before collecting plugin-provided themes
        # to ensure icons from the plugins are generated correctly.
        _themes.events.added.connect(self._add_theme)
        _themes.events.removed.connect(self._remove_theme)

        # discover any themes provided by plugins
        plugin_manager.discover_themes()
        self._setup_existing_themes()

        self._add_menus()
        self._update_theme()
        get_settings().appearance.events.theme.connect(self._update_theme)

        self._add_viewer_dock_widget(
            self._qt_viewer.dockConsole, tabify=False, menu=self.window_menu
        )
        self._add_viewer_dock_widget(
            self._qt_viewer.dockLayerControls,
            tabify=False,
            menu=self.window_menu,
        )
        self._add_viewer_dock_widget(
            self._qt_viewer.dockLayerList, tabify=False, menu=self.window_menu
        )
        if perf.USE_PERFMON:
            self._add_viewer_dock_widget(
                self._qt_viewer.dockPerformance, menu=self.window_menu
            )

        viewer.events.help.connect(self._help_changed)
        viewer.events.title.connect(self._title_changed)
        viewer.events.theme.connect(self._update_theme)
        viewer.layers.events.connect(self.file_menu.update)
        viewer.events.status.connect(self._status_changed)

        if show:
            self.show()
            # Ensure the controls dock uses the minimum height
            self._qt_window.resizeDocks(
                [
                    self._qt_viewer.dockLayerControls,
                    self._qt_viewer.dockLayerList,
                ],
                [self._qt_viewer.dockLayerControls.minimumHeight(), 10000],
                Qt.Orientation.Vertical,
            )

    def _setup_existing_themes(self, connect: bool = True):
        """This function is only executed once at the startup of napari
        to connect events to themes that have not been connected yet.

        Parameters
        ----------
        connect : bool
            Determines whether the `connect` or `disconnect` method should be used.
        """
        for theme in _themes.values():
            if connect:
                self._connect_theme(theme)
            else:
                self._disconnect_theme(theme)

    def _connect_theme(self, theme):
        # connect events to update theme. Here, we don't want to pass the event
        # since it won't have the right `value` attribute.
        theme.events.background.connect(self._update_theme_no_event)
        theme.events.foreground.connect(self._update_theme_no_event)
        theme.events.primary.connect(self._update_theme_no_event)
        theme.events.secondary.connect(self._update_theme_no_event)
        theme.events.highlight.connect(self._update_theme_no_event)
        theme.events.text.connect(self._update_theme_no_event)
        theme.events.warning.connect(self._update_theme_no_event)
        theme.events.current.connect(self._update_theme_no_event)
        theme.events.icon.connect(self._update_theme_no_event)
        theme.events.canvas.connect(
            lambda _: self._qt_viewer.canvas._set_theme_change(
                get_settings().appearance.theme
            )
        )
        # connect console-specific attributes only if QtConsole
        # is present. The `console` is called which might slow
        # things down a little.
        if self._qt_viewer._console:
            theme.events.console.connect(self._qt_viewer.console._update_theme)
            theme.events.syntax_style.connect(
                self._qt_viewer.console._update_theme
            )

    def _disconnect_theme(self, theme):
        theme.events.background.disconnect(self._update_theme_no_event)
        theme.events.foreground.disconnect(self._update_theme_no_event)
        theme.events.primary.disconnect(self._update_theme_no_event)
        theme.events.secondary.disconnect(self._update_theme_no_event)
        theme.events.highlight.disconnect(self._update_theme_no_event)
        theme.events.text.disconnect(self._update_theme_no_event)
        theme.events.warning.disconnect(self._update_theme_no_event)
        theme.events.current.disconnect(self._update_theme_no_event)
        theme.events.icon.disconnect(self._update_theme_no_event)
        theme.events.canvas.disconnect(
            lambda _: self._qt_viewer.canvas._set_theme_change(
                get_settings().appearance.theme
            )
        )
        # disconnect console-specific attributes only if QtConsole
        # is present and they were previously connected
        if self._qt_viewer._console:
            theme.events.console.disconnect(
                self._qt_viewer.console._update_theme
            )
            theme.events.syntax_style.disconnect(
                self._qt_viewer.console._update_theme
            )

    def _add_theme(self, event):
        """Add new theme and connect events."""
        theme = event.value
        self._connect_theme(theme)

    def _remove_theme(self, event):
        """Remove theme and disconnect events."""
        theme = event.value
        self._disconnect_theme(theme)

    @property
    def qt_viewer(self):
        warnings.warn(
            trans._(
                'Public access to Window.qt_viewer is deprecated and will be removed in\nv0.5.0. It is considered an "implementation detail" of the napari\napplication, not part of the napari viewer model. If your use case\nrequires access to qt_viewer, please open an issue to discuss.',
                deferred=True,
            ),
            category=FutureWarning,
            stacklevel=2,
        )
        return self._qt_window._qt_viewer

    @property
    def _qt_viewer(self):
        # this is starting to be "vestigial"... this property could be removed
        return self._qt_window._qt_viewer

    @property
    def _status_bar(self):
        # TODO: remove from window
        return self._qt_window.statusBar()

    def _add_menus(self):
        """Add menubar to napari app."""
        # TODO: move this to _QMainWindow... but then all of the Menu()
        # items will not have easy access to the methods on this Window obj.

        self.main_menu = self._qt_window.menuBar()
        # Menubar shortcuts are only active when the menubar is visible.
        # Therefore, we set a global shortcut not associated with the menubar
        # to toggle visibility, *but*, in order to not shadow the menubar
        # shortcut, we disable it, and only enable it when the menubar is
        # hidden. See this stackoverflow link for details:
        # https://stackoverflow.com/questions/50537642/how-to-keep-the-shortcuts-of-a-hidden-widget-in-pyqt5
        self._main_menu_shortcut = QShortcut('Ctrl+M', self._qt_window)
        self._main_menu_shortcut.setEnabled(False)
        self._main_menu_shortcut.activated.connect(
            self._toggle_menubar_visible
        )

        self.file_menu = menus.FileMenu(self)
        self.main_menu.addMenu(self.file_menu)
        self.view_menu = menus.ViewMenu(self)
        self.main_menu.addMenu(self.view_menu)
        self.window_menu = menus.WindowMenu(self)
        self.main_menu.addMenu(self.window_menu)
        self.plugins_menu = menus.PluginsMenu(self)
        self.main_menu.addMenu(self.plugins_menu)
        self.help_menu = menus.HelpMenu(self)
        self.main_menu.addMenu(self.help_menu)

        if perf.USE_PERFMON:
            self._debug_menu = menus.DebugMenu(self)
            self.main_menu.addMenu(self._debug_menu)

    def _toggle_menubar_visible(self):
        """Toggle visibility of app menubar.

        This function also disables or enables a global keyboard shortcut to
        show the menubar, since menubar shortcuts are only available while the
        menubar is visible.
        """
        self.main_menu.setVisible(not self.main_menu.isVisible())
        self._main_menu_shortcut.setEnabled(not self.main_menu.isVisible())

    def _toggle_fullscreen(self):
        """Toggle fullscreen mode."""
        if self._qt_window.isFullScreen():
            self._qt_window.showNormal()
        else:
            self._qt_window.showFullScreen()

    def _toggle_play(self):
        """Toggle play."""
        if self._qt_viewer.dims.is_playing:
            self._qt_viewer.dims.stop()
        else:
            axis = self._qt_viewer.viewer.dims.last_used or 0
            self._qt_viewer.dims.play(axis)

    def add_plugin_dock_widget(
        self,
        plugin_name: str,
        widget_name: str = None,
        tabify: bool = False,
    ) -> Tuple[QtViewerDockWidget, Any]:
        """Add plugin dock widget if not already added.

        Parameters
        ----------
        plugin_name : str
            Name of a plugin providing a widget
        widget_name : str, optional
            Name of a widget provided by `plugin_name`. If `None`, and the
            specified plugin provides only a single widget, that widget will be
            returned, otherwise a ValueError will be raised, by default None

        Returns
        -------
        tuple
            A 2-tuple containing (the DockWidget instance, the plugin widget
            instance).
        """
        from ..plugins import _npe2

        Widget = None
        dock_kwargs = {}

        if result := _npe2.get_widget_contribution(plugin_name, widget_name):
            Widget, widget_name = result

        if Widget is None:
            Widget, dock_kwargs = plugin_manager.get_widget(
                plugin_name, widget_name
            )

        if not widget_name:
            # if widget_name wasn't provided, `get_widget` will have
            # ensured that there is a single widget available.
            widget_name = list(plugin_manager._dock_widgets[plugin_name])[0]

        full_name = plugin_menu_item_template.format(plugin_name, widget_name)
        if full_name in self._dock_widgets:
            dock_widget = self._dock_widgets[full_name]
            wdg = dock_widget.widget()
            if hasattr(wdg, '_magic_widget'):
                wdg = wdg._magic_widget
            return dock_widget, wdg

        wdg = _instantiate_dock_widget(
            Widget, cast('Viewer', self._qt_viewer.viewer)
        )

        # Add dock widget
        dock_kwargs.pop('name', None)
        dock_widget = self.add_dock_widget(
            wdg, name=full_name, tabify=tabify, **dock_kwargs
        )
        return dock_widget, wdg

    def _add_plugin_function_widget(self, plugin_name: str, widget_name: str):
        """Add plugin function widget if not already added.

        Parameters
        ----------
        plugin_name : str
            Name of a plugin providing a widget
        widget_name : str, optional
            Name of a widget provided by `plugin_name`. If `None`, and the
            specified plugin provides only a single widget, that widget will be
            returned, otherwise a ValueError will be raised, by default None
        """
        full_name = plugin_menu_item_template.format(plugin_name, widget_name)
        if full_name in self._dock_widgets:
            return

        func = plugin_manager._function_widgets[plugin_name][widget_name]

        # Add function widget
        return self.add_function_widget(
            func, name=full_name, area=None, allowed_areas=None
        )

    def add_dock_widget(
        self,
        widget: Union[QWidget, 'Widget'],
        *,
        name: str = '',
        area: str = 'right',
        allowed_areas: Optional[Sequence[str]] = None,
        shortcut=_sentinel,
        add_vertical_stretch=True,
        menu=None,
        tabify: bool = False,
    ):
        """Convenience method to add a QDockWidget to the main window.

        If name is not provided a generic name will be addded to avoid
        `saveState` warnings on close.

        Parameters
        ----------
        widget : QWidget
            `widget` will be added as QDockWidget's main widget.
        name : str, optional
            Name of dock widget to appear in window menu.
        area : str
            Side of the main window to which the new dock widget will be added.
            Must be in {'left', 'right', 'top', 'bottom'}
        allowed_areas : list[str], optional
            Areas, relative to main window, that the widget is allowed dock.
            Each item in list must be in {'left', 'right', 'top', 'bottom'}
            By default, all areas are allowed.
        shortcut : str, optional
            Keyboard shortcut to appear in dropdown menu.
        add_vertical_stretch : bool, optional
            Whether to add stretch to the bottom of vertical widgets (pushing
            widgets up towards the top of the allotted area, instead of letting
            them distribute across the vertical space).  By default, True.

            .. deprecated:: 0.4.8

                The shortcut parameter is deprecated since version 0.4.8, please use
                the action and shortcut manager APIs. The new action manager and
                shortcut API allow user configuration and localisation.

        Returns
        -------
        dock_widget : QtViewerDockWidget
            `dock_widget` that can pass viewer events.
        """
        if not name:
            with contextlib.suppress(AttributeError):
                name = widget.objectName()
            name = name or trans._(
                "Dock widget {number}",
                number=self._unnamed_dockwidget_count,
            )

            self._unnamed_dockwidget_count += 1

        if shortcut is not _sentinel:
            warnings.warn(
                _SHORTCUT_DEPRECATION_STRING.format(shortcut=shortcut),
                FutureWarning,
                stacklevel=2,
            )
            dock_widget = QtViewerDockWidget(
                self._qt_viewer,
                widget,
                name=name,
                area=area,
                allowed_areas=allowed_areas,
                shortcut=shortcut,
                add_vertical_stretch=add_vertical_stretch,
            )
        else:
            dock_widget = QtViewerDockWidget(
                self._qt_viewer,
                widget,
                name=name,
                area=area,
                allowed_areas=allowed_areas,
                add_vertical_stretch=add_vertical_stretch,
            )

        self._add_viewer_dock_widget(dock_widget, menu=menu, tabify=tabify)

        if hasattr(widget, 'reset_choices'):
            # Keep the dropdown menus in the widget in sync with the layer model
            # if widget has a `reset_choices`, which is true for all magicgui
            # `CategoricalWidget`s
            layers_events = self._qt_viewer.viewer.layers.events
            layers_events.inserted.connect(widget.reset_choices)
            layers_events.removed.connect(widget.reset_choices)
            layers_events.reordered.connect(widget.reset_choices)

        # Add dock widget to dictionary
        self._dock_widgets[dock_widget.name] = dock_widget

        return dock_widget

    def _add_viewer_dock_widget(
        self, dock_widget: QtViewerDockWidget, tabify=False, menu=None
    ):
        """Add a QtViewerDockWidget to the main window

        If other widgets already present in area then will tabify.

        Parameters
        ----------
        dock_widget : QtViewerDockWidget
            `dock_widget` will be added to the main window.
        tabify : bool
            Flag to tabify dockwidget or not.
        """
        # Find if any othe dock widgets are currently in area
        current_dws_in_area = [
            dw
            for dw in self._qt_window.findChildren(QDockWidget)
            if self._qt_window.dockWidgetArea(dw) == dock_widget.qt_area
        ]
        self._qt_window.addDockWidget(dock_widget.qt_area, dock_widget)

        # If another dock widget present in area then tabify
        if current_dws_in_area:
            if tabify:
                self._qt_window.tabifyDockWidget(
                    current_dws_in_area[-1], dock_widget
                )
                dock_widget.show()
                dock_widget.raise_()
            elif dock_widget.area in ('right', 'left'):
                _wdg = current_dws_in_area + [dock_widget]
                # add sizes to push lower widgets up
                sizes = list(range(1, len(_wdg) * 4, 4))
                self._qt_window.resizeDocks(
                    _wdg, sizes, Qt.Orientation.Vertical
                )

        if menu:
            action = dock_widget.toggleViewAction()
            action.setStatusTip(dock_widget.name)
            action.setText(dock_widget.name)
            import warnings

            with warnings.catch_warnings():
                warnings.simplefilter("ignore", FutureWarning)
                # deprecating with 0.4.8, but let's try to keep compatibility.
                shortcut = dock_widget.shortcut
            if shortcut is not None:
                action.setShortcut(shortcut)

            menu.addAction(action)
        # self.window_menu.addAction(action)

        # see #3663, to fix #3624 more generally
        dock_widget.setFloating(False)

    def _remove_dock_widget(self, event=None):
        names = list(self._dock_widgets.keys())
        for widget_name in names:
            if event.value in widget_name:
                # remove this widget
                widget = self._dock_widgets[widget_name]
                self.remove_dock_widget(widget)

    def remove_dock_widget(self, widget: QWidget, menu=None):
        """Removes specified dock widget.

        If a QDockWidget is not provided, the existing QDockWidgets will be
        searched for one whose inner widget (``.widget()``) is the provided
        ``widget``.

        Parameters
        ----------
        widget : QWidget | str
            If widget == 'all', all docked widgets will be removed.
        """
        if widget == 'all':
            for dw in list(self._dock_widgets.values()):
                self.remove_dock_widget(dw)
            return

        if not isinstance(widget, QDockWidget):
            dw: QDockWidget
            for dw in self._qt_window.findChildren(QDockWidget):
                if dw.widget() is widget:
                    _dw: QDockWidget = dw
                    break
            else:
                raise LookupError(
                    trans._(
                        "Could not find a dock widget containing: {widget}",
                        deferred=True,
                        widget=widget,
                    )
                )
        else:
            _dw = widget

        if _dw.widget():
            _dw.widget().setParent(None)
        self._qt_window.removeDockWidget(_dw)
        if menu is not None:
            menu.removeAction(_dw.toggleViewAction())

        # Remove dock widget from dictionary
        self._dock_widgets.pop(_dw.name, None)

        # Deleting the dock widget means any references to it will no longer
        # work but it's not really useful anyway, since the inner widget has
        # been removed. and anyway: people should be using add_dock_widget
        # rather than directly using _add_viewer_dock_widget
        _dw.deleteLater()

    def add_function_widget(
        self,
        function,
        *,
        magic_kwargs=None,
        name: str = '',
        area=None,
        allowed_areas=None,
        shortcut=_sentinel,
    ):
        """Turn a function into a dock widget via magicgui.

        Parameters
        ----------
        function : callable
            Function that you want to add.
        magic_kwargs : dict, optional
            Keyword arguments to :func:`magicgui.magicgui` that
            can be used to specify widget.
        name : str, optional
            Name of dock widget to appear in window menu.
        area : str, optional
            Side of the main window to which the new dock widget will be added.
            Must be in {'left', 'right', 'top', 'bottom'}. If not provided the
            default will be determined by the widget.layout, with 'vertical'
            layouts appearing on the right, otherwise on the bottom.
        allowed_areas : list[str], optional
            Areas, relative to main window, that the widget is allowed dock.
            Each item in list must be in {'left', 'right', 'top', 'bottom'}
            By default, only provided areas is allowed.
        shortcut : str, optional
            Keyboard shortcut to appear in dropdown menu.

        Returns
        -------
        dock_widget : QtViewerDockWidget
            `dock_widget` that can pass viewer events.
        """
        from magicgui import magicgui

        if magic_kwargs is None:
            magic_kwargs = {
                'auto_call': False,
                'call_button': "run",
                'layout': 'vertical',
            }

        widget = magicgui(function, **magic_kwargs or {})

        if area is None:
            area = 'right' if str(widget.layout) == 'vertical' else 'bottom'
        if allowed_areas is None:
            allowed_areas = [area]
        if shortcut is not _sentinel:
            return self.add_dock_widget(
                widget,
                name=name or function.__name__.replace('_', ' '),
                area=area,
                allowed_areas=allowed_areas,
                shortcut=shortcut,
            )
        else:
            return self.add_dock_widget(
                widget,
                name=name or function.__name__.replace('_', ' '),
                area=area,
                allowed_areas=allowed_areas,
            )

    def resize(self, width, height):
        """Resize the window.

        Parameters
        ----------
        width : int
            Width in logical pixels.
        height : int
            Height in logical pixels.
        """
        self._qt_window.resize(width, height)

    def set_geometry(self, left, top, width, height):
        """Set the geometry of the widget

        Parameters
        ----------
        left : int
            X coordinate of the upper left border.
        top : int
            Y coordinate of the upper left border.
        width : int
            Width of the rectangle shape of the window.
        height : int
            Height of the rectangle shape of the window.
        """
        self._qt_window.setGeometry(left, top, width, height)

    def geometry(self) -> Tuple[int, int, int, int]:
        """Get the geometry of the widget

        Returns
        -------
        left : int
            X coordinate of the upper left border.
        top : int
            Y coordinate of the upper left border.
        width : int
            Width of the rectangle shape of the window.
        height : int
            Height of the rectangle shape of the window.
        """
        rect = self._qt_window.geometry()
        return rect.left(), rect.top(), rect.width(), rect.height()

    def show(self, *, block=False):
        """Resize, show, and bring forward the window.

        Raises
        ------
        RuntimeError
            If the viewer.window has already been closed and deleted.
        """
        settings = get_settings()
        try:
            self._qt_window.show(block=block)
        except (AttributeError, RuntimeError):
            raise RuntimeError(
                trans._(
                    "This viewer has already been closed and deleted. Please create a new one.",
                    deferred=True,
                )
            )

        if settings.application.first_time:
            settings.application.first_time = False
            try:
                self._qt_window.resize(self._qt_window.layout().sizeHint())
            except (AttributeError, RuntimeError):
                raise RuntimeError(
                    trans._(
                        "This viewer has already been closed and deleted. Please create a new one.",
                        deferred=True,
                    )
                )
        else:
            try:
                if settings.application.save_window_geometry:
                    self._qt_window._set_window_settings(
                        *self._qt_window._load_window_settings()
                    )
            except Exception as err:
                import warnings

                warnings.warn(
                    trans._(
                        "The window geometry settings could not be loaded due to the following error: {err}",
                        deferred=True,
                        err=err,
                    ),
                    category=RuntimeWarning,
                    stacklevel=2,
                )

        # Resize axis labels now that window is shown
        self._qt_viewer.dims._resize_axis_labels()

        # We want to bring the viewer to the front when
        # A) it is our own event loop OR we are running in jupyter
        # B) it is not the first time a QMainWindow is being created

        # `app_name` will be "napari" iff the application was instantiated in
        # get_app(). isActiveWindow() will be True if it is the second time a
        # _qt_window has been created.
        # See #721, #732, #735, #795, #1594
        app_name = QApplication.instance().applicationName()
        if (
            app_name == 'napari' or in_jupyter()
        ) and self._qt_window.isActiveWindow():
            self.activate()

    def activate(self):
        """Make the viewer the currently active window."""
        self._qt_window.raise_()  # for macOS
        self._qt_window.activateWindow()  # for Windows

    def _update_theme_no_event(self):
        self._update_theme()

    def _update_theme(self, event=None):
        """Update widget color theme."""
        settings = get_settings()
        with contextlib.suppress(AttributeError, RuntimeError):
            if event:
                value = event.value
                self._qt_viewer.viewer.theme = value
                settings.appearance.theme = value
            else:
                value = (
                    get_system_theme()
                    if settings.appearance.theme == "system"
                    else self._qt_viewer.viewer.theme
                )

            self._qt_window.setStyleSheet(get_stylesheet(value))

    def _status_changed(self, event):
        """Update status bar.

        Parameters
        ----------
        event : napari.utils.event.Event
            The napari event that triggered this method.
        """
        if isinstance(event.value, str):
            self._status_bar.setStatusText(event.value)
        else:
            status_info = event.value
            self._status_bar.setStatusText(
                layer_base=status_info['layer_base'],
                source_type=status_info['source_type'],
                plugin=status_info['plugin'],
                coordinates=status_info['coordinates'],
            )

    def _title_changed(self, event):
        """Update window title.

        Parameters
        ----------
        event : napari.utils.event.Event
            The napari event that triggered this method.
        """
        self._qt_window.setWindowTitle(event.value)

    def _help_changed(self, event):
        """Update help message on status bar.

        Parameters
        ----------
        event : napari.utils.event.Event
            The napari event that triggered this method.
        """
        self._status_bar.setHelpText(event.value)

    def _restart(self):
        """Restart the napari application."""
        self._qt_window.restart()

    def _screenshot(
        self, size=None, scale=None, flash=True, canvas_only=False
    ) -> 'QImage':
        """Capture screenshot of the currently displayed viewer.

        Parameters
        ----------
        flash : bool
            Flag to indicate whether flash animation should be shown after
            the screenshot was captured.
        size : tuple (int, int)
            Size (resolution) of the screenshot. By default, the currently displayed size.
            Only used if `canvas_only` is True.
        scale : float
            Scale factor used to increase resolution of canvas for the screenshot. By default, the currently displayed resolution.
            Only used if `canvas_only` is True.
        canvas_only : bool
            If True, screenshot shows only the image display canvas, and
            if False include the napari viewer frame in the screenshot,
            By default, True.

        Returns
        -------
        img : QImage
        """
        from .utils import add_flash_animation

        if canvas_only:
            canvas = self._qt_viewer.canvas
            prev_size = canvas.size
            if size is not None:
                if len(size) != 2:
                    raise ValueError(
                        trans._(
                            'screenshot size must be 2 values, got {len_size}',
                            len_size=len(size),
                        )
                    )
                # Scale the requested size to account for HiDPI
                size = tuple(
                    dim / self._qt_window.devicePixelRatio() for dim in size
                )
                canvas.size = size[::-1]  # invert x ad y for vispy
            if scale is not None:
                # multiply canvas dimensions by the scale factor to get new size
                canvas.size = tuple(dim * scale for dim in canvas.size)
            try:
                img = self._qt_viewer.canvas.native.grabFramebuffer()
                if flash:
                    add_flash_animation(self._qt_viewer._canvas_overlay)
            finally:
                # make sure we always go back to the right canvas size
                if size is not None or scale is not None:
                    canvas.size = prev_size
        else:
            img = self._qt_window.grab().toImage()
            if flash:
                add_flash_animation(self._qt_window)
        return img

    def screenshot(
        self, path=None, size=None, scale=None, flash=True, canvas_only=False
    ):
        """Take currently displayed viewer and convert to an image array.

        Parameters
        ----------
        path : str
            Filename for saving screenshot image.
        size : tuple (int, int)
            Size (resolution) of the screenshot. By default, the currently displayed size.
            Only used if `canvas_only` is True.
        scale : float
            Scale factor used to increase resolution of canvas for the screenshot. By default, the currently displayed resolution.
            Only used if `canvas_only` is True.
        flash : bool
            Flag to indicate whether flash animation should be shown after
            the screenshot was captured.
        canvas_only : bool
            If True, screenshot shows only the image display canvas, and
            if False include the napari viewer frame in the screenshot,
            By default, True.

        Returns
        -------
        image : array
            Numpy array of type ubyte and shape (h, w, 4). Index [0, 0] is the
            upper-left corner of the rendered region.
        """
        img = QImg2array(self._screenshot(size, scale, flash, canvas_only))
        if path is not None:
            imsave(path, img)  # scikit-image imsave method
        return img

    def clipboard(self, flash=True, canvas_only=False):
        """Copy screenshot of current viewer to the clipboard.

        Parameters
        ----------
        flash : bool
            Flag to indicate whether flash animation should be shown after
            the screenshot was captured.
        canvas_only : bool
            If True, screenshot shows only the image display canvas, and
            if False include the napari viewer frame in the screenshot,
            By default, True.
        """
        img = self._screenshot(flash=flash, canvas_only=canvas_only)
        QApplication.clipboard().setImage(img)

    def _teardown(self):
        """Carry out various teardown tasks such as event disconnection."""
        self._setup_existing_themes(False)
        _themes.events.added.disconnect(self._add_theme)
        _themes.events.removed.disconnect(self._remove_theme)
        self._qt_viewer.viewer.layers.events.disconnect(self.file_menu.update)
        for menu in self.file_menu._INSTANCES:
            with contextlib.suppress(RuntimeError):
                menu._destroy()

    def close(self):
        """Close the viewer window and cleanup sub-widgets."""
        # Someone is closing us twice? Only try to delete self._qt_window
        # if we still have one.
        if hasattr(self, '_qt_window'):
            self._teardown()
            self._qt_viewer.close()
            self._qt_window.close()
            del self._qt_window


def _instantiate_dock_widget(wdg_cls, viewer: 'Viewer'):
    # if the signature is looking a for a napari viewer, pass it.
    from ..viewer import Viewer

    kwargs = {}
    try:
        sig = inspect.signature(wdg_cls.__init__)
    except ValueError:
        pass
    else:
        for param in sig.parameters.values():
            if param.name == 'napari_viewer':
                kwargs['napari_viewer'] = PublicOnlyProxy(viewer)
                break
            if param.annotation in ('napari.viewer.Viewer', Viewer):
                kwargs[param.name] = PublicOnlyProxy(viewer)
                break
            # cannot look for param.kind == param.VAR_KEYWORD because
            # QWidget allows **kwargs but errs on unknown keyword arguments

    # instantiate the widget
    return wdg_cls(**kwargs)<|MERGE_RESOLUTION|>--- conflicted
+++ resolved
@@ -137,11 +137,10 @@
                 self._qt_viewer.canvas._backend.screen_changed
             )
 
-<<<<<<< HEAD
         # this is the line that initializes any Qt-based app-model Actions that
         # were defined somewhere in the `_qt` module and imported in init_qactions
         init_qactions()
-=======
+
         self.status_throttler = QSignalThrottler(parent=self)
         self.status_throttler.setTimeout(50)
 
@@ -155,7 +154,6 @@
         self.status_throttler.triggered.connect(
             viewer._update_status_bar_from_cursor
         )
->>>>>>> beaa98ef
 
     def statusBar(self) -> 'ViewerStatusBar':
         return super().statusBar()
@@ -642,6 +640,11 @@
         self.window_menu = menus.WindowMenu(self)
         self.main_menu.addMenu(self.window_menu)
         self.plugins_menu = menus.PluginsMenu(self)
+        self.plugins_menu = build_qmodel_menu(
+            MenuId.MENUBAR_PLUGINS,
+            title=trans._('Plugins'),
+            parent=self._qt_window,
+        )
         self.main_menu.addMenu(self.plugins_menu)
         self.help_menu = menus.HelpMenu(self)
         self.main_menu.addMenu(self.help_menu)
