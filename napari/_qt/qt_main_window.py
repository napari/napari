"""
Custom Qt widgets that serve as native objects that the public-facing elements
wrap.
"""
import inspect
import sys
import time
<<<<<<< HEAD
=======
import warnings
from itertools import chain, repeat
>>>>>>> 097dca87
from typing import Any, ClassVar, Dict, List, Tuple

from qtpy.QtCore import QEvent, QPoint, QProcess, QSize, Qt
from qtpy.QtGui import QIcon, QKeySequence
from qtpy.QtWidgets import (
    QAction,
    QApplication,
    QDialog,
    QDockWidget,
    QHBoxLayout,
    QLabel,
    QMainWindow,
    QMenu,
    QShortcut,
    QWidget,
)

from ..plugins import menu_item_template as plugin_menu_item_template
from ..plugins import plugin_manager
from ..utils import config, perf
from ..utils.history import get_save_history, update_save_history
from ..utils.io import imsave
from ..utils.misc import in_jupyter, running_as_bundled_app
from ..utils.settings import SETTINGS
from ..utils.translations import trans
from .dialogs.preferences_dialog import PreferencesDialog
from .dialogs.qt_about import QtAbout
from .dialogs.qt_plugin_dialog import QtPluginDialog
from .dialogs.qt_plugin_report import QtPluginErrReporter
from .dialogs.screenshot_dialog import ScreenshotDialog
from .perf.qt_debug_menu import DebugMenu
from .qt_event_loop import NAPARI_ICON_PATH, get_app, quit_app
from .qt_resources import get_stylesheet
from .qt_viewer import QtViewer
from .utils import QImg2array, qbytearray_to_str, str_to_qbytearray
from .widgets.qt_viewer_dock_widget import (
    _SHORTCUT_DEPRECATION_STRING,
    QtViewerDockWidget,
)

_sentinel = object()


class _QtMainWindow(QMainWindow):
    # This was added so that someone can patch
    # `napari._qt.qt_main_window._QtMainWindow._window_icon`
    # to their desired window icon
    _window_icon = NAPARI_ICON_PATH

    # To track window instances and facilitate getting the "active" viewer...
    # We use this instead of QApplication.activeWindow for compatibility with
    # IPython usage. When you activate IPython, it will appear that there are
    # *no* active windows, so we want to track the most recently active windows
    _instances: ClassVar[List['_QtMainWindow']] = []

    def __init__(self, qt_viewer: QtViewer, parent=None) -> None:
        super().__init__(parent)
        self.qt_viewer = qt_viewer

        self._quit_app = False
        self.setWindowIcon(QIcon(self._window_icon))
        self.setAttribute(Qt.WA_DeleteOnClose)
        self.setUnifiedTitleAndToolBarOnMac(True)
        center = QWidget(self)
        center.setLayout(QHBoxLayout())
        center.layout().addWidget(qt_viewer)
        center.layout().setContentsMargins(4, 0, 4, 0)
        self.setCentralWidget(center)

        self.setWindowTitle(qt_viewer.viewer.title)

        self._maximized_flag = False
        self._preferences_dialog = None
        self._preferences_dialog_size = QSize()
        self._status_bar = self.statusBar()

        # set SETTINGS plugin defaults.
        SETTINGS._defaults['plugins'].call_order = plugin_manager.call_order()

        # set the values in plugins to match the ones saved in SETTINGS
        if SETTINGS.plugins.call_order is not None:
            plugin_manager.set_call_order(SETTINGS.plugins.call_order)

        _QtMainWindow._instances.append(self)

    @classmethod
    def current(cls):
        return cls._instances[-1] if cls._instances else None

    def event(self, e):
        if e.type() == QEvent.Close:
            # when we close the MainWindow, remove it from the instances list
            try:
                _QtMainWindow._instances.remove(self)
            except ValueError:
                pass
        if e.type() in {QEvent.WindowActivate, QEvent.ZOrderChange}:
            # upon activation or raise_, put window at the end of _instances
            try:
                inst = _QtMainWindow._instances
                inst.append(inst.pop(inst.index(self)))
            except ValueError:
                pass
        return super().event(e)

    def _load_window_settings(self):
        """
        Load window layout settings from configuration.
        """
        window_size = SETTINGS.application.window_size
        window_state = SETTINGS.application.window_state
        preferences_dialog_size = SETTINGS.application.preferences_size
        window_position = SETTINGS.application.window_position

        # It's necessary to verify if the window/position value is valid with the current screen.
        width, height = window_position
        screen_shape = QApplication.desktop().geometry()
        current_width = screen_shape.width()
        current_height = screen_shape.height()
        if current_width < width or current_height < height:
            window_position = (self.x(), self.y())

        window_maximized = SETTINGS.application.window_maximized
        window_fullscreen = SETTINGS.application.window_fullscreen
        return (
            window_state,
            window_size,
            window_position,
            window_maximized,
            window_fullscreen,
            preferences_dialog_size,
        )

    def _get_window_settings(self):
        """
        Return current window settings.

        Symmetric to the 'set_window_settings' setter.
        """
        window_size = (self.width(), self.height())
        window_fullscreen = self.isFullScreen()

        if window_fullscreen:
            window_maximized = self._maximized_flag
        else:
            window_maximized = self.isMaximized()

        window_position = (self.x(), self.y())
        preferences_dialog_size = (
            self._preferences_dialog_size.width(),
            self._preferences_dialog_size.height(),
        )
        window_state = qbytearray_to_str(self.saveState())
        return (
            window_state,
            window_size,
            window_position,
            window_maximized,
            window_fullscreen,
            preferences_dialog_size,
        )

    def _set_window_settings(
        self,
        window_state,
        window_size,
        window_position,
        window_maximized,
        window_fullscreen,
        preferences_dialog_size,
    ):
        """
        Set window settings.

        Symmetric to the 'get_window_settings' accessor.
        """
        self.setUpdatesEnabled(False)
        self.setWindowState(Qt.WindowNoState)

        if preferences_dialog_size:
            self._preferences_dialog_size = QSize(*preferences_dialog_size)

        if window_position:
            window_position = QPoint(*window_position)
            self.move(window_position)

        if window_size:
            window_size = QSize(*window_size)
            self.resize(window_size)

        if window_state:
            self.restoreState(str_to_qbytearray(window_state))

        if window_fullscreen:
            self.setWindowState(Qt.WindowFullScreen)
            self._maximized_flag = window_maximized
        elif window_maximized:
            self.setWindowState(Qt.WindowMaximized)

        self.setUpdatesEnabled(True)

    def _save_current_window_settings(self):
        """Save the current geometry of the main window."""
        (
            window_state,
            window_size,
            window_position,
            window_maximized,
            window_fullscreen,
            preferences_dialog_size,
        ) = self._get_window_settings()

        if SETTINGS.application.save_window_geometry:
            SETTINGS.application.window_maximized = window_maximized
            SETTINGS.application.window_fullscreen = window_fullscreen
            SETTINGS.application.window_position = window_position
            SETTINGS.application.window_size = window_size
            SETTINGS.application.window_statusbar = (
                not self._status_bar.isHidden()
            )
            SETTINGS.application.preferences_size = preferences_dialog_size

        if SETTINGS.application.save_window_state:
            SETTINGS.application.window_state = window_state

    def _update_preferences_dialog_size(self, size):
        """Save preferences dialog size."""
        self._preferences_dialog_size = size

    def close(self, quit_app=False):
        """Override to handle closing app or just the window."""
        self._quit_app = quit_app
        return super().close()

    def close_window(self):
        """Close active dialog or active window."""
        parent = QApplication.focusWidget()
        while parent is not None:
            if isinstance(parent, QMainWindow):
                self.close()
                break

            if isinstance(parent, QDialog):
                parent.close()
                break

            parent = parent.parent()

    def closeEvent(self, event):
        """This method will be called when the main window is closing.

        Regardless of whether cmd Q, cmd W, or the close button is used...
        """
        # Close any floating dockwidgets
        for dock in self.findChildren(QtViewerDockWidget):
            if dock.isFloating():
                dock.setFloating(False)

        self._save_current_window_settings()

        # On some versions of Darwin, exiting while fullscreen seems to tickle
        # some bug deep in NSWindow.  This forces the fullscreen keybinding
        # test to complete its draw cycle, then pop back out of fullscreen.
        if self.isFullScreen():
            self.showNormal()
            for _i in range(5):
                time.sleep(0.1)
                QApplication.processEvents()

        if self._quit_app:
            quit_app()

        event.accept()

    def restart(self):
        """Restart the napari application in a detached process."""
        process = QProcess()
        process.setProgram(sys.executable)

        if not running_as_bundled_app():
            process.setArguments(sys.argv)

        process.startDetached()
        self.close(quit_app=True)


class Window:
    """Application window that contains the menu bar and viewer.

    Parameters
    ----------
    viewer : napari.components.ViewerModel
        Contained viewer widget.

    Attributes
    ----------
    file_menu : qtpy.QtWidgets.QMenu
        File menu.
    help_menu : qtpy.QtWidgets.QMenu
        Help menu.
    main_menu : qtpy.QtWidgets.QMainWindow.menuBar
        Main menubar.
    qt_viewer : QtViewer
        Contained viewer widget.
    view_menu : qtpy.QtWidgets.QMenu
        View menu.
    window_menu : qtpy.QtWidgets.QMenu
        Window menu.
    """

    def __init__(self, viewer, *, show: bool = True):
        # create QApplication if it doesn't already exist
        get_app()

        self._unnamed_dockwidget_count = 1

        # Connect the Viewer and create the Main Window
        self.qt_viewer = QtViewer(viewer, show_welcome_screen=True)
        self._qt_window = _QtMainWindow(self.qt_viewer)
        self._status_bar = self._qt_window.statusBar()

        # Dictionary holding dock widgets
        self._dock_widgets: Dict[str, QtViewerDockWidget] = {}

        # since we initialize canvas before window, we need to manually connect them again.
        if self._qt_window.windowHandle() is not None:
            self._qt_window.windowHandle().screenChanged.connect(
                self.qt_viewer.canvas._backend.screen_changed
            )

        self._add_menubar()
        self._add_file_menu()
        self._add_view_menu()
        self._add_window_menu()
        self._add_plugins_menu()
        self._add_help_menu()

        self._status_bar.showMessage(trans._('Ready'))
        self._help = QLabel('')
        self._status_bar.addPermanentWidget(self._help)

        self.qt_viewer.viewer.theme = SETTINGS.appearance.theme
        self._update_theme()

        self._add_viewer_dock_widget(self.qt_viewer.dockConsole, tabify=False)
        self._add_viewer_dock_widget(
            self.qt_viewer.dockLayerControls, tabify=False
        )
        self._add_viewer_dock_widget(
            self.qt_viewer.dockLayerList, tabify=False
        )
        self.window_menu.addSeparator()

        SETTINGS.appearance.events.theme.connect(self._update_theme)

        viewer.events.status.connect(self._status_changed)
        viewer.events.help.connect(self._help_changed)
        viewer.events.title.connect(self._title_changed)
        viewer.events.theme.connect(self._update_theme)

        if perf.USE_PERFMON:
            # Add DebugMenu and dockPerformance if using perfmon.
            self._debug_menu = DebugMenu(self)
            self._add_viewer_dock_widget(self.qt_viewer.dockPerformance)
        else:
            self._debug_menu = None

        if show:
            self.show()

    def _add_menubar(self):
        """Add menubar to napari app."""
        self.main_menu = self._qt_window.menuBar()
        # Menubar shortcuts are only active when the menubar is visible.
        # Therefore, we set a global shortcut not associated with the menubar
        # to toggle visibility, *but*, in order to not shadow the menubar
        # shortcut, we disable it, and only enable it when the menubar is
        # hidden. See this stackoverflow link for details:
        # https://stackoverflow.com/questions/50537642/how-to-keep-the-shortcuts-of-a-hidden-widget-in-pyqt5
        self._main_menu_shortcut = QShortcut(
            QKeySequence('Ctrl+M'), self._qt_window
        )
        self._main_menu_shortcut.activated.connect(
            self._toggle_menubar_visible
        )
        self._main_menu_shortcut.setEnabled(False)

    def _toggle_menubar_visible(self):
        """Toggle visibility of app menubar.

        This function also disables or enables a global keyboard shortcut to
        show the menubar, since menubar shortcuts are only available while the
        menubar is visible.
        """
        if self.main_menu.isVisible():
            self.main_menu.setVisible(False)
            self._main_menu_shortcut.setEnabled(True)
        else:
            self.main_menu.setVisible(True)
            self._main_menu_shortcut.setEnabled(False)

    def _add_file_menu(self):
        """Add 'File' menu to app menubar."""
        open_images = QAction(trans._('Open File(s)...'), self._qt_window)
        open_images.setShortcut('Ctrl+O')
        open_images.setStatusTip(trans._('Open file(s)'))
        open_images.triggered.connect(self.qt_viewer._open_files_dialog)

        open_stack = QAction(
            trans._('Open Files as Stack...'), self._qt_window
        )
        open_stack.setShortcut('Ctrl+Alt+O')
        open_stack.setStatusTip(trans._('Open files'))
        open_stack.triggered.connect(
            self.qt_viewer._open_files_dialog_as_stack_dialog
        )

        open_folder = QAction(trans._('Open Folder...'), self._qt_window)
        open_folder.setShortcut('Ctrl+Shift+O')
        open_folder.setStatusTip(trans._('Open a folder'))
        open_folder.triggered.connect(self.qt_viewer._open_folder_dialog)

        # OS X will rename this to Quit and put it in the app menu.
        preferences = QAction(trans._('Preferences'), self._qt_window)
        preferences.setShortcut('Ctrl+Shift+P')
        preferences.setStatusTip(trans._('Open preferences dialog'))
        preferences.setMenuRole(QAction.PreferencesRole)
        preferences.triggered.connect(self._open_preferences)

        save_selected_layers = QAction(
            trans._('Save Selected Layer(s)...'), self._qt_window
        )
        save_selected_layers.setShortcut('Ctrl+S')
        save_selected_layers.setStatusTip(trans._('Save selected layers'))
        save_selected_layers.triggered.connect(
            lambda: self.qt_viewer._save_layers_dialog(selected=True)
        )

        save_all_layers = QAction(
            trans._('Save All Layers...'), self._qt_window
        )
        save_all_layers.setShortcut('Ctrl+Shift+S')
        save_all_layers.setStatusTip(trans._('Save all layers'))
        save_all_layers.triggered.connect(
            lambda: self.qt_viewer._save_layers_dialog(selected=False)
        )

        screenshot = QAction(trans._('Save Screenshot...'), self._qt_window)
        screenshot.setShortcut('Alt+S')
        screenshot.setStatusTip(
            trans._('Save screenshot of current display, default .png')
        )
        screenshot.triggered.connect(self.qt_viewer._screenshot_dialog)

        screenshot_wv = QAction(
            trans._('Save Screenshot with Viewer...'), self._qt_window
        )
        screenshot_wv.setShortcut('Alt+Shift+S')
        screenshot_wv.setStatusTip(
            trans._(
                'Save screenshot of current display with the viewer, default .png'
            )
        )
        screenshot_wv.triggered.connect(self._screenshot_dialog)

        # OS X will rename this to Quit and put it in the app menu.
        # This quits the entire QApplication and all windows that may be open.
        quitAction = QAction(trans._('Exit'), self._qt_window)
        quitAction.setShortcut('Ctrl+Q')
        quitAction.setMenuRole(QAction.QuitRole)
        quitAction.triggered.connect(
            lambda: self._qt_window.close(quit_app=True)
        )

        if running_as_bundled_app():
            restartAction = QAction(trans._('Restart'), self._qt_window)
            restartAction.triggered.connect(self._qt_window.restart)

        closeAction = QAction(trans._('Close Window'), self._qt_window)
        closeAction.setShortcut('Ctrl+W')
        closeAction.triggered.connect(self._qt_window.close_window)

        plugin_manager.discover_sample_data()
        open_sample_menu = QMenu(trans._('Open Sample'), self._qt_window)
        for plugin_name, samples in plugin_manager._sample_data.items():
            multiprovider = len(samples) > 1
            if multiprovider:
                menu = QMenu(plugin_name, self._qt_window)
                open_sample_menu.addMenu(menu)
            else:
                menu = open_sample_menu

            for samp_name, samp_dict in samples.items():
                display_name = samp_dict['display_name']
                if multiprovider:
                    action = QAction(display_name, parent=self._qt_window)
                else:
                    full_name = plugin_menu_item_template.format(
                        plugin_name, display_name
                    )
                    action = QAction(full_name, parent=self._qt_window)

                def _add_sample(*args, plg=plugin_name, smp=samp_name):
                    self.qt_viewer.viewer.open_sample(plg, smp)

                menu.addAction(action)
                action.triggered.connect(_add_sample)

        self.file_menu = self.main_menu.addMenu(trans._('&File'))
        self.file_menu.addAction(open_images)
        self.file_menu.addAction(open_stack)
        self.file_menu.addAction(open_folder)
        self.file_menu.addMenu(open_sample_menu)
        self.file_menu.addSeparator()
        self.file_menu.addAction(preferences)
        self.file_menu.addSeparator()
        self.file_menu.addAction(save_selected_layers)
        self.file_menu.addAction(save_all_layers)
        self.file_menu.addAction(screenshot)
        self.file_menu.addAction(screenshot_wv)
        self.file_menu.addSeparator()
        self.file_menu.addAction(closeAction)

        if running_as_bundled_app():
            self.file_menu.addAction(restartAction)

        self.file_menu.addAction(quitAction)

    def _open_preferences(self):
        """Edit preferences from the menubar."""
        if self._qt_window._preferences_dialog is None:
            win = PreferencesDialog(parent=self._qt_window)
            win.resized.connect(
                self._qt_window._update_preferences_dialog_size
            )

            if self._qt_window._preferences_dialog_size:
                win.resize(self._qt_window._preferences_dialog_size)

            self._qt_window._preferences_dialog = win
            win.closed.connect(self._on_preferences_closed)
            win.show()
        else:
            self._qt_window._preferences_dialog.raise_()

    def _on_preferences_closed(self):
        """Reset preferences dialog variable."""
        self._qt_window._preferences_dialog = None

    def _add_view_menu(self):
        """Add 'View' menu to app menubar."""
        toggle_visible = QAction(
            trans._('Toggle Menubar Visibility'), self._qt_window
        )
        toggle_visible.setShortcut('Ctrl+M')
        toggle_visible.setStatusTip(trans._('Hide Menubar'))
        toggle_visible.triggered.connect(self._toggle_menubar_visible)
        toggle_fullscreen = QAction(
            trans._('Toggle Full Screen'), self._qt_window
        )
        toggle_fullscreen.setShortcut('Ctrl+F')
        toggle_fullscreen.setStatusTip(trans._('Toggle full screen'))
        toggle_fullscreen.triggered.connect(self._toggle_fullscreen)
        toggle_play = QAction(trans._('Toggle Play'), self._qt_window)
        toggle_play.triggered.connect(self._toggle_play)
        toggle_play.setShortcut('Ctrl+Alt+P')
        toggle_play.setStatusTip(trans._('Toggle Play'))

        self.view_menu = self.main_menu.addMenu(trans._('&View'))
        self.view_menu.addAction(toggle_fullscreen)
        self.view_menu.addAction(toggle_visible)
        self.view_menu.addAction(toggle_play)
        self.view_menu.addSeparator()

        # Add octree actions.
        if config.async_octree:
            toggle_outline = QAction(
                trans._('Toggle Chunk Outlines'), self._qt_window
            )
            toggle_outline.triggered.connect(
                self.qt_viewer._toggle_chunk_outlines
            )
            toggle_outline.setShortcut('Ctrl+Alt+O')
            toggle_outline.setStatusTip(trans._('Toggle Chunk Outlines'))
            self.view_menu.addAction(toggle_outline)

        # Add axes menu
        axes = self.qt_viewer.viewer.axes
        axes_menu = QMenu(trans._('Axes'), parent=self._qt_window)
        axes_visible_action = QAction(
            trans._('Visible'),
            parent=self._qt_window,
            checkable=True,
            checked=self.qt_viewer.viewer.axes.visible,
        )
        axes_visible_action.triggered.connect(self._toggle_axes_visible)
        self._event_to_action(axes_visible_action, axes.events.visible)
        axes_colored_action = QAction(
            trans._('Colored'),
            parent=self._qt_window,
            checkable=True,
            checked=self.qt_viewer.viewer.axes.colored,
        )
        axes_colored_action.triggered.connect(self._toggle_axes_colored)
        self._event_to_action(axes_colored_action, axes.events.colored)
        axes_labels_action = QAction(
            trans._('Labels'),
            parent=self._qt_window,
            checkable=True,
            checked=self.qt_viewer.viewer.axes.labels,
        )
        axes_labels_action.triggered.connect(self._toggle_axes_labels)
        self._event_to_action(axes_labels_action, axes.events.labels)
        axes_dashed_action = QAction(
            trans._('Dashed'),
            parent=self._qt_window,
            checkable=True,
            checked=self.qt_viewer.viewer.axes.dashed,
        )
        axes_dashed_action.triggered.connect(self._toggle_axes_dashed)
        self._event_to_action(axes_dashed_action, axes.events.dashed)
        axes_arrows_action = QAction(
            trans._('Arrows'),
            parent=self._qt_window,
            checkable=True,
            checked=self.qt_viewer.viewer.axes.arrows,
        )
        axes_arrows_action.triggered.connect(self._toggle_axes_arrows)
        self._event_to_action(axes_arrows_action, axes.events.arrows)

        axes_menu.addAction(axes_visible_action)
        axes_menu.addAction(axes_colored_action)
        axes_menu.addAction(axes_labels_action)
        axes_menu.addAction(axes_dashed_action)
        axes_menu.addAction(axes_arrows_action)
        self.view_menu.addMenu(axes_menu)

        # Add scale bar menu
        scale_bar = self.qt_viewer.viewer.scale_bar
        scale_bar_menu = QMenu(trans._('Scale Bar'), parent=self._qt_window)
        scale_bar_visible_action = QAction(
            trans._('Visible'),
            parent=self._qt_window,
            checkable=True,
            checked=self.qt_viewer.viewer.scale_bar.visible,
        )
        scale_bar_visible_action.triggered.connect(
            self._toggle_scale_bar_visible
        )
        self._event_to_action(
            scale_bar_visible_action, scale_bar.events.visible
        )
        scale_bar_colored_action = QAction(
            trans._('Colored'),
            parent=self._qt_window,
            checkable=True,
            checked=self.qt_viewer.viewer.scale_bar.colored,
        )
        scale_bar_colored_action.triggered.connect(
            self._toggle_scale_bar_colored
        )
        self._event_to_action(
            scale_bar_colored_action, scale_bar.events.colored
        )
        scale_bar_ticks_action = QAction(
            trans._('Ticks'),
            parent=self._qt_window,
            checkable=True,
            checked=self.qt_viewer.viewer.scale_bar.ticks,
        )
        scale_bar_ticks_action.triggered.connect(self._toggle_scale_bar_ticks)
        self._event_to_action(scale_bar_ticks_action, scale_bar.events.ticks)

        scale_bar_menu.addAction(scale_bar_visible_action)
        scale_bar_menu.addAction(scale_bar_colored_action)
        scale_bar_menu.addAction(scale_bar_ticks_action)
        self.view_menu.addMenu(scale_bar_menu)

        self.view_menu.addSeparator()

    def _event_to_action(self, action, event):
        """Connect triggered event in model to respective action in menu."""
        # TODO: use action manager to keep in sync
        event.connect(lambda e: action.setChecked(e.value))

    def _add_window_menu(self):
        """Add 'Window' menu to app menubar."""
        clear_action = QAction(trans._("Remove Dock Widgets"), self._qt_window)
        clear_action.setStatusTip(trans._('Remove all dock widgets'))
        clear_action.triggered.connect(
            lambda e: self.remove_dock_widget('all')
        )

        self.window_menu = self.main_menu.addMenu(trans._('&Window'))
        self.window_menu.addAction(clear_action)
        self.window_menu.addSeparator()

    def _add_plugins_menu(self):
        """Add 'Plugins' menu to app menubar."""
        self.plugins_menu = self.main_menu.addMenu(trans._('&Plugins'))

        pip_install_action = QAction(
            trans._("Install/Uninstall Package(s)..."), self._qt_window
        )
        pip_install_action.triggered.connect(self._show_plugin_install_dialog)
        self.plugins_menu.addAction(pip_install_action)

        report_plugin_action = QAction(
            trans._("Plugin Errors..."), self._qt_window
        )
        report_plugin_action.setStatusTip(
            trans._(
                'Review stack traces for plugin exceptions and notify developers'
            )
        )
        report_plugin_action.triggered.connect(self._show_plugin_err_reporter)
        self.plugins_menu.addAction(report_plugin_action)

        self._plugin_dock_widget_menu = QMenu(
            trans._('Add Dock Widget'), self._qt_window
        )

        plugin_manager.discover_widgets()

        # Add a menu item (QAction) for each available plugin widget
        for hook_type, (plugin_name, widgets) in plugin_manager.iter_widgets():
            multiprovider = len(widgets) > 1
            if multiprovider:
                menu = QMenu(plugin_name, self._qt_window)
                self._plugin_dock_widget_menu.addMenu(menu)
            else:
                menu = self._plugin_dock_widget_menu

            for wdg_name in widgets:
                key = (plugin_name, wdg_name)
                if multiprovider:
                    action = QAction(wdg_name, parent=self._qt_window)
                else:
                    full_name = plugin_menu_item_template.format(*key)
                    action = QAction(full_name, parent=self._qt_window)

                def _add_widget(*args, key=key, hook_type=hook_type):
                    if hook_type == 'dock':
                        self.add_plugin_dock_widget(*key)
                    else:
                        self._add_plugin_function_widget(*key)

                menu.addAction(action)
                action.triggered.connect(_add_widget)

        self.plugins_menu.addMenu(self._plugin_dock_widget_menu)

    def _show_plugin_install_dialog(self):
        """Show dialog that allows users to sort the call order of plugins."""

        self.plugin_dialog = QtPluginDialog(self._qt_window)
        self.plugin_dialog.exec_()

    def _show_plugin_err_reporter(self):
        """Show dialog that allows users to review and report plugin errors."""
        QtPluginErrReporter(parent=self._qt_window).exec_()

    def _add_help_menu(self):
        """Add 'Help' menu to app menubar."""
        self.help_menu = self.main_menu.addMenu(trans._('&Help'))

        about_action = QAction(trans._("napari Info"), self._qt_window)
        about_action.setShortcut("Ctrl+/")
        about_action.setStatusTip(trans._('About napari'))
        about_action.triggered.connect(
            lambda e: QtAbout.showAbout(self.qt_viewer, self._qt_window)
        )
        self.help_menu.addAction(about_action)

        about_key_bindings = QAction(
            trans._("Show Key Bindings"), self._qt_window
        )
        about_key_bindings.setShortcut("Ctrl+Alt+/")
        about_key_bindings.setShortcutContext(Qt.ApplicationShortcut)
        about_key_bindings.setStatusTip(trans._('key_bindings'))
        about_key_bindings.triggered.connect(
            self.qt_viewer.show_key_bindings_dialog
        )
        self.help_menu.addAction(about_key_bindings)

    def _toggle_scale_bar_visible(self, state):
        self.qt_viewer.viewer.scale_bar.visible = state

    def _toggle_scale_bar_colored(self, state):
        self.qt_viewer.viewer.scale_bar.colored = state

    def _toggle_scale_bar_ticks(self, state):
        self.qt_viewer.viewer.scale_bar.ticks = state

    def _toggle_axes_visible(self, state):
        self.qt_viewer.viewer.axes.visible = state

    def _toggle_axes_colored(self, state):
        self.qt_viewer.viewer.axes.colored = state

    def _toggle_axes_labels(self, state):
        self.qt_viewer.viewer.axes.labels = state

    def _toggle_axes_dashed(self, state):
        self.qt_viewer.viewer.axes.dashed = state

    def _toggle_axes_arrows(self, state):
        self.qt_viewer.viewer.axes.arrows = state

    def _toggle_fullscreen(self, event):
        """Toggle fullscreen mode."""
        if self._qt_window.isFullScreen():
            self._qt_window.showNormal()
        else:
            self._qt_window.showFullScreen()

    def _toggle_play(self, state):
        """Toggle play."""
        if self.qt_viewer.dims.is_playing:
            self.qt_viewer.dims.stop()
        else:
            axis = self.qt_viewer.viewer.dims.last_used or 0
            self.qt_viewer.dims.play(axis)

    def add_plugin_dock_widget(
        self, plugin_name: str, widget_name: str = None
    ) -> Tuple[QtViewerDockWidget, Any]:
        """Add plugin dock widget if not already added.

        Parameters
        ----------
        plugin_name : str
            Name of a plugin providing a widget
        widget_name : str, optional
            Name of a widget provided by `plugin_name`. If `None`, and the
            specified plugin provides only a single widget, that widget will be
            returned, otherwise a ValueError will be raised, by default None

        Returns
        -------
        tuple
            A 2-tuple containing (the DockWidget instance, the plugin widget
            instance).
        """
        from ..viewer import Viewer

        Widget, dock_kwargs = plugin_manager.get_widget(
            plugin_name, widget_name
        )
        if not widget_name:
            # if widget_name wasn't provided, `get_widget` will have
            # ensured that there is a single widget available.
            widget_name = list(plugin_manager._dock_widgets[plugin_name])[0]

        full_name = plugin_menu_item_template.format(plugin_name, widget_name)
        if full_name in self._dock_widgets:
            dock_widget = self._dock_widgets[full_name]
            dock_widget.show()
            wdg = dock_widget.widget()
            if hasattr(wdg, '_magic_widget'):
                wdg = wdg._magic_widget
            return dock_widget, wdg

        # if the signature is looking a for a napari viewer, pass it.
        kwargs = {}
        for param in inspect.signature(Widget.__init__).parameters.values():
            if param.name == 'napari_viewer':
                kwargs['napari_viewer'] = self.qt_viewer.viewer
                break
            if param.annotation in ('napari.viewer.Viewer', Viewer):
                kwargs[param.name] = self.qt_viewer.viewer
                break
            # cannot look for param.kind == param.VAR_KEYWORD because
            # QWidget allows **kwargs but errs on unknown keyword arguments

        # instantiate the widget
        wdg = Widget(**kwargs)

        # Add dock widget
        dock_widget = self.add_dock_widget(
            wdg,
            name=full_name,
            area=dock_kwargs.get('area', 'right'),
            allowed_areas=dock_kwargs.get('allowed_areas', None),
        )

        return dock_widget, wdg

    def _add_plugin_function_widget(self, plugin_name: str, widget_name: str):
        """Add plugin function widget if not already added.

        Parameters
        ----------
        plugin_name : str
            Name of a plugin providing a widget
        widget_name : str, optional
            Name of a widget provided by `plugin_name`. If `None`, and the
            specified plugin provides only a single widget, that widget will be
            returned, otherwise a ValueError will be raised, by default None
        """
        full_name = plugin_menu_item_template.format(plugin_name, widget_name)
        if full_name in self._dock_widgets:
            self._dock_widgets[full_name].show()
            return

        func = plugin_manager._function_widgets[plugin_name][widget_name]

        # Add function widget
        self.add_function_widget(
            func, name=full_name, area=None, allowed_areas=None
        )

    def add_dock_widget(
        self,
        widget: QWidget,
        *,
        name: str = '',
        area: str = 'bottom',
        allowed_areas=None,
        shortcut=_sentinel,
        add_vertical_stretch=True,
    ):
        """Convenience method to add a QDockWidget to the main window.

        If name is not provided a generic name will be addded to avoid
        `saveState` warnings on close.

        Parameters
        ----------
        widget : QWidget
            `widget` will be added as QDockWidget's main widget.
        name : str, optional
            Name of dock widget to appear in window menu.
        area : str
            Side of the main window to which the new dock widget will be added.
            Must be in {'left', 'right', 'top', 'bottom'}
        allowed_areas : list[str], optional
            Areas, relative to main window, that the widget is allowed dock.
            Each item in list must be in {'left', 'right', 'top', 'bottom'}
            By default, all areas are allowed.
        shortcut : str, optional
            Keyboard shortcut to appear in dropdown menu.
        add_vertical_stretch : bool, optional
            Whether to add stretch to the bottom of vertical widgets (pushing
            widgets up towards the top of the allotted area, instead of letting
            them distribute across the vertical space).  By default, True.

            .. deprecated:: 0.4.8

                The shortcut parameter is deprecated since version 0.4.8, please use
                the action and shortcut manager APIs. The new action manager and
                shortcut API allow user configuration and localisation.

        Returns
        -------
        dock_widget : QtViewerDockWidget
            `dock_widget` that can pass viewer events.
        """
        if not name:
            try:
                name = widget.objectName()
            except AttributeError:
                name = trans._(
                    "Dock widget {number}",
                    number=self._unnamed_dockwidget_count,
                )

            self._unnamed_dockwidget_count += 1
        if shortcut is not _sentinel:
            warnings.warn(
                _SHORTCUT_DEPRECATION_STRING.format(shortcut=shortcut),
                DeprecationWarning,
                stacklevel=2,
            )
            dock_widget = QtViewerDockWidget(
                self.qt_viewer,
                widget,
                name=name,
                area=area,
                allowed_areas=allowed_areas,
                shortcut=shortcut,
                add_vertical_stretch=add_vertical_stretch,
            )
        else:
            dock_widget = QtViewerDockWidget(
                self.qt_viewer,
                widget,
                name=name,
                area=area,
                allowed_areas=allowed_areas,
                add_vertical_stretch=add_vertical_stretch,
            )

        self._add_viewer_dock_widget(dock_widget)

        if hasattr(widget, 'reset_choices'):
            # Keep the dropdown menus in the widget in sync with the layer model
            # if widget has a `reset_choices`, which is true for all magicgui
            # `CategoricalWidget`s
            layers_events = self.qt_viewer.viewer.layers.events
            layers_events.inserted.connect(widget.reset_choices)
            layers_events.removed.connect(widget.reset_choices)
            layers_events.reordered.connect(widget.reset_choices)

        # Add dock widget to dictionary
        self._dock_widgets[dock_widget.name] = dock_widget

        return dock_widget

    def _add_viewer_dock_widget(
        self, dock_widget: QtViewerDockWidget, tabify=False
    ):
        """Add a QtViewerDockWidget to the main window

        If other widgets already present in area then will tabify.

        Parameters
        ----------
        dock_widget : QtViewerDockWidget
            `dock_widget` will be added to the main window.
        tabify : bool
            Flag to tabify dockwidget or not.
        """
        # Find if any othe dock widgets are currently in area
        current_dws_in_area = [
            dw
            for dw in self._qt_window.findChildren(QDockWidget)
            if self._qt_window.dockWidgetArea(dw) == dock_widget.qt_area
        ]
        self._qt_window.addDockWidget(dock_widget.qt_area, dock_widget)

        # If another dock widget present in area then tabify
        if current_dws_in_area:
            if tabify:
                self._qt_window.tabifyDockWidget(
                    current_dws_in_area[-1], dock_widget
                )
                dock_widget.show()
                dock_widget.raise_()
            elif dock_widget.area in ('right', 'left'):
                _wdg = current_dws_in_area + [dock_widget]
                # add sizes to push lower widgets up
                sizes = list(range(1, len(_wdg) * 4, 4))
                self._qt_window.resizeDocks(_wdg, sizes, Qt.Vertical)

        action = dock_widget.toggleViewAction()
        action.setStatusTip(dock_widget.name)
        action.setText(dock_widget.name)
        import warnings

        with warnings.catch_warnings():
            warnings.simplefilter("ignore", DeprecationWarning)
            # deprecating with 0.4.8, but let's try to keep compatibility.
            shortcut = dock_widget.shortcut
        if shortcut is not None:
            action.setShortcut(shortcut)
        self.window_menu.addAction(action)

    def remove_dock_widget(self, widget: QWidget):
        """Removes specified dock widget.

        If a QDockWidget is not provided, the existing QDockWidgets will be
        searched for one whose inner widget (``.widget()``) is the provided
        ``widget``.

        Parameters
        ----------
        widget : QWidget | str
            If widget == 'all', all docked widgets will be removed.
        """
        if widget == 'all':
            for dw in list(self._dock_widgets.values()):
                self.remove_dock_widget(dw)
            return

        if not isinstance(widget, QDockWidget):
            for dw in self._qt_window.findChildren(QDockWidget):
                if dw.widget() is widget:
                    _dw: QDockWidget = dw
                    break
            else:
                raise LookupError(
                    trans._(
                        "Could not find a dock widget containing: {widget}",
                        deferred=True,
                        widget=widget,
                    )
                )
        else:
            _dw = widget

        if _dw.widget():
            _dw.widget().setParent(None)
        self._qt_window.removeDockWidget(_dw)
        self.window_menu.removeAction(_dw.toggleViewAction())

        # Remove dock widget from dictionary
        del self._dock_widgets[_dw.name]

        # Deleting the dock widget means any references to it will no longer
        # work but it's not really useful anyway, since the inner widget has
        # been removed. and anyway: people should be using add_dock_widget
        # rather than directly using _add_viewer_dock_widget
        _dw.deleteLater()

    def add_function_widget(
        self,
        function,
        *,
        magic_kwargs=None,
        name: str = '',
        area=None,
        allowed_areas=None,
        shortcut=_sentinel,
    ):
        """Turn a function into a dock widget via magicgui.

        Parameters
        ----------
        function : callable
            Function that you want to add.
        magic_kwargs : dict, optional
            Keyword arguments to :func:`magicgui.magicgui` that
            can be used to specify widget.
        name : str, optional
            Name of dock widget to appear in window menu.
        area : str, optional
            Side of the main window to which the new dock widget will be added.
            Must be in {'left', 'right', 'top', 'bottom'}. If not provided the
            default will be determined by the widget.layout, with 'vertical'
            layouts appearing on the right, otherwise on the bottom.
        allowed_areas : list[str], optional
            Areas, relative to main window, that the widget is allowed dock.
            Each item in list must be in {'left', 'right', 'top', 'bottom'}
            By default, only provided areas is allowed.
        shortcut : str, optional
            Keyboard shortcut to appear in dropdown menu.

        Returns
        -------
        dock_widget : QtViewerDockWidget
            `dock_widget` that can pass viewer events.
        """
        from magicgui import magicgui

        if magic_kwargs is None:
            magic_kwargs = {
                'auto_call': False,
                'call_button': "run",
                'layout': 'vertical',
            }

        widget = magicgui(function, **magic_kwargs or {})

        if area is None:
            if str(widget.layout) == 'vertical':
                area = 'right'
            else:
                area = 'bottom'

        if allowed_areas is None:
            allowed_areas = [area]
        if shortcut is not _sentinel:
            return self.add_dock_widget(
                widget,
                name=name or function.__name__.replace('_', ' '),
                area=area,
                allowed_areas=allowed_areas,
                shortcut=shortcut,
            )
        else:
            return self.add_dock_widget(
                widget,
                name=name or function.__name__.replace('_', ' '),
                area=area,
                allowed_areas=allowed_areas,
            )

    def resize(self, width, height):
        """Resize the window.

        Parameters
        ----------
        width : int
            Width in logical pixels.
        height : int
            Height in logical pixels.
        """
        self._qt_window.resize(width, height)

    def show(self):
        """Resize, show, and bring forward the window.

        Raises
        ------
        RuntimeError
            If the viewer.window has already been closed and deleted.
        """
        try:
            self._qt_window.show()
        except (AttributeError, RuntimeError):
            raise RuntimeError(
                trans._(
                    "This viewer has already been closed and deleted. Please create a new one.",
                    deferred=True,
                )
            )

        if SETTINGS.application.first_time:
            SETTINGS.application.first_time = False
            try:
                self._qt_window.resize(self._qt_window.layout().sizeHint())
            except (AttributeError, RuntimeError):
                raise RuntimeError(
                    trans._(
                        "This viewer has already been closed and deleted. Please create a new one.",
                        deferred=True,
                    )
                )
        else:
            try:
                if SETTINGS.application.save_window_geometry:
                    self._qt_window._set_window_settings(
                        *self._qt_window._load_window_settings()
                    )
            except Exception as err:
                import warnings

                warnings.warn(
                    trans._(
                        "The window geometry settings could not be loaded due to the following error: {err}",
                        deferred=True,
                        err=err,
                    ),
                    category=RuntimeWarning,
                    stacklevel=2,
                )

        # Resize axis labels now that window is shown
        self.qt_viewer.dims._resize_axis_labels()

        # We want to bring the viewer to the front when
        # A) it is our own event loop OR we are running in jupyter
        # B) it is not the first time a QMainWindow is being created

        # `app_name` will be "napari" iff the application was instantiated in
        # get_app(). isActiveWindow() will be True if it is the second time a
        # _qt_window has been created.
        # See #721, #732, #735, #795, #1594
        app_name = QApplication.instance().applicationName()
        if (
            app_name == 'napari' or in_jupyter()
        ) and self._qt_window.isActiveWindow():
            self.activate()

    def activate(self):
        """Make the viewer the currently active window."""
        self._qt_window.raise_()  # for macOS
        self._qt_window.activateWindow()  # for Windows

    def _update_theme(self, event=None):
        """Update widget color theme."""
        if event:
            value = event.value
            SETTINGS.appearance.theme = value
            self.qt_viewer.viewer.theme = value
        else:
            value = self.qt_viewer.viewer.theme

        try:
            self._qt_window.setStyleSheet(get_stylesheet(value))
        except AttributeError:
            pass

    def _status_changed(self, event):
        """Update status bar.

        Parameters
        ----------
        event : napari.utils.event.Event
            The napari event that triggered this method.
        """
        self._status_bar.showMessage(event.value)

    def _title_changed(self, event):
        """Update window title.

        Parameters
        ----------
        event : napari.utils.event.Event
            The napari event that triggered this method.
        """
        self._qt_window.setWindowTitle(event.value)

    def _help_changed(self, event):
        """Update help message on status bar.

        Parameters
        ----------
        event : napari.utils.event.Event
            The napari event that triggered this method.
        """
        self._help.setText(event.value)

    def _screenshot_dialog(self):
        """Save screenshot of current display with viewer, default .png"""
        hist = get_save_history()
        dial = ScreenshotDialog(self.screenshot, self.qt_viewer, hist[0], hist)

        if dial.exec_():
            update_save_history(dial.selectedFiles()[0])

    def _restart(self):
        """Restart the napari application."""
        self._qt_window.restart()

    def screenshot(self, path=None):
        """Take currently displayed viewer and convert to an image array.

        Parameters
        ----------
        path : str
            Filename for saving screenshot image.

        Returns
        -------
        image : array
            Numpy array of type ubyte and shape (h, w, 4). Index [0, 0] is the
            upper-left corner of the rendered region.
        """
        img = self._qt_window.grab().toImage()
        if path is not None:
            imsave(path, QImg2array(img))  # scikit-image imsave method
        return QImg2array(img)

    def close(self):
        """Close the viewer window and cleanup sub-widgets."""
        # Someone is closing us twice? Only try to delete self._qt_window
        # if we still have one.
        if hasattr(self, '_qt_window'):
            self.qt_viewer.close()
            self._qt_window.close()
            del self._qt_window<|MERGE_RESOLUTION|>--- conflicted
+++ resolved
@@ -5,11 +5,7 @@
 import inspect
 import sys
 import time
-<<<<<<< HEAD
-=======
 import warnings
-from itertools import chain, repeat
->>>>>>> 097dca87
 from typing import Any, ClassVar, Dict, List, Tuple
 
 from qtpy.QtCore import QEvent, QPoint, QProcess, QSize, Qt
