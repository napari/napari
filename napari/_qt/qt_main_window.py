--- conflicted
+++ resolved
@@ -8,11 +8,16 @@
 import warnings
 from typing import Any, ClassVar, Dict, List, Optional, Sequence, Tuple
 
-<<<<<<< HEAD
-from qtpy.QtCore import QEvent, QPoint, QProcess, QSize, Qt, QTimer, Slot
-=======
-from qtpy.QtCore import QEvent, QEventLoop, QPoint, QProcess, QSize, Qt, Slot
->>>>>>> 05955a31
+from qtpy.QtCore import (
+    QEvent,
+    QEventLoop,
+    QPoint,
+    QProcess,
+    QSize,
+    Qt,
+    QTimer,
+    Slot,
+)
 from qtpy.QtGui import QIcon, QKeySequence
 from qtpy.QtWidgets import (
     QAction,
@@ -1312,14 +1317,10 @@
         """
         settings = get_settings()
         try:
-<<<<<<< HEAD
             if sys.platform.startswith("linux"):
-                QTimer.singleShot(0, self._qt_window.show)
+                QTimer.singleShot(0, lambda: self._qt_window.show(block=block))
             else:
-                self._qt_window.show()
-=======
-            self._qt_window.show(block=block)
->>>>>>> 05955a31
+                self._qt_window.show(block=block)
         except (AttributeError, RuntimeError):
             raise RuntimeError(
                 trans._(
