--- conflicted
+++ resolved
@@ -1570,17 +1570,10 @@
 
     def _screenshot(
         self,
-<<<<<<< HEAD
-        size=None,
-        scale=None,
-        flash=True,
-        canvas_only=False,
-=======
         size: Optional[tuple[int, int]] = None,
         scale: Optional[float] = None,
         flash: bool = True,
         canvas_only: bool = False,
->>>>>>> fcb31c14
         fit_to_data_extent: bool = False,
     ) -> 'QImage':
         """Capture screenshot of the currently displayed viewer.
@@ -1604,13 +1597,8 @@
             By default, True.
         fit_to_data_extent: bool
             Tightly fit the canvas around the data to prevent margins from
-<<<<<<< HEAD
-            showing in the screenshot. If False, a screenshot of the whole
-            currently visible canvas will be generated.
-=======
             showing in the screenshot. If False, a screenshot of the currently
             visible canvas will be generated.
->>>>>>> fcb31c14
 
         Returns
         -------
@@ -1620,52 +1608,6 @@
 
         canvas = self._qt_viewer.canvas
         prev_size = canvas.size
-<<<<<<< HEAD
-        if fit_to_data_extent:
-            if not canvas_only:
-                raise ValueError(
-                    trans._(
-                        "'fit_to_data_extent' cannot be set to True if 'canvas_only' is"
-                        ' set to False',
-                        deferred=True,
-                    )
-                )
-            ndisplay = self._qt_viewer.viewer.dims.ndisplay
-            camera = self._qt_viewer.viewer.camera
-            old_center = camera.center
-            old_zoom = camera.zoom
-            if ndisplay > 2:
-                raise NotImplementedError(
-                    trans._(
-                        'fit_to_data_extent=True is not yet implemented for 3D. '
-                        'Please set fit_to_data_extent to False in 3D view.',
-                        deferred=True,
-                    )
-                )
-
-            self._qt_viewer.viewer.reset_view()
-            canvas.size = (
-                self._qt_viewer.viewer.layers.extent.world[1][
-                    -ndisplay:
-                ].astype(int)
-                + 1
-            )
-            self._qt_viewer.viewer.reset_view(margin=0)
-
-        if canvas_only:
-            if size is not None:
-                if len(size) != 2:
-                    raise ValueError(
-                        trans._(
-                            'screenshot size must be 2 values, got {len_size}',
-                            len_size=len(size),
-                        )
-                    )
-                # Scale the requested size to account for HiDPI
-                size = tuple(
-                    int(dim / self._qt_window.devicePixelRatio())
-                    for dim in size
-=======
         camera = self._qt_viewer.viewer.camera
         old_center = camera.center
         old_zoom = camera.zoom
@@ -1695,7 +1637,6 @@
                     'screenshot size must be 2 values, got {len_size}',
                     deferred=True,
                     len_size=len(size),
->>>>>>> fcb31c14
                 )
             )
 
@@ -1728,17 +1669,9 @@
                     add_flash_animation(self._qt_viewer._welcome_widget)
             finally:
                 # make sure we always go back to the right canvas size
-<<<<<<< HEAD
-                if size is not None or scale is not None or fit_to_data_extent:
-                    canvas.size = prev_size
-                if fit_to_data_extent:
-                    camera.center = old_center
-                    camera.zoom = old_zoom
-=======
                 canvas.size = prev_size
                 camera.center = old_center
                 camera.zoom = old_zoom
->>>>>>> fcb31c14
         else:
             img = self._qt_window.grab().toImage()
             if flash:
@@ -1747,21 +1680,6 @@
 
     def export_figure(
         self,
-<<<<<<< HEAD
-        path=None,
-        scale=None,
-        flash=True,
-    ):
-        """Take currently displayed canvas, resets the view and create a screenshot without margins around the data.
-
-        Parameters
-        ----------
-        path : str
-            Filename for saving screenshot image.
-        scale : float
-            Scale factor used to increase resolution of canvas for the screenshot. By default, the currently displayed resolution.
-            Only used if `canvas_only` is True.
-=======
         path: Optional[str] = None,
         scale: float = 1,
         flash=True,
@@ -1781,7 +1699,6 @@
         scale : float
             Scale factor used to increase resolution of canvas for the
             screenshot. By default, a scale of 1.
->>>>>>> fcb31c14
         flash : bool
             Flag to indicate whether flash animation should be shown after
             the screenshot was captured.
@@ -1793,8 +1710,6 @@
             Numpy array of type ubyte and shape (h, w, 4). Index [0, 0] is the
             upper-left corner of the rendered region.
         """
-<<<<<<< HEAD
-=======
         if not isinstance(scale, (float, int)):
             raise TypeError(
                 trans._(
@@ -1802,7 +1717,6 @@
                     deferred=True,
                 )
             )
->>>>>>> fcb31c14
         img = QImg2array(
             self._screenshot(
                 scale=scale,
