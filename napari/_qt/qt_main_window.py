"""
Custom Qt widgets that serve as native objects that the public-facing elements
wrap.
"""
import inspect
import os
import time
from collections import Counter
from itertools import chain, repeat
from typing import Dict

from qtpy.QtCore import Qt
from qtpy.QtGui import QIcon, QKeySequence
from qtpy.QtWidgets import (
    QAction,
    QApplication,
    QDockWidget,
    QHBoxLayout,
    QLabel,
    QMainWindow,
    QMenu,
    QShortcut,
    QWidget,
)

from .. import plugins
from ..utils import config, perf
from ..utils.io import imsave
from ..utils.misc import in_jupyter
from ..utils.theme import get_theme, template
from .dialogs.qt_about import QtAbout
from .dialogs.qt_plugin_dialog import QtPluginDialog
from .dialogs.qt_plugin_report import QtPluginErrReporter
from .dialogs.screenshot_dialog import ScreenshotDialog
from .perf.qt_debug_menu import DebugMenu
<<<<<<< HEAD
from .qt_event_loop import NAPARI_ICON_PATH, get_app
from .qt_event_loop import run as run_app
=======
from .qt_event_loop import NAPARI_ICON_PATH, get_app, quit_app
>>>>>>> 9256046e
from .qt_resources import get_stylesheet
from .qt_viewer import QtViewer
from .utils import QImg2array
from .widgets.qt_plugin_sorter import QtPluginSorter
from .widgets.qt_viewer_dock_widget import QtViewerDockWidget


class _QtMainWindow(QMainWindow):
    # This was added so that someone can patch
    # `napari._qt.qt_main_window._QtMainWindow._window_icon`
    # to their desired window icon
    _window_icon = NAPARI_ICON_PATH

    def __init__(self, parent=None) -> None:
<<<<<<< HEAD
        super().__init__(parent=parent)
=======
        super().__init__(parent)
>>>>>>> 9256046e
        self.setWindowIcon(QIcon(self._window_icon))
        self.setAttribute(Qt.WA_DeleteOnClose)
        self.setUnifiedTitleAndToolBarOnMac(True)
        center = QWidget(self)
        center.setLayout(QHBoxLayout())
        center.layout().setContentsMargins(4, 0, 4, 0)
        self.setCentralWidget(center)

    def closeEvent(self, event):
        """This method will be called when the main window is closing.

        Regardless of whether cmd Q, cmd W, or the close button is used...
        """
        # On some versions of Darwin, exiting while fullscreen seems to tickle
        # some bug deep in NSWindow.  This forces the fullscreen keybinding
        # test to complete its draw cycle, then pop back out of fullscreen.
        if self.isFullScreen():
            self.showNormal()
<<<<<<< HEAD
            for __ in range(6):
                time.sleep(0.1)
                QApplication.processEvents()
        self.close()

    def _handle_exit(self):
        """Handle exiting the aplication.

        This will execute when closing via menu or via the close button of the main window.
        """
        # if the event loop was started in gui_qt() then the app will be
        # named 'napari'. Since the Qapp was started by us, just close it.
        if QApplication.applicationName() == 'napari':
            QApplication.closeAllWindows()
            QApplication.quit()
        # otherwise, something else created the QApp before us (such as
        # %gui qt IPython magic).  If we quit the app in this case, then
        # *later* attempts to instantiate a napari viewer won't work until
        # the event loop is restarted with app.exec_().  So rather than
        # quit just close all the windows (and clear our app icon).
        else:
            QApplication.setWindowIcon(QIcon())
            self.close()

        if perf.USE_PERFMON:
            # Write trace file before exit, if we were writing one.
            # Is there a better place to make sure this is done on exit?
            perf.timers.stop_trace_file()

        _stop_monitor()
        _shutdown_chunkloader()

    def closeEvent(self, event):
        """Override Qt event."""
        self._handle_exit()
=======
            for i in range(5):
                time.sleep(0.1)
                QApplication.processEvents()
>>>>>>> 9256046e
        event.accept()


class Window:
    """Application window that contains the menu bar and viewer.

    Parameters
    ----------
    viewer : napari.components.ViewerModel
        Contained viewer widget.

    Attributes
    ----------
    file_menu : qtpy.QtWidgets.QMenu
        File menu.
    help_menu : qtpy.QtWidgets.QMenu
        Help menu.
    main_menu : qtpy.QtWidgets.QMainWindow.menuBar
        Main menubar.
    qt_viewer : QtViewer
        Contained viewer widget.
    view_menu : qtpy.QtWidgets.QMenu
        View menu.
    window_menu : qtpy.QtWidgets.QMenu
        Window menu.
    """

    raw_stylesheet = get_stylesheet()

    def __init__(self, viewer, *, show: bool = True):
        # create QApplication if it doesn't already exist
        get_app()

        # Connect the Viewer and create the Main Window
        self._qt_window = _QtMainWindow()
        self.qt_viewer = QtViewer(viewer)
        self._qt_window.centralWidget().layout().addWidget(self.qt_viewer)
        self._qt_window.setWindowTitle(self.qt_viewer.viewer.title)
        self._status_bar = self._qt_window.statusBar()

        # Dictionary holding dock widgets
        self._dock_widgets: Dict[str, QtViewerDockWidget] = {}
        self._plugin_menus: Dict[str, QMenu] = {}

        # since we initialize canvas before window, we need to manually connect them again.
        if self._qt_window.windowHandle() is not None:
            self._qt_window.windowHandle().screenChanged.connect(
                self.qt_viewer.canvas._backend.screen_changed
            )

        self._add_menubar()
        self._add_file_menu()
        self._add_view_menu()
        self._add_window_menu()
        self._add_plugins_menu()
        self._add_help_menu()

        self._status_bar.showMessage('Ready')
        self._help = QLabel('')
        self._status_bar.addPermanentWidget(self._help)

        self._update_theme()

        self._add_viewer_dock_widget(self.qt_viewer.dockConsole, tabify=False)
        self._add_viewer_dock_widget(
            self.qt_viewer.dockLayerControls, tabify=False
        )
        self._add_viewer_dock_widget(
            self.qt_viewer.dockLayerList, tabify=False
        )
        self.window_menu.addSeparator()

        self.qt_viewer.viewer.events.status.connect(self._status_changed)
        self.qt_viewer.viewer.events.help.connect(self._help_changed)
        self.qt_viewer.viewer.events.title.connect(self._title_changed)
        self.qt_viewer.viewer.events.theme.connect(self._update_theme)

        if perf.USE_PERFMON:
            # Add DebugMenu and dockPerformance if using perfmon.
            self._debug_menu = DebugMenu(self)
            self._add_viewer_dock_widget(self.qt_viewer.dockPerformance)
        else:
            self._debug_menu = None

        if show:
            self.show()

    def _add_menubar(self):
        """Add menubar to napari app."""
        self.main_menu = self._qt_window.menuBar()
        # Menubar shortcuts are only active when the menubar is visible.
        # Therefore, we set a global shortcut not associated with the menubar
        # to toggle visibility, *but*, in order to not shadow the menubar
        # shortcut, we disable it, and only enable it when the menubar is
        # hidden. See this stackoverflow link for details:
        # https://stackoverflow.com/questions/50537642/how-to-keep-the-shortcuts-of-a-hidden-widget-in-pyqt5
        self._main_menu_shortcut = QShortcut(
            QKeySequence('Ctrl+M'), self._qt_window
        )
        self._main_menu_shortcut.activated.connect(
            self._toggle_menubar_visible
        )
        self._main_menu_shortcut.setEnabled(False)

    def _toggle_menubar_visible(self):
        """Toggle visibility of app menubar.

        This function also disables or enables a global keyboard shortcut to
        show the menubar, since menubar shortcuts are only available while the
        menubar is visible.
        """
        if self.main_menu.isVisible():
            self.main_menu.setVisible(False)
            self._main_menu_shortcut.setEnabled(True)
        else:
            self.main_menu.setVisible(True)
            self._main_menu_shortcut.setEnabled(False)

    def _add_file_menu(self):
        """Add 'File' menu to app menubar."""
        open_images = QAction('Open File(s)...', self._qt_window)
        open_images.setShortcut('Ctrl+O')
        open_images.setStatusTip('Open file(s)')
        open_images.triggered.connect(self.qt_viewer._open_files_dialog)

        open_stack = QAction('Open Files as Stack...', self._qt_window)
        open_stack.setShortcut('Ctrl+Alt+O')
        open_stack.setStatusTip('Open files')
        open_stack.triggered.connect(
            self.qt_viewer._open_files_dialog_as_stack_dialog
        )

        open_folder = QAction('Open Folder...', self._qt_window)
        open_folder.setShortcut('Ctrl+Shift+O')
        open_folder.setStatusTip('Open a folder')
        open_folder.triggered.connect(self.qt_viewer._open_folder_dialog)

        save_selected_layers = QAction(
            'Save Selected Layer(s)...', self._qt_window
        )
        save_selected_layers.setShortcut('Ctrl+S')
        save_selected_layers.setStatusTip('Save selected layers')
        save_selected_layers.triggered.connect(
            lambda: self.qt_viewer._save_layers_dialog(selected=True)
        )

        save_all_layers = QAction('Save All Layers...', self._qt_window)
        save_all_layers.setShortcut('Ctrl+Shift+S')
        save_all_layers.setStatusTip('Save all layers')
        save_all_layers.triggered.connect(
            lambda: self.qt_viewer._save_layers_dialog(selected=False)
        )

        screenshot = QAction('Save Screenshot...', self._qt_window)
        screenshot.setShortcut('Alt+S')
        screenshot.setStatusTip(
            'Save screenshot of current display, default .png'
        )
        screenshot.triggered.connect(self.qt_viewer._screenshot_dialog)

        screenshot_wv = QAction(
            'Save Screenshot with Viewer...', self._qt_window
        )
        screenshot_wv.setShortcut('Alt+Shift+S')
        screenshot_wv.setStatusTip(
            'Save screenshot of current display with the viewer, default .png'
        )
        screenshot_wv.triggered.connect(self._screenshot_dialog)

        # OS X will rename this to Quit and put it in the app menu.
        # This quits the entire QApplication and all windows that may be open.
        exitAction = QAction('Exit', self._qt_window)
        exitAction.setShortcut('Ctrl+Q')
        exitAction.setMenuRole(QAction.QuitRole)
        exitAction.triggered.connect(quit_app)

        self.file_menu = self.main_menu.addMenu('&File')
        self.file_menu.addAction(open_images)
        self.file_menu.addAction(open_stack)
        self.file_menu.addAction(open_folder)
        self.file_menu.addSeparator()
        self.file_menu.addAction(save_selected_layers)
        self.file_menu.addAction(save_all_layers)
        self.file_menu.addAction(screenshot)
        self.file_menu.addAction(screenshot_wv)
        self.file_menu.addSeparator()
        self.file_menu.addAction(exitAction)

    def _add_view_menu(self):
        """Add 'View' menu to app menubar."""
        toggle_visible = QAction('Toggle Menubar Visibility', self._qt_window)
        toggle_visible.setShortcut('Ctrl+M')
        toggle_visible.setStatusTip('Hide Menubar')
        toggle_visible.triggered.connect(self._toggle_menubar_visible)
        toggle_theme = QAction('Toggle Theme', self._qt_window)
        toggle_theme.setShortcut('Ctrl+Shift+T')
        toggle_theme.setStatusTip('Toggle theme')
        toggle_theme.triggered.connect(self.qt_viewer.viewer._toggle_theme)
        toggle_fullscreen = QAction('Toggle Full Screen', self._qt_window)
        toggle_fullscreen.setShortcut('Ctrl+F')
        toggle_fullscreen.setStatusTip('Toggle full screen')
        toggle_fullscreen.triggered.connect(self._toggle_fullscreen)
        toggle_play = QAction('Toggle Play', self._qt_window)
        toggle_play.triggered.connect(self._toggle_play)
        toggle_play.setShortcut('Ctrl+Alt+P')
        toggle_play.setStatusTip('Toggle Play')

        self.view_menu = self.main_menu.addMenu('&View')
        self.view_menu.addAction(toggle_fullscreen)
        self.view_menu.addAction(toggle_visible)
        self.view_menu.addAction(toggle_theme)
        self.view_menu.addAction(toggle_play)
        self.view_menu.addSeparator()

        # Add octree actions.
        if config.async_octree:
            toggle_outline = QAction('Toggle Chunk Outlines', self._qt_window)
            toggle_outline.triggered.connect(
                self.qt_viewer._toggle_chunk_outlines
            )
            toggle_outline.setShortcut('Ctrl+Alt+O')
            toggle_outline.setStatusTip('Toggle Chunk Outlines')
            self.view_menu.addAction(toggle_outline)

        # Add axes menu
        axes_menu = QMenu('Axes', parent=self._qt_window)
        axes_visible_action = QAction(
            'Visible',
            parent=self._qt_window,
            checkable=True,
            checked=self.qt_viewer.viewer.axes.visible,
        )
        axes_visible_action.triggered.connect(self._toggle_axes_visible)
        axes_colored_action = QAction(
            'Colored',
            parent=self._qt_window,
            checkable=True,
            checked=self.qt_viewer.viewer.axes.colored,
        )
        axes_colored_action.triggered.connect(self._toggle_axes_colored)
        axes_labels_action = QAction(
            'Labels',
            parent=self._qt_window,
            checkable=True,
            checked=self.qt_viewer.viewer.axes.labels,
        )
        axes_labels_action.triggered.connect(self._toggle_axes_labels)
        axes_dashed_action = QAction(
            'Dashed',
            parent=self._qt_window,
            checkable=True,
            checked=self.qt_viewer.viewer.axes.dashed,
        )
        axes_dashed_action.triggered.connect(self._toggle_axes_dashed)
        axes_arrows_action = QAction(
            'Arrows',
            parent=self._qt_window,
            checkable=True,
            checked=self.qt_viewer.viewer.axes.arrows,
        )
        axes_arrows_action.triggered.connect(self._toggle_axes_arrows)
        axes_menu.addAction(axes_visible_action)
        axes_menu.addAction(axes_colored_action)
        axes_menu.addAction(axes_labels_action)
        axes_menu.addAction(axes_dashed_action)
        axes_menu.addAction(axes_arrows_action)
        self.view_menu.addMenu(axes_menu)

        # Add scale bar menu
        scale_bar_menu = QMenu('Scale Bar', parent=self._qt_window)
        scale_bar_visible_action = QAction(
            'Visible',
            parent=self._qt_window,
            checkable=True,
            checked=self.qt_viewer.viewer.scale_bar.visible,
        )
        scale_bar_visible_action.triggered.connect(
            self._toggle_scale_bar_visible
        )
        scale_bar_colored_action = QAction(
            'Colored',
            parent=self._qt_window,
            checkable=True,
            checked=self.qt_viewer.viewer.scale_bar.colored,
        )
        scale_bar_colored_action.triggered.connect(
            self._toggle_scale_bar_colored
        )
        scale_bar_ticks_action = QAction(
            'Ticks',
            parent=self._qt_window,
            checkable=True,
            checked=self.qt_viewer.viewer.scale_bar.ticks,
        )
        scale_bar_ticks_action.triggered.connect(self._toggle_scale_bar_ticks)
        scale_bar_menu.addAction(scale_bar_visible_action)
        scale_bar_menu.addAction(scale_bar_colored_action)
        scale_bar_menu.addAction(scale_bar_ticks_action)
        self.view_menu.addMenu(scale_bar_menu)

        self.view_menu.addSeparator()

    def _add_window_menu(self):
        """Add 'Window' menu to app menubar."""
        close_action = QAction("Close Window", self._qt_window)
        close_action.setShortcut("Ctrl+W")
        close_action.setStatusTip('Close napari window')
        close_action.triggered.connect(self._qt_window.close)

        clear_action = QAction("Remove Dock Widgets", self._qt_window)
        clear_action.setStatusTip('Remove all dock widgets')
        clear_action.triggered.connect(
            lambda e: self.remove_dock_widget('all')
        )

        self.window_menu = self.main_menu.addMenu('&Window')
        self.window_menu.addAction(close_action)
        self.window_menu.addAction(clear_action)
        self.window_menu.addSeparator()

    def _add_plugins_menu(self):
        """Add 'Plugins' menu to app menubar."""
        self.plugins_menu = self.main_menu.addMenu('&Plugins')

        pip_install_action = QAction(
            "Install/Uninstall Package(s)...", self._qt_window
        )
        pip_install_action.triggered.connect(self._show_plugin_install_dialog)
        self.plugins_menu.addAction(pip_install_action)

        order_plugin_action = QAction("Plugin Call Order...", self._qt_window)
        order_plugin_action.setStatusTip('Change call order for plugins')
        order_plugin_action.triggered.connect(self._show_plugin_sorter)
        self.plugins_menu.addAction(order_plugin_action)

        report_plugin_action = QAction("Plugin Errors...", self._qt_window)
        report_plugin_action.setStatusTip(
            'Review stack traces for plugin exceptions and notify developers'
        )
        report_plugin_action.triggered.connect(self._show_plugin_err_reporter)
        self.plugins_menu.addAction(report_plugin_action)

        self._plugin_dock_widget_menu = QMenu(
            'Add Dock Widget', self._qt_window
        )

        if not plugins.dock_widgets:
            plugins.discover_dock_widgets()

        # Get names of all plugins providing dock widgets or functions
        plugin_widgets = chain(plugins.dock_widgets, plugins.function_widgets)
        plugin_counts = Counter(plug_name for plug_name, _ in plugin_widgets)

        # Add submenu for each plugin with more than 1 item
        for plugin_name, count in plugin_counts.items():
            if count > 1:
                menu = QMenu(plugin_name, self._qt_window)
                self._plugin_menus[plugin_name] = menu
                self._plugin_dock_widget_menu.addMenu(menu)

        # Add a menu item (QAction) for each available plugin widget
        docks = zip(repeat("dock"), plugins.dock_widgets)
        funcs = zip(repeat("func"), plugins.function_widgets)
        for hook_type, key in chain(docks, funcs):
            plugin_name, wdg_name = key
            if plugin_name in self._plugin_menus:
                # this plugin has a submenu.
                action = QAction(wdg_name, parent=self._qt_window)
                self._plugin_menus[plugin_name].addAction(action)
            else:
                # this plugin only has one widget, add a namespaced menu item
                full_name = plugins.menu_item_template.format(*key)
                action = QAction(full_name, parent=self._qt_window)
                self._plugin_dock_widget_menu.addAction(action)

            def _add_widget(*args, key=key, hook_type=hook_type):
                if hook_type == 'dock':
                    self._add_plugin_dock_widget(key)
                else:
                    self._add_plugin_function_widget(key)

            action.triggered.connect(_add_widget)

        self.plugins_menu.addMenu(self._plugin_dock_widget_menu)

    def _show_plugin_sorter(self):
        """Show dialog that allows users to sort the call order of plugins."""
        plugin_sorter = QtPluginSorter(parent=self._qt_window)
        if hasattr(self, 'plugin_sorter_widget'):
            self.plugin_sorter_widget.show()
        else:
            self.plugin_sorter_widget = self.add_dock_widget(
                plugin_sorter, name='Plugin Sorter', area="right"
            )

    def _show_plugin_install_dialog(self):
        """Show dialog that allows users to sort the call order of plugins."""

        self.plugin_dialog = QtPluginDialog(self._qt_window)
        self.plugin_dialog.exec_()

    def _show_plugin_err_reporter(self):
        """Show dialog that allows users to review and report plugin errors."""
        QtPluginErrReporter(parent=self._qt_window).exec_()

    def _add_help_menu(self):
        """Add 'Help' menu to app menubar."""
        self.help_menu = self.main_menu.addMenu('&Help')

        about_action = QAction("napari Info", self._qt_window)
        about_action.setShortcut("Ctrl+/")
        about_action.setStatusTip('About napari')
        about_action.triggered.connect(
            lambda e: QtAbout.showAbout(self.qt_viewer)
        )
        self.help_menu.addAction(about_action)

        about_key_bindings = QAction("Show Key Bindings", self._qt_window)
        about_key_bindings.setShortcut("Ctrl+Alt+/")
        about_key_bindings.setShortcutContext(Qt.ApplicationShortcut)
        about_key_bindings.setStatusTip('key_bindings')
        about_key_bindings.triggered.connect(
            self.qt_viewer.show_key_bindings_dialog
        )
        self.help_menu.addAction(about_key_bindings)

    def _toggle_scale_bar_visible(self, state):
        self.qt_viewer.viewer.scale_bar.visible = state

    def _toggle_scale_bar_colored(self, state):
        self.qt_viewer.viewer.scale_bar.colored = state

    def _toggle_scale_bar_ticks(self, state):
        self.qt_viewer.viewer.scale_bar.ticks = state

    def _toggle_axes_visible(self, state):
        self.qt_viewer.viewer.axes.visible = state

    def _toggle_axes_colored(self, state):
        self.qt_viewer.viewer.axes.colored = state

    def _toggle_axes_labels(self, state):
        self.qt_viewer.viewer.axes.labels = state

    def _toggle_axes_dashed(self, state):
        self.qt_viewer.viewer.axes.dashed = state

    def _toggle_axes_arrows(self, state):
        self.qt_viewer.viewer.axes.arrows = state

    def _toggle_fullscreen(self, event):
        """Toggle fullscreen mode."""
        if self._qt_window.isFullScreen():
            self._qt_window.showNormal()
        else:
            self._qt_window.showFullScreen()

    def _toggle_play(self, state):
        """Toggle play."""
        if self.qt_viewer.dims.is_playing:
            self.qt_viewer.dims.stop()
        else:
            axis = self.qt_viewer.viewer.dims.last_used or 0
            self.qt_viewer.dims.play(axis)

    def _add_plugin_dock_widget(self, key):
        """Add plugin dock widget if not already added.

        Parameters
        ----------
        key : 2-tuple of str
            Plugin name and widget name.
        """
        from ..viewer import Viewer

        full_name = plugins.menu_item_template.format(*key)
        if full_name in self._dock_widgets:
            self._dock_widgets[full_name].show()
            return

        Widget, dock_kwargs = plugins.dock_widgets[key]

        # if the signature is looking a for a napari viewer, pass it.
        kwargs = {}
        for param in inspect.signature(Widget.__init__).parameters.values():
            if param.name == 'napari_viewer':
                kwargs['napari_viewer'] = self.qt_viewer.viewer
                break
            if param.annotation in ('napari.viewer.Viewer', Viewer):
                kwargs[param.name] = self.qt_viewer.viewer
                break
            # cannot look for param.kind == param.VAR_KEYWORD because
            # QWidget allows **kwargs but errs on unknown keyword arguments

        # instantiate the widget
        wdg = Widget(**kwargs)

        # Add dock widget
        self.add_dock_widget(
            wdg,
            name=plugins.menu_item_template.format(*key),
            area=dock_kwargs.get('area', 'right'),
            allowed_areas=dock_kwargs.get('allowed_areas', None),
        )

    def _add_plugin_function_widget(self, key):
        """Add plugin function widget if not already added.

        Parameters
        ----------
        key : 2-tuple of str
            Plugin name and function name.
        """
        full_name = plugins.menu_item_template.format(*key)
        if full_name in self._dock_widgets:
            self._dock_widgets[full_name].show()
            return

        func = plugins.function_widgets[key]

        # Add function widget
        self.add_function_widget(
            func,
            name=plugins.menu_item_template.format(*key),
            area=None,
            allowed_areas=None,
        )

    def add_dock_widget(
        self,
        widget: QWidget,
        *,
        name: str = '',
        area: str = 'bottom',
        allowed_areas=None,
        shortcut=None,
    ):
        """Convenience method to add a QDockWidget to the main window

        Parameters
        ----------
        widget : QWidget
            `widget` will be added as QDockWidget's main widget.
        name : str, optional
            Name of dock widget to appear in window menu.
        area : str
            Side of the main window to which the new dock widget will be added.
            Must be in {'left', 'right', 'top', 'bottom'}
        allowed_areas : list[str], optional
            Areas, relative to main window, that the widget is allowed dock.
            Each item in list must be in {'left', 'right', 'top', 'bottom'}
            By default, all areas are allowed.
        shortcut : str, optional
            Keyboard shortcut to appear in dropdown menu.

        Returns
        -------
        dock_widget : QtViewerDockWidget
            `dock_widget` that can pass viewer events.
        """

        dock_widget = QtViewerDockWidget(
            self.qt_viewer,
            widget,
            name=name,
            area=area,
            allowed_areas=allowed_areas,
            shortcut=shortcut,
        )
        self._add_viewer_dock_widget(dock_widget)

        if hasattr(widget, 'reset_choices'):
            # Keep the dropdown menus in the widget in sync with the layer model
            # if widget has a `reset_choices`, which is true for all magicgui
            # `CategoricalWidget`s
            layers_events = self.qt_viewer.viewer.layers.events
            layers_events.inserted.connect(widget.reset_choices)
            layers_events.removed.connect(widget.reset_choices)
            layers_events.reordered.connect(widget.reset_choices)

        # Add dock widget to dictionary
        self._dock_widgets[dock_widget.name] = dock_widget

        return dock_widget

    def _add_viewer_dock_widget(
        self, dock_widget: QtViewerDockWidget, tabify=False
    ):
        """Add a QtViewerDockWidget to the main window

        If other widgets already present in area then will tabify.

        Parameters
        ----------
        dock_widget : QtViewerDockWidget
            `dock_widget` will be added to the main window.
        tabify : bool
            Flag to tabify dockwidget or not.
        """
        # Find if any othe dock widgets are currently in area
        current_dws_in_area = []
        for dw in self._qt_window.findChildren(QDockWidget):
            if self._qt_window.dockWidgetArea(dw) == dock_widget.qt_area:
                current_dws_in_area.append(dw)

        self._qt_window.addDockWidget(dock_widget.qt_area, dock_widget)

        # If another dock widget present in area then tabify
        if len(current_dws_in_area) > 0 and tabify:
            self._qt_window.tabifyDockWidget(
                current_dws_in_area[-1], dock_widget
            )
            dock_widget.show()
            dock_widget.raise_()

        action = dock_widget.toggleViewAction()
        action.setStatusTip(dock_widget.name)
        action.setText(dock_widget.name)
        if dock_widget.shortcut is not None:
            action.setShortcut(dock_widget.shortcut)
        self.window_menu.addAction(action)

    def remove_dock_widget(self, widget: QWidget):
        """Removes specified dock widget.

        If a QDockWidget is not provided, the existing QDockWidgets will be
        searched for one whose inner widget (``.widget()``) is the provided
        ``widget``.

        Parameters
        ----------
        widget : QWidget | str
            If widget == 'all', all docked widgets will be removed.
        """
        if widget == 'all':
            for dw in list(self._dock_widgets.values()):
                self.remove_dock_widget(dw)
            return

        if not isinstance(widget, QDockWidget):
            for dw in self._qt_window.findChildren(QDockWidget):
                if dw.widget() is widget:
                    _dw: QDockWidget = dw
                    break
            else:
                raise LookupError(
                    f"Could not find a dock widget containing: {widget}"
                )
        else:
            _dw = widget

        if _dw.widget():
            _dw.widget().setParent(None)
        self._qt_window.removeDockWidget(_dw)
        self.window_menu.removeAction(_dw.toggleViewAction())

        # Remove dock widget from dictionary
        del self._dock_widgets[_dw.name]

        # Deleting the dock widget means any references to it will no longer
        # work but it's not really useful anyway, since the inner widget has
        # been removed. and anyway: people should be using add_dock_widget
        # rather than directly using _add_viewer_dock_widget
        _dw.deleteLater()

    def add_function_widget(
        self,
        function,
        *,
        magic_kwargs=None,
        name: str = '',
        area=None,
        allowed_areas=None,
        shortcut=None,
    ):
        """Turn a function into a dock widget via magicgui.

        Parameters
        ----------
        function : callable
            Function that you want to add.
        magic_kwargs : dict, optional
            Keyword arguments to :func:`magicgui.magicgui` that
            can be used to specify widget.
        name : str, optional
            Name of dock widget to appear in window menu.
        area : str, optional
            Side of the main window to which the new dock widget will be added.
            Must be in {'left', 'right', 'top', 'bottom'}. If not provided the
            default will be determined by the widget.layout, with 'vertical'
            layouts appearing on the right, otherwise on the bottom.
        allowed_areas : list[str], optional
            Areas, relative to main window, that the widget is allowed dock.
            Each item in list must be in {'left', 'right', 'top', 'bottom'}
            By default, only provided areas is allowed.
        shortcut : str, optional
            Keyboard shortcut to appear in dropdown menu.

        Returns
        -------
        dock_widget : QtViewerDockWidget
            `dock_widget` that can pass viewer events.
        """
        from magicgui import magicgui

        if magic_kwargs is None:
            magic_kwargs = {
                'auto_call': False,
                'call_button': "run",
                'layout': 'vertical',
            }

        widget = magicgui(function, **magic_kwargs or {})

        if area is None:
            if str(widget.layout) == 'vertical':
                area = 'right'
            else:
                area = 'bottom'

        if allowed_areas is None:
            allowed_areas = [area]

        return self.add_dock_widget(
            widget,
            name=name or function.__name__.replace('_', ' '),
            area=area,
            allowed_areas=allowed_areas,
            shortcut=shortcut,
        )

    def resize(self, width, height):
        """Resize the window.

        Parameters
        ----------
        width : int
            Width in logical pixels.
        height : int
            Height in logical pixels.
        """
        self._qt_window.resize(width, height)

<<<<<<< HEAD
    def show(self, run=False):
        """Resize, show, and bring forward the window.

        Parameters
        ----------
        run : bool, optional
            If true, will start an event loop if necessary, by default False

        Raises
        ------
        RuntimeError
            If the viewer.window has already been closed and deleted.
        """
        try:
            self._qt_window.resize(self._qt_window.layout().sizeHint())
            self._qt_window.show()
        except RuntimeError as e:
            if "has been deleted" in str(e):
                raise RuntimeError(
                    "This viewer has already been closed and deleted. "
                    "Please create a new one."
                )
=======
    def show(self):
        """Resize, show, and bring forward the window."""
        try:
            self._qt_window.resize(self._qt_window.layout().sizeHint())
            self._qt_window.show()
        except (AttributeError, RuntimeError):
            raise RuntimeError(
                "This viewer has already been closed and deleted. "
                "Please create a new one."
            )
>>>>>>> 9256046e

        # Resize axis labels now that window is shown
        self.qt_viewer.dims._resize_axis_labels()

        # We want to bring the viewer to the front when
        # A) it is our own (gui_qt) event loop OR we are running in jupyter
        # B) it is not the first time a QMainWindow is being created

        # `app_name` will be "napari" iff the application was instantiated in
        # gui_qt(). isActiveWindow() will be True if it is the second time a
        # _qt_window has been created.
        # See #721, #732, #735, #795, #1594
        app_name = QApplication.instance().applicationName()
        if (
            app_name == 'napari' or in_jupyter()
        ) and self._qt_window.isActiveWindow():
            self.activate()

        if run:
            run_app()

    def activate(self):
        """Make the viewer the currently active window."""
        self._qt_window.raise_()  # for macOS
        self._qt_window.activateWindow()  # for Windows

    def _update_theme(self, event=None):
        """Update widget color theme."""
        # set window styles which don't use the primary stylesheet
        # FIXME: this is a problem with the stylesheet not using properties
        theme = get_theme(self.qt_viewer.viewer.theme)
        self._status_bar.setStyleSheet(
            template(
                'QStatusBar { background: {{ background }}; '
                'color: {{ text }}; }',
                **theme,
            )
        )
        self._qt_window.setStyleSheet(template(self.raw_stylesheet, **theme))

    def _status_changed(self, event):
        """Update status bar.

        Parameters
        ----------
        event : napari.utils.event.Event
            The napari event that triggered this method.
        """
        self._status_bar.showMessage(event.value)

    def _title_changed(self, event):
        """Update window title.

        Parameters
        ----------
        event : napari.utils.event.Event
            The napari event that triggered this method.
        """
        self._qt_window.setWindowTitle(event.value)

    def _help_changed(self, event):
        """Update help message on status bar.

        Parameters
        ----------
        event : napari.utils.event.Event
            The napari event that triggered this method.
        """
        self._help.setText(event.value)

    def _screenshot_dialog(self):
        """Save screenshot of current display with viewer, default .png"""
        dial = ScreenshotDialog(
            self.screenshot, self.qt_viewer, self.qt_viewer._last_visited_dir
        )
        if dial.exec_():
            self._last_visited_dir = os.path.dirname(dial.selectedFiles()[0])

    def screenshot(self, path=None):
        """Take currently displayed viewer and convert to an image array.

        Parameters
        ----------
        path : str
            Filename for saving screenshot image.

        Returns
        -------
        image : array
            Numpy array of type ubyte and shape (h, w, 4). Index [0, 0] is the
            upper-left corner of the rendered region.
        """
        img = self._qt_window.grab().toImage()
        if path is not None:
            imsave(path, QImg2array(img))  # scikit-image imsave method
        return QImg2array(img)

    def close(self):
        """Close the viewer window and cleanup sub-widgets."""
<<<<<<< HEAD
        if hasattr(self, '_qt_window'):
            self._qt_window.close()
            del self._qt_window


def _stop_monitor() -> None:
    """Stop the monitor service if we were using it."""
    if config.monitor:
        from ..components.experimental.monitor import monitor

        monitor.stop()


def _shutdown_chunkloader() -> None:
    """Shutdown the ChunkLoader."""
    if config.async_loading:
        from ..components.experimental.chunk import chunk_loader

        chunk_loader.shutdown()
=======
        # Someone is closing us twice? Only try to delete self._qt_window
        # if we still have one.
        if hasattr(self, '_qt_window'):
            self.qt_viewer.close()
            self._qt_window.close()
            del self._qt_window
>>>>>>> 9256046e
<|MERGE_RESOLUTION|>--- conflicted
+++ resolved
@@ -33,12 +33,8 @@
 from .dialogs.qt_plugin_report import QtPluginErrReporter
 from .dialogs.screenshot_dialog import ScreenshotDialog
 from .perf.qt_debug_menu import DebugMenu
-<<<<<<< HEAD
-from .qt_event_loop import NAPARI_ICON_PATH, get_app
+from .qt_event_loop import NAPARI_ICON_PATH, get_app, quit_app
 from .qt_event_loop import run as run_app
-=======
-from .qt_event_loop import NAPARI_ICON_PATH, get_app, quit_app
->>>>>>> 9256046e
 from .qt_resources import get_stylesheet
 from .qt_viewer import QtViewer
 from .utils import QImg2array
@@ -53,11 +49,7 @@
     _window_icon = NAPARI_ICON_PATH
 
     def __init__(self, parent=None) -> None:
-<<<<<<< HEAD
-        super().__init__(parent=parent)
-=======
         super().__init__(parent)
->>>>>>> 9256046e
         self.setWindowIcon(QIcon(self._window_icon))
         self.setAttribute(Qt.WA_DeleteOnClose)
         self.setUnifiedTitleAndToolBarOnMac(True)
@@ -76,47 +68,9 @@
         # test to complete its draw cycle, then pop back out of fullscreen.
         if self.isFullScreen():
             self.showNormal()
-<<<<<<< HEAD
-            for __ in range(6):
-                time.sleep(0.1)
-                QApplication.processEvents()
-        self.close()
-
-    def _handle_exit(self):
-        """Handle exiting the aplication.
-
-        This will execute when closing via menu or via the close button of the main window.
-        """
-        # if the event loop was started in gui_qt() then the app will be
-        # named 'napari'. Since the Qapp was started by us, just close it.
-        if QApplication.applicationName() == 'napari':
-            QApplication.closeAllWindows()
-            QApplication.quit()
-        # otherwise, something else created the QApp before us (such as
-        # %gui qt IPython magic).  If we quit the app in this case, then
-        # *later* attempts to instantiate a napari viewer won't work until
-        # the event loop is restarted with app.exec_().  So rather than
-        # quit just close all the windows (and clear our app icon).
-        else:
-            QApplication.setWindowIcon(QIcon())
-            self.close()
-
-        if perf.USE_PERFMON:
-            # Write trace file before exit, if we were writing one.
-            # Is there a better place to make sure this is done on exit?
-            perf.timers.stop_trace_file()
-
-        _stop_monitor()
-        _shutdown_chunkloader()
-
-    def closeEvent(self, event):
-        """Override Qt event."""
-        self._handle_exit()
-=======
             for i in range(5):
                 time.sleep(0.1)
                 QApplication.processEvents()
->>>>>>> 9256046e
         event.accept()
 
 
@@ -860,7 +814,6 @@
         """
         self._qt_window.resize(width, height)
 
-<<<<<<< HEAD
     def show(self, run=False):
         """Resize, show, and bring forward the window.
 
@@ -874,18 +827,6 @@
         RuntimeError
             If the viewer.window has already been closed and deleted.
         """
-        try:
-            self._qt_window.resize(self._qt_window.layout().sizeHint())
-            self._qt_window.show()
-        except RuntimeError as e:
-            if "has been deleted" in str(e):
-                raise RuntimeError(
-                    "This viewer has already been closed and deleted. "
-                    "Please create a new one."
-                )
-=======
-    def show(self):
-        """Resize, show, and bring forward the window."""
         try:
             self._qt_window.resize(self._qt_window.layout().sizeHint())
             self._qt_window.show()
@@ -894,7 +835,6 @@
                 "This viewer has already been closed and deleted. "
                 "Please create a new one."
             )
->>>>>>> 9256046e
 
         # Resize axis labels now that window is shown
         self.qt_viewer.dims._resize_axis_labels()
@@ -994,31 +934,9 @@
 
     def close(self):
         """Close the viewer window and cleanup sub-widgets."""
-<<<<<<< HEAD
-        if hasattr(self, '_qt_window'):
-            self._qt_window.close()
-            del self._qt_window
-
-
-def _stop_monitor() -> None:
-    """Stop the monitor service if we were using it."""
-    if config.monitor:
-        from ..components.experimental.monitor import monitor
-
-        monitor.stop()
-
-
-def _shutdown_chunkloader() -> None:
-    """Shutdown the ChunkLoader."""
-    if config.async_loading:
-        from ..components.experimental.chunk import chunk_loader
-
-        chunk_loader.shutdown()
-=======
         # Someone is closing us twice? Only try to delete self._qt_window
         # if we still have one.
         if hasattr(self, '_qt_window'):
             self.qt_viewer.close()
             self._qt_window.close()
-            del self._qt_window
->>>>>>> 9256046e
+            del self._qt_window