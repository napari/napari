"""
Custom Qt widgets that serve as native objects that the public-facing elements
wrap.
"""
import inspect
import os
import time
from collections import Counter
from itertools import chain, repeat
from typing import Dict

from qtpy.QtCore import Qt
from qtpy.QtGui import QIcon, QKeySequence
from qtpy.QtWidgets import (
    QAction,
    QApplication,
    QDockWidget,
    QHBoxLayout,
    QLabel,
    QMainWindow,
    QMenu,
    QShortcut,
    QWidget,
)

from .. import plugins
from ..utils import config, perf
from ..utils.io import imsave
from ..utils.misc import in_jupyter
from ..utils.theme import get_theme, template
from .dialogs.qt_about import QtAbout
from .dialogs.qt_plugin_dialog import QtPluginDialog
from .dialogs.qt_plugin_report import QtPluginErrReporter
from .dialogs.screenshot_dialog import ScreenshotDialog
from .perf.qt_debug_menu import DebugMenu
from .qt_event_loop import NAPARI_ICON_PATH, get_app, quit_app
from .qt_resources import get_stylesheet
from .qt_viewer import QtViewer
from .utils import QImg2array
from .widgets.qt_plugin_sorter import QtPluginSorter
from .widgets.qt_viewer_dock_widget import QtViewerDockWidget


class _QtMainWindow(QMainWindow):
    # This was added so that someone can patch
    # `napari._qt.qt_main_window._QtMainWindow._window_icon`
    # to their desired window icon
    _window_icon = NAPARI_ICON_PATH

    def __init__(self, parent=None) -> None:
<<<<<<< HEAD
        super().__init__(parent=parent)
=======
        super().__init__(parent)
>>>>>>> 624911ca
        self.setWindowIcon(QIcon(self._window_icon))
        self.setAttribute(Qt.WA_DeleteOnClose)
        self.setUnifiedTitleAndToolBarOnMac(True)
        center = QWidget(self)
        center.setLayout(QHBoxLayout())
        center.layout().setContentsMargins(4, 0, 4, 0)
        self.setCentralWidget(center)

    def closeEvent(self, event):
        """This method will be called when the main window is closing.

        Regardless of whether cmd Q, cmd W, or the close button is used...
        """
        # On some versions of Darwin, exiting while fullscreen seems to tickle
        # some bug deep in NSWindow.  This forces the fullscreen keybinding
        # test to complete its draw cycle, then pop back out of fullscreen.
        if self.isFullScreen():
            self.showNormal()
<<<<<<< HEAD
            for __ in range(6):
                time.sleep(0.1)
                QApplication.processEvents()
        self.close()

    def _handle_exit(self):
        """Handle exiting the aplication.

        This will execute when closing via menu or via the close button of the main window.
        """
        # if the event loop was started in gui_qt() then the app will be
        # named 'napari'. Since the Qapp was started by us, just close it.
        if QApplication.applicationName() == 'napari':
            QApplication.closeAllWindows()
            QApplication.quit()
        # otherwise, something else created the QApp before us (such as
        # %gui qt IPython magic).  If we quit the app in this case, then
        # *later* attempts to instantiate a napari viewer won't work until
        # the event loop is restarted with app.exec_().  So rather than
        # quit just close all the windows (and clear our app icon).
        else:
            QApplication.setWindowIcon(QIcon())
            self.close()

        if perf.USE_PERFMON:
            # Write trace file before exit, if we were writing one.
            # Is there a better place to make sure this is done on exit?
            perf.timers.stop_trace_file()

        _stop_monitor()
        _shutdown_chunkloader()

    def closeEvent(self, event):
        """Override Qt event."""
        self._handle_exit()
=======
            for i in range(5):
                time.sleep(0.1)
                QApplication.processEvents()
>>>>>>> 624911ca
        event.accept()


class Window:
    """Application window that contains the menu bar and viewer.

    Parameters
    ----------
    viewer : napari.components.ViewerModel
        Contained viewer widget.

    Attributes
    ----------
    file_menu : qtpy.QtWidgets.QMenu
        File menu.
    help_menu : qtpy.QtWidgets.QMenu
        Help menu.
    main_menu : qtpy.QtWidgets.QMainWindow.menuBar
        Main menubar.
    qt_viewer : QtViewer
        Contained viewer widget.
    view_menu : qtpy.QtWidgets.QMenu
        View menu.
    window_menu : qtpy.QtWidgets.QMenu
        Window menu.
    """

    raw_stylesheet = get_stylesheet()

    def __init__(self, viewer, *, show: bool = True):
        # create QApplication if it doesn't already exist
        # note: the return value must be retained to prevent garbage collection
        _ = get_app()

        # Connect the Viewer and create the Main Window
        self._qt_window = _QtMainWindow()
        self.qt_viewer = QtViewer(viewer)
<<<<<<< HEAD
        self._qt_window.centralWidget().layout().addWidget(self.qt_viewer)
=======
        self._qt_window = _QtMainWindow()
>>>>>>> 624911ca
        self._qt_window.setWindowTitle(self.qt_viewer.viewer.title)
        self._status_bar = self._qt_window.statusBar()

        # Dictionary holding dock widgets
        self._dock_widgets: Dict[str, QtViewerDockWidget] = {}
        self._plugin_menus: Dict[str, QMenu] = {}

        # since we initialize canvas before window, we need to manually connect them again.
        if self._qt_window.windowHandle() is not None:
            self._qt_window.windowHandle().screenChanged.connect(
                self.qt_viewer.canvas._backend.screen_changed
            )

        self._add_menubar()
        self._add_file_menu()
        self._add_view_menu()
        self._add_window_menu()
        self._add_plugins_menu()
        self._add_help_menu()

        self._status_bar.showMessage('Ready')
        self._help = QLabel('')
        self._status_bar.addPermanentWidget(self._help)

        self._update_theme()

        self._add_viewer_dock_widget(self.qt_viewer.dockConsole, tabify=False)
        self._add_viewer_dock_widget(
            self.qt_viewer.dockLayerControls, tabify=False
        )
        self._add_viewer_dock_widget(
            self.qt_viewer.dockLayerList, tabify=False
        )
        self.window_menu.addSeparator()

        self.qt_viewer.viewer.events.status.connect(self._status_changed)
        self.qt_viewer.viewer.events.help.connect(self._help_changed)
        self.qt_viewer.viewer.events.title.connect(self._title_changed)
        self.qt_viewer.viewer.events.theme.connect(self._update_theme)

        if perf.USE_PERFMON:
            # Add DebugMenu and dockPerformance if using perfmon.
            self._debug_menu = DebugMenu(self)
            self._add_viewer_dock_widget(self.qt_viewer.dockPerformance)
        else:
            self._debug_menu = None

        if show:
            self.show()

    def _add_menubar(self):
        """Add menubar to napari app."""
        self.main_menu = self._qt_window.menuBar()
        # Menubar shortcuts are only active when the menubar is visible.
        # Therefore, we set a global shortcut not associated with the menubar
        # to toggle visibility, *but*, in order to not shadow the menubar
        # shortcut, we disable it, and only enable it when the menubar is
        # hidden. See this stackoverflow link for details:
        # https://stackoverflow.com/questions/50537642/how-to-keep-the-shortcuts-of-a-hidden-widget-in-pyqt5
        self._main_menu_shortcut = QShortcut(
            QKeySequence('Ctrl+M'), self._qt_window
        )
        self._main_menu_shortcut.activated.connect(
            self._toggle_menubar_visible
        )
        self._main_menu_shortcut.setEnabled(False)

    def _toggle_menubar_visible(self):
        """Toggle visibility of app menubar.

        This function also disables or enables a global keyboard shortcut to
        show the menubar, since menubar shortcuts are only available while the
        menubar is visible.
        """
        if self.main_menu.isVisible():
            self.main_menu.setVisible(False)
            self._main_menu_shortcut.setEnabled(True)
        else:
            self.main_menu.setVisible(True)
            self._main_menu_shortcut.setEnabled(False)

    def _add_file_menu(self):
        """Add 'File' menu to app menubar."""
        open_images = QAction('Open File(s)...', self._qt_window)
        open_images.setShortcut('Ctrl+O')
        open_images.setStatusTip('Open file(s)')
        open_images.triggered.connect(self.qt_viewer._open_files_dialog)

        open_stack = QAction('Open Files as Stack...', self._qt_window)
        open_stack.setShortcut('Ctrl+Alt+O')
        open_stack.setStatusTip('Open files')
        open_stack.triggered.connect(
            self.qt_viewer._open_files_dialog_as_stack_dialog
        )

        open_folder = QAction('Open Folder...', self._qt_window)
        open_folder.setShortcut('Ctrl+Shift+O')
        open_folder.setStatusTip('Open a folder')
        open_folder.triggered.connect(self.qt_viewer._open_folder_dialog)

        save_selected_layers = QAction(
            'Save Selected Layer(s)...', self._qt_window
        )
        save_selected_layers.setShortcut('Ctrl+S')
        save_selected_layers.setStatusTip('Save selected layers')
        save_selected_layers.triggered.connect(
            lambda: self.qt_viewer._save_layers_dialog(selected=True)
        )

        save_all_layers = QAction('Save All Layers...', self._qt_window)
        save_all_layers.setShortcut('Ctrl+Shift+S')
        save_all_layers.setStatusTip('Save all layers')
        save_all_layers.triggered.connect(
            lambda: self.qt_viewer._save_layers_dialog(selected=False)
        )

        screenshot = QAction('Save Screenshot...', self._qt_window)
        screenshot.setShortcut('Alt+S')
        screenshot.setStatusTip(
            'Save screenshot of current display, default .png'
        )
        screenshot.triggered.connect(self.qt_viewer._screenshot_dialog)

        screenshot_wv = QAction(
            'Save Screenshot with Viewer...', self._qt_window
        )
        screenshot_wv.setShortcut('Alt+Shift+S')
        screenshot_wv.setStatusTip(
            'Save screenshot of current display with the viewer, default .png'
        )
        screenshot_wv.triggered.connect(self._screenshot_dialog)

        # OS X will rename this to Quit and put it in the app menu.
        # This quits the entire QApplication and all windows that may be open.
        exitAction = QAction('Exit', self._qt_window)
        exitAction.setShortcut('Ctrl+Q')
        exitAction.setMenuRole(QAction.QuitRole)
        exitAction.triggered.connect(quit_app)

        self.file_menu = self.main_menu.addMenu('&File')
        self.file_menu.addAction(open_images)
        self.file_menu.addAction(open_stack)
        self.file_menu.addAction(open_folder)
        self.file_menu.addSeparator()
        self.file_menu.addAction(save_selected_layers)
        self.file_menu.addAction(save_all_layers)
        self.file_menu.addAction(screenshot)
        self.file_menu.addAction(screenshot_wv)
        self.file_menu.addSeparator()
        self.file_menu.addAction(exitAction)

    def _add_view_menu(self):
        """Add 'View' menu to app menubar."""
        toggle_visible = QAction('Toggle Menubar Visibility', self._qt_window)
        toggle_visible.setShortcut('Ctrl+M')
        toggle_visible.setStatusTip('Hide Menubar')
        toggle_visible.triggered.connect(self._toggle_menubar_visible)
        toggle_theme = QAction('Toggle Theme', self._qt_window)
        toggle_theme.setShortcut('Ctrl+Shift+T')
        toggle_theme.setStatusTip('Toggle theme')
        toggle_theme.triggered.connect(self.qt_viewer.viewer._toggle_theme)
        toggle_fullscreen = QAction('Toggle Full Screen', self._qt_window)
        toggle_fullscreen.setShortcut('Ctrl+F')
        toggle_fullscreen.setStatusTip('Toggle full screen')
        toggle_fullscreen.triggered.connect(self._toggle_fullscreen)
        toggle_play = QAction('Toggle Play', self._qt_window)
        toggle_play.triggered.connect(self._toggle_play)
        toggle_play.setShortcut('Ctrl+Alt+P')
        toggle_play.setStatusTip('Toggle Play')

        self.view_menu = self.main_menu.addMenu('&View')
        self.view_menu.addAction(toggle_fullscreen)
        self.view_menu.addAction(toggle_visible)
        self.view_menu.addAction(toggle_theme)
        self.view_menu.addAction(toggle_play)
        self.view_menu.addSeparator()

        # Add octree actions.
        if config.async_octree:
            toggle_outline = QAction('Toggle Chunk Outlines', self._qt_window)
            toggle_outline.triggered.connect(
                self.qt_viewer._toggle_chunk_outlines
            )
            toggle_outline.setShortcut('Ctrl+Alt+O')
            toggle_outline.setStatusTip('Toggle Chunk Outlines')
            self.view_menu.addAction(toggle_outline)

        # Add axes menu
        axes_menu = QMenu('Axes', parent=self._qt_window)
        axes_visible_action = QAction(
            'Visible',
            parent=self._qt_window,
            checkable=True,
            checked=self.qt_viewer.viewer.axes.visible,
        )
        axes_visible_action.triggered.connect(self._toggle_axes_visible)
        axes_colored_action = QAction(
            'Colored',
            parent=self._qt_window,
            checkable=True,
            checked=self.qt_viewer.viewer.axes.colored,
        )
        axes_colored_action.triggered.connect(self._toggle_axes_colored)
        axes_labels_action = QAction(
            'Labels',
            parent=self._qt_window,
            checkable=True,
            checked=self.qt_viewer.viewer.axes.labels,
        )
        axes_labels_action.triggered.connect(self._toggle_axes_labels)
        axes_dashed_action = QAction(
            'Dashed',
            parent=self._qt_window,
            checkable=True,
            checked=self.qt_viewer.viewer.axes.dashed,
        )
        axes_dashed_action.triggered.connect(self._toggle_axes_dashed)
        axes_arrows_action = QAction(
            'Arrows',
            parent=self._qt_window,
            checkable=True,
            checked=self.qt_viewer.viewer.axes.arrows,
        )
        axes_arrows_action.triggered.connect(self._toggle_axes_arrows)
        axes_menu.addAction(axes_visible_action)
        axes_menu.addAction(axes_colored_action)
        axes_menu.addAction(axes_labels_action)
        axes_menu.addAction(axes_dashed_action)
        axes_menu.addAction(axes_arrows_action)
        self.view_menu.addMenu(axes_menu)

        # Add scale bar menu
        scale_bar_menu = QMenu('Scale Bar', parent=self._qt_window)
        scale_bar_visible_action = QAction(
            'Visible',
            parent=self._qt_window,
            checkable=True,
            checked=self.qt_viewer.viewer.scale_bar.visible,
        )
        scale_bar_visible_action.triggered.connect(
            self._toggle_scale_bar_visible
        )
        scale_bar_colored_action = QAction(
            'Colored',
            parent=self._qt_window,
            checkable=True,
            checked=self.qt_viewer.viewer.scale_bar.colored,
        )
        scale_bar_colored_action.triggered.connect(
            self._toggle_scale_bar_colored
        )
        scale_bar_ticks_action = QAction(
            'Ticks',
            parent=self._qt_window,
            checkable=True,
            checked=self.qt_viewer.viewer.scale_bar.ticks,
        )
        scale_bar_ticks_action.triggered.connect(self._toggle_scale_bar_ticks)
        scale_bar_menu.addAction(scale_bar_visible_action)
        scale_bar_menu.addAction(scale_bar_colored_action)
        scale_bar_menu.addAction(scale_bar_ticks_action)
        self.view_menu.addMenu(scale_bar_menu)

        self.view_menu.addSeparator()

    def _add_window_menu(self):
        """Add 'Window' menu to app menubar."""
        close_action = QAction("Close Window", self._qt_window)
        close_action.setShortcut("Ctrl+W")
        close_action.setStatusTip('Close napari window')
        close_action.triggered.connect(self._qt_window.close)

        clear_action = QAction("Remove Dock Widgets", self._qt_window)
        clear_action.setStatusTip('Remove all dock widgets')
        clear_action.triggered.connect(
            lambda e: self.remove_dock_widget('all')
        )

        self.window_menu = self.main_menu.addMenu('&Window')
        self.window_menu.addAction(close_action)
        self.window_menu.addAction(clear_action)
        self.window_menu.addSeparator()

    def _add_plugins_menu(self):
        """Add 'Plugins' menu to app menubar."""
        self.plugins_menu = self.main_menu.addMenu('&Plugins')

        pip_install_action = QAction(
            "Install/Uninstall Package(s)...", self._qt_window
        )
        pip_install_action.triggered.connect(self._show_plugin_install_dialog)
        self.plugins_menu.addAction(pip_install_action)

        order_plugin_action = QAction("Plugin Call Order...", self._qt_window)
        order_plugin_action.setStatusTip('Change call order for plugins')
        order_plugin_action.triggered.connect(self._show_plugin_sorter)
        self.plugins_menu.addAction(order_plugin_action)

        report_plugin_action = QAction("Plugin Errors...", self._qt_window)
        report_plugin_action.setStatusTip(
            'Review stack traces for plugin exceptions and notify developers'
        )
        report_plugin_action.triggered.connect(self._show_plugin_err_reporter)
        self.plugins_menu.addAction(report_plugin_action)

        self._plugin_dock_widget_menu = QMenu(
            'Add Dock Widget', self._qt_window
        )

        if not plugins.dock_widgets:
            plugins.discover_dock_widgets()

        # Get names of all plugins providing dock widgets or functions
        plugin_widgets = chain(plugins.dock_widgets, plugins.function_widgets)
        plugin_counts = Counter(plug_name for plug_name, _ in plugin_widgets)

        # Add submenu for each plugin with more than 1 item
        for plugin_name, count in plugin_counts.items():
            if count > 1:
                menu = QMenu(plugin_name, self._qt_window)
                self._plugin_menus[plugin_name] = menu
                self._plugin_dock_widget_menu.addMenu(menu)

        # Add a menu item (QAction) for each available plugin widget
        docks = zip(repeat("dock"), plugins.dock_widgets)
        funcs = zip(repeat("func"), plugins.function_widgets)
        for hook_type, key in chain(docks, funcs):
            plugin_name, wdg_name = key
            if plugin_name in self._plugin_menus:
                # this plugin has a submenu.
                action = QAction(wdg_name, parent=self._qt_window)
                self._plugin_menus[plugin_name].addAction(action)
            else:
                # this plugin only has one widget, add a namespaced menu item
                full_name = plugins.menu_item_template.format(*key)
                action = QAction(full_name, parent=self._qt_window)
                self._plugin_dock_widget_menu.addAction(action)

            def _add_widget(*args, key=key, hook_type=hook_type):
                if hook_type == 'dock':
                    self._add_plugin_dock_widget(key)
                else:
                    self._add_plugin_function_widget(key)

            action.triggered.connect(_add_widget)

        self.plugins_menu.addMenu(self._plugin_dock_widget_menu)

    def _show_plugin_sorter(self):
        """Show dialog that allows users to sort the call order of plugins."""
        plugin_sorter = QtPluginSorter(parent=self._qt_window)
        if hasattr(self, 'plugin_sorter_widget'):
            self.plugin_sorter_widget.show()
        else:
            self.plugin_sorter_widget = self.add_dock_widget(
                plugin_sorter, name='Plugin Sorter', area="right"
            )

    def _show_plugin_install_dialog(self):
        """Show dialog that allows users to sort the call order of plugins."""

        self.plugin_dialog = QtPluginDialog(self._qt_window)
        self.plugin_dialog.exec_()

    def _show_plugin_err_reporter(self):
        """Show dialog that allows users to review and report plugin errors."""
        QtPluginErrReporter(parent=self._qt_window).exec_()

    def _add_help_menu(self):
        """Add 'Help' menu to app menubar."""
        self.help_menu = self.main_menu.addMenu('&Help')

        about_action = QAction("napari Info", self._qt_window)
        about_action.setShortcut("Ctrl+/")
        about_action.setStatusTip('About napari')
        about_action.triggered.connect(
            lambda e: QtAbout.showAbout(self.qt_viewer)
        )
        self.help_menu.addAction(about_action)

        about_key_bindings = QAction("Show Key Bindings", self._qt_window)
        about_key_bindings.setShortcut("Ctrl+Alt+/")
        about_key_bindings.setShortcutContext(Qt.ApplicationShortcut)
        about_key_bindings.setStatusTip('key_bindings')
        about_key_bindings.triggered.connect(
            self.qt_viewer.show_key_bindings_dialog
        )
        self.help_menu.addAction(about_key_bindings)

    def _toggle_scale_bar_visible(self, state):
        self.qt_viewer.viewer.scale_bar.visible = state

    def _toggle_scale_bar_colored(self, state):
        self.qt_viewer.viewer.scale_bar.colored = state

    def _toggle_scale_bar_ticks(self, state):
        self.qt_viewer.viewer.scale_bar.ticks = state

    def _toggle_axes_visible(self, state):
        self.qt_viewer.viewer.axes.visible = state

    def _toggle_axes_colored(self, state):
        self.qt_viewer.viewer.axes.colored = state

    def _toggle_axes_labels(self, state):
        self.qt_viewer.viewer.axes.labels = state

    def _toggle_axes_dashed(self, state):
        self.qt_viewer.viewer.axes.dashed = state

    def _toggle_axes_arrows(self, state):
        self.qt_viewer.viewer.axes.arrows = state

    def _toggle_fullscreen(self, event):
        """Toggle fullscreen mode."""
        if self._qt_window.isFullScreen():
            self._qt_window.showNormal()
        else:
            self._qt_window.showFullScreen()

    def _toggle_play(self, state):
        """Toggle play."""
        if self.qt_viewer.dims.is_playing:
            self.qt_viewer.dims.stop()
        else:
            axis = self.qt_viewer.viewer.dims.last_used or 0
            self.qt_viewer.dims.play(axis)

    def _add_plugin_dock_widget(self, key):
        """Add plugin dock widget if not already added.

        Parameters
        ----------
        key : 2-tuple of str
            Plugin name and widget name.
        """
        from ..viewer import Viewer

        full_name = plugins.menu_item_template.format(*key)
        if full_name in self._dock_widgets:
            self._dock_widgets[full_name].show()
            return

        Widget, dock_kwargs = plugins.dock_widgets[key]

        # if the signature is looking a for a napari viewer, pass it.
        kwargs = {}
        for param in inspect.signature(Widget.__init__).parameters.values():
            if param.name == 'napari_viewer':
                kwargs['napari_viewer'] = self.qt_viewer.viewer
                break
            if param.annotation in ('napari.viewer.Viewer', Viewer):
                kwargs[param.name] = self.qt_viewer.viewer
                break
            # cannot look for param.kind == param.VAR_KEYWORD because
            # QWidget allows **kwargs but errs on unknown keyword arguments

        # instantiate the widget
        wdg = Widget(**kwargs)

        # Add dock widget
        self.add_dock_widget(
            wdg,
            name=plugins.menu_item_template.format(*key),
            area=dock_kwargs.get('area', 'right'),
            allowed_areas=dock_kwargs.get('allowed_areas', None),
        )

    def _add_plugin_function_widget(self, key):
        """Add plugin function widget if not already added.

        Parameters
        ----------
        key : 2-tuple of str
            Plugin name and function name.
        """
        full_name = plugins.menu_item_template.format(*key)
        if full_name in self._dock_widgets:
            self._dock_widgets[full_name].show()
            return

        func = plugins.function_widgets[key]

        # Add function widget
        self.add_function_widget(
            func,
            name=plugins.menu_item_template.format(*key),
            area=None,
            allowed_areas=None,
        )

    def add_dock_widget(
        self,
        widget: QWidget,
        *,
        name: str = '',
        area: str = 'bottom',
        allowed_areas=None,
        shortcut=None,
    ):
        """Convenience method to add a QDockWidget to the main window

        Parameters
        ----------
        widget : QWidget
            `widget` will be added as QDockWidget's main widget.
        name : str, optional
            Name of dock widget to appear in window menu.
        area : str
            Side of the main window to which the new dock widget will be added.
            Must be in {'left', 'right', 'top', 'bottom'}
        allowed_areas : list[str], optional
            Areas, relative to main window, that the widget is allowed dock.
            Each item in list must be in {'left', 'right', 'top', 'bottom'}
            By default, all areas are allowed.
        shortcut : str, optional
            Keyboard shortcut to appear in dropdown menu.

        Returns
        -------
        dock_widget : QtViewerDockWidget
            `dock_widget` that can pass viewer events.
        """

        dock_widget = QtViewerDockWidget(
            self.qt_viewer,
            widget,
            name=name,
            area=area,
            allowed_areas=allowed_areas,
            shortcut=shortcut,
        )
        self._add_viewer_dock_widget(dock_widget)

        if hasattr(widget, 'reset_choices'):
            # Keep the dropdown menus in the widget in sync with the layer model
            # if widget has a `reset_choices`, which is true for all magicgui
            # `CategoricalWidget`s
            layers_events = self.qt_viewer.viewer.layers.events
            layers_events.inserted.connect(widget.reset_choices)
            layers_events.removed.connect(widget.reset_choices)
            layers_events.reordered.connect(widget.reset_choices)

        # Add dock widget to dictionary
        self._dock_widgets[dock_widget.name] = dock_widget

        return dock_widget

    def _add_viewer_dock_widget(
        self, dock_widget: QtViewerDockWidget, tabify=False
    ):
        """Add a QtViewerDockWidget to the main window

        If other widgets already present in area then will tabify.

        Parameters
        ----------
        dock_widget : QtViewerDockWidget
            `dock_widget` will be added to the main window.
        tabify : bool
            Flag to tabify dockwidget or not.
        """
        # Find if any othe dock widgets are currently in area
        current_dws_in_area = []
        for dw in self._qt_window.findChildren(QDockWidget):
            if self._qt_window.dockWidgetArea(dw) == dock_widget.qt_area:
                current_dws_in_area.append(dw)

        self._qt_window.addDockWidget(dock_widget.qt_area, dock_widget)

        # If another dock widget present in area then tabify
        if len(current_dws_in_area) > 0 and tabify:
            self._qt_window.tabifyDockWidget(
                current_dws_in_area[-1], dock_widget
            )
            dock_widget.show()
            dock_widget.raise_()

        action = dock_widget.toggleViewAction()
        action.setStatusTip(dock_widget.name)
        action.setText(dock_widget.name)
        if dock_widget.shortcut is not None:
            action.setShortcut(dock_widget.shortcut)
        self.window_menu.addAction(action)

    def remove_dock_widget(self, widget: QWidget):
        """Removes specified dock widget.

        If a QDockWidget is not provided, the existing QDockWidgets will be
        searched for one whose inner widget (``.widget()``) is the provided
        ``widget``.

        Parameters
        ----------
        widget : QWidget | str
            If widget == 'all', all docked widgets will be removed.
        """
        if widget == 'all':
            for dw in list(self._dock_widgets.values()):
                self.remove_dock_widget(dw)
            return

        if not isinstance(widget, QDockWidget):
            for dw in self._qt_window.findChildren(QDockWidget):
                if dw.widget() is widget:
                    _dw: QDockWidget = dw
                    break
            else:
                raise LookupError(
                    f"Could not find a dock widget containing: {widget}"
                )
        else:
            _dw = widget

        if _dw.widget():
            _dw.widget().setParent(None)
        self._qt_window.removeDockWidget(_dw)
        self.window_menu.removeAction(_dw.toggleViewAction())

        # Remove dock widget from dictionary
        del self._dock_widgets[_dw.name]

        # Deleting the dock widget means any references to it will no longer
        # work but it's not really useful anyway, since the inner widget has
        # been removed. and anyway: people should be using add_dock_widget
        # rather than directly using _add_viewer_dock_widget
        _dw.deleteLater()

    def add_function_widget(
        self,
        function,
        *,
        magic_kwargs=None,
        name: str = '',
        area=None,
        allowed_areas=None,
        shortcut=None,
    ):
        """Turn a function into a dock widget via magicgui.

        Parameters
        ----------
        function : callable
            Function that you want to add.
        magic_kwargs : dict, optional
            Keyword arguments to :func:`magicgui.magicgui` that
            can be used to specify widget.
        name : str, optional
            Name of dock widget to appear in window menu.
        area : str, optional
            Side of the main window to which the new dock widget will be added.
            Must be in {'left', 'right', 'top', 'bottom'}. If not provided the
            default will be determined by the widget.layout, with 'vertical'
            layouts appearing on the right, otherwise on the bottom.
        allowed_areas : list[str], optional
            Areas, relative to main window, that the widget is allowed dock.
            Each item in list must be in {'left', 'right', 'top', 'bottom'}
            By default, only provided areas is allowed.
        shortcut : str, optional
            Keyboard shortcut to appear in dropdown menu.

        Returns
        -------
        dock_widget : QtViewerDockWidget
            `dock_widget` that can pass viewer events.
        """
        from magicgui import magicgui

        if magic_kwargs is None:
            magic_kwargs = {
                'auto_call': False,
                'call_button': "run",
                'layout': 'vertical',
            }

        widget = magicgui(function, **magic_kwargs or {})

        if area is None:
            if str(widget.layout) == 'vertical':
                area = 'right'
            else:
                area = 'bottom'

        if allowed_areas is None:
            allowed_areas = [area]

        return self.add_dock_widget(
            widget,
            name=name or function.__name__.replace('_', ' '),
            area=area,
            allowed_areas=allowed_areas,
            shortcut=shortcut,
        )

    def resize(self, width, height):
        """Resize the window.

        Parameters
        ----------
        width : int
            Width in logical pixels.
        height : int
            Height in logical pixels.
        """
        self._qt_window.resize(width, height)

    def show(self):
        """Resize, show, and bring forward the window."""
        try:
            self._qt_window.resize(self._qt_window.layout().sizeHint())
            self._qt_window.show()
        except (AttributeError, RuntimeError):
            raise RuntimeError(
                "This viewer has already been closed and deleted. "
                "Please create a new one."
            )

        # Resize axis labels now that window is shown
        self.qt_viewer.dims._resize_axis_labels()

        # We want to bring the viewer to the front when
        # A) it is our own (gui_qt) event loop OR we are running in jupyter
        # B) it is not the first time a QMainWindow is being created

        # `app_name` will be "napari" iff the application was instantiated in
        # gui_qt(). isActiveWindow() will be True if it is the second time a
        # _qt_window has been created.
        # See #721, #732, #735, #795, #1594
        app_name = QApplication.instance().applicationName()
        if (
            app_name == 'napari' or in_jupyter()
        ) and self._qt_window.isActiveWindow():
            self.activate()

    def activate(self):
        """Make the viewer the currently active window."""
        self._qt_window.raise_()  # for macOS
        self._qt_window.activateWindow()  # for Windows

    def _update_theme(self, event=None):
        """Update widget color theme."""
        # set window styles which don't use the primary stylesheet
        # FIXME: this is a problem with the stylesheet not using properties
        theme = get_theme(self.qt_viewer.viewer.theme)
        self._status_bar.setStyleSheet(
            template(
                'QStatusBar { background: {{ background }}; '
                'color: {{ text }}; }',
                **theme,
            )
        )
        self._qt_window.setStyleSheet(template(self.raw_stylesheet, **theme))

    def _status_changed(self, event):
        """Update status bar.

        Parameters
        ----------
        event : napari.utils.event.Event
            The napari event that triggered this method.
        """
        self._status_bar.showMessage(event.value)

    def _title_changed(self, event):
        """Update window title.

        Parameters
        ----------
        event : napari.utils.event.Event
            The napari event that triggered this method.
        """
        self._qt_window.setWindowTitle(event.value)

    def _help_changed(self, event):
        """Update help message on status bar.

        Parameters
        ----------
        event : napari.utils.event.Event
            The napari event that triggered this method.
        """
        self._help.setText(event.value)

    def _screenshot_dialog(self):
        """Save screenshot of current display with viewer, default .png"""
        dial = ScreenshotDialog(
            self.screenshot, self.qt_viewer, self.qt_viewer._last_visited_dir
        )
        if dial.exec_():
            self._last_visited_dir = os.path.dirname(dial.selectedFiles()[0])

    def screenshot(self, path=None):
        """Take currently displayed viewer and convert to an image array.

        Parameters
        ----------
        path : str
            Filename for saving screenshot image.

        Returns
        -------
        image : array
            Numpy array of type ubyte and shape (h, w, 4). Index [0, 0] is the
            upper-left corner of the rendered region.
        """
        img = self._qt_window.grab().toImage()
        if path is not None:
            imsave(path, QImg2array(img))  # scikit-image imsave method
        return QImg2array(img)

    def close(self):
        """Close the viewer window and cleanup sub-widgets."""
<<<<<<< HEAD
        if hasattr(self, '_qt_window'):
            self._qt_window.close()
            del self._qt_window


def _stop_monitor() -> None:
    """Stop the monitor service if we were using it."""
    if config.monitor:
        from ..components.experimental.monitor import monitor

        monitor.stop()


def _shutdown_chunkloader() -> None:
    """Shutdown the ChunkLoader."""
    if config.async_loading:
        from ..components.experimental.chunk import chunk_loader

        chunk_loader.shutdown()
=======
        # Someone is closing us twice? Only try to delete self._qt_window
        # if we still have one.
        if hasattr(self, '_qt_window'):
            self.qt_viewer.close()
            self._qt_window.close()
            del self._qt_window
>>>>>>> 624911ca
<|MERGE_RESOLUTION|>--- conflicted
+++ resolved
@@ -48,11 +48,7 @@
     _window_icon = NAPARI_ICON_PATH
 
     def __init__(self, parent=None) -> None:
-<<<<<<< HEAD
-        super().__init__(parent=parent)
-=======
         super().__init__(parent)
->>>>>>> 624911ca
         self.setWindowIcon(QIcon(self._window_icon))
         self.setAttribute(Qt.WA_DeleteOnClose)
         self.setUnifiedTitleAndToolBarOnMac(True)
@@ -71,47 +67,9 @@
         # test to complete its draw cycle, then pop back out of fullscreen.
         if self.isFullScreen():
             self.showNormal()
-<<<<<<< HEAD
-            for __ in range(6):
-                time.sleep(0.1)
-                QApplication.processEvents()
-        self.close()
-
-    def _handle_exit(self):
-        """Handle exiting the aplication.
-
-        This will execute when closing via menu or via the close button of the main window.
-        """
-        # if the event loop was started in gui_qt() then the app will be
-        # named 'napari'. Since the Qapp was started by us, just close it.
-        if QApplication.applicationName() == 'napari':
-            QApplication.closeAllWindows()
-            QApplication.quit()
-        # otherwise, something else created the QApp before us (such as
-        # %gui qt IPython magic).  If we quit the app in this case, then
-        # *later* attempts to instantiate a napari viewer won't work until
-        # the event loop is restarted with app.exec_().  So rather than
-        # quit just close all the windows (and clear our app icon).
-        else:
-            QApplication.setWindowIcon(QIcon())
-            self.close()
-
-        if perf.USE_PERFMON:
-            # Write trace file before exit, if we were writing one.
-            # Is there a better place to make sure this is done on exit?
-            perf.timers.stop_trace_file()
-
-        _stop_monitor()
-        _shutdown_chunkloader()
-
-    def closeEvent(self, event):
-        """Override Qt event."""
-        self._handle_exit()
-=======
             for i in range(5):
                 time.sleep(0.1)
                 QApplication.processEvents()
->>>>>>> 624911ca
         event.accept()
 
 
@@ -149,11 +107,7 @@
         # Connect the Viewer and create the Main Window
         self._qt_window = _QtMainWindow()
         self.qt_viewer = QtViewer(viewer)
-<<<<<<< HEAD
         self._qt_window.centralWidget().layout().addWidget(self.qt_viewer)
-=======
-        self._qt_window = _QtMainWindow()
->>>>>>> 624911ca
         self._qt_window.setWindowTitle(self.qt_viewer.viewer.title)
         self._status_bar = self._qt_window.statusBar()
 
@@ -966,31 +920,9 @@
 
     def close(self):
         """Close the viewer window and cleanup sub-widgets."""
-<<<<<<< HEAD
-        if hasattr(self, '_qt_window'):
-            self._qt_window.close()
-            del self._qt_window
-
-
-def _stop_monitor() -> None:
-    """Stop the monitor service if we were using it."""
-    if config.monitor:
-        from ..components.experimental.monitor import monitor
-
-        monitor.stop()
-
-
-def _shutdown_chunkloader() -> None:
-    """Shutdown the ChunkLoader."""
-    if config.async_loading:
-        from ..components.experimental.chunk import chunk_loader
-
-        chunk_loader.shutdown()
-=======
         # Someone is closing us twice? Only try to delete self._qt_window
         # if we still have one.
         if hasattr(self, '_qt_window'):
             self.qt_viewer.close()
             self._qt_window.close()
-            del self._qt_window
->>>>>>> 624911ca
+            del self._qt_window