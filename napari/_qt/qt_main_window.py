"""
Custom Qt widgets that serve as native objects that the public-facing elements
wrap.
"""
import inspect
import sys
import time
import warnings
from typing import Any, ClassVar, Dict, List, Optional, Sequence, Tuple

from qtpy.QtCore import QEvent, QEventLoop, QPoint, QProcess, QSize, Qt, Slot
from qtpy.QtGui import QIcon, QKeySequence
from qtpy.QtWidgets import (
    QAction,
    QApplication,
    QDialog,
    QDockWidget,
    QHBoxLayout,
    QLabel,
    QMainWindow,
    QMenu,
    QShortcut,
    QWidget,
)

from ..plugins import menu_item_template as plugin_menu_item_template
from ..plugins import plugin_manager
from ..utils import config, perf
from ..utils.history import get_save_history, update_save_history
from ..utils.io import imsave
from ..utils.misc import in_jupyter, running_as_bundled_app
from ..utils.notifications import Notification
from ..utils.settings import get_settings
from ..utils.settings._constants import LoopMode
from ..utils.theme import _themes, rebuild_theme_settings
from ..utils.translations import trans
from .dialogs.activity_dialog import ActivityDialog, ActivityToggleItem
from .dialogs.preferences_dialog import PreferencesDialog
from .dialogs.qt_about import QtAbout
from .dialogs.qt_notification import NapariQtNotification
from .dialogs.qt_plugin_dialog import QtPluginDialog
from .dialogs.qt_plugin_report import QtPluginErrReporter
from .dialogs.screenshot_dialog import ScreenshotDialog
from .perf.qt_debug_menu import DebugMenu
from .qt_event_loop import NAPARI_ICON_PATH, get_app, quit_app
from .qt_resources import get_stylesheet
from .qt_viewer import QtViewer
from .utils import QImg2array, qbytearray_to_str, str_to_qbytearray
from .widgets.qt_viewer_dock_widget import (
    _SHORTCUT_DEPRECATION_STRING,
    QtViewerDockWidget,
)

_sentinel = object()


class _QtMainWindow(QMainWindow):
    # This was added so that someone can patch
    # `napari._qt.qt_main_window._QtMainWindow._window_icon`
    # to their desired window icon
    _window_icon = NAPARI_ICON_PATH

    # To track window instances and facilitate getting the "active" viewer...
    # We use this instead of QApplication.activeWindow for compatibility with
    # IPython usage. When you activate IPython, it will appear that there are
    # *no* active windows, so we want to track the most recently active windows
    _instances: ClassVar[List['_QtMainWindow']] = []

    def __init__(self, qt_viewer: QtViewer, parent=None) -> None:
        super().__init__(parent)
        self._ev = None
        self.qt_viewer = qt_viewer

        self._quit_app = False
        self.setWindowIcon(QIcon(self._window_icon))
        self.setAttribute(Qt.WA_DeleteOnClose)
        self.setUnifiedTitleAndToolBarOnMac(True)
        center = QWidget(self)
        center.setLayout(QHBoxLayout())
        center.layout().addWidget(qt_viewer)
        center.layout().setContentsMargins(4, 0, 4, 0)
        self.setCentralWidget(center)

        self.setWindowTitle(qt_viewer.viewer.title)

        self._maximized_flag = False
        self._preferences_dialog = None
        self._preferences_dialog_size = QSize()

        self._activity_dialog = ActivityDialog()
        self._status_bar = self.statusBar()

        settings = get_settings()
        settings._defaults['plugins'].call_order = plugin_manager.call_order()

        # set the values in plugins to match the ones saved in settings
        if settings.plugins.call_order is not None:
            plugin_manager.set_call_order(settings.plugins.call_order)

        _QtMainWindow._instances.append(self)
        self.qt_viewer.viewer.tooltip.events.text.connect(self.update_tooltip)

    def update_tooltip(self, event):
        if self.qt_viewer.viewer.tooltip.visible:
            self.qt_viewer.setToolTip(event.value)
        else:
            self.qt_viewer.setToolTip("")

        # Connect the notification dispacther to correctly propagate
        # notifications from threads. See: `napari._qt.qt_event_loop::get_app`
        application_instance = QApplication.instance()
        if application_instance:
            application_instance._dispatcher.sig_notified.connect(
                self.show_notification
            )

    @classmethod
    def current(cls):
        return cls._instances[-1] if cls._instances else None

    def event(self, e):
        if e.type() == QEvent.Close:
            # when we close the MainWindow, remove it from the instances list
            try:
                _QtMainWindow._instances.remove(self)
            except ValueError:
                pass
        if e.type() in {QEvent.WindowActivate, QEvent.ZOrderChange}:
            # upon activation or raise_, put window at the end of _instances
            try:
                inst = _QtMainWindow._instances
                inst.append(inst.pop(inst.index(self)))
            except ValueError:
                pass
        return super().event(e)

    def _load_window_settings(self):
        """
        Load window layout settings from configuration.
        """
        settings = get_settings()
        window_size = settings.application.window_size
        window_state = settings.application.window_state
        preferences_dialog_size = settings.application.preferences_size
        window_position = settings.application.window_position

        # It's necessary to verify if the window/position value is valid with the current screen.
        width, height = window_position
        screen_shape = QApplication.desktop().geometry()
        current_width = screen_shape.width()
        current_height = screen_shape.height()
        if current_width < width or current_height < height:
            window_position = (self.x(), self.y())

        window_maximized = settings.application.window_maximized
        window_fullscreen = settings.application.window_fullscreen
        return (
            window_state,
            window_size,
            window_position,
            window_maximized,
            window_fullscreen,
            preferences_dialog_size,
        )

    def _get_window_settings(self):
        """
        Return current window settings.

        Symmetric to the 'set_window_settings' setter.
        """
        window_size = (self.width(), self.height())
        window_fullscreen = self.isFullScreen()

        if window_fullscreen:
            window_maximized = self._maximized_flag
        else:
            window_maximized = self.isMaximized()

        window_position = (self.x(), self.y())
        preferences_dialog_size = (
            self._preferences_dialog_size.width(),
            self._preferences_dialog_size.height(),
        )
        window_state = qbytearray_to_str(self.saveState())
        return (
            window_state,
            window_size,
            window_position,
            window_maximized,
            window_fullscreen,
            preferences_dialog_size,
        )

    def _set_window_settings(
        self,
        window_state,
        window_size,
        window_position,
        window_maximized,
        window_fullscreen,
        preferences_dialog_size,
    ):
        """
        Set window settings.

        Symmetric to the 'get_window_settings' accessor.
        """
        self.setUpdatesEnabled(False)
        self.setWindowState(Qt.WindowNoState)

        if preferences_dialog_size:
            self._preferences_dialog_size = QSize(*preferences_dialog_size)

        if window_position:
            window_position = QPoint(*window_position)
            self.move(window_position)

        if window_size:
            window_size = QSize(*window_size)
            self.resize(window_size)

        if window_state:
            self.restoreState(str_to_qbytearray(window_state))

        if window_fullscreen:
            self.setWindowState(Qt.WindowFullScreen)
            self._maximized_flag = window_maximized
        elif window_maximized:
            self.setWindowState(Qt.WindowMaximized)

        self.setUpdatesEnabled(True)

    def _save_current_window_settings(self):
        """Save the current geometry of the main window."""
        (
            window_state,
            window_size,
            window_position,
            window_maximized,
            window_fullscreen,
            preferences_dialog_size,
        ) = self._get_window_settings()

        settings = get_settings()
        if settings.application.save_window_geometry:
            settings.application.window_maximized = window_maximized
            settings.application.window_fullscreen = window_fullscreen
            settings.application.window_position = window_position
            settings.application.window_size = window_size
            settings.application.window_statusbar = (
                not self._status_bar.isHidden()
            )
            settings.application.preferences_size = preferences_dialog_size

        if settings.application.save_window_state:
            settings.application.window_state = window_state

    def _update_preferences_dialog_size(self, size):
        """Save preferences dialog size."""
        self._preferences_dialog_size = size

    def close(self, quit_app=False):
        """Override to handle closing app or just the window."""
        self._quit_app = quit_app
        return super().close()

    def close_window(self):
        """Close active dialog or active window."""
        parent = QApplication.focusWidget()
        while parent is not None:
            if isinstance(parent, QMainWindow):
                self.close()
                break

            if isinstance(parent, QDialog):
                parent.close()
                break

            try:
                parent = parent.parent()
            except Exception:
                parent = getattr(parent, "_parent", None)

    def show(self, block=False):
        super().show()
        if block:
            self._ev = QEventLoop()
            self._ev.exec()

    def closeEvent(self, event):
        """This method will be called when the main window is closing.

        Regardless of whether cmd Q, cmd W, or the close button is used...
        """
        if self._ev and self._ev.isRunning():
            self._ev.quit()
        # Close any floating dockwidgets
        for dock in self.findChildren(QtViewerDockWidget):
            if dock.isFloating():
                dock.setFloating(False)

        self._save_current_window_settings()

        # On some versions of Darwin, exiting while fullscreen seems to tickle
        # some bug deep in NSWindow.  This forces the fullscreen keybinding
        # test to complete its draw cycle, then pop back out of fullscreen.
        if self.isFullScreen():
            self.showNormal()
            for _i in range(5):
                time.sleep(0.1)
                QApplication.processEvents()

        if self._quit_app:
            quit_app()

        event.accept()

    def restart(self):
        """Restart the napari application in a detached process."""
        process = QProcess()
        process.setProgram(sys.executable)

        if not running_as_bundled_app():
            process.setArguments(sys.argv)

        process.startDetached()
        self.close(quit_app=True)

    @staticmethod
    @Slot(Notification)
    def show_notification(notification: Notification):
        """Show notification coming from a thread."""
        NapariQtNotification.show_notification(notification)


class Window:
    """Application window that contains the menu bar and viewer.

    Parameters
    ----------
    viewer : napari.components.ViewerModel
        Contained viewer widget.

    Attributes
    ----------
    file_menu : qtpy.QtWidgets.QMenu
        File menu.
    help_menu : qtpy.QtWidgets.QMenu
        Help menu.
    main_menu : qtpy.QtWidgets.QMainWindow.menuBar
        Main menubar.
    qt_viewer : QtViewer
        Contained viewer widget.
    view_menu : qtpy.QtWidgets.QMenu
        View menu.
    window_menu : qtpy.QtWidgets.QMenu
        Window menu.
    """

    def __init__(self, viewer, *, show: bool = True):
        settings = get_settings()

        # create QApplication if it doesn't already exist
        get_app()

        self._unnamed_dockwidget_count = 1

        # Connect the Viewer and create the Main Window
        self.qt_viewer = QtViewer(viewer, show_welcome_screen=True)
        self._qt_window = _QtMainWindow(self.qt_viewer)
        self._status_bar = self._qt_window.statusBar()

        # Dictionary holding dock widgets
        self._dock_widgets: Dict[str, QtViewerDockWidget] = {}

        # since we initialize canvas before window, we need to manually connect them again.
        if self._qt_window.windowHandle() is not None:
            self._qt_window.windowHandle().screenChanged.connect(
                self.qt_viewer.canvas._backend.screen_changed
            )

        self._add_menubar()
        self._add_file_menu()
        self._add_view_menu()
        self._add_window_menu()
        self._add_plugins_menu()
        self._add_help_menu()

        # discover any themes provided by plugins
        plugin_manager.discover_themes()

        self._status_bar.showMessage(trans._('Ready'))
        self._help = QLabel('')
        self._status_bar.addPermanentWidget(self._help)

        self._activity_item = ActivityToggleItem()
        self._activity_item._activityBtn.clicked.connect(
            self._toggle_activity_dock
        )
        self._qt_window._activity_dialog._toggleButton = self._activity_item

        canvas_widg = self.qt_viewer._canvas_overlay
        self._qt_window._activity_dialog.setParent(canvas_widg)
        self.qt_viewer._canvas_overlay.resized.connect(
            self._qt_window._activity_dialog.move_to_bottom_right
        )
        self._qt_window._activity_dialog.move_to_bottom_right()
        self._qt_window._activity_dialog.hide()
        self._status_bar.addPermanentWidget(self._activity_item)

        self.qt_viewer.viewer.theme = settings.appearance.theme
        self._update_theme()
        self._setup_existing_themes()

        self._add_viewer_dock_widget(self.qt_viewer.dockConsole, tabify=False)
        self._add_viewer_dock_widget(
            self.qt_viewer.dockLayerControls, tabify=False
        )
        self._add_viewer_dock_widget(
            self.qt_viewer.dockLayerList, tabify=False
        )
        self.window_menu.addSeparator()

        settings.appearance.events.theme.connect(self._update_theme)

        plugin_manager.events.disabled.connect(self._rebuild_plugins_menu)
        plugin_manager.events.disabled.connect(self._rebuild_samples_menu)
        plugin_manager.events.disabled.connect(self._remove_plugins_theme)
        plugin_manager.events.registered.connect(self._rebuild_plugins_menu)
        plugin_manager.events.registered.connect(self._rebuild_samples_menu)
        plugin_manager.events.unregistered.connect(self._rebuild_plugins_menu)
        plugin_manager.events.unregistered.connect(self._rebuild_samples_menu)
        plugin_manager.events.unregistered.connect(self._remove_plugins_theme)

        viewer.events.status.connect(self._status_changed)
        viewer.events.help.connect(self._help_changed)
        viewer.events.title.connect(self._title_changed)
        viewer.events.theme.connect(self._update_theme)

        _themes.events.added.connect(self._add_theme)
        _themes.events.added.connect(rebuild_theme_settings)
        _themes.events.removed.connect(self._remove_theme)
        _themes.events.removed.connect(rebuild_theme_settings)

        if perf.USE_PERFMON:
            # Add DebugMenu and dockPerformance if using perfmon.
            self._debug_menu = DebugMenu(self)
            self._add_viewer_dock_widget(self.qt_viewer.dockPerformance)
        else:
            self._debug_menu = None

        if show:
            self.show()

    def _remove_plugins_theme(self, event=None):
        """Remove plugin theme."""
        from ..utils.theme import unregister_theme

        plugin_name = event.value

        # since its possible that disabled/removed plugin was providing the
        # current theme, we check for this explicitly and if this the case,
        # theme is automatically changed to default `dark` theme
        settings = get_settings()
        current_theme = settings.appearance.theme
        if (
            settings.appearance.theme
            in plugin_manager._theme_data[plugin_name]
        ):
            self.qt_viewer.viewer.theme = "dark"
            warnings.warn(
                message=trans._(
                    "The current theme {current_theme!r} was provided by the"
                    " plugin {plugin_name!r} which was disabled or removed."
                    " Switched theme to the default.",
                    deferred=True,
                    plugin_name=plugin_name,
                    current_theme=current_theme,
                )
            )

        # unregister all themes that were provided by the plugins
        for theme_name in plugin_manager._theme_data[plugin_name].keys():
            unregister_theme(theme_name)

    def _setup_existing_themes(self):
        """This function is only executed once at the startup of napari
        to connect events to themes that have not been connected yet."""
        for theme in _themes.values():
            self._connect_theme(theme)

    def _add_theme(self, event):
        """Add new theme and connect events."""
        theme = event.value
        self._connect_theme(theme)

    def _connect_theme(self, theme):
        # connect events to update theme. Here, we don't want to pass the event
        # since it won't have the right `value` attribute.
        theme.events.background.connect(lambda _: self._update_theme())
        theme.events.foreground.connect(lambda _: self._update_theme())
        theme.events.primary.connect(lambda _: self._update_theme())
        theme.events.secondary.connect(lambda _: self._update_theme())
        theme.events.highlight.connect(lambda _: self._update_theme())
        theme.events.text.connect(lambda _: self._update_theme())
        theme.events.warning.connect(lambda _: self._update_theme())
        theme.events.current.connect(lambda _: self._update_theme())
        theme.events.icon.connect(self._theme_icon_changed)
        theme.events.canvas.connect(
            lambda _: self.qt_viewer.canvas._set_theme_change(
                get_settings().appearance.theme
            )
        )
        # connect console-specific attributes only if QtConsole
        # is present
        if self.qt_viewer.console:
            theme.events.console.connect(self.qt_viewer.console._update_theme)
            theme.events.syntax_style.connect(
                self.qt_viewer.console._update_theme
            )

    def _remove_theme(self, event):
        """Remove theme and disconnect events."""
        theme = event.value
        theme.events.background.disconnect(lambda _: self._update_theme())
        theme.events.foreground.disconnect(lambda _: self._update_theme())
        theme.events.primary.disconnect(lambda _: self._update_theme())
        theme.events.secondary.disconnect(lambda _: self._update_theme())
        theme.events.highlight.disconnect(lambda _: self._update_theme())
        theme.events.text.disconnect(lambda _: self._update_theme())
        theme.events.warning.disconnect(lambda _: self._update_theme())
        theme.events.current.disconnect(lambda _: self._update_theme())
        theme.events.icon.disconnect(self._theme_icon_changed)
        theme.events.canvas.disconnect(
            lambda _: self.qt_viewer.canvas._set_theme_change(
                get_settings().appearance.theme
            )
        )
        # disconnect console-specific attributes only if QtConsole
        # is present and they were previously connected
        if self.qt_viewer.console:
            theme.events.console.disconnect(
                self.qt_viewer.console._update_theme
            )
            theme.events.syntax_style.disconnect(
                self.qt_viewer.console._update_theme
            )

    def _theme_icon_changed(self, event=None):
        """Trigger rebuild of theme and all resources.

        This is really only required whenever there are changes to the `icon`
        attribute on the `Theme` model. Most other attributes simply update
        the stylesheet.
        """
        from .._qt.qt_resources import (
            _register_napari_resources,
            _unregister_napari_resources,
        )

        _unregister_napari_resources()
        _register_napari_resources(False, force_rebuild=True)
        self._update_theme()

    def _add_menubar(self):
        """Add menubar to napari app."""
        self.main_menu = self._qt_window.menuBar()
        # Menubar shortcuts are only active when the menubar is visible.
        # Therefore, we set a global shortcut not associated with the menubar
        # to toggle visibility, *but*, in order to not shadow the menubar
        # shortcut, we disable it, and only enable it when the menubar is
        # hidden. See this stackoverflow link for details:
        # https://stackoverflow.com/questions/50537642/how-to-keep-the-shortcuts-of-a-hidden-widget-in-pyqt5
        self._main_menu_shortcut = QShortcut(
            QKeySequence('Ctrl+M'), self._qt_window
        )
        self._main_menu_shortcut.activated.connect(
            self._toggle_menubar_visible
        )
        self._main_menu_shortcut.setEnabled(False)

    def _toggle_menubar_visible(self):
        """Toggle visibility of app menubar.

        This function also disables or enables a global keyboard shortcut to
        show the menubar, since menubar shortcuts are only available while the
        menubar is visible.
        """
        if self.main_menu.isVisible():
            self.main_menu.setVisible(False)
            self._main_menu_shortcut.setEnabled(True)
        else:
            self.main_menu.setVisible(True)
            self._main_menu_shortcut.setEnabled(False)

    def _add_file_menu(self):
        """Add 'File' menu to app menubar."""
        open_images = QAction(trans._('Open File(s)...'), self._qt_window)
        open_images.setShortcut('Ctrl+O')
        open_images.setStatusTip(trans._('Open file(s)'))
        open_images.triggered.connect(self.qt_viewer._open_files_dialog)

        open_stack = QAction(
            trans._('Open Files as Stack...'), self._qt_window
        )
        open_stack.setShortcut('Ctrl+Alt+O')
        open_stack.setStatusTip(trans._('Open files'))
        open_stack.triggered.connect(
            self.qt_viewer._open_files_dialog_as_stack_dialog
        )

        open_folder = QAction(trans._('Open Folder...'), self._qt_window)
        open_folder.setShortcut('Ctrl+Shift+O')
        open_folder.setStatusTip(trans._('Open a folder'))
        open_folder.triggered.connect(self.qt_viewer._open_folder_dialog)

        # OS X will rename this to Quit and put it in the app menu.
        preferences = QAction(trans._('Preferences'), self._qt_window)
        preferences.setShortcut('Ctrl+Shift+P')
        preferences.setStatusTip(trans._('Open preferences dialog'))
        preferences.setMenuRole(QAction.PreferencesRole)
        preferences.triggered.connect(self._open_preferences)

        save_selected_layers = QAction(
            trans._('Save Selected Layer(s)...'), self._qt_window
        )
        save_selected_layers.setShortcut('Ctrl+S')
        save_selected_layers.setStatusTip(trans._('Save selected layers'))
        save_selected_layers.triggered.connect(
            lambda: self.qt_viewer._save_layers_dialog(selected=True)
        )

        save_all_layers = QAction(
            trans._('Save All Layers...'), self._qt_window
        )
        save_all_layers.setShortcut('Ctrl+Shift+S')
        save_all_layers.setStatusTip(trans._('Save all layers'))
        save_all_layers.triggered.connect(
            lambda: self.qt_viewer._save_layers_dialog(selected=False)
        )

        screenshot = QAction(trans._('Save Screenshot...'), self._qt_window)
        screenshot.setShortcut('Alt+S')
        screenshot.setStatusTip(
            trans._('Save screenshot of current display, default .png')
        )
        screenshot.triggered.connect(self.qt_viewer._screenshot_dialog)

        screenshot_wv = QAction(
            trans._('Save Screenshot with Viewer...'), self._qt_window
        )
        screenshot_wv.setShortcut('Alt+Shift+S')
        screenshot_wv.setStatusTip(
            trans._(
                'Save screenshot of current display with the viewer, default .png'
            )
        )
        screenshot_wv.triggered.connect(self._screenshot_dialog)

        clipboard = QAction(
            trans._('Copy Screenshot to Clipboard'), self._qt_window
        )
        clipboard.setStatusTip(
            trans._('Copy screenshot of current display to the clipboard')
        )
        clipboard.triggered.connect(lambda: self.qt_viewer.clipboard())

        clipboard_wv = QAction(
            trans._('Copy Screenshot with Viewer to Clipboard'),
            self._qt_window,
        )
        clipboard_wv.setStatusTip(
            trans._(
                'Copy screenshot of current display with the viewer to the clipboard'
            )
        )
        clipboard_wv.triggered.connect(lambda: self.clipboard())

        # OS X will rename this to Quit and put it in the app menu.
        # This quits the entire QApplication and all windows that may be open.
        quitAction = QAction(trans._('Exit'), self._qt_window)
        quitAction.setShortcut('Ctrl+Q')
        quitAction.setMenuRole(QAction.QuitRole)
        quitAction.triggered.connect(
            lambda: self._qt_window.close(quit_app=True)
        )

        if running_as_bundled_app():
            restartAction = QAction(trans._('Restart'), self._qt_window)
            restartAction.triggered.connect(self._qt_window.restart)

        closeAction = QAction(trans._('Close Window'), self._qt_window)
        closeAction.setShortcut('Ctrl+W')
        closeAction.triggered.connect(self._qt_window.close_window)

        plugin_manager.discover_sample_data()
        self.open_sample_menu = QMenu(trans._('Open Sample'), self._qt_window)

        self._rebuild_samples_menu()

        self.file_menu = self.main_menu.addMenu(trans._('&File'))
        self.file_menu.addAction(open_images)
        self.file_menu.addAction(open_stack)
        self.file_menu.addAction(open_folder)
        self.file_menu.addMenu(self.open_sample_menu)
        self.file_menu.addSeparator()
        self.file_menu.addAction(preferences)
        self.file_menu.addSeparator()
        self.file_menu.addAction(save_selected_layers)
        self.file_menu.addAction(save_all_layers)
        self.file_menu.addAction(screenshot)
        self.file_menu.addAction(screenshot_wv)
        self.file_menu.addAction(clipboard)
        self.file_menu.addAction(clipboard_wv)
        self.file_menu.addSeparator()
        self.file_menu.addAction(closeAction)

        if running_as_bundled_app():
            self.file_menu.addAction(restartAction)

        self.file_menu.addAction(quitAction)

    def _rebuild_samples_menu(self, event=None):
        self.open_sample_menu.clear()

        for plugin_name, samples in plugin_manager._sample_data.items():
            multiprovider = len(samples) > 1
            if multiprovider:
                menu = QMenu(plugin_name, self._qt_window)
                self.open_sample_menu.addMenu(menu)
            else:
                menu = self.open_sample_menu

            for samp_name, samp_dict in samples.items():
                display_name = samp_dict['display_name']
                if multiprovider:
                    action = QAction(display_name, parent=self._qt_window)
                else:
                    full_name = plugin_menu_item_template.format(
                        plugin_name, display_name
                    )
                    action = QAction(full_name, parent=self._qt_window)

                def _add_sample(*args, plg=plugin_name, smp=samp_name):
                    self.qt_viewer.viewer.open_sample(plg, smp)

                menu.addAction(action)
                action.triggered.connect(_add_sample)

    def _open_preferences(self):
        """Edit preferences from the menubar."""
        if self._qt_window._preferences_dialog is None:
            win = PreferencesDialog(parent=self._qt_window)
            win.resized.connect(
                self._qt_window._update_preferences_dialog_size
            )

            if self._qt_window._preferences_dialog_size:
                win.resize(self._qt_window._preferences_dialog_size)

            self._qt_window._preferences_dialog = win
            win.valueChanged.connect(self._reset_preference_states)
            win.updatedValues.connect(self._update_player_settings)
            win.closed.connect(self._on_preferences_closed)
            win.show()
        else:
            self._qt_window._preferences_dialog.raise_()

    def _update_player_settings(self):
        """Keep player settings up to date with settings values."""

        settings = get_settings()

        for widget in self.qt_viewer.dims.slider_widgets:
<<<<<<< HEAD
            widget.__class__.fps.fset(
                widget, settings.application.playback_fps
            )
            widget.__class__.loop_mode.fset(
                widget, LoopMode(settings.application.playback_mode)
            )
=======
            setattr(widget, 'fps', settings.application.playback_fps)
            setattr(widget, 'loop_mode', settings.application.playback_mode)
>>>>>>> 115d3ef4

    def _reset_preference_states(self):
        # resetting plugin states in plugin manager
        plugin_manager._blocked.clear()

        plugin_manager.discover()

        settings = get_settings()
        # need to reset call order to defaults
        if settings.plugins.call_order is not None:
            plugin_manager.set_call_order(get_settings().plugins.call_order)
        else:
            plugin_manager.set_call_order(
                settings._defaults['plugins'].call_order
            )

        # reset the keybindings in action manager
        self.qt_viewer._bind_shortcuts()

    def _on_preferences_closed(self):
        """Reset preferences dialog variable."""
        self._qt_window._preferences_dialog = None

    def _add_view_menu(self):
        """Add 'View' menu to app menubar."""
        settings = get_settings()
        toggle_visible = QAction(
            trans._('Toggle Menubar Visibility'), self._qt_window
        )
        toggle_visible.setShortcut('Ctrl+M')
        toggle_visible.setStatusTip(trans._('Hide Menubar'))
        toggle_visible.triggered.connect(self._toggle_menubar_visible)
        toggle_fullscreen = QAction(
            trans._('Toggle Full Screen'), self._qt_window
        )
        toggle_fullscreen.setShortcut('Ctrl+F')
        toggle_fullscreen.setStatusTip(trans._('Toggle full screen'))
        toggle_fullscreen.triggered.connect(self._toggle_fullscreen)
        toggle_play = QAction(trans._('Toggle Play'), self._qt_window)
        toggle_play.triggered.connect(self._toggle_play)
        toggle_play.setShortcut('Ctrl+Alt+P')
        toggle_play.setStatusTip(trans._('Toggle Play'))

        self.view_menu = self.main_menu.addMenu(trans._('&View'))
        self.view_menu.addAction(toggle_fullscreen)
        self.view_menu.addAction(toggle_visible)
        self.view_menu.addAction(toggle_play)
        self.view_menu.addSeparator()

        # Add octree actions.
        if config.async_octree:
            toggle_outline = QAction(
                trans._('Toggle Chunk Outlines'), self._qt_window
            )
            toggle_outline.triggered.connect(
                self.qt_viewer._toggle_chunk_outlines
            )
            toggle_outline.setShortcut('Ctrl+Alt+O')
            toggle_outline.setStatusTip(trans._('Toggle Chunk Outlines'))
            self.view_menu.addAction(toggle_outline)

        # Add axes menu
        axes = self.qt_viewer.viewer.axes
        axes_menu = QMenu(trans._('Axes'), parent=self._qt_window)
        axes_visible_action = QAction(
            trans._('Visible'),
            parent=self._qt_window,
            checkable=True,
            checked=self.qt_viewer.viewer.axes.visible,
        )
        axes_visible_action.triggered.connect(self._toggle_axes_visible)
        self._event_to_action(axes_visible_action, axes.events.visible)
        axes_colored_action = QAction(
            trans._('Colored'),
            parent=self._qt_window,
            checkable=True,
            checked=self.qt_viewer.viewer.axes.colored,
        )
        axes_colored_action.triggered.connect(self._toggle_axes_colored)
        self._event_to_action(axes_colored_action, axes.events.colored)
        axes_labels_action = QAction(
            trans._('Labels'),
            parent=self._qt_window,
            checkable=True,
            checked=self.qt_viewer.viewer.axes.labels,
        )
        axes_labels_action.triggered.connect(self._toggle_axes_labels)
        self._event_to_action(axes_labels_action, axes.events.labels)
        axes_dashed_action = QAction(
            trans._('Dashed'),
            parent=self._qt_window,
            checkable=True,
            checked=self.qt_viewer.viewer.axes.dashed,
        )
        axes_dashed_action.triggered.connect(self._toggle_axes_dashed)
        self._event_to_action(axes_dashed_action, axes.events.dashed)
        axes_arrows_action = QAction(
            trans._('Arrows'),
            parent=self._qt_window,
            checkable=True,
            checked=self.qt_viewer.viewer.axes.arrows,
        )
        axes_arrows_action.triggered.connect(self._toggle_axes_arrows)
        self._event_to_action(axes_arrows_action, axes.events.arrows)

        axes_menu.addAction(axes_visible_action)
        axes_menu.addAction(axes_colored_action)
        axes_menu.addAction(axes_labels_action)
        axes_menu.addAction(axes_dashed_action)
        axes_menu.addAction(axes_arrows_action)
        self.view_menu.addMenu(axes_menu)

        # Add scale bar menu
        scale_bar = self.qt_viewer.viewer.scale_bar
        scale_bar_menu = QMenu(trans._('Scale Bar'), parent=self._qt_window)
        scale_bar_visible_action = QAction(
            trans._('Visible'),
            parent=self._qt_window,
            checkable=True,
            checked=self.qt_viewer.viewer.scale_bar.visible,
        )
        scale_bar_visible_action.triggered.connect(
            self._toggle_scale_bar_visible
        )
        self._event_to_action(
            scale_bar_visible_action, scale_bar.events.visible
        )
        scale_bar_colored_action = QAction(
            trans._('Colored'),
            parent=self._qt_window,
            checkable=True,
            checked=self.qt_viewer.viewer.scale_bar.colored,
        )
        scale_bar_colored_action.triggered.connect(
            self._toggle_scale_bar_colored
        )
        self._event_to_action(
            scale_bar_colored_action, scale_bar.events.colored
        )
        scale_bar_ticks_action = QAction(
            trans._('Ticks'),
            parent=self._qt_window,
            checkable=True,
            checked=self.qt_viewer.viewer.scale_bar.ticks,
        )
        scale_bar_ticks_action.triggered.connect(self._toggle_scale_bar_ticks)
        self._event_to_action(scale_bar_ticks_action, scale_bar.events.ticks)

        scale_bar_menu.addAction(scale_bar_visible_action)
        scale_bar_menu.addAction(scale_bar_colored_action)
        scale_bar_menu.addAction(scale_bar_ticks_action)
        self.view_menu.addMenu(scale_bar_menu)
        self.tooltip_menu = QAction(
            trans._('Layer Tooltip visibility'),
            parent=self._qt_window,
            checkable=True,
            checked=settings.appearance.layer_tooltip_visibility,
        )
        self.tooltip_menu.triggered.connect(self._tooltip_visibility_toggle)
        settings.appearance.events.layer_tooltip_visibility.connect(
            self._tooltip_visibility_toggled
        )
        self.view_menu.addAction(self.tooltip_menu)

        self.view_activity_menu = QAction(
            trans._('Activity Dock'),
            parent=self._qt_window,
            checkable=True,
            checked=self._qt_window._activity_dialog.isVisible(),
        )
        self.view_activity_menu.triggered.connect(self._toggle_activity_dock)
        self.view_menu.addAction(self.view_activity_menu)

        self.view_menu.addSeparator()

    def _tooltip_visibility_toggle(self, value):
        get_settings().appearance.layer_tooltip_visibility = value

    def _tooltip_visibility_toggled(self, event):
        self.tooltip_menu.setChecked(
            get_settings().appearance.layer_tooltip_visibility
        )

    def _event_to_action(self, action, event):
        """Connect triggered event in model to respective action in menu."""
        # TODO: use action manager to keep in sync
        event.connect(lambda e: action.setChecked(e.value))

    def _add_window_menu(self):
        """Add 'Window' menu to app menubar."""
        clear_action = QAction(trans._("Remove Dock Widgets"), self._qt_window)
        clear_action.setStatusTip(trans._('Remove all dock widgets'))
        clear_action.triggered.connect(
            lambda e: self.remove_dock_widget('all')
        )

        self.window_menu = self.main_menu.addMenu(trans._('&Window'))
        self.window_menu.addAction(clear_action)
        self.window_menu.addSeparator()

    def _add_plugins_menu(self):
        """Add 'Plugins' menu to app menubar."""
        self.plugins_menu = self.main_menu.addMenu(trans._('&Plugins'))

        plugin_manager.discover_widgets()
        self._rebuild_plugins_menu()

    def _rebuild_plugins_menu(self, event=None):

        self.plugins_menu.clear()

        pip_install_action = QAction(
            trans._("Install/Uninstall Package(s)..."), self._qt_window
        )
        pip_install_action.triggered.connect(self._show_plugin_install_dialog)
        self.plugins_menu.addAction(pip_install_action)

        report_plugin_action = QAction(
            trans._("Plugin Errors..."), self._qt_window
        )
        report_plugin_action.setStatusTip(
            trans._(
                'Review stack traces for plugin exceptions and notify developers'
            )
        )
        report_plugin_action.triggered.connect(self._show_plugin_err_reporter)

        self.plugins_menu.addAction(report_plugin_action)

        self.plugins_menu.addSeparator()

        # Add a menu item (QAction) for each available plugin widget
        for hook_type, (plugin_name, widgets) in plugin_manager.iter_widgets():
            multiprovider = len(widgets) > 1
            if multiprovider:
                menu = QMenu(plugin_name, self._qt_window)
                self.plugins_menu.addMenu(menu)
            else:
                menu = self.plugins_menu

            for wdg_name in widgets:
                key = (plugin_name, wdg_name)
                if multiprovider:
                    action = QAction(wdg_name, parent=self._qt_window)
                else:
                    full_name = plugin_menu_item_template.format(*key)
                    action = QAction(full_name, parent=self._qt_window)

                def _add_widget(*args, key=key, hook_type=hook_type):
                    if hook_type == 'dock':
                        self.add_plugin_dock_widget(*key)
                    else:
                        self._add_plugin_function_widget(*key)

                menu.addAction(action)
                action.triggered.connect(_add_widget)

    def _show_plugin_install_dialog(self):
        """Show dialog that allows users to sort the call order of plugins."""

        self.plugin_dialog = QtPluginDialog(self._qt_window)
        self.plugin_dialog.exec_()

    def _show_plugin_err_reporter(self):
        """Show dialog that allows users to review and report plugin errors."""
        QtPluginErrReporter(parent=self._qt_window).exec_()

    def _add_help_menu(self):
        """Add 'Help' menu to app menubar."""
        self.help_menu = self.main_menu.addMenu(trans._('&Help'))

        about_action = QAction(trans._("napari Info"), self._qt_window)
        about_action.setShortcut("Ctrl+/")
        about_action.setStatusTip(trans._('About napari'))
        about_action.triggered.connect(
            lambda e: QtAbout.showAbout(self.qt_viewer, self._qt_window)
        )
        self.help_menu.addAction(about_action)

    def _toggle_activity_dock(self, event):
        is_currently_visible = self._qt_window._activity_dialog.isVisible()
        if not is_currently_visible:
            self._qt_window._activity_dialog.show()
            self._qt_window._activity_dialog.raise_()
            self._activity_item._activityBtn.setArrowType(Qt.DownArrow)
            self.view_activity_menu.setChecked(True)
        else:
            self._qt_window._activity_dialog.hide()
            self._activity_item._activityBtn.setArrowType(Qt.UpArrow)
            self.view_activity_menu.setChecked(False)

    def _toggle_scale_bar_visible(self, state):
        self.qt_viewer.viewer.scale_bar.visible = state

    def _toggle_scale_bar_colored(self, state):
        self.qt_viewer.viewer.scale_bar.colored = state

    def _toggle_scale_bar_ticks(self, state):
        self.qt_viewer.viewer.scale_bar.ticks = state

    def _toggle_axes_visible(self, state):
        self.qt_viewer.viewer.axes.visible = state

    def _toggle_axes_colored(self, state):
        self.qt_viewer.viewer.axes.colored = state

    def _toggle_axes_labels(self, state):
        self.qt_viewer.viewer.axes.labels = state

    def _toggle_axes_dashed(self, state):
        self.qt_viewer.viewer.axes.dashed = state

    def _toggle_axes_arrows(self, state):
        self.qt_viewer.viewer.axes.arrows = state

    def _toggle_fullscreen(self, event):
        """Toggle fullscreen mode."""
        if self._qt_window.isFullScreen():
            self._qt_window.showNormal()
        else:
            self._qt_window.showFullScreen()

    def _toggle_play(self, state):
        """Toggle play."""
        if self.qt_viewer.dims.is_playing:
            self.qt_viewer.dims.stop()
        else:
            axis = self.qt_viewer.viewer.dims.last_used or 0
            self.qt_viewer.dims.play(axis)

    def add_plugin_dock_widget(
        self, plugin_name: str, widget_name: str = None
    ) -> Tuple[QtViewerDockWidget, Any]:
        """Add plugin dock widget if not already added.

        Parameters
        ----------
        plugin_name : str
            Name of a plugin providing a widget
        widget_name : str, optional
            Name of a widget provided by `plugin_name`. If `None`, and the
            specified plugin provides only a single widget, that widget will be
            returned, otherwise a ValueError will be raised, by default None

        Returns
        -------
        tuple
            A 2-tuple containing (the DockWidget instance, the plugin widget
            instance).
        """
        from ..viewer import Viewer

        Widget, dock_kwargs = plugin_manager.get_widget(
            plugin_name, widget_name
        )
        if not widget_name:
            # if widget_name wasn't provided, `get_widget` will have
            # ensured that there is a single widget available.
            widget_name = list(plugin_manager._dock_widgets[plugin_name])[0]

        full_name = plugin_menu_item_template.format(plugin_name, widget_name)
        if full_name in self._dock_widgets:
            dock_widget = self._dock_widgets[full_name]
            dock_widget.show()
            wdg = dock_widget.widget()
            if hasattr(wdg, '_magic_widget'):
                wdg = wdg._magic_widget
            return dock_widget, wdg

        # if the signature is looking a for a napari viewer, pass it.
        kwargs = {}
        for param in inspect.signature(Widget.__init__).parameters.values():
            if param.name == 'napari_viewer':
                kwargs['napari_viewer'] = self.qt_viewer.viewer
                break
            if param.annotation in ('napari.viewer.Viewer', Viewer):
                kwargs[param.name] = self.qt_viewer.viewer
                break
            # cannot look for param.kind == param.VAR_KEYWORD because
            # QWidget allows **kwargs but errs on unknown keyword arguments

        # instantiate the widget
        wdg = Widget(**kwargs)

        # Add dock widget
        dock_kwargs.pop('name', None)
        dock_widget = self.add_dock_widget(wdg, name=full_name, **dock_kwargs)
        return dock_widget, wdg

    def _add_plugin_function_widget(self, plugin_name: str, widget_name: str):
        """Add plugin function widget if not already added.

        Parameters
        ----------
        plugin_name : str
            Name of a plugin providing a widget
        widget_name : str, optional
            Name of a widget provided by `plugin_name`. If `None`, and the
            specified plugin provides only a single widget, that widget will be
            returned, otherwise a ValueError will be raised, by default None
        """
        full_name = plugin_menu_item_template.format(plugin_name, widget_name)
        if full_name in self._dock_widgets:
            self._dock_widgets[full_name].show()
            return

        func = plugin_manager._function_widgets[plugin_name][widget_name]

        # Add function widget
        self.add_function_widget(
            func, name=full_name, area=None, allowed_areas=None
        )

    def add_dock_widget(
        self,
        widget: QWidget,
        *,
        name: str = '',
        area: str = 'right',
        allowed_areas: Optional[Sequence[str]] = None,
        shortcut=_sentinel,
        add_vertical_stretch=True,
    ):
        """Convenience method to add a QDockWidget to the main window.

        If name is not provided a generic name will be addded to avoid
        `saveState` warnings on close.

        Parameters
        ----------
        widget : QWidget
            `widget` will be added as QDockWidget's main widget.
        name : str, optional
            Name of dock widget to appear in window menu.
        area : str
            Side of the main window to which the new dock widget will be added.
            Must be in {'left', 'right', 'top', 'bottom'}
        allowed_areas : list[str], optional
            Areas, relative to main window, that the widget is allowed dock.
            Each item in list must be in {'left', 'right', 'top', 'bottom'}
            By default, all areas are allowed.
        shortcut : str, optional
            Keyboard shortcut to appear in dropdown menu.
        add_vertical_stretch : bool, optional
            Whether to add stretch to the bottom of vertical widgets (pushing
            widgets up towards the top of the allotted area, instead of letting
            them distribute across the vertical space).  By default, True.

            .. deprecated:: 0.4.8

                The shortcut parameter is deprecated since version 0.4.8, please use
                the action and shortcut manager APIs. The new action manager and
                shortcut API allow user configuration and localisation.

        Returns
        -------
        dock_widget : QtViewerDockWidget
            `dock_widget` that can pass viewer events.
        """
        if not name:
            try:
                name = widget.objectName()
            except AttributeError:
                name = trans._(
                    "Dock widget {number}",
                    number=self._unnamed_dockwidget_count,
                )

            self._unnamed_dockwidget_count += 1
        if shortcut is not _sentinel:
            warnings.warn(
                _SHORTCUT_DEPRECATION_STRING.format(shortcut=shortcut),
                FutureWarning,
                stacklevel=2,
            )
            dock_widget = QtViewerDockWidget(
                self.qt_viewer,
                widget,
                name=name,
                area=area,
                allowed_areas=allowed_areas,
                shortcut=shortcut,
                add_vertical_stretch=add_vertical_stretch,
            )
        else:
            dock_widget = QtViewerDockWidget(
                self.qt_viewer,
                widget,
                name=name,
                area=area,
                allowed_areas=allowed_areas,
                add_vertical_stretch=add_vertical_stretch,
            )

        self._add_viewer_dock_widget(dock_widget)

        if hasattr(widget, 'reset_choices'):
            # Keep the dropdown menus in the widget in sync with the layer model
            # if widget has a `reset_choices`, which is true for all magicgui
            # `CategoricalWidget`s
            layers_events = self.qt_viewer.viewer.layers.events
            layers_events.inserted.connect(widget.reset_choices)
            layers_events.removed.connect(widget.reset_choices)
            layers_events.reordered.connect(widget.reset_choices)

        # Add dock widget to dictionary
        self._dock_widgets[dock_widget.name] = dock_widget

        return dock_widget

    def _add_viewer_dock_widget(
        self, dock_widget: QtViewerDockWidget, tabify=False
    ):
        """Add a QtViewerDockWidget to the main window

        If other widgets already present in area then will tabify.

        Parameters
        ----------
        dock_widget : QtViewerDockWidget
            `dock_widget` will be added to the main window.
        tabify : bool
            Flag to tabify dockwidget or not.
        """
        # Find if any othe dock widgets are currently in area
        current_dws_in_area = [
            dw
            for dw in self._qt_window.findChildren(QDockWidget)
            if self._qt_window.dockWidgetArea(dw) == dock_widget.qt_area
        ]
        self._qt_window.addDockWidget(dock_widget.qt_area, dock_widget)

        # If another dock widget present in area then tabify
        if current_dws_in_area:
            if tabify:
                self._qt_window.tabifyDockWidget(
                    current_dws_in_area[-1], dock_widget
                )
                dock_widget.show()
                dock_widget.raise_()
            elif dock_widget.area in ('right', 'left'):
                _wdg = current_dws_in_area + [dock_widget]
                # add sizes to push lower widgets up
                sizes = list(range(1, len(_wdg) * 4, 4))
                self._qt_window.resizeDocks(_wdg, sizes, Qt.Vertical)

        action = dock_widget.toggleViewAction()
        action.setStatusTip(dock_widget.name)
        action.setText(dock_widget.name)
        import warnings

        with warnings.catch_warnings():
            warnings.simplefilter("ignore", FutureWarning)
            # deprecating with 0.4.8, but let's try to keep compatibility.
            shortcut = dock_widget.shortcut
        if shortcut is not None:
            action.setShortcut(shortcut)
        self.window_menu.addAction(action)

    def remove_dock_widget(self, widget: QWidget):
        """Removes specified dock widget.

        If a QDockWidget is not provided, the existing QDockWidgets will be
        searched for one whose inner widget (``.widget()``) is the provided
        ``widget``.

        Parameters
        ----------
        widget : QWidget | str
            If widget == 'all', all docked widgets will be removed.
        """
        if widget == 'all':
            for dw in list(self._dock_widgets.values()):
                self.remove_dock_widget(dw)
            return

        if not isinstance(widget, QDockWidget):
            for dw in self._qt_window.findChildren(QDockWidget):
                if dw.widget() is widget:
                    _dw: QDockWidget = dw
                    break
            else:
                raise LookupError(
                    trans._(
                        "Could not find a dock widget containing: {widget}",
                        deferred=True,
                        widget=widget,
                    )
                )
        else:
            _dw = widget

        if _dw.widget():
            _dw.widget().setParent(None)
        self._qt_window.removeDockWidget(_dw)
        self.window_menu.removeAction(_dw.toggleViewAction())

        # Remove dock widget from dictionary
        del self._dock_widgets[_dw.name]

        # Deleting the dock widget means any references to it will no longer
        # work but it's not really useful anyway, since the inner widget has
        # been removed. and anyway: people should be using add_dock_widget
        # rather than directly using _add_viewer_dock_widget
        _dw.deleteLater()

    def add_function_widget(
        self,
        function,
        *,
        magic_kwargs=None,
        name: str = '',
        area=None,
        allowed_areas=None,
        shortcut=_sentinel,
    ):
        """Turn a function into a dock widget via magicgui.

        Parameters
        ----------
        function : callable
            Function that you want to add.
        magic_kwargs : dict, optional
            Keyword arguments to :func:`magicgui.magicgui` that
            can be used to specify widget.
        name : str, optional
            Name of dock widget to appear in window menu.
        area : str, optional
            Side of the main window to which the new dock widget will be added.
            Must be in {'left', 'right', 'top', 'bottom'}. If not provided the
            default will be determined by the widget.layout, with 'vertical'
            layouts appearing on the right, otherwise on the bottom.
        allowed_areas : list[str], optional
            Areas, relative to main window, that the widget is allowed dock.
            Each item in list must be in {'left', 'right', 'top', 'bottom'}
            By default, only provided areas is allowed.
        shortcut : str, optional
            Keyboard shortcut to appear in dropdown menu.

        Returns
        -------
        dock_widget : QtViewerDockWidget
            `dock_widget` that can pass viewer events.
        """
        from magicgui import magicgui

        if magic_kwargs is None:
            magic_kwargs = {
                'auto_call': False,
                'call_button': "run",
                'layout': 'vertical',
            }

        widget = magicgui(function, **magic_kwargs or {})

        if area is None:
            if str(widget.layout) == 'vertical':
                area = 'right'
            else:
                area = 'bottom'

        if allowed_areas is None:
            allowed_areas = [area]
        if shortcut is not _sentinel:
            return self.add_dock_widget(
                widget,
                name=name or function.__name__.replace('_', ' '),
                area=area,
                allowed_areas=allowed_areas,
                shortcut=shortcut,
            )
        else:
            return self.add_dock_widget(
                widget,
                name=name or function.__name__.replace('_', ' '),
                area=area,
                allowed_areas=allowed_areas,
            )

    def resize(self, width, height):
        """Resize the window.

        Parameters
        ----------
        width : int
            Width in logical pixels.
        height : int
            Height in logical pixels.
        """
        self._qt_window.resize(width, height)

    def show(self, *, block=False):
        """Resize, show, and bring forward the window.

        Raises
        ------
        RuntimeError
            If the viewer.window has already been closed and deleted.
        """
        settings = get_settings()
        try:
            self._qt_window.show(block=block)
        except (AttributeError, RuntimeError):
            raise RuntimeError(
                trans._(
                    "This viewer has already been closed and deleted. Please create a new one.",
                    deferred=True,
                )
            )

        if settings.application.first_time:
            settings.application.first_time = False
            try:
                self._qt_window.resize(self._qt_window.layout().sizeHint())
            except (AttributeError, RuntimeError):
                raise RuntimeError(
                    trans._(
                        "This viewer has already been closed and deleted. Please create a new one.",
                        deferred=True,
                    )
                )
        else:
            try:
                if settings.application.save_window_geometry:
                    self._qt_window._set_window_settings(
                        *self._qt_window._load_window_settings()
                    )
            except Exception as err:
                import warnings

                warnings.warn(
                    trans._(
                        "The window geometry settings could not be loaded due to the following error: {err}",
                        deferred=True,
                        err=err,
                    ),
                    category=RuntimeWarning,
                    stacklevel=2,
                )

        # Resize axis labels now that window is shown
        self.qt_viewer.dims._resize_axis_labels()

        # We want to bring the viewer to the front when
        # A) it is our own event loop OR we are running in jupyter
        # B) it is not the first time a QMainWindow is being created

        # `app_name` will be "napari" iff the application was instantiated in
        # get_app(). isActiveWindow() will be True if it is the second time a
        # _qt_window has been created.
        # See #721, #732, #735, #795, #1594
        app_name = QApplication.instance().applicationName()
        if (
            app_name == 'napari' or in_jupyter()
        ) and self._qt_window.isActiveWindow():
            self.activate()

    def activate(self):
        """Make the viewer the currently active window."""
        self._qt_window.raise_()  # for macOS
        self._qt_window.activateWindow()  # for Windows

    def _update_theme(self, event=None):
        """Update widget color theme."""
        settings = get_settings()
        if event:
            value = event.value
            settings.appearance.theme = value
            self.qt_viewer.viewer.theme = value
        else:
            value = self.qt_viewer.viewer.theme

        try:
            self._qt_window.setStyleSheet(get_stylesheet(value))
        except AttributeError:
            pass
        except RuntimeError:
            # wrapped C/C++ object may have been deleted
            pass

    def _status_changed(self, event):
        """Update status bar.

        Parameters
        ----------
        event : napari.utils.event.Event
            The napari event that triggered this method.
        """
        self._status_bar.showMessage(event.value)

    def _title_changed(self, event):
        """Update window title.

        Parameters
        ----------
        event : napari.utils.event.Event
            The napari event that triggered this method.
        """
        self._qt_window.setWindowTitle(event.value)

    def _help_changed(self, event):
        """Update help message on status bar.

        Parameters
        ----------
        event : napari.utils.event.Event
            The napari event that triggered this method.
        """
        self._help.setText(event.value)

    def _screenshot_dialog(self):
        """Save screenshot of current display with viewer, default .png"""
        hist = get_save_history()
        dial = ScreenshotDialog(self.screenshot, self.qt_viewer, hist[0], hist)

        if dial.exec_():
            update_save_history(dial.selectedFiles()[0])

    def _restart(self):
        """Restart the napari application."""
        self._qt_window.restart()

    def _screenshot(self, flash=True):
        """Capture screenshot of the currently displayed viewer.

        Parameters
        ----------
        flash : bool
            Flag to indicate whether flash animation should be shown after
            the screenshot was captured.
        """
        img = self._qt_window.grab().toImage()
        if flash:
            from .utils import add_flash_animation

            add_flash_animation(self._qt_window)
        return img

    def screenshot(self, path=None, flash=True):
        """Take currently displayed viewer and convert to an image array.

        Parameters
        ----------
        path : str
            Filename for saving screenshot image.
        flash : bool
            Flag to indicate whether flash animation should be shown after
            the screenshot was captured.

        Returns
        -------
        image : array
            Numpy array of type ubyte and shape (h, w, 4). Index [0, 0] is the
            upper-left corner of the rendered region.
        """
        img = self._screenshot(flash)
        if path is not None:
            imsave(path, QImg2array(img))  # scikit-image imsave method
        return QImg2array(img)

    def clipboard(self, flash=True):
        """Take a screenshot of the currently displayed viewer and copy the image to the clipboard.

        Parameters
        ----------
        flash : bool
            Flag to indicate whether flash animation should be shown after
            the screenshot was captured.
        """
        from qtpy.QtGui import QGuiApplication

        img = self._screenshot(flash)
        cb = QGuiApplication.clipboard()
        cb.setImage(img)

    def close(self):
        """Close the viewer window and cleanup sub-widgets."""
        # Someone is closing us twice? Only try to delete self._qt_window
        # if we still have one.
        if hasattr(self, '_qt_window'):
            self.qt_viewer.close()
            self._qt_window.close()
            del self._qt_window<|MERGE_RESOLUTION|>--- conflicted
+++ resolved
@@ -31,7 +31,6 @@
 from ..utils.misc import in_jupyter, running_as_bundled_app
 from ..utils.notifications import Notification
 from ..utils.settings import get_settings
-from ..utils.settings._constants import LoopMode
 from ..utils.theme import _themes, rebuild_theme_settings
 from ..utils.translations import trans
 from .dialogs.activity_dialog import ActivityDialog, ActivityToggleItem
@@ -773,17 +772,8 @@
         settings = get_settings()
 
         for widget in self.qt_viewer.dims.slider_widgets:
-<<<<<<< HEAD
-            widget.__class__.fps.fset(
-                widget, settings.application.playback_fps
-            )
-            widget.__class__.loop_mode.fset(
-                widget, LoopMode(settings.application.playback_mode)
-            )
-=======
             setattr(widget, 'fps', settings.application.playback_fps)
             setattr(widget, 'loop_mode', settings.application.playback_mode)
->>>>>>> 115d3ef4
 
     def _reset_preference_states(self):
         # resetting plugin states in plugin manager
