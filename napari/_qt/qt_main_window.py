"""
Custom Qt widgets that serve as native objects that the public-facing elements
wrap.
"""
import inspect
import sys
import time
import warnings
from typing import Any, ClassVar, Dict, List, Tuple

from qtpy.QtCore import QEvent, QPoint, QProcess, QSize, Qt
from qtpy.QtGui import QIcon, QKeySequence
from qtpy.QtWidgets import (
    QAction,
    QApplication,
    QDialog,
    QDockWidget,
    QHBoxLayout,
    QLabel,
    QMainWindow,
    QMenu,
    QShortcut,
    QWidget,
)

<<<<<<< HEAD
=======
from ..plugins import menu_item_template as plugin_menu_item_template
from ..plugins import plugin_manager
>>>>>>> b40de074
from ..utils import config, perf
from ..utils.history import get_save_history, update_save_history
from ..utils.io import imsave
from ..utils.misc import in_jupyter, running_as_bundled_app
from ..utils.settings import SETTINGS
from ..utils.translations import trans
from .dialogs.preferences_dialog import PreferencesDialog
from .dialogs.qt_about import QtAbout
from .dialogs.qt_plugin_dialog import QtPluginDialog
from .dialogs.qt_plugin_report import QtPluginErrReporter
from .dialogs.screenshot_dialog import ScreenshotDialog
from .perf.qt_debug_menu import DebugMenu
from .qt_event_loop import NAPARI_ICON_PATH, get_app, quit_app
from .qt_resources import get_stylesheet
from .qt_viewer import QtViewer
from .utils import QImg2array, qbytearray_to_str, str_to_qbytearray
from .widgets.qt_viewer_dock_widget import (
    _SHORTCUT_DEPRECATION_STRING,
    QtViewerDockWidget,
)

_sentinel = object()


class _QtMainWindow(QMainWindow):
    # This was added so that someone can patch
    # `napari._qt.qt_main_window._QtMainWindow._window_icon`
    # to their desired window icon
    _window_icon = NAPARI_ICON_PATH

    # To track window instances and facilitate getting the "active" viewer...
    # We use this instead of QApplication.activeWindow for compatibility with
    # IPython usage. When you activate IPython, it will appear that there are
    # *no* active windows, so we want to track the most recently active windows
    _instances: ClassVar[List['_QtMainWindow']] = []

    def __init__(self, qt_viewer: QtViewer, parent=None) -> None:
        super().__init__(parent)
        self.qt_viewer = qt_viewer

        self._quit_app = False
        self.setWindowIcon(QIcon(self._window_icon))
        self.setAttribute(Qt.WA_DeleteOnClose)
        self.setUnifiedTitleAndToolBarOnMac(True)
        center = QWidget(self)
        center.setLayout(QHBoxLayout())
        center.layout().addWidget(qt_viewer)
        center.layout().setContentsMargins(4, 0, 4, 0)
        self.setCentralWidget(center)

        self.setWindowTitle(qt_viewer.viewer.title)

        self._maximized_flag = False
        self._preferences_dialog = None
        self._preferences_dialog_size = QSize()
        self._status_bar = self.statusBar()

        from .. import plugins

        # set SETTINGS plugin defaults.
        SETTINGS._defaults['plugins'].call_order = plugin_manager.call_order()

        # set the values in plugins to match the ones saved in SETTINGS
        if SETTINGS.plugins.call_order is not None:
            plugin_manager.set_call_order(SETTINGS.plugins.call_order)

        _QtMainWindow._instances.append(self)

    @classmethod
    def current(cls):
        return cls._instances[-1] if cls._instances else None

    def event(self, e):
        if e.type() == QEvent.Close:
            # when we close the MainWindow, remove it from the instances list
            try:
                _QtMainWindow._instances.remove(self)
            except ValueError:
                pass
        if e.type() in {QEvent.WindowActivate, QEvent.ZOrderChange}:
            # upon activation or raise_, put window at the end of _instances
            try:
                inst = _QtMainWindow._instances
                inst.append(inst.pop(inst.index(self)))
            except ValueError:
                pass
        return super().event(e)

    def _load_window_settings(self):
        """
        Load window layout settings from configuration.
        """
        window_size = SETTINGS.application.window_size
        window_state = SETTINGS.application.window_state
        preferences_dialog_size = SETTINGS.application.preferences_size
        window_position = SETTINGS.application.window_position

        # It's necessary to verify if the window/position value is valid with the current screen.
        width, height = window_position
        screen_shape = QApplication.desktop().geometry()
        current_width = screen_shape.width()
        current_height = screen_shape.height()
        if current_width < width or current_height < height:
            window_position = (self.x(), self.y())

        window_maximized = SETTINGS.application.window_maximized
        window_fullscreen = SETTINGS.application.window_fullscreen
        return (
            window_state,
            window_size,
            window_position,
            window_maximized,
            window_fullscreen,
            preferences_dialog_size,
        )

    def _get_window_settings(self):
        """
        Return current window settings.

        Symmetric to the 'set_window_settings' setter.
        """
        window_size = (self.width(), self.height())
        window_fullscreen = self.isFullScreen()

        if window_fullscreen:
            window_maximized = self._maximized_flag
        else:
            window_maximized = self.isMaximized()

        window_position = (self.x(), self.y())
        preferences_dialog_size = (
            self._preferences_dialog_size.width(),
            self._preferences_dialog_size.height(),
        )
        window_state = qbytearray_to_str(self.saveState())
        return (
            window_state,
            window_size,
            window_position,
            window_maximized,
            window_fullscreen,
            preferences_dialog_size,
        )

    def _set_window_settings(
        self,
        window_state,
        window_size,
        window_position,
        window_maximized,
        window_fullscreen,
        preferences_dialog_size,
    ):
        """
        Set window settings.

        Symmetric to the 'get_window_settings' accessor.
        """
        self.setUpdatesEnabled(False)
        self.setWindowState(Qt.WindowNoState)

        if preferences_dialog_size:
            self._preferences_dialog_size = QSize(*preferences_dialog_size)

        if window_position:
            window_position = QPoint(*window_position)
            self.move(window_position)

        if window_size:
            window_size = QSize(*window_size)
            self.resize(window_size)

        if window_state:
            self.restoreState(str_to_qbytearray(window_state))

        if window_fullscreen:
            self.setWindowState(Qt.WindowFullScreen)
            self._maximized_flag = window_maximized
        elif window_maximized:
            self.setWindowState(Qt.WindowMaximized)

        self.setUpdatesEnabled(True)

    def _save_current_window_settings(self):
        """Save the current geometry of the main window."""
        (
            window_state,
            window_size,
            window_position,
            window_maximized,
            window_fullscreen,
            preferences_dialog_size,
        ) = self._get_window_settings()

        if SETTINGS.application.save_window_geometry:
            SETTINGS.application.window_maximized = window_maximized
            SETTINGS.application.window_fullscreen = window_fullscreen
            SETTINGS.application.window_position = window_position
            SETTINGS.application.window_size = window_size
            SETTINGS.application.window_statusbar = (
                not self._status_bar.isHidden()
            )
            SETTINGS.application.preferences_size = preferences_dialog_size

        if SETTINGS.application.save_window_state:
            SETTINGS.application.window_state = window_state

    def _update_preferences_dialog_size(self, size):
        """Save preferences dialog size."""
        self._preferences_dialog_size = size

    def close(self, quit_app=False):
        """Override to handle closing app or just the window."""
        self._quit_app = quit_app
        return super().close()

    def close_window(self):
        """Close active dialog or active window."""
        parent = QApplication.focusWidget()
        while parent is not None:
            if isinstance(parent, QMainWindow):
                self.close()
                break

            if isinstance(parent, QDialog):
                parent.close()
                break

            parent = parent.parent()

    def closeEvent(self, event):
        """This method will be called when the main window is closing.

        Regardless of whether cmd Q, cmd W, or the close button is used...
        """
        # Close any floating dockwidgets
        for dock in self.findChildren(QtViewerDockWidget):
            if dock.isFloating():
                dock.setFloating(False)

        self._save_current_window_settings()

        # On some versions of Darwin, exiting while fullscreen seems to tickle
        # some bug deep in NSWindow.  This forces the fullscreen keybinding
        # test to complete its draw cycle, then pop back out of fullscreen.
        if self.isFullScreen():
            self.showNormal()
            for _i in range(5):
                time.sleep(0.1)
                QApplication.processEvents()

        if self._quit_app:
            quit_app()

        event.accept()

    def restart(self):
        """Restart the napari application in a detached process."""
        process = QProcess()
        process.setProgram(sys.executable)

        if not running_as_bundled_app():
            process.setArguments(sys.argv)

        process.startDetached()
        self.close(quit_app=True)


class Window:
    """Application window that contains the menu bar and viewer.

    Parameters
    ----------
    viewer : napari.components.ViewerModel
        Contained viewer widget.

    Attributes
    ----------
    file_menu : qtpy.QtWidgets.QMenu
        File menu.
    help_menu : qtpy.QtWidgets.QMenu
        Help menu.
    main_menu : qtpy.QtWidgets.QMainWindow.menuBar
        Main menubar.
    qt_viewer : QtViewer
        Contained viewer widget.
    view_menu : qtpy.QtWidgets.QMenu
        View menu.
    window_menu : qtpy.QtWidgets.QMenu
        Window menu.
    """

    def __init__(self, viewer, *, show: bool = True):
        # create QApplication if it doesn't already exist
        get_app()

        self._unnamed_dockwidget_count = 1

        # Connect the Viewer and create the Main Window
        self.qt_viewer = QtViewer(viewer, show_welcome_screen=True)
        self._qt_window = _QtMainWindow(self.qt_viewer)
        self._status_bar = self._qt_window.statusBar()

        # Dictionary holding dock widgets
        self._dock_widgets: Dict[str, QtViewerDockWidget] = {}

        # since we initialize canvas before window, we need to manually connect them again.
        if self._qt_window.windowHandle() is not None:
            self._qt_window.windowHandle().screenChanged.connect(
                self.qt_viewer.canvas._backend.screen_changed
            )

        self._add_menubar()
        self._add_file_menu()
        self._add_view_menu()
        self._add_window_menu()
        self._add_plugins_menu()
        self._add_help_menu()

        self._status_bar.showMessage(trans._('Ready'))
        self._help = QLabel('')
        self._status_bar.addPermanentWidget(self._help)

        self.qt_viewer.viewer.theme = SETTINGS.appearance.theme
        self._update_theme()

        self._add_viewer_dock_widget(self.qt_viewer.dockConsole, tabify=False)
        self._add_viewer_dock_widget(
            self.qt_viewer.dockLayerControls, tabify=False
        )
        self._add_viewer_dock_widget(
            self.qt_viewer.dockLayerList, tabify=False
        )
        self._add_viewer_dock_widget(self.qt_viewer.activityDock, tabify=False)
        self.window_menu.addSeparator()

        SETTINGS.appearance.events.theme.connect(self._update_theme)

        viewer.events.status.connect(self._status_changed)
        viewer.events.help.connect(self._help_changed)
        viewer.events.title.connect(self._title_changed)
        viewer.events.theme.connect(self._update_theme)

        if perf.USE_PERFMON:
            # Add DebugMenu and dockPerformance if using perfmon.
            self._debug_menu = DebugMenu(self)
            self._add_viewer_dock_widget(self.qt_viewer.dockPerformance)
        else:
            self._debug_menu = None

        if show:
            self.show()

    def _add_menubar(self):
        """Add menubar to napari app."""
        self.main_menu = self._qt_window.menuBar()
        # Menubar shortcuts are only active when the menubar is visible.
        # Therefore, we set a global shortcut not associated with the menubar
        # to toggle visibility, *but*, in order to not shadow the menubar
        # shortcut, we disable it, and only enable it when the menubar is
        # hidden. See this stackoverflow link for details:
        # https://stackoverflow.com/questions/50537642/how-to-keep-the-shortcuts-of-a-hidden-widget-in-pyqt5
        self._main_menu_shortcut = QShortcut(
            QKeySequence('Ctrl+M'), self._qt_window
        )
        self._main_menu_shortcut.activated.connect(
            self._toggle_menubar_visible
        )
        self._main_menu_shortcut.setEnabled(False)

    def _toggle_menubar_visible(self):
        """Toggle visibility of app menubar.

        This function also disables or enables a global keyboard shortcut to
        show the menubar, since menubar shortcuts are only available while the
        menubar is visible.
        """
        if self.main_menu.isVisible():
            self.main_menu.setVisible(False)
            self._main_menu_shortcut.setEnabled(True)
        else:
            self.main_menu.setVisible(True)
            self._main_menu_shortcut.setEnabled(False)

    def _add_file_menu(self):
        """Add 'File' menu to app menubar."""
        open_images = QAction(trans._('Open File(s)...'), self._qt_window)
        open_images.setShortcut('Ctrl+O')
        open_images.setStatusTip(trans._('Open file(s)'))
        open_images.triggered.connect(self.qt_viewer._open_files_dialog)

        open_stack = QAction(
            trans._('Open Files as Stack...'), self._qt_window
        )
        open_stack.setShortcut('Ctrl+Alt+O')
        open_stack.setStatusTip(trans._('Open files'))
        open_stack.triggered.connect(
            self.qt_viewer._open_files_dialog_as_stack_dialog
        )

        open_folder = QAction(trans._('Open Folder...'), self._qt_window)
        open_folder.setShortcut('Ctrl+Shift+O')
        open_folder.setStatusTip(trans._('Open a folder'))
        open_folder.triggered.connect(self.qt_viewer._open_folder_dialog)

        # OS X will rename this to Quit and put it in the app menu.
        preferences = QAction(trans._('Preferences'), self._qt_window)
        preferences.setShortcut('Ctrl+Shift+P')
        preferences.setStatusTip(trans._('Open preferences dialog'))
        preferences.setMenuRole(QAction.PreferencesRole)
        preferences.triggered.connect(self._open_preferences)

        save_selected_layers = QAction(
            trans._('Save Selected Layer(s)...'), self._qt_window
        )
        save_selected_layers.setShortcut('Ctrl+S')
        save_selected_layers.setStatusTip(trans._('Save selected layers'))
        save_selected_layers.triggered.connect(
            lambda: self.qt_viewer._save_layers_dialog(selected=True)
        )

        save_all_layers = QAction(
            trans._('Save All Layers...'), self._qt_window
        )
        save_all_layers.setShortcut('Ctrl+Shift+S')
        save_all_layers.setStatusTip(trans._('Save all layers'))
        save_all_layers.triggered.connect(
            lambda: self.qt_viewer._save_layers_dialog(selected=False)
        )

        screenshot = QAction(trans._('Save Screenshot...'), self._qt_window)
        screenshot.setShortcut('Alt+S')
        screenshot.setStatusTip(
            trans._('Save screenshot of current display, default .png')
        )
        screenshot.triggered.connect(self.qt_viewer._screenshot_dialog)

        screenshot_wv = QAction(
            trans._('Save Screenshot with Viewer...'), self._qt_window
        )
        screenshot_wv.setShortcut('Alt+Shift+S')
        screenshot_wv.setStatusTip(
            trans._(
                'Save screenshot of current display with the viewer, default .png'
            )
        )
        screenshot_wv.triggered.connect(self._screenshot_dialog)

        # OS X will rename this to Quit and put it in the app menu.
        # This quits the entire QApplication and all windows that may be open.
        quitAction = QAction(trans._('Exit'), self._qt_window)
        quitAction.setShortcut('Ctrl+Q')
        quitAction.setMenuRole(QAction.QuitRole)
        quitAction.triggered.connect(
            lambda: self._qt_window.close(quit_app=True)
        )

        if running_as_bundled_app():
            restartAction = QAction(trans._('Restart'), self._qt_window)
            restartAction.triggered.connect(self._qt_window.restart)

        closeAction = QAction(trans._('Close Window'), self._qt_window)
        closeAction.setShortcut('Ctrl+W')
        closeAction.triggered.connect(self._qt_window.close_window)

<<<<<<< HEAD
        from .. import plugins
        from ..plugins import _sample_data

=======
        plugin_manager.discover_sample_data()
>>>>>>> b40de074
        open_sample_menu = QMenu(trans._('Open Sample'), self._qt_window)
        for plugin_name, samples in plugin_manager._sample_data.items():
            multiprovider = len(samples) > 1
            if multiprovider:
                menu = QMenu(plugin_name, self._qt_window)
                open_sample_menu.addMenu(menu)
            else:
                menu = open_sample_menu

            for samp_name, samp_dict in samples.items():
                display_name = samp_dict['display_name']
                if multiprovider:
                    action = QAction(display_name, parent=self._qt_window)
                else:
                    full_name = plugin_menu_item_template.format(
                        plugin_name, display_name
                    )
                    action = QAction(full_name, parent=self._qt_window)

                def _add_sample(*args, plg=plugin_name, smp=samp_name):
                    self.qt_viewer.viewer.open_sample(plg, smp)

                menu.addAction(action)
                action.triggered.connect(_add_sample)

        self.file_menu = self.main_menu.addMenu(trans._('&File'))
        self.file_menu.addAction(open_images)
        self.file_menu.addAction(open_stack)
        self.file_menu.addAction(open_folder)
        self.file_menu.addMenu(open_sample_menu)
        self.file_menu.addSeparator()
        self.file_menu.addAction(preferences)
        self.file_menu.addSeparator()
        self.file_menu.addAction(save_selected_layers)
        self.file_menu.addAction(save_all_layers)
        self.file_menu.addAction(screenshot)
        self.file_menu.addAction(screenshot_wv)
        self.file_menu.addSeparator()
        self.file_menu.addAction(closeAction)

        if running_as_bundled_app():
            self.file_menu.addAction(restartAction)

        self.file_menu.addAction(quitAction)

    def _open_preferences(self):
        """Edit preferences from the menubar."""
        if self._qt_window._preferences_dialog is None:
            win = PreferencesDialog(parent=self._qt_window)
            win.resized.connect(
                self._qt_window._update_preferences_dialog_size
            )

            if self._qt_window._preferences_dialog_size:
                win.resize(self._qt_window._preferences_dialog_size)

            self._qt_window._preferences_dialog = win
            win.closed.connect(self._on_preferences_closed)
            win.show()
        else:
            self._qt_window._preferences_dialog.raise_()

    def _on_preferences_closed(self):
        """Reset preferences dialog variable."""
        self._qt_window._preferences_dialog = None

    def _add_view_menu(self):
        """Add 'View' menu to app menubar."""
        toggle_visible = QAction(
            trans._('Toggle Menubar Visibility'), self._qt_window
        )
        toggle_visible.setShortcut('Ctrl+M')
        toggle_visible.setStatusTip(trans._('Hide Menubar'))
        toggle_visible.triggered.connect(self._toggle_menubar_visible)
        toggle_fullscreen = QAction(
            trans._('Toggle Full Screen'), self._qt_window
        )
        toggle_fullscreen.setShortcut('Ctrl+F')
        toggle_fullscreen.setStatusTip(trans._('Toggle full screen'))
        toggle_fullscreen.triggered.connect(self._toggle_fullscreen)
        toggle_play = QAction(trans._('Toggle Play'), self._qt_window)
        toggle_play.triggered.connect(self._toggle_play)
        toggle_play.setShortcut('Ctrl+Alt+P')
        toggle_play.setStatusTip(trans._('Toggle Play'))

        self.view_menu = self.main_menu.addMenu(trans._('&View'))
        self.view_menu.addAction(toggle_fullscreen)
        self.view_menu.addAction(toggle_visible)
        self.view_menu.addAction(toggle_play)
        self.view_menu.addSeparator()

        # Add octree actions.
        if config.async_octree:
            toggle_outline = QAction(
                trans._('Toggle Chunk Outlines'), self._qt_window
            )
            toggle_outline.triggered.connect(
                self.qt_viewer._toggle_chunk_outlines
            )
            toggle_outline.setShortcut('Ctrl+Alt+O')
            toggle_outline.setStatusTip(trans._('Toggle Chunk Outlines'))
            self.view_menu.addAction(toggle_outline)

        # Add axes menu
        axes = self.qt_viewer.viewer.axes
        axes_menu = QMenu(trans._('Axes'), parent=self._qt_window)
        axes_visible_action = QAction(
            trans._('Visible'),
            parent=self._qt_window,
            checkable=True,
            checked=self.qt_viewer.viewer.axes.visible,
        )
        axes_visible_action.triggered.connect(self._toggle_axes_visible)
        self._event_to_action(axes_visible_action, axes.events.visible)
        axes_colored_action = QAction(
            trans._('Colored'),
            parent=self._qt_window,
            checkable=True,
            checked=self.qt_viewer.viewer.axes.colored,
        )
        axes_colored_action.triggered.connect(self._toggle_axes_colored)
        self._event_to_action(axes_colored_action, axes.events.colored)
        axes_labels_action = QAction(
            trans._('Labels'),
            parent=self._qt_window,
            checkable=True,
            checked=self.qt_viewer.viewer.axes.labels,
        )
        axes_labels_action.triggered.connect(self._toggle_axes_labels)
        self._event_to_action(axes_labels_action, axes.events.labels)
        axes_dashed_action = QAction(
            trans._('Dashed'),
            parent=self._qt_window,
            checkable=True,
            checked=self.qt_viewer.viewer.axes.dashed,
        )
        axes_dashed_action.triggered.connect(self._toggle_axes_dashed)
        self._event_to_action(axes_dashed_action, axes.events.dashed)
        axes_arrows_action = QAction(
            trans._('Arrows'),
            parent=self._qt_window,
            checkable=True,
            checked=self.qt_viewer.viewer.axes.arrows,
        )
        axes_arrows_action.triggered.connect(self._toggle_axes_arrows)
        self._event_to_action(axes_arrows_action, axes.events.arrows)

        axes_menu.addAction(axes_visible_action)
        axes_menu.addAction(axes_colored_action)
        axes_menu.addAction(axes_labels_action)
        axes_menu.addAction(axes_dashed_action)
        axes_menu.addAction(axes_arrows_action)
        self.view_menu.addMenu(axes_menu)

        # Add scale bar menu
        scale_bar = self.qt_viewer.viewer.scale_bar
        scale_bar_menu = QMenu(trans._('Scale Bar'), parent=self._qt_window)
        scale_bar_visible_action = QAction(
            trans._('Visible'),
            parent=self._qt_window,
            checkable=True,
            checked=self.qt_viewer.viewer.scale_bar.visible,
        )
        scale_bar_visible_action.triggered.connect(
            self._toggle_scale_bar_visible
        )
        self._event_to_action(
            scale_bar_visible_action, scale_bar.events.visible
        )
        scale_bar_colored_action = QAction(
            trans._('Colored'),
            parent=self._qt_window,
            checkable=True,
            checked=self.qt_viewer.viewer.scale_bar.colored,
        )
        scale_bar_colored_action.triggered.connect(
            self._toggle_scale_bar_colored
        )
        self._event_to_action(
            scale_bar_colored_action, scale_bar.events.colored
        )
        scale_bar_ticks_action = QAction(
            trans._('Ticks'),
            parent=self._qt_window,
            checkable=True,
            checked=self.qt_viewer.viewer.scale_bar.ticks,
        )
        scale_bar_ticks_action.triggered.connect(self._toggle_scale_bar_ticks)
        self._event_to_action(scale_bar_ticks_action, scale_bar.events.ticks)

        scale_bar_menu.addAction(scale_bar_visible_action)
        scale_bar_menu.addAction(scale_bar_colored_action)
        scale_bar_menu.addAction(scale_bar_ticks_action)
        self.view_menu.addMenu(scale_bar_menu)

        self.view_menu.addSeparator()

    def _event_to_action(self, action, event):
        """Connect triggered event in model to respective action in menu."""
        # TODO: use action manager to keep in sync
        event.connect(lambda e: action.setChecked(e.value))

    def _add_window_menu(self):
        """Add 'Window' menu to app menubar."""
        clear_action = QAction(trans._("Remove Dock Widgets"), self._qt_window)
        clear_action.setStatusTip(trans._('Remove all dock widgets'))
        clear_action.triggered.connect(
            lambda e: self.remove_dock_widget('all')
        )

        self.window_menu = self.main_menu.addMenu(trans._('&Window'))
        self.window_menu.addAction(clear_action)
        self.window_menu.addSeparator()

    def _add_plugins_menu(self):
        """Add 'Plugins' menu to app menubar."""
        self.plugins_menu = self.main_menu.addMenu(trans._('&Plugins'))

        pip_install_action = QAction(
            trans._("Install/Uninstall Package(s)..."), self._qt_window
        )
        pip_install_action.triggered.connect(self._show_plugin_install_dialog)
        self.plugins_menu.addAction(pip_install_action)

        report_plugin_action = QAction(
            trans._("Plugin Errors..."), self._qt_window
        )
        report_plugin_action.setStatusTip(
            trans._(
                'Review stack traces for plugin exceptions and notify developers'
            )
        )
        report_plugin_action.triggered.connect(self._show_plugin_err_reporter)
        self.plugins_menu.addAction(report_plugin_action)

        self._plugin_dock_widget_menu = QMenu(
            trans._('Add Dock Widget'), self._qt_window
        )

<<<<<<< HEAD
        from .. import plugins

        if not plugins.dock_widgets:
            plugins.discover_dock_widgets()
=======
        plugin_manager.discover_widgets()
>>>>>>> b40de074

        # Add a menu item (QAction) for each available plugin widget
        for hook_type, (plugin_name, widgets) in plugin_manager.iter_widgets():
            multiprovider = len(widgets) > 1
            if multiprovider:
                menu = QMenu(plugin_name, self._qt_window)
                self._plugin_dock_widget_menu.addMenu(menu)
            else:
                menu = self._plugin_dock_widget_menu

            for wdg_name in widgets:
                key = (plugin_name, wdg_name)
                if multiprovider:
                    action = QAction(wdg_name, parent=self._qt_window)
                else:
                    full_name = plugin_menu_item_template.format(*key)
                    action = QAction(full_name, parent=self._qt_window)

                def _add_widget(*args, key=key, hook_type=hook_type):
                    if hook_type == 'dock':
                        self.add_plugin_dock_widget(*key)
                    else:
                        self._add_plugin_function_widget(*key)

                menu.addAction(action)
                action.triggered.connect(_add_widget)

        self.plugins_menu.addMenu(self._plugin_dock_widget_menu)

    def _show_plugin_install_dialog(self):
        """Show dialog that allows users to sort the call order of plugins."""

        self.plugin_dialog = QtPluginDialog(self._qt_window)
        self.plugin_dialog.exec_()

    def _show_plugin_err_reporter(self):
        """Show dialog that allows users to review and report plugin errors."""
        QtPluginErrReporter(parent=self._qt_window).exec_()

    def _add_help_menu(self):
        """Add 'Help' menu to app menubar."""
        self.help_menu = self.main_menu.addMenu(trans._('&Help'))

        about_action = QAction(trans._("napari Info"), self._qt_window)
        about_action.setShortcut("Ctrl+/")
        about_action.setStatusTip(trans._('About napari'))
        about_action.triggered.connect(
            lambda e: QtAbout.showAbout(self.qt_viewer, self._qt_window)
        )
        self.help_menu.addAction(about_action)

        about_key_bindings = QAction(
            trans._("Show Key Bindings"), self._qt_window
        )
        about_key_bindings.setShortcut("Ctrl+Alt+/")
        about_key_bindings.setShortcutContext(Qt.ApplicationShortcut)
        about_key_bindings.setStatusTip(trans._('key_bindings'))
        about_key_bindings.triggered.connect(
            self.qt_viewer.show_key_bindings_dialog
        )
        self.help_menu.addAction(about_key_bindings)

    def _toggle_scale_bar_visible(self, state):
        self.qt_viewer.viewer.scale_bar.visible = state

    def _toggle_scale_bar_colored(self, state):
        self.qt_viewer.viewer.scale_bar.colored = state

    def _toggle_scale_bar_ticks(self, state):
        self.qt_viewer.viewer.scale_bar.ticks = state

    def _toggle_axes_visible(self, state):
        self.qt_viewer.viewer.axes.visible = state

    def _toggle_axes_colored(self, state):
        self.qt_viewer.viewer.axes.colored = state

    def _toggle_axes_labels(self, state):
        self.qt_viewer.viewer.axes.labels = state

    def _toggle_axes_dashed(self, state):
        self.qt_viewer.viewer.axes.dashed = state

    def _toggle_axes_arrows(self, state):
        self.qt_viewer.viewer.axes.arrows = state

    def _toggle_fullscreen(self, event):
        """Toggle fullscreen mode."""
        if self._qt_window.isFullScreen():
            self._qt_window.showNormal()
        else:
            self._qt_window.showFullScreen()

    def _toggle_play(self, state):
        """Toggle play."""
        if self.qt_viewer.dims.is_playing:
            self.qt_viewer.dims.stop()
        else:
            axis = self.qt_viewer.viewer.dims.last_used or 0
            self.qt_viewer.dims.play(axis)

    def add_plugin_dock_widget(
        self, plugin_name: str, widget_name: str = None
    ) -> Tuple[QtViewerDockWidget, Any]:
        """Add plugin dock widget if not already added.

        Parameters
        ----------
        plugin_name : str
            Name of a plugin providing a widget
        widget_name : str, optional
            Name of a widget provided by `plugin_name`. If `None`, and the
            specified plugin provides only a single widget, that widget will be
            returned, otherwise a ValueError will be raised, by default None

        Returns
        -------
        tuple
            A 2-tuple containing (the DockWidget instance, the plugin widget
            instance).
        """
        from .. import plugins
        from ..viewer import Viewer

        Widget, dock_kwargs = plugin_manager.get_widget(
            plugin_name, widget_name
        )
        if not widget_name:
            # if widget_name wasn't provided, `get_widget` will have
            # ensured that there is a single widget available.
            widget_name = list(plugin_manager._dock_widgets[plugin_name])[0]

        full_name = plugin_menu_item_template.format(plugin_name, widget_name)
        if full_name in self._dock_widgets:
            dock_widget = self._dock_widgets[full_name]
            dock_widget.show()
            wdg = dock_widget.widget()
            if hasattr(wdg, '_magic_widget'):
                wdg = wdg._magic_widget
            return dock_widget, wdg

        # if the signature is looking a for a napari viewer, pass it.
        kwargs = {}
        for param in inspect.signature(Widget.__init__).parameters.values():
            if param.name == 'napari_viewer':
                kwargs['napari_viewer'] = self.qt_viewer.viewer
                break
            if param.annotation in ('napari.viewer.Viewer', Viewer):
                kwargs[param.name] = self.qt_viewer.viewer
                break
            # cannot look for param.kind == param.VAR_KEYWORD because
            # QWidget allows **kwargs but errs on unknown keyword arguments

        # instantiate the widget
        wdg = Widget(**kwargs)

        # Add dock widget
        dock_widget = self.add_dock_widget(
            wdg,
            name=full_name,
            area=dock_kwargs.get('area', 'right'),
            allowed_areas=dock_kwargs.get('allowed_areas', None),
        )

        return dock_widget, wdg

    def _add_plugin_function_widget(self, plugin_name: str, widget_name: str):
        """Add plugin function widget if not already added.

        Parameters
        ----------
        plugin_name : str
            Name of a plugin providing a widget
        widget_name : str, optional
            Name of a widget provided by `plugin_name`. If `None`, and the
            specified plugin provides only a single widget, that widget will be
            returned, otherwise a ValueError will be raised, by default None
        """
<<<<<<< HEAD
        from .. import plugins

        full_name = plugins.menu_item_template.format(plugin_name, widget_name)
=======
        full_name = plugin_menu_item_template.format(plugin_name, widget_name)
>>>>>>> b40de074
        if full_name in self._dock_widgets:
            self._dock_widgets[full_name].show()
            return

        func = plugin_manager._function_widgets[plugin_name][widget_name]

        # Add function widget
        self.add_function_widget(
            func, name=full_name, area=None, allowed_areas=None
        )

    def add_dock_widget(
        self,
        widget: QWidget,
        *,
        name: str = '',
        area: str = 'bottom',
        allowed_areas=None,
        shortcut=_sentinel,
        add_vertical_stretch=True,
    ):
        """Convenience method to add a QDockWidget to the main window.

        If name is not provided a generic name will be addded to avoid
        `saveState` warnings on close.

        Parameters
        ----------
        widget : QWidget
            `widget` will be added as QDockWidget's main widget.
        name : str, optional
            Name of dock widget to appear in window menu.
        area : str
            Side of the main window to which the new dock widget will be added.
            Must be in {'left', 'right', 'top', 'bottom'}
        allowed_areas : list[str], optional
            Areas, relative to main window, that the widget is allowed dock.
            Each item in list must be in {'left', 'right', 'top', 'bottom'}
            By default, all areas are allowed.
        shortcut : str, optional
            Keyboard shortcut to appear in dropdown menu.
        add_vertical_stretch : bool, optional
            Whether to add stretch to the bottom of vertical widgets (pushing
            widgets up towards the top of the allotted area, instead of letting
            them distribute across the vertical space).  By default, True.

            .. deprecated:: 0.4.8

                The shortcut parameter is deprecated since version 0.4.8, please use
                the action and shortcut manager APIs. The new action manager and
                shortcut API allow user configuration and localisation.

        Returns
        -------
        dock_widget : QtViewerDockWidget
            `dock_widget` that can pass viewer events.
        """
        if not name:
            try:
                name = widget.objectName()
            except AttributeError:
                name = trans._(
                    "Dock widget {number}",
                    number=self._unnamed_dockwidget_count,
                )

            self._unnamed_dockwidget_count += 1
        if shortcut is not _sentinel:
            warnings.warn(
                _SHORTCUT_DEPRECATION_STRING.format(shortcut=shortcut),
                DeprecationWarning,
                stacklevel=2,
            )
            dock_widget = QtViewerDockWidget(
                self.qt_viewer,
                widget,
                name=name,
                area=area,
                allowed_areas=allowed_areas,
                shortcut=shortcut,
                add_vertical_stretch=add_vertical_stretch,
            )
        else:
            dock_widget = QtViewerDockWidget(
                self.qt_viewer,
                widget,
                name=name,
                area=area,
                allowed_areas=allowed_areas,
                add_vertical_stretch=add_vertical_stretch,
            )

        self._add_viewer_dock_widget(dock_widget)

        if hasattr(widget, 'reset_choices'):
            # Keep the dropdown menus in the widget in sync with the layer model
            # if widget has a `reset_choices`, which is true for all magicgui
            # `CategoricalWidget`s
            layers_events = self.qt_viewer.viewer.layers.events
            layers_events.inserted.connect(widget.reset_choices)
            layers_events.removed.connect(widget.reset_choices)
            layers_events.reordered.connect(widget.reset_choices)

        # Add dock widget to dictionary
        self._dock_widgets[dock_widget.name] = dock_widget

        return dock_widget

    def _add_viewer_dock_widget(
        self, dock_widget: QtViewerDockWidget, tabify=False
    ):
        """Add a QtViewerDockWidget to the main window

        If other widgets already present in area then will tabify.

        Parameters
        ----------
        dock_widget : QtViewerDockWidget
            `dock_widget` will be added to the main window.
        tabify : bool
            Flag to tabify dockwidget or not.
        """
        # Find if any othe dock widgets are currently in area
        current_dws_in_area = [
            dw
            for dw in self._qt_window.findChildren(QDockWidget)
            if self._qt_window.dockWidgetArea(dw) == dock_widget.qt_area
        ]
        self._qt_window.addDockWidget(dock_widget.qt_area, dock_widget)

        # If another dock widget present in area then tabify
        if current_dws_in_area:
            if tabify:
                self._qt_window.tabifyDockWidget(
                    current_dws_in_area[-1], dock_widget
                )
                dock_widget.show()
                dock_widget.raise_()
            elif dock_widget.area in ('right', 'left'):
                _wdg = current_dws_in_area + [dock_widget]
                # add sizes to push lower widgets up
                sizes = list(range(1, len(_wdg) * 4, 4))
                self._qt_window.resizeDocks(_wdg, sizes, Qt.Vertical)

        action = dock_widget.toggleViewAction()
        action.setStatusTip(dock_widget.name)
        action.setText(dock_widget.name)
        import warnings

        with warnings.catch_warnings():
            warnings.simplefilter("ignore", DeprecationWarning)
            # deprecating with 0.4.8, but let's try to keep compatibility.
            shortcut = dock_widget.shortcut
        if shortcut is not None:
            action.setShortcut(shortcut)
        self.window_menu.addAction(action)

    def remove_dock_widget(self, widget: QWidget):
        """Removes specified dock widget.

        If a QDockWidget is not provided, the existing QDockWidgets will be
        searched for one whose inner widget (``.widget()``) is the provided
        ``widget``.

        Parameters
        ----------
        widget : QWidget | str
            If widget == 'all', all docked widgets will be removed.
        """
        if widget == 'all':
            for dw in list(self._dock_widgets.values()):
                self.remove_dock_widget(dw)
            return

        if not isinstance(widget, QDockWidget):
            for dw in self._qt_window.findChildren(QDockWidget):
                if dw.widget() is widget:
                    _dw: QDockWidget = dw
                    break
            else:
                raise LookupError(
                    trans._(
                        "Could not find a dock widget containing: {widget}",
                        deferred=True,
                        widget=widget,
                    )
                )
        else:
            _dw = widget

        if _dw.widget():
            _dw.widget().setParent(None)
        self._qt_window.removeDockWidget(_dw)
        self.window_menu.removeAction(_dw.toggleViewAction())

        # Remove dock widget from dictionary
        del self._dock_widgets[_dw.name]

        # Deleting the dock widget means any references to it will no longer
        # work but it's not really useful anyway, since the inner widget has
        # been removed. and anyway: people should be using add_dock_widget
        # rather than directly using _add_viewer_dock_widget
        _dw.deleteLater()

    def add_function_widget(
        self,
        function,
        *,
        magic_kwargs=None,
        name: str = '',
        area=None,
        allowed_areas=None,
        shortcut=_sentinel,
    ):
        """Turn a function into a dock widget via magicgui.

        Parameters
        ----------
        function : callable
            Function that you want to add.
        magic_kwargs : dict, optional
            Keyword arguments to :func:`magicgui.magicgui` that
            can be used to specify widget.
        name : str, optional
            Name of dock widget to appear in window menu.
        area : str, optional
            Side of the main window to which the new dock widget will be added.
            Must be in {'left', 'right', 'top', 'bottom'}. If not provided the
            default will be determined by the widget.layout, with 'vertical'
            layouts appearing on the right, otherwise on the bottom.
        allowed_areas : list[str], optional
            Areas, relative to main window, that the widget is allowed dock.
            Each item in list must be in {'left', 'right', 'top', 'bottom'}
            By default, only provided areas is allowed.
        shortcut : str, optional
            Keyboard shortcut to appear in dropdown menu.

        Returns
        -------
        dock_widget : QtViewerDockWidget
            `dock_widget` that can pass viewer events.
        """
        from magicgui import magicgui

        if magic_kwargs is None:
            magic_kwargs = {
                'auto_call': False,
                'call_button': "run",
                'layout': 'vertical',
            }

        widget = magicgui(function, **magic_kwargs or {})

        if area is None:
            if str(widget.layout) == 'vertical':
                area = 'right'
            else:
                area = 'bottom'

        if allowed_areas is None:
            allowed_areas = [area]
        if shortcut is not _sentinel:
            return self.add_dock_widget(
                widget,
                name=name or function.__name__.replace('_', ' '),
                area=area,
                allowed_areas=allowed_areas,
                shortcut=shortcut,
            )
        else:
            return self.add_dock_widget(
                widget,
                name=name or function.__name__.replace('_', ' '),
                area=area,
                allowed_areas=allowed_areas,
            )

    def resize(self, width, height):
        """Resize the window.

        Parameters
        ----------
        width : int
            Width in logical pixels.
        height : int
            Height in logical pixels.
        """
        self._qt_window.resize(width, height)

    def show(self):
        """Resize, show, and bring forward the window.

        Raises
        ------
        RuntimeError
            If the viewer.window has already been closed and deleted.
        """
        try:
            self._qt_window.show()
        except (AttributeError, RuntimeError):
            raise RuntimeError(
                trans._(
                    "This viewer has already been closed and deleted. Please create a new one.",
                    deferred=True,
                )
            )

        if SETTINGS.application.first_time:
            SETTINGS.application.first_time = False
            try:
                self._qt_window.resize(self._qt_window.layout().sizeHint())
            except (AttributeError, RuntimeError):
                raise RuntimeError(
                    trans._(
                        "This viewer has already been closed and deleted. Please create a new one.",
                        deferred=True,
                    )
                )
        else:
            try:
                if SETTINGS.application.save_window_geometry:
                    self._qt_window._set_window_settings(
                        *self._qt_window._load_window_settings()
                    )
            except Exception as err:
                import warnings

                warnings.warn(
                    trans._(
                        "The window geometry settings could not be loaded due to the following error: {err}",
                        deferred=True,
                        err=err,
                    ),
                    category=RuntimeWarning,
                    stacklevel=2,
                )

        # Resize axis labels now that window is shown
        self.qt_viewer.dims._resize_axis_labels()

        # We want to bring the viewer to the front when
        # A) it is our own event loop OR we are running in jupyter
        # B) it is not the first time a QMainWindow is being created

        # `app_name` will be "napari" iff the application was instantiated in
        # get_app(). isActiveWindow() will be True if it is the second time a
        # _qt_window has been created.
        # See #721, #732, #735, #795, #1594
        app_name = QApplication.instance().applicationName()
        if (
            app_name == 'napari' or in_jupyter()
        ) and self._qt_window.isActiveWindow():
            self.activate()

    def activate(self):
        """Make the viewer the currently active window."""
        self._qt_window.raise_()  # for macOS
        self._qt_window.activateWindow()  # for Windows

    def _update_theme(self, event=None):
        """Update widget color theme."""
        if event:
            value = event.value
            SETTINGS.appearance.theme = value
            self.qt_viewer.viewer.theme = value
        else:
            value = self.qt_viewer.viewer.theme

        try:
            self._qt_window.setStyleSheet(get_stylesheet(value))
        except AttributeError:
            pass

    def _status_changed(self, event):
        """Update status bar.

        Parameters
        ----------
        event : napari.utils.event.Event
            The napari event that triggered this method.
        """
        self._status_bar.showMessage(event.value)

    def _title_changed(self, event):
        """Update window title.

        Parameters
        ----------
        event : napari.utils.event.Event
            The napari event that triggered this method.
        """
        self._qt_window.setWindowTitle(event.value)

    def _help_changed(self, event):
        """Update help message on status bar.

        Parameters
        ----------
        event : napari.utils.event.Event
            The napari event that triggered this method.
        """
        self._help.setText(event.value)

    def _screenshot_dialog(self):
        """Save screenshot of current display with viewer, default .png"""
        hist = get_save_history()
        dial = ScreenshotDialog(self.screenshot, self.qt_viewer, hist[0], hist)

        if dial.exec_():
            update_save_history(dial.selectedFiles()[0])

    def _restart(self):
        """Restart the napari application."""
        self._qt_window.restart()

    def screenshot(self, path=None):
        """Take currently displayed viewer and convert to an image array.

        Parameters
        ----------
        path : str
            Filename for saving screenshot image.

        Returns
        -------
        image : array
            Numpy array of type ubyte and shape (h, w, 4). Index [0, 0] is the
            upper-left corner of the rendered region.
        """
        img = self._qt_window.grab().toImage()
        if path is not None:
            imsave(path, QImg2array(img))  # scikit-image imsave method
        return QImg2array(img)

    def close(self):
        """Close the viewer window and cleanup sub-widgets."""
        # Someone is closing us twice? Only try to delete self._qt_window
        # if we still have one.
        if hasattr(self, '_qt_window'):
            self.qt_viewer.close()
            self._qt_window.close()
            del self._qt_window<|MERGE_RESOLUTION|>--- conflicted
+++ resolved
@@ -23,11 +23,8 @@
     QWidget,
 )
 
-<<<<<<< HEAD
-=======
 from ..plugins import menu_item_template as plugin_menu_item_template
 from ..plugins import plugin_manager
->>>>>>> b40de074
 from ..utils import config, perf
 from ..utils.history import get_save_history, update_save_history
 from ..utils.io import imsave
@@ -85,8 +82,6 @@
         self._preferences_dialog_size = QSize()
         self._status_bar = self.statusBar()
 
-        from .. import plugins
-
         # set SETTINGS plugin defaults.
         SETTINGS._defaults['plugins'].call_order = plugin_manager.call_order()
 
@@ -494,13 +489,7 @@
         closeAction.setShortcut('Ctrl+W')
         closeAction.triggered.connect(self._qt_window.close_window)
 
-<<<<<<< HEAD
-        from .. import plugins
-        from ..plugins import _sample_data
-
-=======
         plugin_manager.discover_sample_data()
->>>>>>> b40de074
         open_sample_menu = QMenu(trans._('Open Sample'), self._qt_window)
         for plugin_name, samples in plugin_manager._sample_data.items():
             multiprovider = len(samples) > 1
@@ -740,14 +729,7 @@
             trans._('Add Dock Widget'), self._qt_window
         )
 
-<<<<<<< HEAD
-        from .. import plugins
-
-        if not plugins.dock_widgets:
-            plugins.discover_dock_widgets()
-=======
         plugin_manager.discover_widgets()
->>>>>>> b40de074
 
         # Add a menu item (QAction) for each available plugin widget
         for hook_type, (plugin_name, widgets) in plugin_manager.iter_widgets():
@@ -869,7 +851,6 @@
             A 2-tuple containing (the DockWidget instance, the plugin widget
             instance).
         """
-        from .. import plugins
         from ..viewer import Viewer
 
         Widget, dock_kwargs = plugin_manager.get_widget(
@@ -926,13 +907,7 @@
             specified plugin provides only a single widget, that widget will be
             returned, otherwise a ValueError will be raised, by default None
         """
-<<<<<<< HEAD
-        from .. import plugins
-
-        full_name = plugins.menu_item_template.format(plugin_name, widget_name)
-=======
         full_name = plugin_menu_item_template.format(plugin_name, widget_name)
->>>>>>> b40de074
         if full_name in self._dock_widgets:
             self._dock_widgets[full_name].show()
             return
