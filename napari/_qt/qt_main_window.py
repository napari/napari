"""
Custom Qt widgets that serve as native objects that the public-facing elements
wrap.
"""
import inspect
import sys
import time
import warnings
from typing import Any, ClassVar, Dict, List, Optional, Sequence, Tuple

from qtpy.QtCore import QEvent, QPoint, QProcess, QSize, Qt, Slot
from qtpy.QtGui import QIcon, QKeySequence
from qtpy.QtWidgets import (
    QAction,
    QApplication,
    QDialog,
    QDockWidget,
    QHBoxLayout,
    QLabel,
    QMainWindow,
    QMenu,
    QShortcut,
    QWidget,
)

from ..plugins import menu_item_template as plugin_menu_item_template
from ..plugins import plugin_manager
from ..utils import config, perf
from ..utils.history import get_save_history, update_save_history
from ..utils.io import imsave
from ..utils.misc import in_jupyter, running_as_bundled_app
from ..utils.notifications import Notification
from ..utils.settings import SETTINGS
from ..utils.translations import trans
from .dialogs.preferences_dialog import PreferencesDialog
from .dialogs.qt_about import QtAbout
from .dialogs.qt_notification import NapariQtNotification
from .dialogs.qt_plugin_dialog import QtPluginDialog
from .dialogs.qt_plugin_report import QtPluginErrReporter
from .dialogs.screenshot_dialog import ScreenshotDialog
from .perf.qt_debug_menu import DebugMenu
from .qt_event_loop import NAPARI_ICON_PATH, get_app, quit_app
from .qt_resources import get_stylesheet
from .qt_viewer import QtViewer
from .utils import QImg2array, qbytearray_to_str, str_to_qbytearray
from .widgets.qt_viewer_dock_widget import (
    _SHORTCUT_DEPRECATION_STRING,
    QtViewerDockWidget,
)

_sentinel = object()


class _QtMainWindow(QMainWindow):
    # This was added so that someone can patch
    # `napari._qt.qt_main_window._QtMainWindow._window_icon`
    # to their desired window icon
    _window_icon = NAPARI_ICON_PATH

    # To track window instances and facilitate getting the "active" viewer...
    # We use this instead of QApplication.activeWindow for compatibility with
    # IPython usage. When you activate IPython, it will appear that there are
    # *no* active windows, so we want to track the most recently active windows
    _instances: ClassVar[List['_QtMainWindow']] = []

    def __init__(self, qt_viewer: QtViewer, parent=None) -> None:
        super().__init__(parent)
        self.qt_viewer = qt_viewer

        self._quit_app = False
        self.setWindowIcon(QIcon(self._window_icon))
        self.setAttribute(Qt.WA_DeleteOnClose)
        self.setUnifiedTitleAndToolBarOnMac(True)
        center = QWidget(self)
        center.setLayout(QHBoxLayout())
        center.layout().addWidget(qt_viewer)
        center.layout().setContentsMargins(4, 0, 4, 0)
        self.setCentralWidget(center)

        self.setWindowTitle(qt_viewer.viewer.title)

        self._maximized_flag = False
        self._preferences_dialog = None
        self._preferences_dialog_size = QSize()
        self._status_bar = self.statusBar()

        # set SETTINGS plugin defaults.
        SETTINGS._defaults['plugins'].call_order = plugin_manager.call_order()

        # set the values in plugins to match the ones saved in SETTINGS
        if SETTINGS.plugins.call_order is not None:
            plugin_manager.set_call_order(SETTINGS.plugins.call_order)

        _QtMainWindow._instances.append(self)

        # Connect the notification dispacther to correctly propagate
        # notifications from threads. See: `napari._qt.qt_event_loop::get_app`
        application_instance = QApplication.instance()
        if application_instance:
            application_instance._dispatcher.sig_notified.connect(
                self.show_notification
            )

    @classmethod
    def current(cls):
        return cls._instances[-1] if cls._instances else None

    def event(self, e):
        if e.type() == QEvent.Close:
            # when we close the MainWindow, remove it from the instances list
            try:
                _QtMainWindow._instances.remove(self)
            except ValueError:
                pass
        if e.type() in {QEvent.WindowActivate, QEvent.ZOrderChange}:
            # upon activation or raise_, put window at the end of _instances
            try:
                inst = _QtMainWindow._instances
                inst.append(inst.pop(inst.index(self)))
            except ValueError:
                pass
        return super().event(e)

    def _load_window_settings(self):
        """
        Load window layout settings from configuration.
        """
        window_size = SETTINGS.application.window_size
        window_state = SETTINGS.application.window_state
        preferences_dialog_size = SETTINGS.application.preferences_size
        window_position = SETTINGS.application.window_position

        # It's necessary to verify if the window/position value is valid with the current screen.
        width, height = window_position
        screen_shape = QApplication.desktop().geometry()
        current_width = screen_shape.width()
        current_height = screen_shape.height()
        if current_width < width or current_height < height:
            window_position = (self.x(), self.y())

        window_maximized = SETTINGS.application.window_maximized
        window_fullscreen = SETTINGS.application.window_fullscreen
        return (
            window_state,
            window_size,
            window_position,
            window_maximized,
            window_fullscreen,
            preferences_dialog_size,
        )

    def _get_window_settings(self):
        """
        Return current window settings.

        Symmetric to the 'set_window_settings' setter.
        """
        window_size = (self.width(), self.height())
        window_fullscreen = self.isFullScreen()

        if window_fullscreen:
            window_maximized = self._maximized_flag
        else:
            window_maximized = self.isMaximized()

        window_position = (self.x(), self.y())
        preferences_dialog_size = (
            self._preferences_dialog_size.width(),
            self._preferences_dialog_size.height(),
        )
        window_state = qbytearray_to_str(self.saveState())
        return (
            window_state,
            window_size,
            window_position,
            window_maximized,
            window_fullscreen,
            preferences_dialog_size,
        )

    def _set_window_settings(
        self,
        window_state,
        window_size,
        window_position,
        window_maximized,
        window_fullscreen,
        preferences_dialog_size,
    ):
        """
        Set window settings.

        Symmetric to the 'get_window_settings' accessor.
        """
        self.setUpdatesEnabled(False)
        self.setWindowState(Qt.WindowNoState)

        if preferences_dialog_size:
            self._preferences_dialog_size = QSize(*preferences_dialog_size)

        if window_position:
            window_position = QPoint(*window_position)
            self.move(window_position)

        if window_size:
            window_size = QSize(*window_size)
            self.resize(window_size)

        if window_state:
            self.restoreState(str_to_qbytearray(window_state))

        if window_fullscreen:
            self.setWindowState(Qt.WindowFullScreen)
            self._maximized_flag = window_maximized
        elif window_maximized:
            self.setWindowState(Qt.WindowMaximized)

        self.setUpdatesEnabled(True)

    def _save_current_window_settings(self):
        """Save the current geometry of the main window."""
        (
            window_state,
            window_size,
            window_position,
            window_maximized,
            window_fullscreen,
            preferences_dialog_size,
        ) = self._get_window_settings()

        if SETTINGS.application.save_window_geometry:
            SETTINGS.application.window_maximized = window_maximized
            SETTINGS.application.window_fullscreen = window_fullscreen
            SETTINGS.application.window_position = window_position
            SETTINGS.application.window_size = window_size
            SETTINGS.application.window_statusbar = (
                not self._status_bar.isHidden()
            )
            SETTINGS.application.preferences_size = preferences_dialog_size

        if SETTINGS.application.save_window_state:
            SETTINGS.application.window_state = window_state

    def _update_preferences_dialog_size(self, size):
        """Save preferences dialog size."""
        self._preferences_dialog_size = size

    def close(self, quit_app=False):
        """Override to handle closing app or just the window."""
        self._quit_app = quit_app
        return super().close()

    def close_window(self):
        """Close active dialog or active window."""
        parent = QApplication.focusWidget()
        while parent is not None:
            if isinstance(parent, QMainWindow):
                self.close()
                break

            if isinstance(parent, QDialog):
                parent.close()
                break

            parent = parent.parent()

    def closeEvent(self, event):
        """This method will be called when the main window is closing.

        Regardless of whether cmd Q, cmd W, or the close button is used...
        """
        # Close any floating dockwidgets
        for dock in self.findChildren(QtViewerDockWidget):
            if dock.isFloating():
                dock.setFloating(False)

        self._save_current_window_settings()

        # On some versions of Darwin, exiting while fullscreen seems to tickle
        # some bug deep in NSWindow.  This forces the fullscreen keybinding
        # test to complete its draw cycle, then pop back out of fullscreen.
        if self.isFullScreen():
            self.showNormal()
            for _i in range(5):
                time.sleep(0.1)
                QApplication.processEvents()

        if self._quit_app:
            quit_app()

        event.accept()

    def restart(self):
        """Restart the napari application in a detached process."""
        process = QProcess()
        process.setProgram(sys.executable)

        if not running_as_bundled_app():
            process.setArguments(sys.argv)

        process.startDetached()
        self.close(quit_app=True)

    @staticmethod
    @Slot(Notification)
    def show_notification(notification: Notification):
        """Show notification coming from a thread."""
        NapariQtNotification.show_notification(notification)


class Window:
    """Application window that contains the menu bar and viewer.

    Parameters
    ----------
    viewer : napari.components.ViewerModel
        Contained viewer widget.

    Attributes
    ----------
    file_menu : qtpy.QtWidgets.QMenu
        File menu.
    help_menu : qtpy.QtWidgets.QMenu
        Help menu.
    main_menu : qtpy.QtWidgets.QMainWindow.menuBar
        Main menubar.
    qt_viewer : QtViewer
        Contained viewer widget.
    view_menu : qtpy.QtWidgets.QMenu
        View menu.
    window_menu : qtpy.QtWidgets.QMenu
        Window menu.
    """

    def __init__(self, viewer, *, show: bool = True):
        # create QApplication if it doesn't already exist
        get_app()

        self._unnamed_dockwidget_count = 1

        # Connect the Viewer and create the Main Window
        self.qt_viewer = QtViewer(viewer, show_welcome_screen=True)
        self._qt_window = _QtMainWindow(self.qt_viewer)
        self._status_bar = self._qt_window.statusBar()

        # Dictionary holding dock widgets
        self._dock_widgets: Dict[str, QtViewerDockWidget] = {}

        # since we initialize canvas before window, we need to manually connect them again.
        if self._qt_window.windowHandle() is not None:
            self._qt_window.windowHandle().screenChanged.connect(
                self.qt_viewer.canvas._backend.screen_changed
            )

        self._add_menubar()
        self._add_file_menu()
        self._add_view_menu()
        self._add_window_menu()
        self._add_plugins_menu()
        self._add_help_menu()

        self._status_bar.showMessage(trans._('Ready'))
        self._help = QLabel('')
        self._status_bar.addPermanentWidget(self._help)

        self.qt_viewer.viewer.theme = SETTINGS.appearance.theme
        self._update_theme()

        self._add_viewer_dock_widget(self.qt_viewer.dockConsole, tabify=False)
        self._add_viewer_dock_widget(
            self.qt_viewer.dockLayerControls, tabify=False
        )
        self._add_viewer_dock_widget(
            self.qt_viewer.dockLayerList, tabify=False
        )
        self._add_viewer_dock_widget(self.qt_viewer.activityDock, tabify=False)
        self.window_menu.addSeparator()

        SETTINGS.appearance.events.theme.connect(self._update_theme)

        plugin_manager.events.disabled.connect(self._rebuild_dock_widget_menu)
        plugin_manager.events.disabled.connect(self._rebuild_samples_menu)
        plugin_manager.events.registered.connect(
            self._rebuild_dock_widget_menu
        )
        plugin_manager.events.registered.connect(self._rebuild_samples_menu)

        viewer.events.status.connect(self._status_changed)
        viewer.events.help.connect(self._help_changed)
        viewer.events.title.connect(self._title_changed)
        viewer.events.theme.connect(self._update_theme)

        if perf.USE_PERFMON:
            # Add DebugMenu and dockPerformance if using perfmon.
            self._debug_menu = DebugMenu(self)
            self._add_viewer_dock_widget(self.qt_viewer.dockPerformance)
        else:
            self._debug_menu = None

        if show:
            self.show()

    def _add_menubar(self):
        """Add menubar to napari app."""
        self.main_menu = self._qt_window.menuBar()
        # Menubar shortcuts are only active when the menubar is visible.
        # Therefore, we set a global shortcut not associated with the menubar
        # to toggle visibility, *but*, in order to not shadow the menubar
        # shortcut, we disable it, and only enable it when the menubar is
        # hidden. See this stackoverflow link for details:
        # https://stackoverflow.com/questions/50537642/how-to-keep-the-shortcuts-of-a-hidden-widget-in-pyqt5
        self._main_menu_shortcut = QShortcut(
            QKeySequence('Ctrl+M'), self._qt_window
        )
        self._main_menu_shortcut.activated.connect(
            self._toggle_menubar_visible
        )
        self._main_menu_shortcut.setEnabled(False)

    def _toggle_menubar_visible(self):
        """Toggle visibility of app menubar.

        This function also disables or enables a global keyboard shortcut to
        show the menubar, since menubar shortcuts are only available while the
        menubar is visible.
        """
        if self.main_menu.isVisible():
            self.main_menu.setVisible(False)
            self._main_menu_shortcut.setEnabled(True)
        else:
            self.main_menu.setVisible(True)
            self._main_menu_shortcut.setEnabled(False)

    def _add_file_menu(self):
        """Add 'File' menu to app menubar."""
        open_images = QAction(trans._('Open File(s)...'), self._qt_window)
        open_images.setShortcut('Ctrl+O')
        open_images.setStatusTip(trans._('Open file(s)'))
        open_images.triggered.connect(self.qt_viewer._open_files_dialog)

        open_stack = QAction(
            trans._('Open Files as Stack...'), self._qt_window
        )
        open_stack.setShortcut('Ctrl+Alt+O')
        open_stack.setStatusTip(trans._('Open files'))
        open_stack.triggered.connect(
            self.qt_viewer._open_files_dialog_as_stack_dialog
        )

        open_folder = QAction(trans._('Open Folder...'), self._qt_window)
        open_folder.setShortcut('Ctrl+Shift+O')
        open_folder.setStatusTip(trans._('Open a folder'))
        open_folder.triggered.connect(self.qt_viewer._open_folder_dialog)

        # OS X will rename this to Quit and put it in the app menu.
        preferences = QAction(trans._('Preferences'), self._qt_window)
        preferences.setShortcut('Ctrl+Shift+P')
        preferences.setStatusTip(trans._('Open preferences dialog'))
        preferences.setMenuRole(QAction.PreferencesRole)
        preferences.triggered.connect(self._open_preferences)

        save_selected_layers = QAction(
            trans._('Save Selected Layer(s)...'), self._qt_window
        )
        save_selected_layers.setShortcut('Ctrl+S')
        save_selected_layers.setStatusTip(trans._('Save selected layers'))
        save_selected_layers.triggered.connect(
            lambda: self.qt_viewer._save_layers_dialog(selected=True)
        )

        save_all_layers = QAction(
            trans._('Save All Layers...'), self._qt_window
        )
        save_all_layers.setShortcut('Ctrl+Shift+S')
        save_all_layers.setStatusTip(trans._('Save all layers'))
        save_all_layers.triggered.connect(
            lambda: self.qt_viewer._save_layers_dialog(selected=False)
        )

        screenshot = QAction(trans._('Save Screenshot...'), self._qt_window)
        screenshot.setShortcut('Alt+S')
        screenshot.setStatusTip(
            trans._('Save screenshot of current display, default .png')
        )
        screenshot.triggered.connect(self.qt_viewer._screenshot_dialog)

        screenshot_wv = QAction(
            trans._('Save Screenshot with Viewer...'), self._qt_window
        )
        screenshot_wv.setShortcut('Alt+Shift+S')
        screenshot_wv.setStatusTip(
            trans._(
                'Save screenshot of current display with the viewer, default .png'
            )
        )
        screenshot_wv.triggered.connect(self._screenshot_dialog)

        clipboard = QAction(
            trans._('Copy Screenshot to Clipboard...'), self._qt_window
        )
        clipboard.setStatusTip(
            trans._('Copy screenshot of current display to the clipboard')
        )
        clipboard.triggered.connect(self.qt_viewer.clipboard)

        # OS X will rename this to Quit and put it in the app menu.
        # This quits the entire QApplication and all windows that may be open.
        quitAction = QAction(trans._('Exit'), self._qt_window)
        quitAction.setShortcut('Ctrl+Q')
        quitAction.setMenuRole(QAction.QuitRole)
        quitAction.triggered.connect(
            lambda: self._qt_window.close(quit_app=True)
        )

        if running_as_bundled_app():
            restartAction = QAction(trans._('Restart'), self._qt_window)
            restartAction.triggered.connect(self._qt_window.restart)

        closeAction = QAction(trans._('Close Window'), self._qt_window)
        closeAction.setShortcut('Ctrl+W')
        closeAction.triggered.connect(self._qt_window.close_window)

        plugin_manager.discover_sample_data()
        self.open_sample_menu = QMenu(trans._('Open Sample'), self._qt_window)

        self._rebuild_samples_menu()

        self.file_menu = self.main_menu.addMenu(trans._('&File'))
        self.file_menu.addAction(open_images)
        self.file_menu.addAction(open_stack)
        self.file_menu.addAction(open_folder)
        self.file_menu.addMenu(self.open_sample_menu)
        self.file_menu.addSeparator()
        self.file_menu.addAction(preferences)
        self.file_menu.addSeparator()
        self.file_menu.addAction(save_selected_layers)
        self.file_menu.addAction(save_all_layers)
        self.file_menu.addAction(screenshot)
        self.file_menu.addAction(screenshot_wv)
        self.file_menu.addSeparator()
        self.file_menu.addAction(closeAction)

        if running_as_bundled_app():
            self.file_menu.addAction(restartAction)

        self.file_menu.addAction(quitAction)

    def _rebuild_samples_menu(self, event=None):
        self.open_sample_menu.clear()

        for plugin_name, samples in plugin_manager._sample_data.items():
            multiprovider = len(samples) > 1
            if multiprovider:
                menu = QMenu(plugin_name, self._qt_window)
                self.open_sample_menu.addMenu(menu)
            else:
                menu = self.open_sample_menu

            for samp_name, samp_dict in samples.items():
                display_name = samp_dict['display_name']
                if multiprovider:
                    action = QAction(display_name, parent=self._qt_window)
                else:
                    full_name = plugin_menu_item_template.format(
                        plugin_name, display_name
                    )
                    action = QAction(full_name, parent=self._qt_window)

                def _add_sample(*args, plg=plugin_name, smp=samp_name):
                    self.qt_viewer.viewer.open_sample(plg, smp)

                menu.addAction(action)
                action.triggered.connect(_add_sample)

<<<<<<< HEAD
        self.file_menu = self.main_menu.addMenu(trans._('&File'))
        self.file_menu.addAction(open_images)
        self.file_menu.addAction(open_stack)
        self.file_menu.addAction(open_folder)
        self.file_menu.addMenu(open_sample_menu)
        self.file_menu.addSeparator()
        self.file_menu.addAction(preferences)
        self.file_menu.addSeparator()
        self.file_menu.addAction(save_selected_layers)
        self.file_menu.addAction(save_all_layers)
        self.file_menu.addAction(screenshot)
        self.file_menu.addAction(screenshot_wv)
        self.file_menu.addAction(clipboard)
        self.file_menu.addSeparator()
        self.file_menu.addAction(closeAction)

        if running_as_bundled_app():
            self.file_menu.addAction(restartAction)

        self.file_menu.addAction(quitAction)

=======
>>>>>>> 4b19ed60
    def _open_preferences(self):
        """Edit preferences from the menubar."""
        if self._qt_window._preferences_dialog is None:
            win = PreferencesDialog(parent=self._qt_window)
            win.resized.connect(
                self._qt_window._update_preferences_dialog_size
            )

            if self._qt_window._preferences_dialog_size:
                win.resize(self._qt_window._preferences_dialog_size)

            self._qt_window._preferences_dialog = win
            win.valueChanged.connect(self._reset_plugin_state)
            win.closed.connect(self._on_preferences_closed)
            win.show()
        else:
            self._qt_window._preferences_dialog.raise_()

    def _reset_plugin_state(self):
        # resetting plugin states in plugin manager
        plugin_manager._blocked.clear()

        plugin_manager.discover()

        # need to reset call order to defaults

        plugin_manager.set_call_order(SETTINGS.plugins.call_order)

    def _on_preferences_closed(self):
        """Reset preferences dialog variable."""
        self._qt_window._preferences_dialog = None

    def _add_view_menu(self):
        """Add 'View' menu to app menubar."""
        toggle_visible = QAction(
            trans._('Toggle Menubar Visibility'), self._qt_window
        )
        toggle_visible.setShortcut('Ctrl+M')
        toggle_visible.setStatusTip(trans._('Hide Menubar'))
        toggle_visible.triggered.connect(self._toggle_menubar_visible)
        toggle_fullscreen = QAction(
            trans._('Toggle Full Screen'), self._qt_window
        )
        toggle_fullscreen.setShortcut('Ctrl+F')
        toggle_fullscreen.setStatusTip(trans._('Toggle full screen'))
        toggle_fullscreen.triggered.connect(self._toggle_fullscreen)
        toggle_play = QAction(trans._('Toggle Play'), self._qt_window)
        toggle_play.triggered.connect(self._toggle_play)
        toggle_play.setShortcut('Ctrl+Alt+P')
        toggle_play.setStatusTip(trans._('Toggle Play'))

        self.view_menu = self.main_menu.addMenu(trans._('&View'))
        self.view_menu.addAction(toggle_fullscreen)
        self.view_menu.addAction(toggle_visible)
        self.view_menu.addAction(toggle_play)
        self.view_menu.addSeparator()

        # Add octree actions.
        if config.async_octree:
            toggle_outline = QAction(
                trans._('Toggle Chunk Outlines'), self._qt_window
            )
            toggle_outline.triggered.connect(
                self.qt_viewer._toggle_chunk_outlines
            )
            toggle_outline.setShortcut('Ctrl+Alt+O')
            toggle_outline.setStatusTip(trans._('Toggle Chunk Outlines'))
            self.view_menu.addAction(toggle_outline)

        # Add axes menu
        axes = self.qt_viewer.viewer.axes
        axes_menu = QMenu(trans._('Axes'), parent=self._qt_window)
        axes_visible_action = QAction(
            trans._('Visible'),
            parent=self._qt_window,
            checkable=True,
            checked=self.qt_viewer.viewer.axes.visible,
        )
        axes_visible_action.triggered.connect(self._toggle_axes_visible)
        self._event_to_action(axes_visible_action, axes.events.visible)
        axes_colored_action = QAction(
            trans._('Colored'),
            parent=self._qt_window,
            checkable=True,
            checked=self.qt_viewer.viewer.axes.colored,
        )
        axes_colored_action.triggered.connect(self._toggle_axes_colored)
        self._event_to_action(axes_colored_action, axes.events.colored)
        axes_labels_action = QAction(
            trans._('Labels'),
            parent=self._qt_window,
            checkable=True,
            checked=self.qt_viewer.viewer.axes.labels,
        )
        axes_labels_action.triggered.connect(self._toggle_axes_labels)
        self._event_to_action(axes_labels_action, axes.events.labels)
        axes_dashed_action = QAction(
            trans._('Dashed'),
            parent=self._qt_window,
            checkable=True,
            checked=self.qt_viewer.viewer.axes.dashed,
        )
        axes_dashed_action.triggered.connect(self._toggle_axes_dashed)
        self._event_to_action(axes_dashed_action, axes.events.dashed)
        axes_arrows_action = QAction(
            trans._('Arrows'),
            parent=self._qt_window,
            checkable=True,
            checked=self.qt_viewer.viewer.axes.arrows,
        )
        axes_arrows_action.triggered.connect(self._toggle_axes_arrows)
        self._event_to_action(axes_arrows_action, axes.events.arrows)

        axes_menu.addAction(axes_visible_action)
        axes_menu.addAction(axes_colored_action)
        axes_menu.addAction(axes_labels_action)
        axes_menu.addAction(axes_dashed_action)
        axes_menu.addAction(axes_arrows_action)
        self.view_menu.addMenu(axes_menu)

        # Add scale bar menu
        scale_bar = self.qt_viewer.viewer.scale_bar
        scale_bar_menu = QMenu(trans._('Scale Bar'), parent=self._qt_window)
        scale_bar_visible_action = QAction(
            trans._('Visible'),
            parent=self._qt_window,
            checkable=True,
            checked=self.qt_viewer.viewer.scale_bar.visible,
        )
        scale_bar_visible_action.triggered.connect(
            self._toggle_scale_bar_visible
        )
        self._event_to_action(
            scale_bar_visible_action, scale_bar.events.visible
        )
        scale_bar_colored_action = QAction(
            trans._('Colored'),
            parent=self._qt_window,
            checkable=True,
            checked=self.qt_viewer.viewer.scale_bar.colored,
        )
        scale_bar_colored_action.triggered.connect(
            self._toggle_scale_bar_colored
        )
        self._event_to_action(
            scale_bar_colored_action, scale_bar.events.colored
        )
        scale_bar_ticks_action = QAction(
            trans._('Ticks'),
            parent=self._qt_window,
            checkable=True,
            checked=self.qt_viewer.viewer.scale_bar.ticks,
        )
        scale_bar_ticks_action.triggered.connect(self._toggle_scale_bar_ticks)
        self._event_to_action(scale_bar_ticks_action, scale_bar.events.ticks)

        scale_bar_menu.addAction(scale_bar_visible_action)
        scale_bar_menu.addAction(scale_bar_colored_action)
        scale_bar_menu.addAction(scale_bar_ticks_action)
        self.view_menu.addMenu(scale_bar_menu)

        self.view_menu.addSeparator()

    def _event_to_action(self, action, event):
        """Connect triggered event in model to respective action in menu."""
        # TODO: use action manager to keep in sync
        event.connect(lambda e: action.setChecked(e.value))

    def _add_window_menu(self):
        """Add 'Window' menu to app menubar."""
        clear_action = QAction(trans._("Remove Dock Widgets"), self._qt_window)
        clear_action.setStatusTip(trans._('Remove all dock widgets'))
        clear_action.triggered.connect(
            lambda e: self.remove_dock_widget('all')
        )

        self.window_menu = self.main_menu.addMenu(trans._('&Window'))
        self.window_menu.addAction(clear_action)
        self.window_menu.addSeparator()

    def _add_plugins_menu(self):
        """Add 'Plugins' menu to app menubar."""
        self.plugins_menu = self.main_menu.addMenu(trans._('&Plugins'))

        pip_install_action = QAction(
            trans._("Install/Uninstall Package(s)..."), self._qt_window
        )
        pip_install_action.triggered.connect(self._show_plugin_install_dialog)
        self.plugins_menu.addAction(pip_install_action)

        report_plugin_action = QAction(
            trans._("Plugin Errors..."), self._qt_window
        )
        report_plugin_action.setStatusTip(
            trans._(
                'Review stack traces for plugin exceptions and notify developers'
            )
        )
        report_plugin_action.triggered.connect(self._show_plugin_err_reporter)
        self.plugins_menu.addAction(report_plugin_action)

        self._plugin_dock_widget_menu = QMenu(
            trans._('Add Dock Widget'), self._qt_window
        )

        plugin_manager.discover_widgets()
        self._rebuild_dock_widget_menu()

        self.plugins_menu.addMenu(self._plugin_dock_widget_menu)

    def _rebuild_dock_widget_menu(self, event=None):

        self._plugin_dock_widget_menu.clear()

        # Add a menu item (QAction) for each available plugin widget
        for hook_type, (plugin_name, widgets) in plugin_manager.iter_widgets():
            multiprovider = len(widgets) > 1
            if multiprovider:
                menu = QMenu(plugin_name, self._qt_window)
                self._plugin_dock_widget_menu.addMenu(menu)
            else:
                menu = self._plugin_dock_widget_menu

            for wdg_name in widgets:
                key = (plugin_name, wdg_name)
                if multiprovider:
                    action = QAction(wdg_name, parent=self._qt_window)
                else:
                    full_name = plugin_menu_item_template.format(*key)
                    action = QAction(full_name, parent=self._qt_window)

                def _add_widget(*args, key=key, hook_type=hook_type):
                    if hook_type == 'dock':
                        self.add_plugin_dock_widget(*key)
                    else:
                        self._add_plugin_function_widget(*key)

                menu.addAction(action)
                action.triggered.connect(_add_widget)

    def _show_plugin_install_dialog(self):
        """Show dialog that allows users to sort the call order of plugins."""

        self.plugin_dialog = QtPluginDialog(self._qt_window)
        self.plugin_dialog.exec_()

    def _show_plugin_err_reporter(self):
        """Show dialog that allows users to review and report plugin errors."""
        QtPluginErrReporter(parent=self._qt_window).exec_()

    def _add_help_menu(self):
        """Add 'Help' menu to app menubar."""
        self.help_menu = self.main_menu.addMenu(trans._('&Help'))

        about_action = QAction(trans._("napari Info"), self._qt_window)
        about_action.setShortcut("Ctrl+/")
        about_action.setStatusTip(trans._('About napari'))
        about_action.triggered.connect(
            lambda e: QtAbout.showAbout(self.qt_viewer, self._qt_window)
        )
        self.help_menu.addAction(about_action)

        about_key_bindings = QAction(
            trans._("Show Key Bindings"), self._qt_window
        )
        about_key_bindings.setShortcut("Ctrl+Alt+/")
        about_key_bindings.setShortcutContext(Qt.ApplicationShortcut)
        about_key_bindings.setStatusTip(trans._('key_bindings'))
        about_key_bindings.triggered.connect(
            self.qt_viewer.show_key_bindings_dialog
        )
        self.help_menu.addAction(about_key_bindings)

    def _toggle_scale_bar_visible(self, state):
        self.qt_viewer.viewer.scale_bar.visible = state

    def _toggle_scale_bar_colored(self, state):
        self.qt_viewer.viewer.scale_bar.colored = state

    def _toggle_scale_bar_ticks(self, state):
        self.qt_viewer.viewer.scale_bar.ticks = state

    def _toggle_axes_visible(self, state):
        self.qt_viewer.viewer.axes.visible = state

    def _toggle_axes_colored(self, state):
        self.qt_viewer.viewer.axes.colored = state

    def _toggle_axes_labels(self, state):
        self.qt_viewer.viewer.axes.labels = state

    def _toggle_axes_dashed(self, state):
        self.qt_viewer.viewer.axes.dashed = state

    def _toggle_axes_arrows(self, state):
        self.qt_viewer.viewer.axes.arrows = state

    def _toggle_fullscreen(self, event):
        """Toggle fullscreen mode."""
        if self._qt_window.isFullScreen():
            self._qt_window.showNormal()
        else:
            self._qt_window.showFullScreen()

    def _toggle_play(self, state):
        """Toggle play."""
        if self.qt_viewer.dims.is_playing:
            self.qt_viewer.dims.stop()
        else:
            axis = self.qt_viewer.viewer.dims.last_used or 0
            self.qt_viewer.dims.play(axis)

    def add_plugin_dock_widget(
        self, plugin_name: str, widget_name: str = None
    ) -> Tuple[QtViewerDockWidget, Any]:
        """Add plugin dock widget if not already added.

        Parameters
        ----------
        plugin_name : str
            Name of a plugin providing a widget
        widget_name : str, optional
            Name of a widget provided by `plugin_name`. If `None`, and the
            specified plugin provides only a single widget, that widget will be
            returned, otherwise a ValueError will be raised, by default None

        Returns
        -------
        tuple
            A 2-tuple containing (the DockWidget instance, the plugin widget
            instance).
        """
        from ..viewer import Viewer

        Widget, dock_kwargs = plugin_manager.get_widget(
            plugin_name, widget_name
        )
        if not widget_name:
            # if widget_name wasn't provided, `get_widget` will have
            # ensured that there is a single widget available.
            widget_name = list(plugin_manager._dock_widgets[plugin_name])[0]

        full_name = plugin_menu_item_template.format(plugin_name, widget_name)
        if full_name in self._dock_widgets:
            dock_widget = self._dock_widgets[full_name]
            dock_widget.show()
            wdg = dock_widget.widget()
            if hasattr(wdg, '_magic_widget'):
                wdg = wdg._magic_widget
            return dock_widget, wdg

        # if the signature is looking a for a napari viewer, pass it.
        kwargs = {}
        for param in inspect.signature(Widget.__init__).parameters.values():
            if param.name == 'napari_viewer':
                kwargs['napari_viewer'] = self.qt_viewer.viewer
                break
            if param.annotation in ('napari.viewer.Viewer', Viewer):
                kwargs[param.name] = self.qt_viewer.viewer
                break
            # cannot look for param.kind == param.VAR_KEYWORD because
            # QWidget allows **kwargs but errs on unknown keyword arguments

        # instantiate the widget
        wdg = Widget(**kwargs)

        # Add dock widget
        dock_kwargs.pop('name', None)
        dock_widget = self.add_dock_widget(wdg, name=full_name, **dock_kwargs)
        return dock_widget, wdg

    def _add_plugin_function_widget(self, plugin_name: str, widget_name: str):
        """Add plugin function widget if not already added.

        Parameters
        ----------
        plugin_name : str
            Name of a plugin providing a widget
        widget_name : str, optional
            Name of a widget provided by `plugin_name`. If `None`, and the
            specified plugin provides only a single widget, that widget will be
            returned, otherwise a ValueError will be raised, by default None
        """
        full_name = plugin_menu_item_template.format(plugin_name, widget_name)
        if full_name in self._dock_widgets:
            self._dock_widgets[full_name].show()
            return

        func = plugin_manager._function_widgets[plugin_name][widget_name]

        # Add function widget
        self.add_function_widget(
            func, name=full_name, area=None, allowed_areas=None
        )

    def add_dock_widget(
        self,
        widget: QWidget,
        *,
        name: str = '',
        area: str = 'right',
        allowed_areas: Optional[Sequence[str]] = None,
        shortcut=_sentinel,
        add_vertical_stretch=True,
    ):
        """Convenience method to add a QDockWidget to the main window.

        If name is not provided a generic name will be addded to avoid
        `saveState` warnings on close.

        Parameters
        ----------
        widget : QWidget
            `widget` will be added as QDockWidget's main widget.
        name : str, optional
            Name of dock widget to appear in window menu.
        area : str
            Side of the main window to which the new dock widget will be added.
            Must be in {'left', 'right', 'top', 'bottom'}
        allowed_areas : list[str], optional
            Areas, relative to main window, that the widget is allowed dock.
            Each item in list must be in {'left', 'right', 'top', 'bottom'}
            By default, all areas are allowed.
        shortcut : str, optional
            Keyboard shortcut to appear in dropdown menu.
        add_vertical_stretch : bool, optional
            Whether to add stretch to the bottom of vertical widgets (pushing
            widgets up towards the top of the allotted area, instead of letting
            them distribute across the vertical space).  By default, True.

            .. deprecated:: 0.4.8

                The shortcut parameter is deprecated since version 0.4.8, please use
                the action and shortcut manager APIs. The new action manager and
                shortcut API allow user configuration and localisation.

        Returns
        -------
        dock_widget : QtViewerDockWidget
            `dock_widget` that can pass viewer events.
        """
        if not name:
            try:
                name = widget.objectName()
            except AttributeError:
                name = trans._(
                    "Dock widget {number}",
                    number=self._unnamed_dockwidget_count,
                )

            self._unnamed_dockwidget_count += 1
        if shortcut is not _sentinel:
            warnings.warn(
                _SHORTCUT_DEPRECATION_STRING.format(shortcut=shortcut),
                FutureWarning,
                stacklevel=2,
            )
            dock_widget = QtViewerDockWidget(
                self.qt_viewer,
                widget,
                name=name,
                area=area,
                allowed_areas=allowed_areas,
                shortcut=shortcut,
                add_vertical_stretch=add_vertical_stretch,
            )
        else:
            dock_widget = QtViewerDockWidget(
                self.qt_viewer,
                widget,
                name=name,
                area=area,
                allowed_areas=allowed_areas,
                add_vertical_stretch=add_vertical_stretch,
            )

        self._add_viewer_dock_widget(dock_widget)

        if hasattr(widget, 'reset_choices'):
            # Keep the dropdown menus in the widget in sync with the layer model
            # if widget has a `reset_choices`, which is true for all magicgui
            # `CategoricalWidget`s
            layers_events = self.qt_viewer.viewer.layers.events
            layers_events.inserted.connect(widget.reset_choices)
            layers_events.removed.connect(widget.reset_choices)
            layers_events.reordered.connect(widget.reset_choices)

        # Add dock widget to dictionary
        self._dock_widgets[dock_widget.name] = dock_widget

        return dock_widget

    def _add_viewer_dock_widget(
        self, dock_widget: QtViewerDockWidget, tabify=False
    ):
        """Add a QtViewerDockWidget to the main window

        If other widgets already present in area then will tabify.

        Parameters
        ----------
        dock_widget : QtViewerDockWidget
            `dock_widget` will be added to the main window.
        tabify : bool
            Flag to tabify dockwidget or not.
        """
        # Find if any othe dock widgets are currently in area
        current_dws_in_area = [
            dw
            for dw in self._qt_window.findChildren(QDockWidget)
            if self._qt_window.dockWidgetArea(dw) == dock_widget.qt_area
        ]
        self._qt_window.addDockWidget(dock_widget.qt_area, dock_widget)

        # If another dock widget present in area then tabify
        if current_dws_in_area:
            if tabify:
                self._qt_window.tabifyDockWidget(
                    current_dws_in_area[-1], dock_widget
                )
                dock_widget.show()
                dock_widget.raise_()
            elif dock_widget.area in ('right', 'left'):
                _wdg = current_dws_in_area + [dock_widget]
                # add sizes to push lower widgets up
                sizes = list(range(1, len(_wdg) * 4, 4))
                self._qt_window.resizeDocks(_wdg, sizes, Qt.Vertical)

        action = dock_widget.toggleViewAction()
        action.setStatusTip(dock_widget.name)
        action.setText(dock_widget.name)
        import warnings

        with warnings.catch_warnings():
            warnings.simplefilter("ignore", FutureWarning)
            # deprecating with 0.4.8, but let's try to keep compatibility.
            shortcut = dock_widget.shortcut
        if shortcut is not None:
            action.setShortcut(shortcut)
        self.window_menu.addAction(action)

    def remove_dock_widget(self, widget: QWidget):
        """Removes specified dock widget.

        If a QDockWidget is not provided, the existing QDockWidgets will be
        searched for one whose inner widget (``.widget()``) is the provided
        ``widget``.

        Parameters
        ----------
        widget : QWidget | str
            If widget == 'all', all docked widgets will be removed.
        """
        if widget == 'all':
            for dw in list(self._dock_widgets.values()):
                self.remove_dock_widget(dw)
            return

        if not isinstance(widget, QDockWidget):
            for dw in self._qt_window.findChildren(QDockWidget):
                if dw.widget() is widget:
                    _dw: QDockWidget = dw
                    break
            else:
                raise LookupError(
                    trans._(
                        "Could not find a dock widget containing: {widget}",
                        deferred=True,
                        widget=widget,
                    )
                )
        else:
            _dw = widget

        if _dw.widget():
            _dw.widget().setParent(None)
        self._qt_window.removeDockWidget(_dw)
        self.window_menu.removeAction(_dw.toggleViewAction())

        # Remove dock widget from dictionary
        del self._dock_widgets[_dw.name]

        # Deleting the dock widget means any references to it will no longer
        # work but it's not really useful anyway, since the inner widget has
        # been removed. and anyway: people should be using add_dock_widget
        # rather than directly using _add_viewer_dock_widget
        _dw.deleteLater()

    def add_function_widget(
        self,
        function,
        *,
        magic_kwargs=None,
        name: str = '',
        area=None,
        allowed_areas=None,
        shortcut=_sentinel,
    ):
        """Turn a function into a dock widget via magicgui.

        Parameters
        ----------
        function : callable
            Function that you want to add.
        magic_kwargs : dict, optional
            Keyword arguments to :func:`magicgui.magicgui` that
            can be used to specify widget.
        name : str, optional
            Name of dock widget to appear in window menu.
        area : str, optional
            Side of the main window to which the new dock widget will be added.
            Must be in {'left', 'right', 'top', 'bottom'}. If not provided the
            default will be determined by the widget.layout, with 'vertical'
            layouts appearing on the right, otherwise on the bottom.
        allowed_areas : list[str], optional
            Areas, relative to main window, that the widget is allowed dock.
            Each item in list must be in {'left', 'right', 'top', 'bottom'}
            By default, only provided areas is allowed.
        shortcut : str, optional
            Keyboard shortcut to appear in dropdown menu.

        Returns
        -------
        dock_widget : QtViewerDockWidget
            `dock_widget` that can pass viewer events.
        """
        from magicgui import magicgui

        if magic_kwargs is None:
            magic_kwargs = {
                'auto_call': False,
                'call_button': "run",
                'layout': 'vertical',
            }

        widget = magicgui(function, **magic_kwargs or {})

        if area is None:
            if str(widget.layout) == 'vertical':
                area = 'right'
            else:
                area = 'bottom'

        if allowed_areas is None:
            allowed_areas = [area]
        if shortcut is not _sentinel:
            return self.add_dock_widget(
                widget,
                name=name or function.__name__.replace('_', ' '),
                area=area,
                allowed_areas=allowed_areas,
                shortcut=shortcut,
            )
        else:
            return self.add_dock_widget(
                widget,
                name=name or function.__name__.replace('_', ' '),
                area=area,
                allowed_areas=allowed_areas,
            )

    def resize(self, width, height):
        """Resize the window.

        Parameters
        ----------
        width : int
            Width in logical pixels.
        height : int
            Height in logical pixels.
        """
        self._qt_window.resize(width, height)

    def show(self):
        """Resize, show, and bring forward the window.

        Raises
        ------
        RuntimeError
            If the viewer.window has already been closed and deleted.
        """
        try:
            self._qt_window.show()
        except (AttributeError, RuntimeError):
            raise RuntimeError(
                trans._(
                    "This viewer has already been closed and deleted. Please create a new one.",
                    deferred=True,
                )
            )

        if SETTINGS.application.first_time:
            SETTINGS.application.first_time = False
            try:
                self._qt_window.resize(self._qt_window.layout().sizeHint())
            except (AttributeError, RuntimeError):
                raise RuntimeError(
                    trans._(
                        "This viewer has already been closed and deleted. Please create a new one.",
                        deferred=True,
                    )
                )
        else:
            try:
                if SETTINGS.application.save_window_geometry:
                    self._qt_window._set_window_settings(
                        *self._qt_window._load_window_settings()
                    )
            except Exception as err:
                import warnings

                warnings.warn(
                    trans._(
                        "The window geometry settings could not be loaded due to the following error: {err}",
                        deferred=True,
                        err=err,
                    ),
                    category=RuntimeWarning,
                    stacklevel=2,
                )

        # Resize axis labels now that window is shown
        self.qt_viewer.dims._resize_axis_labels()

        # We want to bring the viewer to the front when
        # A) it is our own event loop OR we are running in jupyter
        # B) it is not the first time a QMainWindow is being created

        # `app_name` will be "napari" iff the application was instantiated in
        # get_app(). isActiveWindow() will be True if it is the second time a
        # _qt_window has been created.
        # See #721, #732, #735, #795, #1594
        app_name = QApplication.instance().applicationName()
        if (
            app_name == 'napari' or in_jupyter()
        ) and self._qt_window.isActiveWindow():
            self.activate()

    def activate(self):
        """Make the viewer the currently active window."""
        self._qt_window.raise_()  # for macOS
        self._qt_window.activateWindow()  # for Windows

    def _update_theme(self, event=None):
        """Update widget color theme."""
        if event:
            value = event.value
            SETTINGS.appearance.theme = value
            self.qt_viewer.viewer.theme = value
        else:
            value = self.qt_viewer.viewer.theme

        try:
            self._qt_window.setStyleSheet(get_stylesheet(value))
        except AttributeError:
            pass
        except RuntimeError:
            # wrapped C/C++ object may have been deleted
            pass

    def _status_changed(self, event):
        """Update status bar.

        Parameters
        ----------
        event : napari.utils.event.Event
            The napari event that triggered this method.
        """
        self._status_bar.showMessage(event.value)

    def _title_changed(self, event):
        """Update window title.

        Parameters
        ----------
        event : napari.utils.event.Event
            The napari event that triggered this method.
        """
        self._qt_window.setWindowTitle(event.value)

    def _help_changed(self, event):
        """Update help message on status bar.

        Parameters
        ----------
        event : napari.utils.event.Event
            The napari event that triggered this method.
        """
        self._help.setText(event.value)

    def _screenshot_dialog(self):
        """Save screenshot of current display with viewer, default .png"""
        hist = get_save_history()
        dial = ScreenshotDialog(self.screenshot, self.qt_viewer, hist[0], hist)

        if dial.exec_():
            update_save_history(dial.selectedFiles()[0])

    def _restart(self):
        """Restart the napari application."""
        self._qt_window.restart()

    def screenshot(self, path=None):
        """Take currently displayed viewer and convert to an image array.

        Parameters
        ----------
        path : str
            Filename for saving screenshot image.

        Returns
        -------
        image : array
            Numpy array of type ubyte and shape (h, w, 4). Index [0, 0] is the
            upper-left corner of the rendered region.
        """
        img = self._qt_window.grab().toImage()
        if path is not None:
            imsave(path, QImg2array(img))  # scikit-image imsave method
        return QImg2array(img)

    def clipboard(self):
        """Take a screenshot of the currently displayed viewer and copy the image to the clipboard."""
        from qtpy.QtGui import QGuiApplication

        img = self._qt_window.grab().toImage()
        cb = QGuiApplication.clipboard()
        cb.setImage(img)

    def close(self):
        """Close the viewer window and cleanup sub-widgets."""
        # Someone is closing us twice? Only try to delete self._qt_window
        # if we still have one.
        if hasattr(self, '_qt_window'):
            self.qt_viewer.close()
            self._qt_window.close()
            del self._qt_window<|MERGE_RESOLUTION|>--- conflicted
+++ resolved
@@ -529,54 +529,6 @@
         self.file_menu.addAction(open_images)
         self.file_menu.addAction(open_stack)
         self.file_menu.addAction(open_folder)
-        self.file_menu.addMenu(self.open_sample_menu)
-        self.file_menu.addSeparator()
-        self.file_menu.addAction(preferences)
-        self.file_menu.addSeparator()
-        self.file_menu.addAction(save_selected_layers)
-        self.file_menu.addAction(save_all_layers)
-        self.file_menu.addAction(screenshot)
-        self.file_menu.addAction(screenshot_wv)
-        self.file_menu.addSeparator()
-        self.file_menu.addAction(closeAction)
-
-        if running_as_bundled_app():
-            self.file_menu.addAction(restartAction)
-
-        self.file_menu.addAction(quitAction)
-
-    def _rebuild_samples_menu(self, event=None):
-        self.open_sample_menu.clear()
-
-        for plugin_name, samples in plugin_manager._sample_data.items():
-            multiprovider = len(samples) > 1
-            if multiprovider:
-                menu = QMenu(plugin_name, self._qt_window)
-                self.open_sample_menu.addMenu(menu)
-            else:
-                menu = self.open_sample_menu
-
-            for samp_name, samp_dict in samples.items():
-                display_name = samp_dict['display_name']
-                if multiprovider:
-                    action = QAction(display_name, parent=self._qt_window)
-                else:
-                    full_name = plugin_menu_item_template.format(
-                        plugin_name, display_name
-                    )
-                    action = QAction(full_name, parent=self._qt_window)
-
-                def _add_sample(*args, plg=plugin_name, smp=samp_name):
-                    self.qt_viewer.viewer.open_sample(plg, smp)
-
-                menu.addAction(action)
-                action.triggered.connect(_add_sample)
-
-<<<<<<< HEAD
-        self.file_menu = self.main_menu.addMenu(trans._('&File'))
-        self.file_menu.addAction(open_images)
-        self.file_menu.addAction(open_stack)
-        self.file_menu.addAction(open_folder)
         self.file_menu.addMenu(open_sample_menu)
         self.file_menu.addSeparator()
         self.file_menu.addAction(preferences)
@@ -594,8 +546,33 @@
 
         self.file_menu.addAction(quitAction)
 
-=======
->>>>>>> 4b19ed60
+    def _rebuild_samples_menu(self, event=None):
+        self.open_sample_menu.clear()
+
+        for plugin_name, samples in plugin_manager._sample_data.items():
+            multiprovider = len(samples) > 1
+            if multiprovider:
+                menu = QMenu(plugin_name, self._qt_window)
+                self.open_sample_menu.addMenu(menu)
+            else:
+                menu = self.open_sample_menu
+
+            for samp_name, samp_dict in samples.items():
+                display_name = samp_dict['display_name']
+                if multiprovider:
+                    action = QAction(display_name, parent=self._qt_window)
+                else:
+                    full_name = plugin_menu_item_template.format(
+                        plugin_name, display_name
+                    )
+                    action = QAction(full_name, parent=self._qt_window)
+
+                def _add_sample(*args, plg=plugin_name, smp=samp_name):
+                    self.qt_viewer.viewer.open_sample(plg, smp)
+
+                menu.addAction(action)
+                action.triggered.connect(_add_sample)
+
     def _open_preferences(self):
         """Edit preferences from the menubar."""
         if self._qt_window._preferences_dialog is None:
