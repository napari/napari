--- conflicted
+++ resolved
@@ -86,12 +86,9 @@
     # *no* active windows, so we want to track the most recently active windows
     _instances: ClassVar[List['_QtMainWindow']] = []
 
-<<<<<<< HEAD
-=======
     # `window` is passed through on construction so it's available to a window
     # provider for dependency injection
     # See https://github.com/napari/napari/pull/4826
->>>>>>> 5cfcc38c
     def __init__(
         self, viewer: 'Viewer', window: 'Window', parent=None
     ) -> None:
