import sys
from contextlib import contextmanager
from os.path import dirname, join

from qtpy.QtCore import Qt
from qtpy.QtGui import QPixmap
from qtpy.QtWidgets import QApplication, QSplashScreen

<<<<<<< HEAD
from ..utils.perf import perf_config
=======
from .exceptions import ExceptionHandler
>>>>>>> ffd0a29d


def _create_application(argv) -> QApplication:
    """Create our QApplication.

    Notes
    -----
    Substitute QApplicationWithTracing when using perfmon.

    With IPython/Jupyter we call convert_app_for_tracing() which deletes
    the QApplication and creates a new one. However here with gui_qt we
    need to create the correct QApplication up front, or we will crash.
    We'll crash because we'd be deleting the QApplication after we created
    QWidgets with it, such as we do for the splash screen.
    """
    if perf_config and perf_config.trace_qt_events:
        from .qt_event_tracing import QApplicationWithTracing

        return QApplicationWithTracing(argv)
    else:
        return QApplication(argv)


@contextmanager
def gui_qt(*, startup_logo=False):
    """Start a Qt event loop in which to run the application.

    Parameters
    ----------
    startup_logo : bool
        Show a splash screen with the napari logo during startup.

    Notes
    -----
    This context manager is not needed if running napari within an interactive
    IPython session. In this case, use the ``%gui qt`` magic command, or start
    IPython with the Qt GUI event loop enabled by default by using
    ``ipython --gui=qt``.
    """
    splash_widget = None
    app = QApplication.instance()
    if not app:
        # automatically determine monitor DPI.
        # Note: this MUST be set before the QApplication is instantiated
        QApplication.setAttribute(Qt.AA_EnableHighDpiScaling)
        # if this is the first time the Qt app is being instantiated, we set
        # the name, so that we know whether to raise_ in Window.show()
        app = _create_application(sys.argv)
        app.setApplicationName('napari')
        if startup_logo:
            logopath = join(dirname(__file__), '..', 'resources', 'logo.png')
            pm = QPixmap(logopath).scaled(
                360, 360, Qt.KeepAspectRatio, Qt.SmoothTransformation
            )
            splash_widget = QSplashScreen(pm)
            splash_widget.show()
            app._splash_widget = splash_widget
    else:
        app._existed = True

    # instantiate the exception handler
    exception_handler = ExceptionHandler()
    sys.excepthook = exception_handler.handle

    yield app
    # if the application already existed before this function was called,
    # there's no need to start it again.  By avoiding unnecessary calls to
    # ``app.exec_``, we avoid blocking.
    if app.applicationName() == 'napari':
        if splash_widget and startup_logo:
            splash_widget.close()
        app.exec_()<|MERGE_RESOLUTION|>--- conflicted
+++ resolved
@@ -6,11 +6,8 @@
 from qtpy.QtGui import QPixmap
 from qtpy.QtWidgets import QApplication, QSplashScreen
 
-<<<<<<< HEAD
+from .exceptions import ExceptionHandler
 from ..utils.perf import perf_config
-=======
-from .exceptions import ExceptionHandler
->>>>>>> ffd0a29d
 
 
 def _create_application(argv) -> QApplication:
