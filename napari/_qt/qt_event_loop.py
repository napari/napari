import os
import sys
from contextlib import contextmanager
from warnings import warn

<<<<<<< HEAD
from qtpy.QtCore import Qt, QTimer
from qtpy.QtGui import QIcon, QPixmap
from qtpy.QtWidgets import QApplication, QSplashScreen

from napari import __version__

from ..utils.misc import in_ipython
=======
from qtpy.QtCore import Qt
from qtpy.QtGui import QIcon
from qtpy.QtWidgets import QApplication

from napari import __version__

from ..utils import config, perf
>>>>>>> eaa54747
from ..utils.perf import perf_config
from .exceptions import ExceptionHandler
from .qt_resources import _register_napari_resources
from .qthreading import wait_for_workers_to_quit

NAPARI_ICON_PATH = os.path.join(
    os.path.dirname(__file__), '..', 'resources', 'logo.png'
)
NAPARI_APP_ID = f'napari.napari.viewer.{__version__}'


def set_app_id(app_id):
    if os.name == "nt" and app_id and not getattr(sys, 'frozen', False):
        import ctypes

        ctypes.windll.shell32.SetCurrentProcessExplicitAppUserModelID(app_id)


_defaults = {
    'app_name': 'napari',
    'app_version': __version__,
    'icon': NAPARI_ICON_PATH,
    'org_name': 'napari',
    'org_domain': 'napari.org',
    'app_id': NAPARI_APP_ID,
}


# store reference to QApplication to prevent garbage collection
_app_ref = None


def get_app(
    *,
    app_name: str = None,
    app_version: str = None,
    icon: str = None,
    org_name: str = None,
    org_domain: str = None,
    app_id: str = None,
) -> QApplication:
    """Get or create the Qt QApplication.

    There is only one global QApplication instance, which can be retrieved by
    calling get_app again, (or by using QApplication.instance())

    Parameters
    ----------
    app_name : str, optional
        Set app name (if creating for the first time), by default 'napari'
    app_version : str, optional
        Set app version (if creating for the first time), by default __version__
    icon : str, optional
        Set app icon (if creating for the first time), by default
        NAPARI_ICON_PATH
    org_name : str, optional
        Set organization name (if creating for the first time), by default
        'napari'
    org_domain : str, optional
        Set organization domain (if creating for the first time), by default
        'napari.org'
    app_id : str, optional
        Set organization domain (if creating for the first time).  Will be
        passed to set_app_id (which may also be called independently), by
        default NAPARI_APP_ID

    Returns
    -------
    QApplication
        [description]

    Notes
    -----
    Substitutes QApplicationWithTracing when the NAPARI_PERFMON env variable
    is set.

    If the QApplication already exists, we call convert_app_for_tracing() which
    deletes the QApplication and creates a new one. However here with get_app
    we need to create the correct QApplication up front, or we will crash
    because we'd be deleting the QApplication after we created QWidgets with
    it, such as we do for the splash screen.
    """
    # napari defaults are all-or nothing.  If any of the keywords are used
    # then they are all used.
    set_values = {k for k, v in locals().items() if v}
    kwargs = locals() if set_values else _defaults
    global _app_ref

    app = QApplication.instance()
    if app:
        if set_values:

            warn(
                "QApplication already existed, these arguments to to 'get_app'"
                " were ignored: {}".format(set_values)
            )
        if perf_config and perf_config.trace_qt_events:
            from .perf.qt_event_tracing import convert_app_for_tracing

            # no-op if app is already a QApplicationWithTracing
            app = convert_app_for_tracing(app)
<<<<<<< HEAD

        if (
            in_ipython()
            and app.applicationName() == ' '  # will be true in IPython gui qt
            and not getattr(app, '_ipython_patched', False)
        ):
            # we're using the IPython gui qt QApp.
            # we can patch sys.excepthook to give better console tracebacks
            # may be included upstream eventually?
            # see https://github.com/ipython/ipython/issues/10057
            def _patch_excepthook():
                from IPython import get_ipython

                sys.excepthook = get_ipython().excepthook

            QTimer.singleShot(0, _patch_excepthook)
            app._ipython_patched = True
        app._existed = True
=======
>>>>>>> eaa54747
    else:
        # automatically determine monitor DPI.
        # Note: this MUST be set before the QApplication is instantiated
        QApplication.setAttribute(Qt.AA_EnableHighDpiScaling)

        if perf_config and perf_config.trace_qt_events:
            from .perf.qt_event_tracing import QApplicationWithTracing

            app = QApplicationWithTracing(sys.argv)
        else:
            app = QApplication(sys.argv)

        # if this is the first time the Qt app is being instantiated, we set
        # the name and metadata
        app.setApplicationName(kwargs.get('app_name'))
        app.setApplicationVersion(kwargs.get('app_version'))
        app.setOrganizationName(kwargs.get('org_name'))
        app.setOrganizationDomain(kwargs.get('org_domain'))
        app.setWindowIcon(QIcon(kwargs.get('icon')))
        set_app_id(kwargs.get('app_id'))

    if perf_config and not perf_config.patched:
        # Will patch based on config file.
        perf_config.patch_callables()

    if not _app_ref:  # running get_app for the first time
        # see docstring of `wait_for_workers_to_quit` for caveats on killing
        # workers at shutdown.
        app.aboutToQuit.connect(wait_for_workers_to_quit)

        # this will register all of our resources (icons) with Qt, so that they
        # can be used in qss files and elsewhere.
        _register_napari_resources()

    _app_ref = app  # prevent garbage collection
    return app


def quit_app():
    """Close all windows and quit the QApplication if napari started it."""
    QApplication.closeAllWindows()
    # if we started the application then the app will be named 'napari'.
    if QApplication.applicationName() == 'napari':
        QApplication.quit()

    # otherwise, something else created the QApp before us (such as
    # %gui qt IPython magic).  If we quit the app in this case, then
    # *later* attempts to instantiate a napari viewer won't work until
    # the event loop is restarted with app.exec_().  So rather than
    # quit just close all the windows (and clear our app icon).
    else:
        QApplication.setWindowIcon(QIcon())

    if perf.USE_PERFMON:
        # Write trace file before exit, if we were writing one.
        # Is there a better place to make sure this is done on exit?
        perf.timers.stop_trace_file()

    if config.monitor:
        # Stop the monitor service if we were using it
        from ..components.experimental.monitor import monitor

        monitor.stop()

    if config.async_loading:
        # Shutdown the chunkloader
        from ..components.experimental.chunk import chunk_loader

        chunk_loader.shutdown()


@contextmanager
def gui_qt(*, startup_logo=False, gui_exceptions=False, force=False):
    """Start a Qt event loop in which to run the application.

    NOTE: This context manager may be deprecated in the future. Prefer using
    :func:`napari.run` instead.

    Parameters
    ----------
    startup_logo : bool, optional
        Show a splash screen with the napari logo during startup.
    gui_exceptions : bool, optional
        Whether to show uncaught exceptions in the GUI, by default they will be
        shown in the console that launched the event loop.
    force : bool, optional
        Force the application event_loop to start, even if there are no top
        level widgets to show.

    Notes
    -----
    This context manager is not needed if running napari within an interactive
    IPython session. In this case, use the ``%gui qt`` magic command, or start
    IPython with the Qt GUI event loop enabled by default by using
    ``ipython --gui=qt``.
    """

    app = get_app()
    splash = None
    if startup_logo and app.applicationName() == 'napari':
        from .widgets.qt_splash_screen import NapariSplashScreen

        splash = NapariSplashScreen()
        splash.close()

    yield app
    run(force=force, gui_exceptions=gui_exceptions, _func_name='gui_qt')


def _ipython_has_eventloop() -> bool:
    """Return True if IPython %gui qt is active.

    Using this is better than checking ``QApp.thread().loopLevel() > 0``,
    because IPython starts and stops the event loop continuously to accept code
    at the prompt.  So it will likely "appear" like there is no event loop
    running, but we still don't need to start one.
    """
    try:
        from IPython import get_ipython

        return get_ipython().active_eventloop == 'qt'
    except (ImportError, AttributeError):
        return False


def run(
    *, force=False, gui_exceptions=False, max_loop_level=1, _func_name='run'
):
    """Start the Qt Event Loop

    Parameters
    ----------
    force : bool, optional
        Force the application event_loop to start, even if there are no top
        level widgets to show.
    gui_exceptions : bool, optional
        Whether to show uncaught exceptions in the GUI. By default they will be
        shown in the console that launched the event loop.
    max_loop_level : int, optional
        The maximum allowable "loop level" for the execution thread.  Every
        time `QApplication.exec_()` is called, Qt enters the event loop,
        increments app.thread().loopLevel(), and waits until exit() is called.
        This function will prevent calling `exec_()` if the application already
        has at least ``max_loop_level`` event loops running.  By default, 1.
    _func_name : str, optional
        name of calling function, by default 'run'.  This is only here to
        provide functions like `gui_qt` a way to inject their name into the
        warning message.

    Raises
    ------
    RuntimeError
        (To avoid confusion) if no widgets would be shown upon starting the
        event loop.
    """
    if _ipython_has_eventloop():
        # If %gui qt is active, we don't need to block again.
        return

    app = QApplication.instance()
    if not app:
        raise RuntimeError(
            'No Qt app has been created. '
            'One can be created by calling `get_app()` '
            'or qtpy.QtWidgets.QApplication([])'
        )
    if not app.topLevelWidgets() and not force:
        warn(
            "Refusing to run a QApplication with no topLevelWidgets. "
            f"To run the app anyway, use `{_func_name}(force=True)`"
        )
        return

    if app.thread().loopLevel() >= max_loop_level:
        loops = app.thread().loopLevel()
        s = 's' if loops > 1 else ''
        warn(
            f"A QApplication is already running with {loops} event loop{s}."
            "To enter *another* event loop, use "
            f"`{_func_name}(max_loop_level={loops + 1})`"
        )
        return

    with _install_hooks(gui_exceptions):
        app.exec_()


@contextmanager
def _install_hooks(gui_exceptions=True):
    """Install ExceptionHandler as sys.excepthook.

    probably temporary until https://github.com/napari/napari/pull/2205
    """
    # instantiate the exception handler
    exception_handler = ExceptionHandler(gui_exceptions=gui_exceptions)
    orighook, sys.excepthook = sys.excepthook, exception_handler.handle
    try:
        yield
    finally:
        sys.excepthook = orighook
        exception_handler.deleteLater()<|MERGE_RESOLUTION|>--- conflicted
+++ resolved
@@ -3,15 +3,6 @@
 from contextlib import contextmanager
 from warnings import warn
 
-<<<<<<< HEAD
-from qtpy.QtCore import Qt, QTimer
-from qtpy.QtGui import QIcon, QPixmap
-from qtpy.QtWidgets import QApplication, QSplashScreen
-
-from napari import __version__
-
-from ..utils.misc import in_ipython
-=======
 from qtpy.QtCore import Qt
 from qtpy.QtGui import QIcon
 from qtpy.QtWidgets import QApplication
@@ -19,7 +10,6 @@
 from napari import __version__
 
 from ..utils import config, perf
->>>>>>> eaa54747
 from ..utils.perf import perf_config
 from .exceptions import ExceptionHandler
 from .qt_resources import _register_napari_resources
@@ -121,27 +111,10 @@
 
             # no-op if app is already a QApplicationWithTracing
             app = convert_app_for_tracing(app)
-<<<<<<< HEAD
-
-        if (
-            in_ipython()
-            and app.applicationName() == ' '  # will be true in IPython gui qt
-            and not getattr(app, '_ipython_patched', False)
-        ):
-            # we're using the IPython gui qt QApp.
-            # we can patch sys.excepthook to give better console tracebacks
-            # may be included upstream eventually?
-            # see https://github.com/ipython/ipython/issues/10057
-            def _patch_excepthook():
-                from IPython import get_ipython
-
-                sys.excepthook = get_ipython().excepthook
-
-            QTimer.singleShot(0, _patch_excepthook)
-            app._ipython_patched = True
-        app._existed = True
-=======
->>>>>>> eaa54747
+
+        if not _app_ref and app.applicationName() == ' ':
+            _patch_ipython()
+
     else:
         # automatically determine monitor DPI.
         # Note: this MUST be set before the QApplication is instantiated
@@ -342,4 +315,26 @@
         yield
     finally:
         sys.excepthook = orighook
-        exception_handler.deleteLater()+        exception_handler.deleteLater()
+
+
+def _patch_ipython():
+    """Fix IPython console tracebacks when using gui_qt
+
+    If we're using the IPython gui qt QApp. we can give better console
+    tracebacks (ones that don't always say "this is a bug in IPython"), by
+    making sure that IPython owns the sys.excepthook after the qt loop starts.
+    could maybe be included upstream eventually?
+    see https://github.com/ipython/ipython/issues/10057
+
+    """
+    if _ipython_has_eventloop():
+        from IPython import get_ipython
+        from qtpy.QtCore import QTimer
+
+        def _patch_excepthook():
+            sys.excepthook = get_ipython().excepthook
+
+        # timer with singleShot of 0 will schedule this to be called right
+        # after the event loop has started.
+        QTimer.singleShot(0, _patch_excepthook)