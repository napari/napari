from __future__ import annotations

import os
import sys
from contextlib import contextmanager
from typing import TYPE_CHECKING
from warnings import warn

from qtpy.QtCore import Qt
from qtpy.QtGui import QIcon
from qtpy.QtWidgets import QApplication

from .. import __version__
<<<<<<< HEAD
from ..plugins.theme import register_plugin_resources
=======
from ..settings import get_settings
>>>>>>> ab2ddcd5
from ..utils import config, perf
from ..utils.notifications import (
    notification_manager,
    show_console_notification,
)
from ..utils.perf import perf_config
from ..utils.translations import trans
from .dialogs.qt_notification import (
    NapariQtNotification,
    NotificationDispatcher,
)
from .qthreading import wait_for_workers_to_quit

if TYPE_CHECKING:
    from IPython import InteractiveShell

NAPARI_ICON_PATH = os.path.join(
    os.path.dirname(__file__), '..', 'resources', 'logo.png'
)
NAPARI_APP_ID = f'napari.napari.viewer.{__version__}'


def set_app_id(app_id):
    if os.name == "nt" and app_id and not getattr(sys, 'frozen', False):
        import ctypes

        ctypes.windll.shell32.SetCurrentProcessExplicitAppUserModelID(app_id)


_defaults = {
    'app_name': 'napari',
    'app_version': __version__,
    'icon': NAPARI_ICON_PATH,
    'org_name': 'napari',
    'org_domain': 'napari.org',
    'app_id': NAPARI_APP_ID,
}


# store reference to QApplication to prevent garbage collection
_app_ref = None


def get_app(
    *,
    app_name: str = None,
    app_version: str = None,
    icon: str = None,
    org_name: str = None,
    org_domain: str = None,
    app_id: str = None,
    ipy_interactive: bool = None,
) -> QApplication:
    """Get or create the Qt QApplication.

    There is only one global QApplication instance, which can be retrieved by
    calling get_app again, (or by using QApplication.instance())

    Parameters
    ----------
    app_name : str, optional
        Set app name (if creating for the first time), by default 'napari'
    app_version : str, optional
        Set app version (if creating for the first time), by default __version__
    icon : str, optional
        Set app icon (if creating for the first time), by default
        NAPARI_ICON_PATH
    org_name : str, optional
        Set organization name (if creating for the first time), by default
        'napari'
    org_domain : str, optional
        Set organization domain (if creating for the first time), by default
        'napari.org'
    app_id : str, optional
        Set organization domain (if creating for the first time).  Will be
        passed to set_app_id (which may also be called independently), by
        default NAPARI_APP_ID
    ipy_interactive : bool, optional
        Use the IPython Qt event loop ('%gui qt' magic) if running in an
        interactive IPython terminal.

    Returns
    -------
    QApplication
        [description]

    Notes
    -----
    Substitutes QApplicationWithTracing when the NAPARI_PERFMON env variable
    is set.

    If the QApplication already exists, we call convert_app_for_tracing() which
    deletes the QApplication and creates a new one. However here with get_app
    we need to create the correct QApplication up front, or we will crash
    because we'd be deleting the QApplication after we created QWidgets with
    it, such as we do for the splash screen.
    """
    # napari defaults are all-or nothing.  If any of the keywords are used
    # then they are all used.
    set_values = {k for k, v in locals().items() if v}
    kwargs = locals() if set_values else _defaults
    global _app_ref

    app = QApplication.instance()
    if app:
        set_values.discard("ipy_interactive")
        if set_values:

            warn(
                trans._(
                    "QApplication already existed, these arguments to to 'get_app' were ignored: {args}",
                    deferred=True,
                    args=set_values,
                )
            )
        if perf_config and perf_config.trace_qt_events:
            from .perf.qt_event_tracing import convert_app_for_tracing

            # no-op if app is already a QApplicationWithTracing
            app = convert_app_for_tracing(app)
    else:
        # automatically determine monitor DPI.
        # Note: this MUST be set before the QApplication is instantiated
        QApplication.setAttribute(Qt.AA_EnableHighDpiScaling)

        if perf_config and perf_config.trace_qt_events:
            from .perf.qt_event_tracing import QApplicationWithTracing

            app = QApplicationWithTracing(sys.argv)
        else:
            app = QApplication(sys.argv)

        # if this is the first time the Qt app is being instantiated, we set
        # the name and metadata
        app.setApplicationName(kwargs.get('app_name'))
        app.setApplicationVersion(kwargs.get('app_version'))
        app.setOrganizationName(kwargs.get('org_name'))
        app.setOrganizationDomain(kwargs.get('org_domain'))
        set_app_id(kwargs.get('app_id'))

    if not _ipython_has_eventloop():
        notification_manager.notification_ready.connect(
            NapariQtNotification.show_notification
        )
        notification_manager.notification_ready.connect(
            show_console_notification
        )

    if app.windowIcon().isNull():
        app.setWindowIcon(QIcon(kwargs.get('icon')))

    if ipy_interactive is None:
        ipy_interactive = get_settings().application.ipy_interactive
    _try_enable_ipython_gui('qt' if ipy_interactive else None)

    if perf_config and not perf_config.patched:
        # Will patch based on config file.
        perf_config.patch_callables()

    if not _app_ref:  # running get_app for the first time
        # see docstring of `wait_for_workers_to_quit` for caveats on killing
        # workers at shutdown.
        app.aboutToQuit.connect(wait_for_workers_to_quit)

        # this will register all of our resources (icons) with Qt, so that they
        # can be used in qss files and elsewhere.
        register_plugin_resources()

    _app_ref = app  # prevent garbage collection

    # Add the dispatcher attribute to the application to be able to dispatch
    # notifications coming from threads
    dispatcher = getattr(app, "_dispatcher", None)
    if dispatcher is None:
        app._dispatcher = NotificationDispatcher()

    return app


def quit_app():
    """Close all windows and quit the QApplication if napari started it."""
    QApplication.closeAllWindows()
    # if we started the application then the app will be named 'napari'.
    if (
        QApplication.applicationName() == 'napari'
        and not _ipython_has_eventloop()
    ):
        QApplication.quit()

    # otherwise, something else created the QApp before us (such as
    # %gui qt IPython magic).  If we quit the app in this case, then
    # *later* attempts to instantiate a napari viewer won't work until
    # the event loop is restarted with app.exec_().  So rather than
    # quit just close all the windows (and clear our app icon).
    else:
        QApplication.setWindowIcon(QIcon())

    if perf.USE_PERFMON:
        # Write trace file before exit, if we were writing one.
        # Is there a better place to make sure this is done on exit?
        perf.timers.stop_trace_file()

    if config.monitor:
        # Stop the monitor service if we were using it
        from ..components.experimental.monitor import monitor

        monitor.stop()

    if config.async_loading:
        # Shutdown the chunkloader
        from ..components.experimental.chunk import chunk_loader

        chunk_loader.shutdown()


@contextmanager
def gui_qt(*, startup_logo=False, gui_exceptions=False, force=False):
    """Start a Qt event loop in which to run the application.

    NOTE: This context manager is deprecated!. Prefer using :func:`napari.run`.

    Parameters
    ----------
    startup_logo : bool, optional
        Show a splash screen with the napari logo during startup.
    gui_exceptions : bool, optional
        Whether to show uncaught exceptions in the GUI, by default they will be
        shown in the console that launched the event loop.
    force : bool, optional
        Force the application event_loop to start, even if there are no top
        level widgets to show.

    Notes
    -----
    This context manager is not needed if running napari within an interactive
    IPython session. In this case, use the ``%gui qt`` magic command, or start
    IPython with the Qt GUI event loop enabled by default by using
    ``ipython --gui=qt``.
    """
    warn(
        trans._(
            "\nThe 'gui_qt()' context manager is deprecated.\nIf you are running napari from a script, please use 'napari.run()' as follows:\n\n    import napari\n\n    viewer = napari.Viewer()  # no prior setup needed\n    # other code using the viewer...\n    napari.run()\n\nIn IPython or Jupyter, 'napari.run()' is not necessary. napari will automatically\nstart an interactive event loop for you: \n\n    import napari\n    viewer = napari.Viewer()  # that's it!\n",
            deferred=True,
        ),
        FutureWarning,
    )

    app = get_app()
    splash = None
    if startup_logo and app.applicationName() == 'napari':
        from .widgets.qt_splash_screen import NapariSplashScreen

        splash = NapariSplashScreen()
        splash.close()
    try:
        yield app
    except Exception:
        notification_manager.receive_error(*sys.exc_info())
    run(force=force, gui_exceptions=gui_exceptions, _func_name='gui_qt')


def _ipython_has_eventloop() -> bool:
    """Return True if IPython %gui qt is active.

    Using this is better than checking ``QApp.thread().loopLevel() > 0``,
    because IPython starts and stops the event loop continuously to accept code
    at the prompt.  So it will likely "appear" like there is no event loop
    running, but we still don't need to start one.
    """
    ipy_module = sys.modules.get("IPython")
    if not ipy_module:
        return False

    shell: InteractiveShell = ipy_module.get_ipython()  # type: ignore
    if not shell:
        return False

    return shell.active_eventloop == 'qt'


def _pycharm_has_eventloop(app: QApplication) -> bool:
    """Return true if running in PyCharm and eventloop is active.

    Explicit checking is necessary because PyCharm runs a custom interactive
    shell which overrides `InteractiveShell.enable_gui()`, breaking some
    superclass behaviour.
    """
    in_pycharm = 'PYCHARM_HOSTED' in os.environ
    in_event_loop = getattr(app, '_in_event_loop', False)
    return in_pycharm and in_event_loop


def _try_enable_ipython_gui(gui='qt'):
    """Start %gui qt the eventloop."""
    ipy_module = sys.modules.get("IPython")
    if not ipy_module:
        return

    shell: InteractiveShell = ipy_module.get_ipython()  # type: ignore
    if not shell:
        return
    if shell.active_eventloop != gui:
        shell.enable_gui(gui)


def run(
    *, force=False, gui_exceptions=False, max_loop_level=1, _func_name='run'
):
    """Start the Qt Event Loop

    Parameters
    ----------
    force : bool, optional
        Force the application event_loop to start, even if there are no top
        level widgets to show.
    gui_exceptions : bool, optional
        Whether to show uncaught exceptions in the GUI. By default they will be
        shown in the console that launched the event loop.
    max_loop_level : int, optional
        The maximum allowable "loop level" for the execution thread.  Every
        time `QApplication.exec_()` is called, Qt enters the event loop,
        increments app.thread().loopLevel(), and waits until exit() is called.
        This function will prevent calling `exec_()` if the application already
        has at least ``max_loop_level`` event loops running.  By default, 1.
    _func_name : str, optional
        name of calling function, by default 'run'.  This is only here to
        provide functions like `gui_qt` a way to inject their name into the
        warning message.

    Raises
    ------
    RuntimeError
        (To avoid confusion) if no widgets would be shown upon starting the
        event loop.
    """
    if _ipython_has_eventloop():
        # If %gui qt is active, we don't need to block again.
        return

    app = QApplication.instance()
    if _pycharm_has_eventloop(app):
        # explicit check for PyCharm pydev console
        return

    if not app:
        raise RuntimeError(
            trans._(
                'No Qt app has been created. One can be created by calling `get_app()` or `qtpy.QtWidgets.QApplication([])`',
                deferred=True,
            )
        )
    if not app.topLevelWidgets() and not force:
        warn(
            trans._(
                "Refusing to run a QApplication with no topLevelWidgets. To run the app anyway, use `{_func_name}(force=True)`",
                deferred=True,
                _func_name=_func_name,
            )
        )
        return

    if app.thread().loopLevel() >= max_loop_level:
        loops = app.thread().loopLevel()
        warn(
            trans._n(
                "A QApplication is already running with 1 event loop. To enter *another* event loop, use `{_func_name}(max_loop_level={max_loop_level})`",
                "A QApplication is already running with {n} event loops. To enter *another* event loop, use `{_func_name}(max_loop_level={max_loop_level})`",
                n=loops,
                deferred=True,
                _func_name=_func_name,
                max_loop_level=loops + 1,
            )
        )
        return
    with notification_manager:
        app.exec_()<|MERGE_RESOLUTION|>--- conflicted
+++ resolved
@@ -11,11 +11,8 @@
 from qtpy.QtWidgets import QApplication
 
 from .. import __version__
-<<<<<<< HEAD
 from ..plugins.theme import register_plugin_resources
-=======
 from ..settings import get_settings
->>>>>>> ab2ddcd5
 from ..utils import config, perf
 from ..utils.notifications import (
     notification_manager,
