from typing import TYPE_CHECKING

from napari._qt.layer_controls.qt_image_controls_base import (
    QtBaseImageControls,
)
from napari._qt.layer_controls.widgets._surface import QtShadingComboBoxControl

if TYPE_CHECKING:
    import napari.layers


class QtSurfaceControls(QtBaseImageControls):
    """Qt view and controls for the napari Surface layer.

    Parameters
    ----------
    layer : napari.layers.Surface
        An instance of a napari Surface layer.

    Attributes
    ----------
    MODE : Enum
        Available modes in the associated layer.
    PAN_ZOOM_ACTION_NAME : str
        String id for the pan-zoom action to bind to the pan_zoom button.
    TRANSFORM_ACTION_NAME : str
        String id for the transform action to bind to the transform button.
    button_grid : qtpy.QtWidgets.QGridLayout
        GridLayout for the layer mode buttons
    button_group : qtpy.QtWidgets.QButtonGroup
        Button group for image based layer modes (PAN_ZOOM TRANSFORM).
    layer : napari.layers.Surface
        An instance of a napari Surface layer.
    panzoom_button : napari._qt.widgets.qt_mode_button.QtModeRadioButton
<<<<<<< HEAD
        Button to pan/zoom shapes layer.
    qtAutoScaleControl.autoScaleBar : qtpy.QtWidgets.QWidget
        Widget to wrap push buttons related with the layer auto-contrast funtionality.
    qtColormapControl.colormapWidget : qtpy.QtWidgets.QWidget
        Widget to wrap combobox and label widgets related with the layer colormap attribute.
    qtContrastLimitsSliderControl.contrastLimitsSlider : superqt.QRangeSlider
        Contrast range slider widget.
    qtGammaSliderControl.gammaSlider : qtpy.QtWidgets.QSlider
        Gamma adjustment slider widget.
    qtOpacityBlendingControls.blendComboBox : qtpy.QtWidgets.QComboBox
        Dropdown widget to select blending mode of layer.
    qtOpacityBlendingControls.blendLabel : napari._qt.layer_controls.widgets.qt_widget_controls_base.QtWrappedLabel
        Label for the blending combobox widget.
    qtOpacityBlendingControls.opacityLabel : napari._qt.layer_controls.widgets.qt_widget_controls_base.QtWrappedLabel
        Label for the opacity slider widget.
    qtOpacityBlendingControls.opacitySlider : qtpy.QtWidgets.QSlider
        Slider controlling opacity of the layer.
    qtShadingComboBoxControl.shadingComboBox : qtpy.QtWidgets.QComboBox
        ComboBox controlling current shading value of the layer.
    qtShadingComboBoxControl.shadingComboBoxLabel : napari._qt.layer_controls.widgets.qt_widget_controls_base.QtWrappedLabel
        Label for the shading value chooser widget.
=======
        Button to activate move camera mode for layer.
>>>>>>> 9891e006
    transform_button : napari._qt.widgets.qt_mode_button.QtModeRadioButton
        Button to transform shapes layer.
    """

    layer: 'napari.layers.Surface'
    PAN_ZOOM_ACTION_NAME = 'activate_surface_pan_zoom_mode'
    TRANSFORM_ACTION_NAME = 'activate_surface_transform_mode'

    def __init__(self, layer) -> None:
        super().__init__(layer)

        # Setup widgets controls
        self._add_widget_controls(QtShadingComboBoxControl(self, layer))<|MERGE_RESOLUTION|>--- conflicted
+++ resolved
@@ -32,8 +32,7 @@
     layer : napari.layers.Surface
         An instance of a napari Surface layer.
     panzoom_button : napari._qt.widgets.qt_mode_button.QtModeRadioButton
-<<<<<<< HEAD
-        Button to pan/zoom shapes layer.
+        Button to activate move camera mode for layer.
     qtAutoScaleControl.autoScaleBar : qtpy.QtWidgets.QWidget
         Widget to wrap push buttons related with the layer auto-contrast funtionality.
     qtColormapControl.colormapWidget : qtpy.QtWidgets.QWidget
@@ -54,11 +53,8 @@
         ComboBox controlling current shading value of the layer.
     qtShadingComboBoxControl.shadingComboBoxLabel : napari._qt.layer_controls.widgets.qt_widget_controls_base.QtWrappedLabel
         Label for the shading value chooser widget.
-=======
-        Button to activate move camera mode for layer.
->>>>>>> 9891e006
     transform_button : napari._qt.widgets.qt_mode_button.QtModeRadioButton
-        Button to transform shapes layer.
+        Button to transform surface layer.
     """
 
     layer: 'napari.layers.Surface'
