--- conflicted
+++ resolved
@@ -33,52 +33,35 @@
 
     # verify the color_by argument is initialized correctly
     assert layer.color_by == inital_color_by
-<<<<<<< HEAD
     assert (
-        qtctrl._color_properties_combobox_control.color_by_combobox.currentText()
+        controls._color_properties_combobox_control.color_by_combobox.currentText()
         == inital_color_by
     )
-=======
-    assert controls.color_by_combobox.currentText() == inital_color_by
->>>>>>> 95ced678
 
     # update color_by from the layer model
     layer_update_color_by = 'speed'
     layer.color_by = layer_update_color_by
     assert layer.color_by == layer_update_color_by
-<<<<<<< HEAD
     assert (
-        qtctrl._color_properties_combobox_control.color_by_combobox.currentText()
+        controls._color_properties_combobox_control.color_by_combobox.currentText()
         == layer_update_color_by
     )
 
     # update color_by from the qt controls
     qt_update_color_by = 'track_id'
     speed_index = (
-        qtctrl._color_properties_combobox_control.color_by_combobox.findText(
+        controls._color_properties_combobox_control.color_by_combobox.findText(
             qt_update_color_by, Qt.MatchFixedString
         )
     )
-    qtctrl._color_properties_combobox_control.color_by_combobox.setCurrentIndex(
+    controls._color_properties_combobox_control.color_by_combobox.setCurrentIndex(
         speed_index
     )
     assert layer.color_by == qt_update_color_by
     assert (
-        qtctrl._color_properties_combobox_control.color_by_combobox.currentText()
+        controls._color_properties_combobox_control.color_by_combobox.currentText()
         == qt_update_color_by
     )
-=======
-    assert controls.color_by_combobox.currentText() == layer_update_color_by
-
-    # update color_by from the qt controls
-    qt_update_color_by = 'track_id'
-    speed_index = controls.color_by_combobox.findText(
-        qt_update_color_by, Qt.MatchFixedString
-    )
-    controls.color_by_combobox.setCurrentIndex(speed_index)
-    assert layer.color_by == qt_update_color_by
-    assert controls.color_by_combobox.currentText() == qt_update_color_by
->>>>>>> 95ced678
 
 
 @pytest.mark.parametrize('color_by', ['track_id', 'speed'])
@@ -132,13 +115,10 @@
         }
 
     assert layer.color_by == 'track_id'
-<<<<<<< HEAD
     assert (
         controls._color_properties_combobox_control.color_by_combobox.currentText()
         == 'track_id'
     )
-=======
-    assert controls.color_by_combobox.currentText() == 'track_id'
 
 
 def test_update_max_tail_length(null_data, properties, qtbot):
@@ -148,11 +128,17 @@
     qtbot.addWidget(controls)
 
     # verify the max_length argument is initialized correctly
-    assert controls.tail_length_slider.maximum() == layer._max_length
+    assert (
+        controls._tail_length_slider_control.tail_length_slider.maximum()
+        == layer._max_length
+    )
 
     # update max_length beyond the current value
     layer.tail_length = layer._max_length + 200
-    assert controls.tail_length_slider.maximum() == layer._max_length
+    assert (
+        controls._tail_length_slider_control.tail_length_slider.maximum()
+        == layer._max_length
+    )
 
 
 def test_update_max_head_length(null_data, properties, qtbot):
@@ -162,9 +148,14 @@
     qtbot.addWidget(controls)
 
     # verify the max_length argument is initialized correctly
-    assert controls.head_length_slider.maximum() == layer._max_length
+    assert (
+        controls._head_length_slider_control.head_length_slider.maximum()
+        == layer._max_length
+    )
 
     # update max_length beyond the current value
     layer.head_length = layer._max_length + 200
-    assert controls.head_length_slider.maximum() == layer._max_length
->>>>>>> 95ced678
+    assert (
+        controls._head_length_slider_control.head_length_slider.maximum()
+        == layer._max_length
+    )