import os
import random
import sys
from typing import NamedTuple, Optional

import numpy as np
import pytest
import qtpy
from qtpy.QtCore import Qt
from qtpy.QtWidgets import (
    QAbstractButton,
    QAbstractSlider,
    QAbstractSpinBox,
    QCheckBox,
    QComboBox,
    QPushButton,
    QRadioButton,
)

from napari._qt.layer_controls.qt_image_controls import QtImageControls
from napari._qt.layer_controls.qt_labels_controls import QtLabelsControls
from napari._qt.layer_controls.qt_layer_controls_container import (
    QtLayerControlsContainer,
    create_qt_layer_controls,
    layer_to_controls,
)
from napari._qt.layer_controls.qt_points_controls import QtPointsControls
from napari._qt.layer_controls.qt_shapes_controls import QtShapesControls
from napari._qt.layer_controls.qt_surface_controls import QtSurfaceControls
from napari._qt.layer_controls.qt_tracks_controls import QtTracksControls
from napari._qt.layer_controls.qt_vectors_controls import QtVectorsControls
from napari._qt.widgets.qt_color_swatch import QColorSwatchEdit
from napari.components import ViewerModel
from napari.layers import (
    Image,
    Labels,
    Layer,
    Points,
    Shapes,
    Surface,
    Tracks,
    Vectors,
)
from napari.utils.colormaps import DirectLabelColormap


class LayerTypeWithData(NamedTuple):
    type: type[Layer]
    data: np.ndarray
<<<<<<< HEAD
    color: Optional[dict]
    features: Optional[dict]
    expected_isinstance: Type[QtLayerControlsContainer]
=======
    colormap: Optional[DirectLabelColormap]
    properties: Optional[dict]
    expected_isinstance: type[QtLayerControlsContainer]
>>>>>>> 4efaddfb


np.random.seed(0)
_IMAGE = LayerTypeWithData(
    type=Image,
    data=np.random.rand(8, 8),
<<<<<<< HEAD
    color=None,
    features=None,
=======
    colormap=None,
    properties=None,
>>>>>>> 4efaddfb
    expected_isinstance=QtImageControls,
)
_LABELS_WITH_DIRECT_COLORMAP = LayerTypeWithData(
    type=Labels,
    data=np.random.randint(5, size=(10, 15)),
<<<<<<< HEAD
    color={1: 'white', 2: 'blue', 3: 'green', 4: 'red', 5: 'yellow'},
    features=None,
=======
    colormap=DirectLabelColormap(
        color_dict={
            1: 'white',
            2: 'blue',
            3: 'green',
            4: 'red',
            5: 'yellow',
            None: 'black',
        }
    ),
    properties=None,
>>>>>>> 4efaddfb
    expected_isinstance=QtLabelsControls,
)
_LABELS = LayerTypeWithData(
    type=Labels,
    data=np.random.randint(5, size=(10, 15)),
<<<<<<< HEAD
    color=None,
    features=None,
=======
    colormap=None,
    properties=None,
>>>>>>> 4efaddfb
    expected_isinstance=QtLabelsControls,
)
_POINTS = LayerTypeWithData(
    type=Points,
    data=np.random.random((5, 2)),
<<<<<<< HEAD
    color=None,
    features=None,
=======
    colormap=None,
    properties=None,
>>>>>>> 4efaddfb
    expected_isinstance=QtPointsControls,
)
_SHAPES = LayerTypeWithData(
    type=Shapes,
    data=np.random.random((10, 4, 2)),
<<<<<<< HEAD
    color=None,
    features=None,
=======
    colormap=None,
    properties=None,
>>>>>>> 4efaddfb
    expected_isinstance=QtShapesControls,
)
_SURFACE = LayerTypeWithData(
    type=Surface,
    data=(
        np.random.random((10, 2)),
        np.random.randint(10, size=(6, 3)),
        np.random.random(10),
    ),
<<<<<<< HEAD
    color=None,
    features=None,
=======
    colormap=None,
    properties=None,
>>>>>>> 4efaddfb
    expected_isinstance=QtSurfaceControls,
)
_TRACKS = LayerTypeWithData(
    type=Tracks,
    data=np.zeros((2, 4)),
<<<<<<< HEAD
    color=None,
    features={
=======
    colormap=None,
    properties={
>>>>>>> 4efaddfb
        'track_id': [0, 0],
        'time': [0, 0],
        'speed': [50, 30],
    },
    expected_isinstance=QtTracksControls,
)
_VECTORS = LayerTypeWithData(
    type=Vectors,
    data=np.zeros((2, 2, 2)),
<<<<<<< HEAD
    color=None,
    features=None,
=======
    colormap=None,
    properties=None,
>>>>>>> 4efaddfb
    expected_isinstance=QtVectorsControls,
)
_LINES_DATA = np.random.random((6, 2, 2))


@pytest.fixture()
def create_layer_controls(qtbot):
    def _create_layer_controls(layer_type_with_data):
        if layer_type_with_data.colormap:
            layer = layer_type_with_data.type(
                layer_type_with_data.data,
                colormap=layer_type_with_data.colormap,
            )
        elif layer_type_with_data.features:
            layer = layer_type_with_data.type(
                layer_type_with_data.data,
                features=layer_type_with_data.features,
            )
        else:
            layer = layer_type_with_data.type(layer_type_with_data.data)

        ctrl = create_qt_layer_controls(layer)
        qtbot.addWidget(ctrl)

        return ctrl

    return _create_layer_controls


@pytest.mark.parametrize(
    'layer_type_with_data',
    [
        _LABELS_WITH_DIRECT_COLORMAP,
        _LABELS,
        _IMAGE,
        _POINTS,
        _SHAPES,
        _SURFACE,
        _TRACKS,
        _VECTORS,
    ],
    ids=[
        'labels_with_direct_colormap',
        'labels_with_auto_colormap',
        'image',
        'points',
        'shapes',
        'surface',
        'tracks',
        'vectors',
    ],
)
@pytest.mark.qt_no_exception_capture()
@pytest.mark.skipif(os.environ.get('MIN_REQ', '0') == '1', reason='min req')
def test_create_layer_controls(
    qtbot, create_layer_controls, layer_type_with_data, capsys
):
    # create layer controls widget
    ctrl = create_layer_controls(layer_type_with_data)

    # check create widget corresponds to the expected class for each type of layer
    assert isinstance(ctrl, layer_type_with_data.expected_isinstance)

    # check QComboBox by changing current index
    for qcombobox in ctrl.findChildren(QComboBox):
        if qcombobox.isVisible():
            qcombobox_count = qcombobox.count()
            qcombobox_initial_idx = qcombobox.currentIndex()
            if qcombobox_count:
                qcombobox.setCurrentIndex(0)
            for idx in range(qcombobox_count):
                previous_qcombobox_text = qcombobox.currentText()
                qcombobox.setCurrentIndex(idx)
                # If a value for the QComboBox is an invalid selection check if
                # it fallbacks to the previous value
                captured = capsys.readouterr()
                if captured.err:
                    assert qcombobox.currentText() == previous_qcombobox_text
            qcombobox.setCurrentIndex(qcombobox_initial_idx)


skip_predicate = sys.version_info >= (3, 11) and (
    qtpy.API == 'pyqt5' or qtpy.API == 'pyqt6'
)


@pytest.mark.parametrize(
    'layer_type_with_data',
    [
        # those 2 fail on 3.11 + pyqt5 and pyqt6 with a segfault that can't be caught by
        # pytest in qspinbox.setValue(value)
        # See: https://github.com/napari/napari/pull/5439
        pytest.param(
            _LABELS_WITH_DIRECT_COLORMAP,
            marks=pytest.mark.skipif(
                skip_predicate,
                reason='segfault on Python 3.11+ and pyqt5 or Pyqt6',
            ),
        ),
        pytest.param(
            _LABELS,
            marks=pytest.mark.skipif(
                skip_predicate,
                reason='segfault on Python 3.11+ and pyqt5 or Pyqt6',
            ),
        ),
        _IMAGE,
        _POINTS,
        _SHAPES,
        _SURFACE,
        _TRACKS,
        _VECTORS,
    ],
)
@pytest.mark.qt_no_exception_capture()
@pytest.mark.skipif(os.environ.get('MIN_REQ', '0') == '1', reason='min req')
def test_create_layer_controls_spin(
    qtbot, create_layer_controls, layer_type_with_data, capsys
):
    # create layer controls widget
    ctrl = create_layer_controls(layer_type_with_data)
    qtbot.addWidget(ctrl)

    # check create widget corresponds to the expected class for each type of layer
    assert isinstance(ctrl, layer_type_with_data.expected_isinstance)

    # check QAbstractSpinBox by changing value with `setValue` from minimum value to maximum
    for qspinbox in ctrl.findChildren(QAbstractSpinBox):
        qspinbox_initial_value = qspinbox.value()
        qspinbox_min = qspinbox.minimum()
        qspinbox_max = qspinbox.maximum()
        if isinstance(qspinbox_min, float):
            if np.isinf(qspinbox_max):
                qspinbox_max = sys.float_info.max
            value_range = np.linspace(qspinbox_min, qspinbox_max)
        else:
            # use + 1 to include maximum value
            value_range = range(qspinbox_min, qspinbox_max + 1)
            try:
                value_range_length = len(value_range)
            except OverflowError:
                # range too big for even trying to get how big it is.
                value_range_length = 100
                value_range = [
                    random.randrange(qspinbox_min, qspinbox_max)
                    for _ in range(value_range_length)
                ]
                value_range.append(qspinbox_max)
            if value_range_length > 100:
                # prevent iterating over a big range of values
                random.seed(0)
                value_range = random.sample(value_range, 100)
                value_range = np.insert(value_range, 0, qspinbox_min)
                value_range = np.append(value_range, qspinbox_max - 1)
        for value in value_range:
            qspinbox.setValue(value)
            # capture any output done to sys.stdout or sys.stderr.
            captured = capsys.readouterr()
            assert not captured.out
            if captured.err:
                # since an error was found check if it is associated with a known issue still open
                expected_errors = [
                    'MemoryError: Unable to allocate',  # See https://github.com/napari/napari/issues/5798
                    'ValueError: array is too big; `arr.size * arr.dtype.itemsize` is larger than the maximum possible size.',  # See https://github.com/napari/napari/issues/5798
                    'ValueError: Maximum allowed dimension exceeded',  # See https://github.com/napari/napari/issues/5798
                    'IndexError: index ',  # See https://github.com/napari/napari/issues/4864
                    'RuntimeWarning: overflow encountered',  # See https://github.com/napari/napari/issues/4864
                ]
                assert any(
                    expected_error in captured.err
                    for expected_error in expected_errors
                ), f'value: {value}, range {value_range}\nerr: {captured.err}'

        assert qspinbox.value() in [qspinbox_max, qspinbox_max - 1]
        qspinbox.setValue(qspinbox_initial_value)


@pytest.mark.parametrize(
    'layer_type_with_data',
    [
        _LABELS_WITH_DIRECT_COLORMAP,
        _LABELS,
        _IMAGE,
        _POINTS,
        _SHAPES,
        _SURFACE,
        _TRACKS,
        _VECTORS,
    ],
)
@pytest.mark.qt_no_exception_capture()
@pytest.mark.skipif(os.environ.get('MIN_REQ', '0') == '1', reason='min req')
def test_create_layer_controls_qslider(
    qtbot, create_layer_controls, layer_type_with_data, capsys
):
    # create layer controls widget
    ctrl = create_layer_controls(layer_type_with_data)

    # check create widget corresponds to the expected class for each type of layer
    assert isinstance(ctrl, layer_type_with_data.expected_isinstance)

    # check QAbstractSlider by changing value with `setValue` from minimum value to maximum
    for qslider in ctrl.findChildren(QAbstractSlider):
        if isinstance(qslider.minimum(), float):
            if getattr(qslider, '_valuesChanged', None):
                # create a list of tuples in the case the slider is ranged
                # from (minimum, minimum) to (maximum, maximum) +
                # from (minimum, maximum) to (minimum, minimum)
                # (minimum, minimum) and (maximum, maximum) values are excluded
                # to prevent the sequence not being monotonically increasing
                base_value_range = np.linspace(
                    qslider.minimum(), qslider.maximum()
                )
                num_values = base_value_range.size
                max_value = np.full(num_values, qslider.maximum())
                min_value = np.full(num_values, qslider.minimum())
                value_range_to_max = list(zip(base_value_range, max_value))
                value_range_to_min = list(
                    zip(min_value, np.flip(base_value_range))
                )
                value_range = value_range_to_max[:-1] + value_range_to_min[:-1]
            else:
                value_range = np.linspace(qslider.minimum(), qslider.maximum())
        else:
            if getattr(qslider, '_valuesChanged', None):
                # create a list of tuples in the case the slider is ranged
                # from (minimum, minimum) to (maximum, maximum) +
                # from (minimum, maximum) to (minimum, minimum)
                # base list created with + 1 to include maximum value
                # (minimum, minimum) and (maximum, maximum) values are excluded
                # to prevent the sequence not being monotonically increasing
                base_value_range = range(
                    qslider.minimum(), qslider.maximum() + 1
                )
                num_values = len(base_value_range)
                max_value = [qslider.maximum()] * num_values
                min_value = [qslider.minimum()] * num_values
                value_range_to_max = list(zip(base_value_range, max_value))
                base_value_range_copy = base_value_range.copy()
                base_value_range_copy.reverse()
                value_range_to_min = list(
                    zip(min_value, base_value_range_copy)
                )
                value_range = value_range_to_max[:-1] + value_range_to_min[:-1]
            else:
                # use + 1 to include maximum value
                value_range = range(qslider.minimum(), qslider.maximum() + 1)
        for value in value_range:
            qslider.setValue(value)
            # capture any output done to sys.stdout or sys.stderr.
            captured = capsys.readouterr()
            assert not captured.out
            assert not captured.err
        if getattr(qslider, '_valuesChanged', None):
            assert qslider.value()[0] == qslider.minimum()
        else:
            assert qslider.value() == qslider.maximum()


@pytest.mark.parametrize(
    'layer_type_with_data',
    [
        _LABELS_WITH_DIRECT_COLORMAP,
        _LABELS,
        _IMAGE,
        _POINTS,
        _SHAPES,
        _SURFACE,
        _TRACKS,
        _VECTORS,
    ],
)
@pytest.mark.qt_no_exception_capture()
@pytest.mark.skipif(os.environ.get('MIN_REQ', '0') == '1', reason='min req')
def test_create_layer_controls_qcolorswatchedit(
    qtbot, create_layer_controls, layer_type_with_data, capsys
):
    # create layer controls widget
    ctrl = create_layer_controls(layer_type_with_data)

    # check create widget corresponds to the expected class for each type of layer
    assert isinstance(ctrl, layer_type_with_data.expected_isinstance)

    # check QColorSwatchEdit by changing line edit text with a range of predefined values
    for qcolorswatchedit in ctrl.findChildren(QColorSwatchEdit):
        lineedit = qcolorswatchedit.line_edit
        colorswatch = qcolorswatchedit.color_swatch
        colors = [
            ('white', 'white', np.array([1.0, 1.0, 1.0, 1.0])),
            ('black', 'black', np.array([0.0, 0.0, 0.0, 1.0])),
            # check autocompletion `bla` -> `black`
            ('bla', 'black', np.array([0.0, 0.0, 0.0, 1.0])),
            # check that setting an invalid color makes it fallback to the previous value
            ('invalid_value', 'black', np.array([0.0, 0.0, 0.0, 1.0])),
        ]
        for color, expected_color, expected_array in colors:
            lineedit.clear()
            qtbot.keyClicks(lineedit, color)
            qtbot.keyClick(lineedit, Qt.Key_Enter)
            assert lineedit.text() == expected_color
            assert (colorswatch.color == expected_array).all()
            # capture any output done to sys.stdout or sys.stderr.
            captured = capsys.readouterr()
            assert not captured.out
            assert not captured.err

    # check QCheckBox by clicking with mouse click
    for qcheckbox in ctrl.findChildren(QCheckBox):
        if qcheckbox.isVisible():
            qcheckbox_checked = qcheckbox.isChecked()
            qtbot.mouseClick(qcheckbox, Qt.LeftButton)
            assert qcheckbox.isChecked() != qcheckbox_checked
            # capture any output done to sys.stdout or sys.stderr.
            captured = capsys.readouterr()
            assert not captured.out
            assert not captured.err

    # check QPushButton and QRadioButton by clicking with mouse click
    for button in ctrl.findChildren(QPushButton) + ctrl.findChildren(
        QRadioButton
    ):
        if button.isVisible():
            qtbot.mouseClick(button, Qt.LeftButton)
            # capture any output done to sys.stdout or sys.stderr.
            captured = capsys.readouterr()
            assert not captured.out
            assert not captured.err


def test_unknown_raises(qtbot):
    class Test:
        """Unmatched class"""

    with pytest.raises(TypeError):
        create_qt_layer_controls(Test())


def test_inheritance(qtbot):
    class QtLinesControls(QtShapesControls):
        """Yes I'm the same"""

    class Lines(Shapes):
        """Here too"""

    lines = Lines(_LINES_DATA)
    layer_to_controls[Lines] = QtLinesControls
    ctrl = create_qt_layer_controls(lines)
    qtbot.addWidget(ctrl)
    assert isinstance(ctrl, QtLinesControls)


@pytest.mark.parametrize('layer_type_with_data', [_POINTS, _SHAPES])
def test_text_set_visible_updates_checkbox(qtbot, layer_type_with_data):
    text = {
        'string': {'constant': 'test'},
        'visible': True,
    }
    layer = layer_type_with_data.type(layer_type_with_data.data, text=text)
    ctrl = create_qt_layer_controls(layer)
    qtbot.addWidget(ctrl)
    assert ctrl.textDispCheckBox.isChecked()

    layer.text.visible = False

    assert not ctrl.textDispCheckBox.isChecked()


@pytest.mark.parametrize('layer_type_with_data', [_POINTS, _SHAPES])
def test_set_text_then_set_visible_updates_checkbox(
    qtbot, layer_type_with_data
):
    layer = layer_type_with_data.type(layer_type_with_data.data)
    ctrl = create_qt_layer_controls(layer)
    qtbot.addWidget(ctrl)
    layer.text = {
        'string': {'constant': 'another_test'},
        'visible': False,
    }
    assert not ctrl.textDispCheckBox.isChecked()

    layer.text.visible = True

    assert ctrl.textDispCheckBox.isChecked()


@pytest.mark.parametrize(('ndim', 'editable_after'), [(2, False), (3, True)])
def test_set_3d_display_with_points(qtbot, ndim, editable_after):
    """Interactivity only works for 2D points layers rendered in 2D and not
    in 3D. Verify that layer.editable is set appropriately upon switching to
    3D rendering mode.

    See: https://github.com/napari/napari/pull/4184
    """
    viewer = ViewerModel()
    container = QtLayerControlsContainer(viewer)
    qtbot.addWidget(container)
    layer = viewer.add_points(np.zeros((0, ndim)), ndim=ndim)
    assert viewer.dims.ndisplay == 2
    assert layer.editable

    viewer.dims.ndisplay = 3

    assert layer.editable == editable_after


def test_set_3d_display_with_shapes(qtbot):
    """Interactivity only works for shapes layers rendered in 2D and not
    in 3D. Verify that layer.editable is set appropriately upon switching to
    3D rendering mode.

    See: https://github.com/napari/napari/pull/4184
    """
    viewer = ViewerModel()
    container = QtLayerControlsContainer(viewer)
    qtbot.addWidget(container)
    layer = viewer.add_shapes(np.zeros((0, 2, 4)))
    assert viewer.dims.ndisplay == 2
    assert layer.editable

    viewer.dims.ndisplay = 3

    assert not layer.editable


# The following tests handle changes to the layer's visible and
# editable state for layer control types that have controls to edit
# the layer. For more context see:
# https://github.com/napari/napari/issues/1346


@pytest.fixture(
    params=(
        (Labels, np.zeros((3, 4), dtype=int)),
        (Points, np.empty((0, 2))),
        (Shapes, np.empty((0, 2, 4))),
    )
)
def editable_layer(request):
    LayerType, data = request.param
    return LayerType(data)


def test_make_visible_when_editable_enables_edit_buttons(
    qtbot, editable_layer
):
    editable_layer.editable = True
    editable_layer.visible = False
    controls = make_layer_controls(qtbot, editable_layer)
    assert_no_edit_buttons_enabled(controls)

    editable_layer.visible = True

    assert_all_edit_buttons_enabled(controls)


def test_make_not_visible_when_editable_disables_edit_buttons(
    qtbot, editable_layer
):
    editable_layer.editable = True
    editable_layer.visible = True
    controls = make_layer_controls(qtbot, editable_layer)
    assert_all_edit_buttons_enabled(controls)

    editable_layer.visible = False

    assert_no_edit_buttons_enabled(controls)


def test_make_editable_when_visible_enables_edit_buttons(
    qtbot, editable_layer
):
    editable_layer.editable = False
    editable_layer.visible = True
    controls = make_layer_controls(qtbot, editable_layer)
    assert_no_edit_buttons_enabled(controls)

    editable_layer.editable = True

    assert_all_edit_buttons_enabled(controls)


def test_make_not_editable_when_visible_disables_edit_buttons(
    qtbot, editable_layer
):
    editable_layer.editable = True
    editable_layer.visible = True
    controls = make_layer_controls(qtbot, editable_layer)
    assert_all_edit_buttons_enabled(controls)

    editable_layer.editable = False

    assert_no_edit_buttons_enabled(controls)


def make_layer_controls(qtbot, layer):
    QtLayerControlsType = layer_to_controls[type(layer)]
    controls = QtLayerControlsType(layer)
    qtbot.addWidget(controls)
    return controls


def assert_all_edit_buttons_enabled(controls) -> None:
    assert all(map(QAbstractButton.isEnabled, controls._EDIT_BUTTONS))


def assert_no_edit_buttons_enabled(controls) -> None:
    assert not any(map(QAbstractButton.isEnabled, controls._EDIT_BUTTONS))<|MERGE_RESOLUTION|>--- conflicted
+++ resolved
@@ -47,37 +47,22 @@
 class LayerTypeWithData(NamedTuple):
     type: type[Layer]
     data: np.ndarray
-<<<<<<< HEAD
-    color: Optional[dict]
+    colormap: Optional[DirectLabelColormap]
     features: Optional[dict]
-    expected_isinstance: Type[QtLayerControlsContainer]
-=======
-    colormap: Optional[DirectLabelColormap]
-    properties: Optional[dict]
     expected_isinstance: type[QtLayerControlsContainer]
->>>>>>> 4efaddfb
 
 
 np.random.seed(0)
 _IMAGE = LayerTypeWithData(
     type=Image,
     data=np.random.rand(8, 8),
-<<<<<<< HEAD
-    color=None,
+    colormap=None,
     features=None,
-=======
-    colormap=None,
-    properties=None,
->>>>>>> 4efaddfb
     expected_isinstance=QtImageControls,
 )
 _LABELS_WITH_DIRECT_COLORMAP = LayerTypeWithData(
     type=Labels,
     data=np.random.randint(5, size=(10, 15)),
-<<<<<<< HEAD
-    color={1: 'white', 2: 'blue', 3: 'green', 4: 'red', 5: 'yellow'},
-    features=None,
-=======
     colormap=DirectLabelColormap(
         color_dict={
             1: 'white',
@@ -88,44 +73,28 @@
             None: 'black',
         }
     ),
-    properties=None,
->>>>>>> 4efaddfb
+    features=None,
     expected_isinstance=QtLabelsControls,
 )
 _LABELS = LayerTypeWithData(
     type=Labels,
     data=np.random.randint(5, size=(10, 15)),
-<<<<<<< HEAD
-    color=None,
+    colormap=None,
     features=None,
-=======
-    colormap=None,
-    properties=None,
->>>>>>> 4efaddfb
     expected_isinstance=QtLabelsControls,
 )
 _POINTS = LayerTypeWithData(
     type=Points,
     data=np.random.random((5, 2)),
-<<<<<<< HEAD
-    color=None,
+    colormap=None,
     features=None,
-=======
-    colormap=None,
-    properties=None,
->>>>>>> 4efaddfb
     expected_isinstance=QtPointsControls,
 )
 _SHAPES = LayerTypeWithData(
     type=Shapes,
     data=np.random.random((10, 4, 2)),
-<<<<<<< HEAD
-    color=None,
+    colormap=None,
     features=None,
-=======
-    colormap=None,
-    properties=None,
->>>>>>> 4efaddfb
     expected_isinstance=QtShapesControls,
 )
 _SURFACE = LayerTypeWithData(
@@ -135,25 +104,15 @@
         np.random.randint(10, size=(6, 3)),
         np.random.random(10),
     ),
-<<<<<<< HEAD
-    color=None,
+    colormap=None,
     features=None,
-=======
-    colormap=None,
-    properties=None,
->>>>>>> 4efaddfb
     expected_isinstance=QtSurfaceControls,
 )
 _TRACKS = LayerTypeWithData(
     type=Tracks,
     data=np.zeros((2, 4)),
-<<<<<<< HEAD
-    color=None,
+    colormap=None,
     features={
-=======
-    colormap=None,
-    properties={
->>>>>>> 4efaddfb
         'track_id': [0, 0],
         'time': [0, 0],
         'speed': [50, 30],
@@ -163,13 +122,8 @@
 _VECTORS = LayerTypeWithData(
     type=Vectors,
     data=np.zeros((2, 2, 2)),
-<<<<<<< HEAD
-    color=None,
+    colormap=None,
     features=None,
-=======
-    colormap=None,
-    properties=None,
->>>>>>> 4efaddfb
     expected_isinstance=QtVectorsControls,
 )
 _LINES_DATA = np.random.random((6, 2, 2))
