--- conflicted
+++ resolved
@@ -32,7 +32,6 @@
     assert layer.color_mode == qtctrl.colorModeComboBox.currentText()
 
 
-<<<<<<< HEAD
 def test_changing_show_selected_updates_backend(qtbot):
     """Test that changing show_selected_labels on UI updates the backend
     and changing on the backend updates the UI"""
@@ -53,10 +52,7 @@
     assert not qtctrl.selectedColorCheckbox.isChecked()
 
 
-def test_rendering_combobox(qtbot):
-=======
 def test_rendering_combobox(make_labels_controls):
->>>>>>> 70b8ea42
     """Changing the model attribute should update the view"""
     layer, qtctrl = make_labels_controls()
     combo = qtctrl.renderComboBox
