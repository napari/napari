--- conflicted
+++ resolved
@@ -7,7 +7,6 @@
     QGridLayout,
     QMessageBox,
 )
-from superqt import QLabeledDoubleSlider
 
 from napari._qt.layer_controls.widgets import (
     QtOpacityBlendingControls,
@@ -68,24 +67,12 @@
         An instance of a napari layer.
     qtOpacityBlendingControls.opacityLabel : napari._qt.layer_controls.widgets.qt_widget_controls_base.QtWrappedLabel
         Label for the opacity slider widget.
-    qtOpacityBlendingControls.opacitySlider : qtpy.QtWidgets.QSlider
+    qtOpacityBlendingControls.opacitySlider : superqt.QLabeledDoubleSlider
         Slider controlling opacity of the layer.
     panzoom_button : napari._qt.widgets.qt_mode_button.QtModeRadioButton
         Button to activate move camera mode for layer.
     transform_button : napari._qt.widgets.qt_mode_button.QtModeRadioButton
-<<<<<<< HEAD
-        Button to transform shapes layer.
-=======
         Button to transform layer.
-    blendComboBox : qtpy.QtWidgets.QComboBox
-        Dropdown widget to select blending mode of layer.
-    layer : napari.layers.Layer
-        An instance of a napari layer.
-    opacitySlider : qtpy.QtWidgets.QSlider
-        Slider controlling opacity of the layer.
-    opacityLabel : qtpy.QtWidgets.QLabel
-        Label for the opacity slider widget.
->>>>>>> 9891e006
     """
 
     MODE = Mode
@@ -144,48 +131,8 @@
         self.button_grid.setSpacing(4)
         self.layout().addRow(self.button_grid)
 
-<<<<<<< HEAD
         # Setup widgets controls
         self._add_widget_controls(QtOpacityBlendingControls(self, layer))
-=======
-        # Control widgets
-        sld = QLabeledDoubleSlider(Qt.Orientation.Horizontal, parent=self)
-        sld.setFocusPolicy(Qt.FocusPolicy.NoFocus)
-        sld.setMinimum(0)
-        sld.setMaximum(1)
-        sld.setSingleStep(0.01)
-        sld.valueChanged.connect(self.changeOpacity)
-        self.opacitySlider = sld
-        self.opacityLabel = QLabel(trans._('opacity:'))
-
-        self._on_opacity_change()
-
-        blend_comboBox = QComboBox(self)
-        for index, (data, text) in enumerate(BLENDING_TRANSLATIONS.items()):
-            data = data.value
-            blend_comboBox.addItem(text, data)
-            if data == self.layer.blending:
-                blend_comboBox.setCurrentIndex(index)
-
-        blend_comboBox.currentTextChanged.connect(self.changeBlending)
-        self.blendComboBox = blend_comboBox
-        # opaque and minimum blending do not support changing alpha
-        self.opacitySlider.setEnabled(
-            self.layer.blending not in NO_OPACITY_BLENDING_MODES
-        )
-        self.opacityLabel.setEnabled(
-            self.layer.blending not in NO_OPACITY_BLENDING_MODES
-        )
-        if self.__class__ == QtLayerControls:
-            # This base class is only instantiated in tests. When it's not a
-            # concrete subclass, we need to parent the button_grid to the
-            # layout so that qtbot will correctly clean up all instantiated
-            # widgets.
-            self.layout().addRow(self.button_grid)
-
-    def changeOpacity(self, value):
-        """Change opacity value on the layer model.
->>>>>>> 9891e006
 
     def _add_widget_controls(
         self,
