from typing import TYPE_CHECKING

from napari._qt.layer_controls.qt_layer_controls_base import QtLayerControls
from napari._qt.layer_controls.widgets._tracks import (
    QtColormapComboBoxControl,
    QtColorPropertiesComboBoxControl,
    QtGraphCheckBoxControl,
    QtHeadLengthSliderControl,
    QtIdCheckBoxControl,
    QtTailDisplayCheckBoxControl,
    QtTailLengthSliderControl,
    QtTailWidthSliderControl,
)
from napari.layers.base._base_constants import Mode

if TYPE_CHECKING:
    import napari.layers


class QtTracksControls(QtLayerControls):
    """Qt view and controls for the Tracks layer.

    Parameters
    ----------
    layer : napari.layers.Tracks
        An instance of a Tracks layer.

    Attributes
    ----------
    MODE : Enum
        Available modes in the associated layer.
    PAN_ZOOM_ACTION_NAME : str
        String id for the pan-zoom action to bind to the pan_zoom button.
    TRANSFORM_ACTION_NAME : str
        String id for the transform action to bind to the transform button.
    button_group : qtpy.QtWidgets.QButtonGroup
        Button group of points layer modes (ADD, PAN_ZOOM, SELECT).
    layer : layers.Tracks
        An instance of a Tracks layer.
    panzoom_button : napari._qt.widgets.qt_mode_button.QtModeRadioButton
<<<<<<< HEAD
        Button for pan/zoom mode.
    qtColormapComboBoxControl.colormap_combobox : qtpy.QtWidgets.QComboBox
        ComboBox controlling current colormap of the layer.
    qtColormapComboBoxControl.colormap_combobox_label : napari._qt.layer_controls.widgets.qt_widget_controls_base.QtWrappedLabel
        Label for the colormap chooser widget.
    qtGraphCheckBoxControl.graph_checkbox : qtpy.QtWidgets.QCheckBox
        Checkbox controlling if graph of the layer should be shown.
    qtGraphCheckBoxControl.graph_checkbox_label : napari._qt.layer_controls.widgets.qt_widget_controls_base.QtWrappedLabel
        Label for showing the graph chooser widget.
    qtHeadLengthSliderControl.head_length_slider : qtpy.QtWidgets.QSlider
        Slider controlling head length of the layer.
    qtHeadLengthSliderControl.head_length_slider_label : napari._qt.layer_controls.widgets.qt_widget_controls_base.QtWrappedLabel
        Label for the head length chooser widget.
    qtIdCheckBoxControl.id_checkbox : qtpy.QtWidgets.QCheckBox
        Checkbox controlling if id of the layer should be shown.
    qtIdCheckBoxControl.id_checkbox_label : napari._qt.layer_controls.widgets.qt_widget_controls_base.QtWrappedLabel
        Label for showing the id chooser widget.
    qtOpacityBlendingControls.blendComboBox : qtpy.QtWidgets.QComboBox
        Dropdown widget to select blending mode of layer.
    qtOpacityBlendingControls.blendLabel : napari._qt.layer_controls.widgets.qt_widget_controls_base.QtWrappedLabel
        Label for the blending combobox widget.
    qtOpacityBlendingControls.opacityLabel : napari._qt.layer_controls.widgets.qt_widget_controls_base.QtWrappedLabel
        Label for the opacity slider widget.
    qtOpacityBlendingControls.opacitySlider : qtpy.QtWidgets.QSlider
        Slider controlling opacity of the layer.
    qtTailDisplayCheckBoxControl.tail_checkbox : qtpy.QtWidgets.QCheckBox
        Checkbox controlling if tails of the layer should be shown.
    qtTailDisplayCheckBoxControl.tail_tail_checkbox_label : napari._qt.layer_controls.widgets.qt_widget_controls_base.QtWrappedLabel
        Label for showing the tails chooser widget.
    qtTailLengthSliderControl.tail_length_slider : qtpy.QtWidgets.QSlider
        Slider controlling tail length of the layer.
    qtTailLengthSliderControl.tail_length_slider_label : napari._qt.layer_controls.widgets.qt_widget_controls_base.QtWrappedLabel
        Label for the tail length chooser widget.
    qtTailWidthSliderControl.tail_width_slider : qtpy.QtWidgets.QSlider
        Slider controlling tail width of the layer.
    qtTailWidthSliderControl.tail_width_slider_label : napari._qt.layer_controls.widgets.qt_widget_controls_base.QtWrappedLabel
        Label for the tail width chooser widget.
=======
        Button for activate move camera mode for layer.
>>>>>>> 9891e006
    transform_button : napari._qt.widgets.qt_mode_button.QtModeRadioButton
        Button to select transform mode.
    """

    layer: 'napari.layers.Tracks'
    MODE = Mode
    PAN_ZOOM_ACTION_NAME = 'activate_tracks_pan_zoom_mode'
    TRANSFORM_ACTION_NAME = 'activate_tracks_transform_mode'

    def __init__(self, layer) -> None:
        super().__init__(layer)
        # Setup widgets controls
        self._add_widget_controls(
            QtColorPropertiesComboBoxControl(self, layer)
        )
        self._add_widget_controls(QtColormapComboBoxControl(self, layer))
        self._add_widget_controls(QtTailWidthSliderControl(self, layer))
        self._add_widget_controls(QtTailLengthSliderControl(self, layer))
        self._add_widget_controls(QtHeadLengthSliderControl(self, layer))
        self._add_widget_controls(QtTailDisplayCheckBoxControl(self, layer))
        self._add_widget_controls(QtIdCheckBoxControl(self, layer))
        self._add_widget_controls(QtGraphCheckBoxControl(self, layer))<|MERGE_RESOLUTION|>--- conflicted
+++ resolved
@@ -38,8 +38,7 @@
     layer : layers.Tracks
         An instance of a Tracks layer.
     panzoom_button : napari._qt.widgets.qt_mode_button.QtModeRadioButton
-<<<<<<< HEAD
-        Button for pan/zoom mode.
+        Button for activate move camera mode for layer.
     qtColormapComboBoxControl.colormap_combobox : qtpy.QtWidgets.QComboBox
         ComboBox controlling current colormap of the layer.
     qtColormapComboBoxControl.colormap_combobox_label : napari._qt.layer_controls.widgets.qt_widget_controls_base.QtWrappedLabel
@@ -76,9 +75,6 @@
         Slider controlling tail width of the layer.
     qtTailWidthSliderControl.tail_width_slider_label : napari._qt.layer_controls.widgets.qt_widget_controls_base.QtWrappedLabel
         Label for the tail width chooser widget.
-=======
-        Button for activate move camera mode for layer.
->>>>>>> 9891e006
     transform_button : napari._qt.widgets.qt_mode_button.QtModeRadioButton
         Button to select transform mode.
     """
