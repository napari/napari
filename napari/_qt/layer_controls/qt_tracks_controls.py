--- conflicted
+++ resolved
@@ -124,11 +124,8 @@
     def _on_properties_change(self):
         """Change the properties that can be used to color the tracks."""
         with self.layer.events.properties.blocker():
-<<<<<<< HEAD
             pre_store = self.layer.properties_to_color_by
 
-=======
->>>>>>> e12acd87
             with qt_signals_blocked(self.color_by_combobox):
                 self.color_by_combobox.clear()
 
