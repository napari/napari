--- conflicted
+++ resolved
@@ -37,21 +37,8 @@
     layer : napari.layers.Vectors
         An instance of a napari Vectors layer.
     panzoom_button : napari._qt.widgets.qt_mode_button.QtModeRadioButton
-<<<<<<< HEAD
-        Button for pan/zoom mode.
+        Button for activate move camera mode for layer.
     qtEdgeColorPropertyControl.color_mode_comboBox : qtpy.QtWidgets.QComboBox
-=======
-        Button for activate move camera mode for layer.
-    transform_button : napari._qt.widgets.qt_mode_button.QtModeRadioButton
-        Button to select transform mode.
-    edge_color_label : qtpy.QtWidgets.QLabel
-        Label for edgeColorSwatch
-    edgeColorEdit : QColorSwatchEdit
-        Widget to select display color for vectors.
-    vector_style_comboBox : qtpy.QtWidgets.QComboBox
-        Dropdown widget to select vector_style for the vectors.
-    color_mode_comboBox : qtpy.QtWidgets.QComboBox
->>>>>>> 9891e006
         Dropdown widget to select edge_color_mode for the vectors.
     qtEdgeColorPropertyControl.color_mode_label : napari._qt.layer_controls.widgets.qt_widget_controls_base.QtWrappedLabel
         Label for the current selected edge_color_mode chooser widget.
