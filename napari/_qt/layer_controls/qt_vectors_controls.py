import numpy as np
from qtpy.QtCore import Qt
from qtpy.QtWidgets import QComboBox, QDoubleSpinBox, QLabel

from ...layers.utils._color_manager_constants import ColorMode
from ...utils.translations import trans
from ..utils import qt_signals_blocked
from ..widgets.qt_color_swatch import QColorSwatchEdit
from .qt_layer_controls_base import QtLayerControls


class QtVectorsControls(QtLayerControls):
    """Qt view and controls for the napari Vectors layer.

    Parameters
    ----------
    layer : napari.layers.Vectors
        An instance of a napari Vectors layer.

    Attributes
    ----------
    edge_color_label : qtpy.QtWidgets.QLabel
        Label for edgeColorSwatch
    edgeColorSwatch : qtpy.QtWidgets.QFrame
        Color swatch showing display color of vectors.
    edgeComboBox : qtpy.QtWidgets.QComboBox
        Dropdown widget to select display color for vectors.
    color_mode_comboBox : qtpy.QtWidgets.QComboBox
        Dropdown widget to select edge_color_mode for the vectors.
    color_prop_box : qtpy.QtWidgets.QComboBox
        Dropdown widget to select _edge_color_property for the vectors.
    edge_prop_label : qtpy.QtWidgets.QLabel
        Label for color_prop_box
    grid_layout : qtpy.QtWidgets.QGridLayout
        Layout of Qt widget controls for the layer.
    layer : napari.layers.Vectors
        An instance of a napari Vectors layer.
    lengthSpinBox : qtpy.QtWidgets.QDoubleSpinBox
        Spin box widget controlling line length of vectors.
        Multiplicative factor on projections for length of all vectors.
    widthSpinBox : qtpy.QtWidgets.QDoubleSpinBox
        Spin box widget controlling edge line width of vectors.
    """

    def __init__(self, layer):
        super().__init__(layer)

        self.layer.events.edge_width.connect(self._on_edge_width_change)
        self.layer.events.length.connect(self._on_length_change)
        self.layer.events.edge_color_mode.connect(
            self._on_edge_color_mode_change
        )
        self.layer.events.edge_color.connect(self._on_edge_color_change)

        # dropdown to select the property for mapping edge_color
        color_properties = self._get_property_values()
        color_prop_box = QComboBox(self)
        color_prop_box.activated[str].connect(self.change_edge_color_property)
        color_prop_box.addItems(color_properties)
        self.color_prop_box = color_prop_box
        self.edge_prop_label = QLabel(trans._('edge property:'))

        # vector direct color mode adjustment and widget
        self.edgeColorEdit = QColorSwatchEdit(
            initial_color=self.layer.edge_color,
            tooltip=trans._(
                'click to set current edge color',
            ),
        )
        self.edgeColorEdit.color_changed.connect(self.change_edge_color_direct)
        self.edge_color_label = QLabel(trans._('edge color:'))
        self._on_edge_color_change()

        # dropdown to select the edge color mode
        colorModeComboBox = QComboBox(self)
        color_modes = [e.value for e in ColorMode]
        colorModeComboBox.addItems(color_modes)
        colorModeComboBox.activated[str].connect(self.change_edge_color_mode)
        self.color_mode_comboBox = colorModeComboBox
        self._on_edge_color_mode_change()

        # line width in pixels
        self.widthSpinBox = QDoubleSpinBox()
        self.widthSpinBox.setKeyboardTracking(False)
        self.widthSpinBox.setSingleStep(0.1)
        self.widthSpinBox.setMinimum(0.1)
        self.widthSpinBox.setMaximum(np.inf)
        self.widthSpinBox.setValue(self.layer.edge_width)
        self.widthSpinBox.valueChanged.connect(self.change_width)

        # line length
        self.lengthSpinBox = QDoubleSpinBox()
        self.lengthSpinBox.setKeyboardTracking(False)
        self.lengthSpinBox.setSingleStep(0.1)
        self.lengthSpinBox.setValue(self.layer.length)
        self.lengthSpinBox.setMinimum(0.1)
        self.lengthSpinBox.setMaximum(np.inf)
        self.lengthSpinBox.valueChanged.connect(self.change_length)

        # grid_layout created in QtLayerControls
        # addWidget(widget, row, column, [row_span, column_span])
        self.grid_layout.addWidget(QLabel(trans._('opacity:')), 0, 0)
        self.grid_layout.addWidget(self.opacitySlider, 0, 1, 1, 2)
        self.grid_layout.addWidget(QLabel(trans._('width:')), 1, 0)
        self.grid_layout.addWidget(self.widthSpinBox, 1, 1, 1, 2)
        self.grid_layout.addWidget(QLabel(trans._('length:')), 2, 0)
        self.grid_layout.addWidget(self.lengthSpinBox, 2, 1, 1, 2)
        self.grid_layout.addWidget(QLabel(trans._('blending:')), 3, 0)
        self.grid_layout.addWidget(self.blendComboBox, 3, 1, 1, 2)
        self.grid_layout.addWidget(QLabel(trans._('edge color mode:')), 4, 0)
        self.grid_layout.addWidget(self.color_mode_comboBox, 4, 1, 1, 2)
        self.grid_layout.addWidget(self.edge_color_label, 5, 0)
        self.grid_layout.addWidget(self.edgeColorEdit, 5, 1, 1, 2)
        self.grid_layout.addWidget(self.edge_prop_label, 6, 0)
        self.grid_layout.addWidget(self.color_prop_box, 6, 1, 1, 2)
        self.grid_layout.setRowStretch(7, 1)
        self.grid_layout.setColumnStretch(1, 1)
        self.grid_layout.setSpacing(4)

    def change_edge_color_property(self, property: str):
        """Change edge_color_property of vectors on the layer model.
        This property is the property the edge color is mapped to.

        Parameters
        ----------
        property : str
            property to map the edge color to
        """
        mode = self.layer.edge_color_mode
        try:
            self.layer.edge_color = property
            self.layer.edge_color_mode = mode
        except TypeError:
            # if the selected property is the wrong type for the current color mode
            # the color mode will be changed to the appropriate type, so we must update
            self._on_edge_color_mode_change()
            raise

    def change_edge_color_mode(self, mode: str):
        """Change edge color mode of vectors on the layer model.

        Parameters
        ----------
        mode : str
            Edge color for vectors. Must be: 'direct', 'cycle', or 'colormap'
        """
        old_mode = self.layer.edge_color_mode
        with self.layer.events.edge_color_mode.blocker():
            try:
                self.layer.edge_color_mode = mode
                self._update_edge_color_gui(mode)

            except ValueError:
                # if the color mode was invalid, revert to the old mode
                self.layer.edge_color_mode = old_mode
                raise

    def change_edge_color_direct(self, color: np.ndarray):
        """Change edge color of vectors on the layer model.

        Parameters
        ----------
        color : np.ndarray
            Edge color for vectors, in an RGBA array
        """
        self.layer.edge_color = color

    def change_width(self, value):
        """Change edge line width of vectors on the layer model.

        Parameters
        ----------
        value : float
            Line width of vectors.
        """
        self.layer.edge_width = value
        self.widthSpinBox.clearFocus()
        self.setFocus()

    def change_length(self, value):
        """Change length of vectors on the layer model.

        Multiplicative factor on projections for length of all vectors.

        Parameters
        ----------
        value : float
            Length of vectors.
        """
        self.layer.length = value
        self.lengthSpinBox.clearFocus()
        self.setFocus()

    def _update_edge_color_gui(self, mode: str):
        """Update the GUI element associated with edge_color.
        This is typically used when edge_color_mode changes

        Parameters
        ----------
        mode : str
            The new edge_color mode the GUI needs to be updated for.
            Should be: 'direct', 'cycle', 'colormap'
        """
        if mode in ('cycle', 'colormap'):
            self.edgeColorEdit.setHidden(True)
            self.edge_color_label.setHidden(True)
            self.color_prop_box.setHidden(False)
            self.edge_prop_label.setHidden(False)

        elif mode == 'direct':
            self.edgeColorEdit.setHidden(False)
            self.edge_color_label.setHidden(False)
            self.color_prop_box.setHidden(True)
            self.edge_prop_label.setHidden(True)

    def _get_property_values(self):
        """Get the current property values from the Vectors layer

        Returns
        -------
        property_values : np.ndarray
            array of all of the union of the property names (keys)
            in Vectors.properties and Vectors._property_choices

        """
        property_choices = [*self.layer._property_choices]
        properties = [*self.layer.properties]
        property_values = np.union1d(property_choices, properties)

        return property_values

    def _on_length_change(self):
        """Change length of vectors."""
        with self.layer.events.length.blocker():
            self.lengthSpinBox.setValue(self.layer.length)

    def _on_edge_width_change(self):
        """Receive layer model width change event and update width spinbox."""
        with self.layer.events.edge_width.blocker():
            self.widthSpinBox.setValue(self.layer.edge_width)

    def _on_edge_color_mode_change(self):
        """Receive layer model edge color mode change event & update dropdown."""
        with qt_signals_blocked(self.color_mode_comboBox):
            mode = self.layer._edge.color_mode
            index = self.color_mode_comboBox.findText(
                mode, Qt.MatchFixedString
            )
            self.color_mode_comboBox.setCurrentIndex(index)

            self._update_edge_color_gui(mode)

<<<<<<< HEAD
    def _on_edge_color_change(self):
        """Receive layer model edge color  change event & update dropdown."""
        if self.layer._edge.color_mode == ColorMode.DIRECT:
=======
    def _on_edge_color_change(self, event=None):
        """Receive layer model edge color  change event & update dropdown.

        Parameters
        ----------
        event : napari.utils.event.Event, optional
            The napari event that triggered this method, by default None.
        """
        if (
            self.layer._edge.color_mode == ColorMode.DIRECT
            and len(self.layer.data) > 0
        ):
>>>>>>> 87f1ccac
            with qt_signals_blocked(self.edgeColorEdit):
                self.edgeColorEdit.setColor(self.layer.edge_color[0])
        elif self.layer._edge.color_mode in (
            ColorMode.CYCLE,
            ColorMode.COLORMAP,
        ):
            with qt_signals_blocked(self.color_prop_box):
                prop = self.layer._edge.color_properties.name
                index = self.color_prop_box.findText(prop, Qt.MatchFixedString)
                self.color_prop_box.setCurrentIndex(index)<|MERGE_RESOLUTION|>--- conflicted
+++ resolved
@@ -250,24 +250,12 @@
 
             self._update_edge_color_gui(mode)
 
-<<<<<<< HEAD
     def _on_edge_color_change(self):
         """Receive layer model edge color  change event & update dropdown."""
-        if self.layer._edge.color_mode == ColorMode.DIRECT:
-=======
-    def _on_edge_color_change(self, event=None):
-        """Receive layer model edge color  change event & update dropdown.
-
-        Parameters
-        ----------
-        event : napari.utils.event.Event, optional
-            The napari event that triggered this method, by default None.
-        """
         if (
             self.layer._edge.color_mode == ColorMode.DIRECT
             and len(self.layer.data) > 0
         ):
->>>>>>> 87f1ccac
             with qt_signals_blocked(self.edgeColorEdit):
                 self.edgeColorEdit.setColor(self.layer.edge_color[0])
         elif self.layer._edge.color_mode in (
