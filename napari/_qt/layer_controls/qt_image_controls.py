--- conflicted
+++ resolved
@@ -341,21 +341,15 @@
             if self.layer._ndisplay == 3
             else [i.value for i in Interpolation.view_subset()]
         )
-<<<<<<< HEAD
-        with qt_signals_blocked(self.interpComboBox):
-            self.interpComboBox.clear()
-            self.interpComboBox.addItems(interp_names)
-            self.interpComboBox.setCurrentText(self.layer.interpolation)
-=======
-        self.interpComboBox.addItems(interp_names)
         interp = (
             self.layer.interpolation2d
             if self.layer._ndisplay == 2
             else self.layer.interpolation3d
         )
-        index = self.interpComboBox.findText(interp, Qt.MatchFixedString)
-        self.interpComboBox.setCurrentIndex(index)
->>>>>>> 08899606
+        with qt_signals_blocked(self.interpComboBox):
+            self.interpComboBox.clear()
+            self.interpComboBox.addItems(interp_names)
+            self.interpComboBox.setCurrentText(interp)
 
     def _on_ndisplay_change(self):
         """Toggle between 2D and 3D visualization modes."""
