from __future__ import annotations

from typing import TYPE_CHECKING

<<<<<<< HEAD
from napari._qt.layer_controls.qt_layer_controls_base import QtLayerControls
from napari._qt.layer_controls.widgets import (
    QtAutoScaleControl,
    QtColormapControl,
    QtContrastLimitsSliderControl,
    QtGammaSliderControl,
)
=======
import numpy as np
from qtpy.QtCore import Qt
from qtpy.QtGui import QImage, QPixmap
from qtpy.QtWidgets import (
    QHBoxLayout,
    QLabel,
    QPushButton,
    QWidget,
)
from superqt import QDoubleRangeSlider, QLabeledDoubleSlider

from napari._qt.layer_controls.qt_colormap_combobox import QtColormapComboBox
from napari._qt.layer_controls.qt_layer_controls_base import QtLayerControls
from napari._qt.utils import qt_signals_blocked
from napari._qt.widgets.qt_range_slider_popup import QRangeSliderPopup
from napari.utils._dtype import normalize_dtype
from napari.utils.colormaps import AVAILABLE_COLORMAPS
from napari.utils.events.event_utils import connect_no_arg, connect_setattr
from napari.utils.translations import trans
>>>>>>> 9891e006

if TYPE_CHECKING:
    from napari.layers import Image


class QtBaseImageControls(QtLayerControls):
    """Superclass for classes requiring colormaps, contrast & gamma sliders.

    This class is never directly instantiated anywhere.
    It is subclassed by QtImageControls and QtSurfaceControls.

    Parameters
    ----------
    layer : napari.layers.Layer
        An instance of a napari layer.

    Attributes
    ----------
    MODE : Enum
        Available modes in the associated layer.
    PAN_ZOOM_ACTION_NAME : str
        String id for the pan-zoom action to bind to the pan_zoom button.
    TRANSFORM_ACTION_NAME : str
        String id for the transform action to bind to the transform button.
    button_grid : qtpy.QtWidgets.QGridLayout
        GridLayout for the layer mode buttons
    button_group : qtpy.QtWidgets.QButtonGroup
        Button group for image based layer modes (PAN_ZOOM TRANSFORM).
    layer : napari.layers.Layer
        An instance of a napari layer.
    panzoom_button : napari._qt.widgets.qt_mode_button.QtModeRadioButton
<<<<<<< HEAD
        Button to pan/zoom shapes layer.
    qtAutoScaleControl.autoScaleBar : qtpy.QtWidgets.QWidget
        Widget to wrap push buttons related with the layer auto-contrast funtionality.
    qtColormapControl.colormapWidget : qtpy.QtWidgets.QWidget
        Widget to wrap combobox and label widgets related with the layer colormap attribute.
    qtContrastLimitsSliderControl.contrastLimitsSlider : superqt.QRangeSlider
=======
        Button to activate move camera mode for layer.
    transform_button : napari._qt.widgets.qt_mode_button.QtModeRadioButton
        Button to transform image layer.
    clim_popup : napari._qt.qt_range_slider_popup.QRangeSliderPopup
        Popup widget launching the contrast range slider.
    colorbarLabel : qtpy.QtWidgets.QLabel
        Label text of colorbar widget.
    colormapComboBox : qtpy.QtWidgets.QComboBox
        Dropdown widget for selecting the layer colormap.
    contrastLimitsSlider : superqt.QRangeSlider
>>>>>>> 9891e006
        Contrast range slider widget.
    qtGammaSliderControl.gammaSlider : qtpy.QtWidgets.QSlider
        Gamma adjustment slider widget.
    qtOpacityBlendingControls.blendComboBox : qtpy.QtWidgets.QComboBox
        Dropdown widget to select blending mode of layer.
    qtOpacityBlendingControls.blendLabel : napari._qt.layer_controls.widgets.qt_widget_controls_base.QtWrappedLabel
        Label for the blending combobox widget.
    qtOpacityBlendingControls.opacityLabel : napari._qt.layer_controls.widgets.qt_widget_controls_base.QtWrappedLabel
        Label for the opacity slider widget.
    qtOpacityBlendingControls.opacitySlider : qtpy.QtWidgets.QSlider
        Slider controlling opacity of the layer.
    transform_button : napari._qt.widgets.qt_mode_button.QtModeRadioButton
        Button to transform shapes layer.
    """

    def __init__(self, layer: Image) -> None:
        super().__init__(layer)
<<<<<<< HEAD
        # Setup widgets controls
        self._add_widget_controls(QtContrastLimitsSliderControl(self, layer))
        self._add_widget_controls(QtAutoScaleControl(self, layer))
        self._add_widget_controls(QtGammaSliderControl(self, layer))
        self._add_widget_controls(QtColormapControl(self, layer))
=======

        self.layer.events.colormap.connect(self._on_colormap_change)
        self.layer.events.gamma.connect(self._on_gamma_change)
        self.layer.events.contrast_limits.connect(
            self._on_contrast_limits_change
        )
        self.layer.events.contrast_limits_range.connect(
            self._on_contrast_limits_range_change
        )

        comboBox = QtColormapComboBox(self)
        comboBox.setObjectName('colormapComboBox')
        comboBox._allitems = set(self.layer.colormaps)

        for name, cm in AVAILABLE_COLORMAPS.items():
            if name in self.layer.colormaps:
                comboBox.addItem(cm._display_name, name)

        comboBox.currentTextChanged.connect(self.changeColor)
        self.colormapComboBox = comboBox

        # Create contrast_limits slider
        self.contrastLimitsSlider = _QDoubleRangeSlider(
            Qt.Orientation.Horizontal, self
        )
        decimals = range_to_decimals(
            self.layer.contrast_limits_range, self.layer.dtype
        )
        self.contrastLimitsSlider.setRange(*self.layer.contrast_limits_range)
        self.contrastLimitsSlider.setSingleStep(10**-decimals)
        self.contrastLimitsSlider.setValue(self.layer.contrast_limits)
        self.contrastLimitsSlider.setToolTip(
            trans._('Right click for detailed slider popup.')
        )

        self.clim_popup = None

        connect_setattr(
            self.contrastLimitsSlider.valueChanged,
            self.layer,
            'contrast_limits',
        )
        connect_setattr(
            self.contrastLimitsSlider.rangeChanged,
            self.layer,
            'contrast_limits_range',
        )
        self.autoScaleBar = AutoScaleButtons(layer, self)

        # gamma slider
        sld = QLabeledDoubleSlider(Qt.Orientation.Horizontal, parent=self)
        sld.setMinimum(0.2)
        sld.setMaximum(2)
        sld.setSingleStep(0.02)
        sld.setValue(self.layer.gamma)
        connect_setattr(sld.valueChanged, self.layer, 'gamma')
        self.gammaSlider = sld

        self.colorbarLabel = QLabel(parent=self)
        self.colorbarLabel.setObjectName('colorbar')
        self.colorbarLabel.setToolTip(trans._('Colorbar'))

        self._on_colormap_change()
        if self.__class__ == QtBaseImageControls:
            # This base class is only instantiated in tests. When it's not a
            # concrete subclass, we need to parent the button_grid to the
            # layout so that qtbot will correctly clean up all instantiated
            # widgets.
            self.layout().addRow(self.button_grid)

    def changeColor(self, text):
        """Change colormap on the layer model.

        Parameters
        ----------
        text : str
            Colormap name.
        """
        self.layer.colormap = self.colormapComboBox.currentData()

    def _on_contrast_limits_change(self):
        """Receive layer model contrast limits change event and update slider."""
        with qt_signals_blocked(self.contrastLimitsSlider):
            self.contrastLimitsSlider.setValue(self.layer.contrast_limits)

        if self.clim_popup:
            with qt_signals_blocked(self.clim_popup.slider):
                self.clim_popup.slider.setValue(self.layer.contrast_limits)

    def _on_contrast_limits_range_change(self):
        """Receive layer model contrast limits change event and update slider."""
        with qt_signals_blocked(self.contrastLimitsSlider):
            decimals = range_to_decimals(
                self.layer.contrast_limits_range, self.layer.dtype
            )
            self.contrastLimitsSlider.setRange(
                *self.layer.contrast_limits_range
            )
            self.contrastLimitsSlider.setSingleStep(10**-decimals)

        if self.clim_popup:
            with qt_signals_blocked(self.clim_popup.slider):
                self.clim_popup.slider.setRange(
                    *self.layer.contrast_limits_range
                )

    def _on_colormap_change(self):
        """Receive layer model colormap change event and update dropdown menu."""
        name = self.layer.colormap.name
        if name not in self.colormapComboBox._allitems and (
            cm := AVAILABLE_COLORMAPS.get(name)
        ):
            self.colormapComboBox._allitems.add(name)
            self.colormapComboBox.addItem(cm._display_name, name)

        if name != self.colormapComboBox.currentData():
            index = self.colormapComboBox.findData(name)
            self.colormapComboBox.setCurrentIndex(index)

        # Note that QImage expects the image width followed by height
        cbar = self.layer.colormap.colorbar
        image = QImage(
            cbar,
            cbar.shape[1],
            cbar.shape[0],
            QImage.Format_RGBA8888,
        )
        self.colorbarLabel.setPixmap(QPixmap.fromImage(image))

    def _on_gamma_change(self):
        """Receive the layer model gamma change event and update the slider."""
        with qt_signals_blocked(self.gammaSlider):
            self.gammaSlider.setValue(self.layer.gamma)

    def closeEvent(self, event):
        self.deleteLater()
        self.layer.events.disconnect(self)
        super().closeEvent(event)

    def show_clim_popupup(self):
        self.clim_popup = QContrastLimitsPopup(self.layer, self)
        self.clim_popup.setParent(self)
        self.clim_popup.move_to('top', min_length=650)
        self.clim_popup.show()


class AutoScaleButtons(QWidget):
    def __init__(self, layer: Image, parent=None) -> None:
        super().__init__(parent=parent)

        self.setLayout(QHBoxLayout())
        self.layout().setSpacing(2)
        self.layout().setContentsMargins(0, 0, 0, 0)
        once_btn = QPushButton(trans._('once'))
        once_btn.setFocusPolicy(Qt.FocusPolicy.NoFocus)

        auto_btn = QPushButton(trans._('continuous'))
        auto_btn.setCheckable(True)
        auto_btn.setFocusPolicy(Qt.FocusPolicy.NoFocus)
        once_btn.clicked.connect(lambda: auto_btn.setChecked(False))
        connect_no_arg(once_btn.clicked, layer, 'reset_contrast_limits')
        connect_setattr(auto_btn.toggled, layer, '_keep_auto_contrast')
        connect_no_arg(auto_btn.clicked, layer, 'reset_contrast_limits')

        self.layout().addWidget(once_btn)
        self.layout().addWidget(auto_btn)

        # just for testing
        self._once_btn = once_btn
        self._auto_btn = auto_btn


class QContrastLimitsPopup(QRangeSliderPopup):
    def __init__(self, layer: Image, parent=None) -> None:
        super().__init__(parent)

        decimals = range_to_decimals(layer.contrast_limits_range, layer.dtype)
        self.slider.setRange(*layer.contrast_limits_range)
        self.slider.setDecimals(decimals)
        self.slider.setSingleStep(10**-decimals)
        self.slider.setValue(layer.contrast_limits)

        connect_setattr(self.slider.valueChanged, layer, 'contrast_limits')
        connect_setattr(
            self.slider.rangeChanged, layer, 'contrast_limits_range'
        )

        def reset():
            layer.reset_contrast_limits()
            layer.contrast_limits_range = layer.contrast_limits
            decimals_ = range_to_decimals(
                layer.contrast_limits_range, layer.dtype
            )
            self.slider.setDecimals(decimals_)
            self.slider.setSingleStep(10**-decimals_)

        reset_btn = QPushButton('reset')
        reset_btn.setObjectName('reset_clims_button')
        reset_btn.setToolTip(trans._('Autoscale contrast to data range'))
        reset_btn.setFixedWidth(45)
        reset_btn.clicked.connect(reset)
        self._layout.addWidget(
            reset_btn, alignment=Qt.AlignmentFlag.AlignBottom
        )

        # the "full range" button doesn't do anything if it's not an
        # unsigned integer type (it's unclear what range should be set)
        # so we don't show create it at all.
        if np.issubdtype(normalize_dtype(layer.dtype), np.integer):
            range_btn = QPushButton('full range')
            range_btn.setObjectName('full_clim_range_button')
            range_btn.setToolTip(
                trans._('Set contrast range to full bit-depth')
            )
            range_btn.setFixedWidth(75)
            range_btn.clicked.connect(layer.reset_contrast_limits_range)
            self._layout.addWidget(
                range_btn, alignment=Qt.AlignmentFlag.AlignBottom
            )


def range_to_decimals(range_, dtype):
    """Convert a range to decimals of precision.

    Parameters
    ----------
    range_ : tuple
        Slider range, min and then max values.
    dtype : np.dtype
        Data type of the layer. Integers layers are given integer.
        step sizes.

    Returns
    -------
    int
        Decimals of precision.
    """
    dtype = normalize_dtype(dtype)

    if np.issubdtype(dtype, np.integer):
        return 0

    # scale precision with the log of the data range order of magnitude
    # eg.   0 - 1   (0 order of mag)  -> 3 decimal places
    #       0 - 10  (1 order of mag)  -> 2 decimals
    #       0 - 100 (2 orders of mag) -> 1 decimal
    #       ≥ 3 orders of mag -> no decimals
    # no more than 64 decimals
    d_range = np.subtract(*range_[::-1])
    return min(64, max(int(3 - np.log10(d_range)), 0))
>>>>>>> 9891e006
<|MERGE_RESOLUTION|>--- conflicted
+++ resolved
@@ -2,7 +2,6 @@
 
 from typing import TYPE_CHECKING
 
-<<<<<<< HEAD
 from napari._qt.layer_controls.qt_layer_controls_base import QtLayerControls
 from napari._qt.layer_controls.widgets import (
     QtAutoScaleControl,
@@ -10,27 +9,6 @@
     QtContrastLimitsSliderControl,
     QtGammaSliderControl,
 )
-=======
-import numpy as np
-from qtpy.QtCore import Qt
-from qtpy.QtGui import QImage, QPixmap
-from qtpy.QtWidgets import (
-    QHBoxLayout,
-    QLabel,
-    QPushButton,
-    QWidget,
-)
-from superqt import QDoubleRangeSlider, QLabeledDoubleSlider
-
-from napari._qt.layer_controls.qt_colormap_combobox import QtColormapComboBox
-from napari._qt.layer_controls.qt_layer_controls_base import QtLayerControls
-from napari._qt.utils import qt_signals_blocked
-from napari._qt.widgets.qt_range_slider_popup import QRangeSliderPopup
-from napari.utils._dtype import normalize_dtype
-from napari.utils.colormaps import AVAILABLE_COLORMAPS
-from napari.utils.events.event_utils import connect_no_arg, connect_setattr
-from napari.utils.translations import trans
->>>>>>> 9891e006
 
 if TYPE_CHECKING:
     from napari.layers import Image
@@ -62,27 +40,14 @@
     layer : napari.layers.Layer
         An instance of a napari layer.
     panzoom_button : napari._qt.widgets.qt_mode_button.QtModeRadioButton
-<<<<<<< HEAD
-        Button to pan/zoom shapes layer.
+        Button to activate move camera mode for layer.
     qtAutoScaleControl.autoScaleBar : qtpy.QtWidgets.QWidget
         Widget to wrap push buttons related with the layer auto-contrast funtionality.
     qtColormapControl.colormapWidget : qtpy.QtWidgets.QWidget
         Widget to wrap combobox and label widgets related with the layer colormap attribute.
     qtContrastLimitsSliderControl.contrastLimitsSlider : superqt.QRangeSlider
-=======
-        Button to activate move camera mode for layer.
-    transform_button : napari._qt.widgets.qt_mode_button.QtModeRadioButton
-        Button to transform image layer.
-    clim_popup : napari._qt.qt_range_slider_popup.QRangeSliderPopup
-        Popup widget launching the contrast range slider.
-    colorbarLabel : qtpy.QtWidgets.QLabel
-        Label text of colorbar widget.
-    colormapComboBox : qtpy.QtWidgets.QComboBox
-        Dropdown widget for selecting the layer colormap.
-    contrastLimitsSlider : superqt.QRangeSlider
->>>>>>> 9891e006
         Contrast range slider widget.
-    qtGammaSliderControl.gammaSlider : qtpy.QtWidgets.QSlider
+    qtGammaSliderControl.gammaSlider : superqt.QLabeledDoubleSlider
         Gamma adjustment slider widget.
     qtOpacityBlendingControls.blendComboBox : qtpy.QtWidgets.QComboBox
         Dropdown widget to select blending mode of layer.
@@ -90,269 +55,16 @@
         Label for the blending combobox widget.
     qtOpacityBlendingControls.opacityLabel : napari._qt.layer_controls.widgets.qt_widget_controls_base.QtWrappedLabel
         Label for the opacity slider widget.
-    qtOpacityBlendingControls.opacitySlider : qtpy.QtWidgets.QSlider
+    qtOpacityBlendingControls.opacitySlider : superqt.QLabeledDoubleSlider
         Slider controlling opacity of the layer.
     transform_button : napari._qt.widgets.qt_mode_button.QtModeRadioButton
-        Button to transform shapes layer.
+        Button to transform image layer.
     """
 
     def __init__(self, layer: Image) -> None:
         super().__init__(layer)
-<<<<<<< HEAD
         # Setup widgets controls
         self._add_widget_controls(QtContrastLimitsSliderControl(self, layer))
         self._add_widget_controls(QtAutoScaleControl(self, layer))
         self._add_widget_controls(QtGammaSliderControl(self, layer))
-        self._add_widget_controls(QtColormapControl(self, layer))
-=======
-
-        self.layer.events.colormap.connect(self._on_colormap_change)
-        self.layer.events.gamma.connect(self._on_gamma_change)
-        self.layer.events.contrast_limits.connect(
-            self._on_contrast_limits_change
-        )
-        self.layer.events.contrast_limits_range.connect(
-            self._on_contrast_limits_range_change
-        )
-
-        comboBox = QtColormapComboBox(self)
-        comboBox.setObjectName('colormapComboBox')
-        comboBox._allitems = set(self.layer.colormaps)
-
-        for name, cm in AVAILABLE_COLORMAPS.items():
-            if name in self.layer.colormaps:
-                comboBox.addItem(cm._display_name, name)
-
-        comboBox.currentTextChanged.connect(self.changeColor)
-        self.colormapComboBox = comboBox
-
-        # Create contrast_limits slider
-        self.contrastLimitsSlider = _QDoubleRangeSlider(
-            Qt.Orientation.Horizontal, self
-        )
-        decimals = range_to_decimals(
-            self.layer.contrast_limits_range, self.layer.dtype
-        )
-        self.contrastLimitsSlider.setRange(*self.layer.contrast_limits_range)
-        self.contrastLimitsSlider.setSingleStep(10**-decimals)
-        self.contrastLimitsSlider.setValue(self.layer.contrast_limits)
-        self.contrastLimitsSlider.setToolTip(
-            trans._('Right click for detailed slider popup.')
-        )
-
-        self.clim_popup = None
-
-        connect_setattr(
-            self.contrastLimitsSlider.valueChanged,
-            self.layer,
-            'contrast_limits',
-        )
-        connect_setattr(
-            self.contrastLimitsSlider.rangeChanged,
-            self.layer,
-            'contrast_limits_range',
-        )
-        self.autoScaleBar = AutoScaleButtons(layer, self)
-
-        # gamma slider
-        sld = QLabeledDoubleSlider(Qt.Orientation.Horizontal, parent=self)
-        sld.setMinimum(0.2)
-        sld.setMaximum(2)
-        sld.setSingleStep(0.02)
-        sld.setValue(self.layer.gamma)
-        connect_setattr(sld.valueChanged, self.layer, 'gamma')
-        self.gammaSlider = sld
-
-        self.colorbarLabel = QLabel(parent=self)
-        self.colorbarLabel.setObjectName('colorbar')
-        self.colorbarLabel.setToolTip(trans._('Colorbar'))
-
-        self._on_colormap_change()
-        if self.__class__ == QtBaseImageControls:
-            # This base class is only instantiated in tests. When it's not a
-            # concrete subclass, we need to parent the button_grid to the
-            # layout so that qtbot will correctly clean up all instantiated
-            # widgets.
-            self.layout().addRow(self.button_grid)
-
-    def changeColor(self, text):
-        """Change colormap on the layer model.
-
-        Parameters
-        ----------
-        text : str
-            Colormap name.
-        """
-        self.layer.colormap = self.colormapComboBox.currentData()
-
-    def _on_contrast_limits_change(self):
-        """Receive layer model contrast limits change event and update slider."""
-        with qt_signals_blocked(self.contrastLimitsSlider):
-            self.contrastLimitsSlider.setValue(self.layer.contrast_limits)
-
-        if self.clim_popup:
-            with qt_signals_blocked(self.clim_popup.slider):
-                self.clim_popup.slider.setValue(self.layer.contrast_limits)
-
-    def _on_contrast_limits_range_change(self):
-        """Receive layer model contrast limits change event and update slider."""
-        with qt_signals_blocked(self.contrastLimitsSlider):
-            decimals = range_to_decimals(
-                self.layer.contrast_limits_range, self.layer.dtype
-            )
-            self.contrastLimitsSlider.setRange(
-                *self.layer.contrast_limits_range
-            )
-            self.contrastLimitsSlider.setSingleStep(10**-decimals)
-
-        if self.clim_popup:
-            with qt_signals_blocked(self.clim_popup.slider):
-                self.clim_popup.slider.setRange(
-                    *self.layer.contrast_limits_range
-                )
-
-    def _on_colormap_change(self):
-        """Receive layer model colormap change event and update dropdown menu."""
-        name = self.layer.colormap.name
-        if name not in self.colormapComboBox._allitems and (
-            cm := AVAILABLE_COLORMAPS.get(name)
-        ):
-            self.colormapComboBox._allitems.add(name)
-            self.colormapComboBox.addItem(cm._display_name, name)
-
-        if name != self.colormapComboBox.currentData():
-            index = self.colormapComboBox.findData(name)
-            self.colormapComboBox.setCurrentIndex(index)
-
-        # Note that QImage expects the image width followed by height
-        cbar = self.layer.colormap.colorbar
-        image = QImage(
-            cbar,
-            cbar.shape[1],
-            cbar.shape[0],
-            QImage.Format_RGBA8888,
-        )
-        self.colorbarLabel.setPixmap(QPixmap.fromImage(image))
-
-    def _on_gamma_change(self):
-        """Receive the layer model gamma change event and update the slider."""
-        with qt_signals_blocked(self.gammaSlider):
-            self.gammaSlider.setValue(self.layer.gamma)
-
-    def closeEvent(self, event):
-        self.deleteLater()
-        self.layer.events.disconnect(self)
-        super().closeEvent(event)
-
-    def show_clim_popupup(self):
-        self.clim_popup = QContrastLimitsPopup(self.layer, self)
-        self.clim_popup.setParent(self)
-        self.clim_popup.move_to('top', min_length=650)
-        self.clim_popup.show()
-
-
-class AutoScaleButtons(QWidget):
-    def __init__(self, layer: Image, parent=None) -> None:
-        super().__init__(parent=parent)
-
-        self.setLayout(QHBoxLayout())
-        self.layout().setSpacing(2)
-        self.layout().setContentsMargins(0, 0, 0, 0)
-        once_btn = QPushButton(trans._('once'))
-        once_btn.setFocusPolicy(Qt.FocusPolicy.NoFocus)
-
-        auto_btn = QPushButton(trans._('continuous'))
-        auto_btn.setCheckable(True)
-        auto_btn.setFocusPolicy(Qt.FocusPolicy.NoFocus)
-        once_btn.clicked.connect(lambda: auto_btn.setChecked(False))
-        connect_no_arg(once_btn.clicked, layer, 'reset_contrast_limits')
-        connect_setattr(auto_btn.toggled, layer, '_keep_auto_contrast')
-        connect_no_arg(auto_btn.clicked, layer, 'reset_contrast_limits')
-
-        self.layout().addWidget(once_btn)
-        self.layout().addWidget(auto_btn)
-
-        # just for testing
-        self._once_btn = once_btn
-        self._auto_btn = auto_btn
-
-
-class QContrastLimitsPopup(QRangeSliderPopup):
-    def __init__(self, layer: Image, parent=None) -> None:
-        super().__init__(parent)
-
-        decimals = range_to_decimals(layer.contrast_limits_range, layer.dtype)
-        self.slider.setRange(*layer.contrast_limits_range)
-        self.slider.setDecimals(decimals)
-        self.slider.setSingleStep(10**-decimals)
-        self.slider.setValue(layer.contrast_limits)
-
-        connect_setattr(self.slider.valueChanged, layer, 'contrast_limits')
-        connect_setattr(
-            self.slider.rangeChanged, layer, 'contrast_limits_range'
-        )
-
-        def reset():
-            layer.reset_contrast_limits()
-            layer.contrast_limits_range = layer.contrast_limits
-            decimals_ = range_to_decimals(
-                layer.contrast_limits_range, layer.dtype
-            )
-            self.slider.setDecimals(decimals_)
-            self.slider.setSingleStep(10**-decimals_)
-
-        reset_btn = QPushButton('reset')
-        reset_btn.setObjectName('reset_clims_button')
-        reset_btn.setToolTip(trans._('Autoscale contrast to data range'))
-        reset_btn.setFixedWidth(45)
-        reset_btn.clicked.connect(reset)
-        self._layout.addWidget(
-            reset_btn, alignment=Qt.AlignmentFlag.AlignBottom
-        )
-
-        # the "full range" button doesn't do anything if it's not an
-        # unsigned integer type (it's unclear what range should be set)
-        # so we don't show create it at all.
-        if np.issubdtype(normalize_dtype(layer.dtype), np.integer):
-            range_btn = QPushButton('full range')
-            range_btn.setObjectName('full_clim_range_button')
-            range_btn.setToolTip(
-                trans._('Set contrast range to full bit-depth')
-            )
-            range_btn.setFixedWidth(75)
-            range_btn.clicked.connect(layer.reset_contrast_limits_range)
-            self._layout.addWidget(
-                range_btn, alignment=Qt.AlignmentFlag.AlignBottom
-            )
-
-
-def range_to_decimals(range_, dtype):
-    """Convert a range to decimals of precision.
-
-    Parameters
-    ----------
-    range_ : tuple
-        Slider range, min and then max values.
-    dtype : np.dtype
-        Data type of the layer. Integers layers are given integer.
-        step sizes.
-
-    Returns
-    -------
-    int
-        Decimals of precision.
-    """
-    dtype = normalize_dtype(dtype)
-
-    if np.issubdtype(dtype, np.integer):
-        return 0
-
-    # scale precision with the log of the data range order of magnitude
-    # eg.   0 - 1   (0 order of mag)  -> 3 decimal places
-    #       0 - 10  (1 order of mag)  -> 2 decimals
-    #       0 - 100 (2 orders of mag) -> 1 decimal
-    #       ≥ 3 orders of mag -> no decimals
-    # no more than 64 decimals
-    d_range = np.subtract(*range_[::-1])
-    return min(64, max(int(3 - np.log10(d_range)), 0))
->>>>>>> 9891e006
+        self._add_widget_controls(QtColormapControl(self, layer))