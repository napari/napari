from qtpy.QtWidgets import QFrame, QStackedWidget

from napari._qt.layer_controls.qt_image_controls import QtImageControls
from napari._qt.layer_controls.qt_labels_controls import QtLabelsControls
from napari._qt.layer_controls.qt_layergroup_controls import (
    QtLayerGroupControls,
)
from napari._qt.layer_controls.qt_points_controls import QtPointsControls
from napari._qt.layer_controls.qt_shapes_controls import QtShapesControls
from napari._qt.layer_controls.qt_surface_controls import QtSurfaceControls
from napari._qt.layer_controls.qt_tracks_controls import QtTracksControls
from napari._qt.layer_controls.qt_vectors_controls import QtVectorsControls
from napari.layers import (
    Image,
    Labels,
    Points,
    Shapes,
    Surface,
    Tracks,
    Vectors,
)
<<<<<<< HEAD
from napari.layers.layergroup import LayerGroup
from napari.utils import config
=======
>>>>>>> 0f85200e
from napari.utils.translations import trans

layer_to_controls = {
    Labels: QtLabelsControls,
    Image: QtImageControls,
    Points: QtPointsControls,
    Shapes: QtShapesControls,
    Surface: QtSurfaceControls,
    Vectors: QtVectorsControls,
    Tracks: QtTracksControls,
    LayerGroup: QtLayerGroupControls,
}


def create_qt_layer_controls(layer):
    """
    Create a qt controls widget for a layer based on its layer type.

    In case of a subclass, the type higher in the layer's method resolution
    order will be used.

    Parameters
    ----------
    layer : napari.layers.Layer
        Layer that needs its controls widget created.

    Returns
    -------
    controls : napari.layers.base.QtLayerControls
        Qt controls widget
    """
    candidates = []
    for layer_type in layer_to_controls:
        if isinstance(layer, layer_type):
            candidates.append(layer_type)

    if not candidates:
        raise TypeError(
            trans._(
                'Could not find QtControls for layer of type {type_}',
                deferred=True,
                type_=type(layer),
            )
        )

    layer_cls = layer.__class__
    # Sort the list of candidates by 'lineage'
    candidates.sort(key=lambda layer_type: layer_cls.mro().index(layer_type))
    controls = layer_to_controls[candidates[0]]
    return controls(layer)


class QtLayerControlsContainer(QStackedWidget):
    """Container widget for QtLayerControl widgets.

    Parameters
    ----------
    viewer : napari.components.ViewerModel
        Napari viewer containing the rendered scene, layers, and controls.

    Attributes
    ----------
    empty_widget : qtpy.QtWidgets.QFrame
        Empty placeholder frame for when no layer is selected.
    viewer : napari.components.ViewerModel
        Napari viewer containing the rendered scene, layers, and controls.
    widgets : dict
        Dictionary of key value pairs matching layer with its widget controls.
        widgets[layer] = controls
    """

    def __init__(self, viewer) -> None:
        super().__init__()
        self.setProperty("emphasized", True)
        self.viewer = viewer

        self.setMouseTracking(True)
        self.empty_widget = QFrame()
        self.empty_widget.setObjectName("empty_controls_widget")
        self.widgets = {}
        self.addWidget(self.empty_widget)
        self.setCurrentWidget(self.empty_widget)

        self.viewer.layers.events.inserted.connect(self._add)
        self.viewer.layers.events.removed.connect(self._remove)
        viewer.layers.selection.events.active.connect(self._display)
        viewer.dims.events.ndisplay.connect(self._on_ndisplay_changed)

    def _on_ndisplay_changed(self, event):
        """Responds to a change in the dimensionality displayed in the canvas.

        Parameters
        ----------
        event : Event
            Event with the new dimensionality value at `event.value`.
        """
        for widget in self.widgets.values():
            if widget is not self.empty_widget:
                widget.ndisplay = event.value

    def _display(self, event):
        """Change the displayed controls to be those of the target layer.

        Parameters
        ----------
        event : Event
            Event with the target layer at `event.value`.
        """
        layer = event.value
        if layer is None:
            self.setCurrentWidget(self.empty_widget)
        else:
            controls = self.widgets[layer]
            self.setCurrentWidget(controls)

    def _add(self, event):
        """Add the controls target layer to the list of control widgets.

        Parameters
        ----------
        event : Event
            Event with the target layer at `event.value`.
        """

        def add_children(layer):
            if layer.is_group():
                for child in layer:
                    add_children(child)
            controls = create_qt_layer_controls(layer)
            controls.ndisplay = self.viewer.dims.ndisplay
            self.addWidget(controls)
            self.widgets[layer] = controls

        add_children(event.value)

    def _remove(self, event):
        """Remove the controls target layer from the list of control widgets.

        Parameters
        ----------
        event : Event
            Event with the target layer at `event.value`.
        """

        def remove_children(layer):
            if layer.is_group():
                for child in layer:
                    remove_children(child)
            controls = self.widgets[layer]
            self.removeWidget(controls)
            controls.hide()
            controls.deleteLater()
            controls = None
            del self.widgets[layer]

        remove_children(event.value)<|MERGE_RESOLUTION|>--- conflicted
+++ resolved
@@ -19,11 +19,7 @@
     Tracks,
     Vectors,
 )
-<<<<<<< HEAD
 from napari.layers.layergroup import LayerGroup
-from napari.utils import config
-=======
->>>>>>> 0f85200e
 from napari.utils.translations import trans
 
 layer_to_controls = {
