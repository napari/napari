import numpy as np
from qtpy.QtCore import Qt, Slot
from qtpy.QtWidgets import (
    QButtonGroup,
    QCheckBox,
    QComboBox,
    QHBoxLayout,
    QLabel,
    QSlider,
)

from ...layers.points._points_constants import Mode, Symbol
from ...utils.events import disconnect_events
from ..utils import disable_with_opacity, qt_signals_blocked
from ..widgets.qt_color_swatch import QColorSwatchEdit
from ..widgets.qt_mode_buttons import QtModePushButton, QtModeRadioButton
from .qt_layer_controls_base import QtLayerControls


class QtPointsControls(QtLayerControls):
    """Qt view and controls for the napari Points layer.

    Parameters
    ----------
    layer : napari.layers.Points
        An instance of a napari Points layer.

    Attributes
    ----------
    addition_button : qtpy.QtWidgets.QtModeRadioButton
        Button to add points to layer.
    button_group : qtpy.QtWidgets.QButtonGroup
        Button group of points layer modes (ADD, PAN_ZOOM, SELECT).
    delete_button : qtpy.QtWidgets.QtModePushButton
        Button to delete points from layer.
    edgeColorSwatch : qtpy.QtWidgets.QFrame
        Color swatch showing shapes edge display color.
    edgeComboBox : qtpy.QtWidgets.QComboBox
        Dropdown widget to select display color for shape edges.
    faceColorSwatch : qtpy.QtWidgets.QFrame
        Color swatch showing shapes face display color.
    faceComboBox : qtpy.QtWidgets.QComboBox
        Dropdown widget to select display color for shape faces.
    grid_layout : qtpy.QtWidgets.QGridLayout
        Layout of Qt widget controls for the layer.
    layer : napari.layers.Points
        An instance of a napari Points layer.
    ndimCheckBox : qtpy.QtWidgets.QCheckBox
        Checkbox to indicate whether layer is n-dimensional.
    panzoom_button : qtpy.QtWidgets.QtModeRadioButton
        Button for pan/zoom mode.
    select_button : qtpy.QtWidgets.QtModeRadioButton
        Button to select points from layer.
    sizeSlider : qtpy.QtWidgets.QSlider
        Slider controlling size of points.
    symbolComboBox : qtpy.QtWidgets.QComboBox
        Drop down list of symbol options for points markers.

    Raises
    ------
    ValueError
        Raise error if points mode is not recognized.
        Points mode must be one of: ADD, PAN_ZOOM, or SELECT.
    """

    def __init__(self, layer):
        super().__init__(layer)

        self.layer.events.mode.connect(self._on_mode_change)
        self.layer.events.n_dimensional.connect(self._on_n_dimensional_change)
        self.layer.events.symbol.connect(self._on_symbol_change)
        self.layer.events.size.connect(self._on_size_change)
        self.layer.events.current_edge_color.connect(
            self._on_current_edge_color_change
        )
        self.layer.events.current_face_color.connect(
            self._on_current_face_color_change
        )
        self.layer.events.editable.connect(self._on_editable_change)
        self.layer.text.events.visible.connect(self._on_text_visibility_change)

        sld = QSlider(Qt.Horizontal)
        sld.setFocusPolicy(Qt.NoFocus)
        sld.setMinimum(1)
        sld.setMaximum(100)
        sld.setSingleStep(1)
        value = self.layer.current_size
        sld.setValue(int(value))
        sld.valueChanged.connect(self.changeSize)
        self.sizeSlider = sld

        self.faceColorEdit = QColorSwatchEdit(
            initial_color=self.layer.current_face_color,
            tooltip='click to set current face color',
        )
        self.edgeColorEdit = QColorSwatchEdit(
            initial_color=self.layer.current_edge_color,
            tooltip='click to set current edge color',
        )
        self.faceColorEdit.color_changed.connect(self.changeFaceColor)
        self.edgeColorEdit.color_changed.connect(self.changeEdgeColor)

        symbol_comboBox = QComboBox()
        symbol_comboBox.addItems([str(s) for s in Symbol])
        index = symbol_comboBox.findText(
            self.layer.symbol, Qt.MatchFixedString
        )
        symbol_comboBox.setCurrentIndex(index)
        symbol_comboBox.activated[str].connect(self.changeSymbol)
        self.symbolComboBox = symbol_comboBox

        ndim_cb = QCheckBox()
        ndim_cb.setToolTip('N-dimensional points')
        ndim_cb.setChecked(self.layer.n_dimensional)
        ndim_cb.stateChanged.connect(self.change_ndim)
        self.ndimCheckBox = ndim_cb

        self.select_button = QtModeRadioButton(
            layer, 'select_points', Mode.SELECT, tooltip='Select points'
        )
        self.addition_button = QtModeRadioButton(
            layer, 'add_points', Mode.ADD, tooltip='Add points'
        )
        self.panzoom_button = QtModeRadioButton(
            layer, 'pan_zoom', Mode.PAN_ZOOM, tooltip='Pan/zoom', checked=True
        )
        self.delete_button = QtModePushButton(
            layer,
            'delete_shape',
            slot=self.layer.remove_selected,
            tooltip='Delete selected points',
        )

        text_disp_cb = QCheckBox()
        text_disp_cb.setToolTip('toggle text visibility')
        text_disp_cb.setChecked(self.layer.text.visible)
        text_disp_cb.stateChanged.connect(self.change_text_visibility)
        self.textDispCheckBox = text_disp_cb

        self.button_group = QButtonGroup(self)
        self.button_group.addButton(self.select_button)
        self.button_group.addButton(self.addition_button)
        self.button_group.addButton(self.panzoom_button)

        button_row = QHBoxLayout()
        button_row.addStretch(1)
        button_row.addWidget(self.delete_button)
        button_row.addWidget(self.addition_button)
        button_row.addWidget(self.select_button)
        button_row.addWidget(self.panzoom_button)
        button_row.setContentsMargins(0, 0, 0, 5)
        button_row.setSpacing(4)

        # grid_layout created in QtLayerControls
        # addWidget(widget, row, column, [row_span, column_span])
        self.grid_layout.addLayout(button_row, 0, 1)
        self.grid_layout.addWidget(QLabel('opacity:'), 1, 0)
        self.grid_layout.addWidget(self.opacitySlider, 1, 1)
        self.grid_layout.addWidget(QLabel('point size:'), 2, 0)
        self.grid_layout.addWidget(self.sizeSlider, 2, 1)
        self.grid_layout.addWidget(QLabel('blending:'), 3, 0)
        self.grid_layout.addWidget(self.blendComboBox, 3, 1)
        self.grid_layout.addWidget(QLabel('symbol:'), 4, 0)
        self.grid_layout.addWidget(self.symbolComboBox, 4, 1)
        self.grid_layout.addWidget(QLabel('face color:'), 5, 0)
        self.grid_layout.addWidget(self.faceColorEdit, 5, 1)
        self.grid_layout.addWidget(QLabel('edge color:'), 6, 0)
        self.grid_layout.addWidget(self.edgeColorEdit, 6, 1)
        self.grid_layout.addWidget(QLabel('display text:'), 7, 0)
        self.grid_layout.addWidget(self.textDispCheckBox, 7, 1)
        self.grid_layout.addWidget(QLabel('n-dim:'), 8, 0)
        self.grid_layout.addWidget(self.ndimCheckBox, 8, 1)
        self.grid_layout.setRowStretch(9, 1)
        self.grid_layout.setColumnStretch(1, 1)
        self.grid_layout.setSpacing(4)

<<<<<<< HEAD
    def set_mode(self, event):
        """"Update ticks in checkbox widgets when points layer mode is changed.
=======
    def mouseMoveEvent(self, event):
        """On mouse move, update layer mode status.

        Modes available for points layer: ADD, PAN_ZOOM, SELECT

        Parameters
        ----------
        event : qtpy.QtCore.QEvent
            Event from the Qt context.
        """
        self.layer.status = self.layer.mode

    def _on_mode_change(self, event):
        """Update ticks in checkbox widgets when points layer mode is changed.
>>>>>>> afc71799

        Available modes for points layer are:
        * ADD
        * SELECT
        * PAN_ZOOM

        Parameters
        ----------
        event : napari.utils.event.Event
            The napari event that triggered this method.

        Raises
        ------
        ValueError
            Raise error if event.mode is not ADD, PAN_ZOOM, or SELECT.
        """
        mode = event.mode
        if mode == Mode.ADD:
            self.addition_button.setChecked(True)
        elif mode == Mode.SELECT:
            self.select_button.setChecked(True)
        elif mode == Mode.PAN_ZOOM:
            self.panzoom_button.setChecked(True)
        else:
            raise ValueError("Mode not recognized")

    def changeSymbol(self, text):
        """Change marker symbol of the points on the layer model.

        Parameters
        ----------
        text : str
            Marker symbol of points, eg: '+', '.', etc.
        """
        self.layer.symbol = text

    def changeSize(self, value):
        """Change size of points on the layer model.

        Parameters
        ----------
        value : float
            Size of points.
        """
        self.layer.current_size = value

    def change_ndim(self, state):
        """Toggle n-dimensional state of label layer.

        Parameters
        ----------
        state : QCheckBox
            Checkbox indicating if label layer is n-dimensional.
        """
        if state == Qt.Checked:
            self.layer.n_dimensional = True
        else:
            self.layer.n_dimensional = False

    def change_text_visibility(self, state):
        """Toggle the visibiltiy of the text.

        Parameters
        ----------
        state : QCheckBox
            Checkbox indicating if text is visible.
        """
        if state == Qt.Checked:
            self.layer.text.visible = True
        else:
            self.layer.text.visible = False

    def _on_text_visibility_change(self, event):
        """Receive layer model text visibiltiy change change event and update checkbox.

        Parameters
        ----------
        event : qtpy.QtCore.QEvent
            Event from the Qt context.
        """
        with self.layer.text.events.visible.blocker():
            self.textDispCheckBox.setChecked(self.layer.text.visible)

    def _on_n_dimensional_change(self, event):
        """Receive layer model n-dimensional change event and update checkbox.

        Parameters
        ----------
        event : napari.utils.event.Event
            The napari event that triggered this method.
        """
        with self.layer.events.n_dimensional.blocker():
            self.ndimCheckBox.setChecked(self.layer.n_dimensional)

    def _on_symbol_change(self, event):
        """Receive marker symbol change event and update the dropdown menu.

        Parameters
        ----------
        event : napari.utils.event.Event
            The napari event that triggered this method.
        """
        with self.layer.events.symbol.blocker():
            index = self.symbolComboBox.findText(
                self.layer.symbol, Qt.MatchFixedString
            )
            self.symbolComboBox.setCurrentIndex(index)

    def _on_size_change(self, event=None):
        """Receive layer model size change event and update point size slider.

        Parameters
        ----------
        event : napari.utils.event.Event, optional
            The napari event that triggered this method.
        """
        with self.layer.events.size.blocker():
            value = self.layer.current_size
            self.sizeSlider.setValue(int(value))

    @Slot(np.ndarray)
    def changeFaceColor(self, color: np.ndarray):
        """Update face color of layer model from color picker user input."""
        with self.layer.events.current_face_color.blocker():
            self.layer.current_face_color = color

    @Slot(np.ndarray)
    def changeEdgeColor(self, color: np.ndarray):
        """Update edge color of layer model from color picker user input."""
        with self.layer.events.current_edge_color.blocker():
            self.layer.current_edge_color = color

    def _on_current_face_color_change(self, event=None):
        """Receive layer.current_face_color() change event and update view."""
        with qt_signals_blocked(self.faceColorEdit):
            self.faceColorEdit.setColor(self.layer.current_face_color)

    def _on_current_edge_color_change(self, event=None):
        """Receive layer.current_edge_color() change event and update view."""
        with qt_signals_blocked(self.edgeColorEdit):
            self.edgeColorEdit.setColor(self.layer.current_edge_color)

    def _on_editable_change(self, event=None):
        """Receive layer model editable change event & enable/disable buttons.

        Parameters
        ----------
        event : napari.utils.event.Event, optional
            The napari event that triggered this method, by default None.
        """
        disable_with_opacity(
            self,
            ['select_button', 'addition_button', 'delete_button'],
            self.layer.editable,
        )

    def close(self):
        """Disconnect events when widget is closing."""
        disconnect_events(self.layer.text.events, self)
        super().close()<|MERGE_RESOLUTION|>--- conflicted
+++ resolved
@@ -174,25 +174,8 @@
         self.grid_layout.setColumnStretch(1, 1)
         self.grid_layout.setSpacing(4)
 
-<<<<<<< HEAD
-    def set_mode(self, event):
-        """"Update ticks in checkbox widgets when points layer mode is changed.
-=======
-    def mouseMoveEvent(self, event):
-        """On mouse move, update layer mode status.
-
-        Modes available for points layer: ADD, PAN_ZOOM, SELECT
-
-        Parameters
-        ----------
-        event : qtpy.QtCore.QEvent
-            Event from the Qt context.
-        """
-        self.layer.status = self.layer.mode
-
     def _on_mode_change(self, event):
         """Update ticks in checkbox widgets when points layer mode is changed.
->>>>>>> afc71799
 
         Available modes for points layer are:
         * ADD
