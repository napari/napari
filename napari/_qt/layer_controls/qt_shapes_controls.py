--- conflicted
+++ resolved
@@ -1,6 +1,5 @@
 from typing import TYPE_CHECKING
 
-<<<<<<< HEAD
 from napari._qt.layer_controls.qt_layer_controls_base import QtLayerControls
 from napari._qt.layer_controls.widgets import (
     QtFaceColorControl,
@@ -10,16 +9,6 @@
     QtEdgeColorControl,
     QtEdgeWidthSliderControl,
 )
-=======
-import numpy as np
-from qtpy.QtCore import Qt
-from qtpy.QtWidgets import QCheckBox
-from superqt import QLabeledSlider
-
-from napari._qt.layer_controls.qt_layer_controls_base import QtLayerControls
-from napari._qt.utils import qt_signals_blocked
-from napari._qt.widgets.qt_color_swatch import QColorSwatchEdit
->>>>>>> 9891e006
 from napari._qt.widgets.qt_mode_buttons import QtModePushButton
 from napari.layers.shapes._shapes_constants import Mode
 from napari.utils.action_manager import action_manager
@@ -48,13 +37,9 @@
         String id for the transform action to bind to the transform button.
     button_group : qtpy.QtWidgets.QButtonGroup
         (SELECT, DIRECT, PAN_ZOOM, ADD_RECTANGLE, ADD_ELLIPSE, ADD_LINE,
-<<<<<<< HEAD
-        ADD_PATH, ADD_POLYGON, VERTEX_INSERT, VERTEX_REMOVE, TRANSFORM).
-        Button group for shapes layer modes
-=======
         ADD_POLYLINE, ADD_PATH, ADD_POLYGON, VERTEX_INSERT, VERTEX_REMOVE,
         TRANSFORM).
->>>>>>> 9891e006
+        Button group for shapes layer modes
     delete_button : qtpy.QtWidgets.QtModePushButton
         Button to delete selected shapes
     direct_button : napari._qt.widgets.qt_mode_button.QtModeRadioButton
@@ -72,28 +57,22 @@
     move_front_button : qtpy.QtWidgets.QtModePushButton
         Button to move shape(s) to the front.
     panzoom_button : napari._qt.widgets.qt_mode_button.QtModeRadioButton
-<<<<<<< HEAD
-        Button to pan/zoom shapes layer.
-=======
         Button to activate move camera mode for layer.
-    transform_button : napari._qt.widgets.qt_mode_button.QtModeRadioButton
-        Button to transform shapes layer.
->>>>>>> 9891e006
     path_button : napari._qt.widgets.qt_mode_button.QtModeRadioButton
         Button to add paths to shapes layer.
     polygon_button : napari._qt.widgets.qt_mode_button.QtModeRadioButton
         Button to add polygons to shapes layer.
     polygon_lasso_button : napari._qt.widgets.qt_mode_button.QtModeRadioButton
         Button to add polygons to shapes layer with a lasso tool.
-    qtEdgeColorControl.edgeColorEdit : qtpy.QtWidgets.QColorSwatchEdit
+    qtEdgeColorControl.edgeColorEdit : napari._qt.widgets.qt_color_swatch.QColorSwatchEdit
         ColorSwatchEdit controlling current edge color of the layer.
     qtEdgeColorControl.edgeColorLabel : napari._qt.layer_controls.widgets.qt_widget_controls_base.QtWrappedLabel
         Label for the current edge color chooser widget.
     qtEdgeWidthSliderControl.edgeWidthLabel : napari._qt.layer_controls.widgets.qt_widget_controls_base.QtWrappedLabel
         Label for the current edge width widget.
-    qtEdgeWidthSliderControl.edgeWidthSlider : qtpy.QtWidgets.QSlider
+    qtEdgeWidthSliderControl.edgeWidthSlider : superqt.QLabeledDoubleSlider
         Slider controlling line edge width of layer.
-    qtFaceColorControl.faceColorEdit : qtpy.QtWidgets.QSlider
+    qtFaceColorControl.faceColorEdit : napari._qt.widgets.qt_color_swatch.QColorSwatchEdit
         ColorSwatchEdit controlling current face color of the layer.
     qtFaceColorControl.faceColorLabel : napari._qt.layer_controls.widgets.qt_widget_controls_base.QtWrappedLabel
         Label for the current face color widget.
@@ -103,7 +82,7 @@
         Label for the blending combobox widget.
     qtOpacityBlendingControls.opacityLabel : napari._qt.layer_controls.widgets.qt_widget_controls_base.QtWrappedLabel
         Label for the opacity slider widget.
-    qtOpacityBlendingControls.opacitySlider : qtpy.QtWidgets.QSlider
+    qtOpacityBlendingControls.opacitySlider : superqt.QLabeledDoubleSlider
         Slider controlling opacity of the layer.
     qtTextVisibilityControl.textDispCheckBox : qtpy.QtWidgets.QCheckbox
         Checkbox controlling if text on the layer is visible or not.
@@ -134,38 +113,7 @@
     def __init__(self, layer) -> None:
         super().__init__(layer)
 
-<<<<<<< HEAD
         # Setup buttons
-=======
-        self.layer.events.edge_width.connect(self._on_edge_width_change)
-        self.layer.events.current_edge_color.connect(
-            self._on_current_edge_color_change
-        )
-        self.layer.events.current_face_color.connect(
-            self._on_current_face_color_change
-        )
-        self.layer.text.events.visible.connect(self._on_text_visibility_change)
-
-        sld = QLabeledSlider(Qt.Orientation.Horizontal)
-        sld.setFocusPolicy(Qt.FocusPolicy.NoFocus)
-        sld.setMinimum(0)
-        sld.setMaximum(40)
-        sld.setSingleStep(1)
-        value = self.layer.current_edge_width
-        if isinstance(value, Iterable):
-            if isinstance(value, list):
-                value = np.asarray(value)
-            value = value.mean()
-        sld.setValue(int(value))
-        sld.valueChanged.connect(self.changeWidth)
-        self.widthSlider = sld
-        self.widthSlider.setToolTip(
-            trans._(
-                'Set the edge width of currently selected shapes and any added afterwards.'
-            )
-        )
-
->>>>>>> 9891e006
         self.select_button = self._radio_button(
             layer, 'select', Mode.SELECT, True, 'activate_select_mode'
         )
