--- conflicted
+++ resolved
@@ -118,7 +118,7 @@
 
         We split this out as a separate function for perfmon.
         """
-        self.dims.set_point(self.axis, value)
+        self.dims.point[self.axis] = value
 
     def _create_range_slider_widget(self):
         """Creates a range slider widget for a given axis."""
@@ -138,14 +138,7 @@
         slider.setValue(point)
 
         # Listener to be used for sending events back to model:
-<<<<<<< HEAD
-        def value_changed_listner(value):
-            self.dims.point[self.axis] = value
-
-        slider.valueChanged.connect(value_changed_listner)
-=======
         slider.valueChanged.connect(self._value_changed)
->>>>>>> c53051ed
 
         def slider_focused_listener():
             self.qt_dims.last_used = self.axis
