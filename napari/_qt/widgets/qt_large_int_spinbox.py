from enum import Enum

from qtpy.QtCore import QSize, Qt, Signal
from qtpy.QtGui import QFontMetrics, QValidator
from qtpy.QtWidgets import QAbstractSpinBox, QStyle, QStyleOptionSpinBox

<<<<<<< HEAD
from ...utils._dtype import normalize_dtype

logger = logging.getLogger(__name__)
=======
>>>>>>> c2feb849

class EmitPolicy(Enum):
    EmitIfChanged = 0
    AlwaysEmit = 1
    NeverEmit = 2


class AnyIntValidator(QValidator):
    def __init__(self, parent=None) -> None:
        super().__init__(parent)

    def validate(self, input: str, pos: int):
        if not input.lstrip("-"):
            return QValidator.Intermediate, input, len(input)
        if input.lstrip("-").isnumeric():
            return QValidator.Acceptable, input, len(input)
        return QValidator.Invalid, input, len(input)


class QtLargeIntSpinBox(QAbstractSpinBox):
    """An integer spinboxes backed by unbound python integer

    Qt's built-in ``QSpinBox`` is backed by a signed 32-bit integer.
    This could become limiting, particularly in large dense segmentations.
    This class behaves like a ``QSpinBox`` backed by an unbound python int.

    Does not yet support "prefix", "suffix" or "specialValue" like QSpinBox.
    """

    textChanged = Signal(str)
    valueChanged = Signal(object)

<<<<<<< HEAD
    valueChanged = Signal(int)

    def __init__(self, dtype=np.int64, parent=None):
        super().__init__(parent)
        self._dtype = np.dtype(normalize_dtype(dtype))
        if not np.issubdtype(self._dtype, np.integer):
            raise ValueError(f"Spinbox dtype must be integral, got {dtype}")
        iinfo = np.iinfo(self._dtype)

        self.setSingleStep(1)
        super().setDecimals(0)

        self._min = self._dtype.type(max(iinfo.min, self.MIN_FLOAT64_INT))
        self._max = self._dtype.type(min(iinfo.max, self.MAX_FLOAT64_INT))
        self.setRange(self._min, self._max)

    def _cast(self, value):
        actual_val = max(self._min, min(self._max, self._dtype.type(value)))
        if actual_val != value:
            logger.warning(
                "Value %s is not representable by %s(%s); using %s",
                value,
                type(self).__qualname__,
                self._dtype,
                actual_val,
            )
        return actual_val
=======
    def __init__(self, parent=None) -> None:
        super().__init__(parent)
        self._value: int = 0
        self._minimum: int = 0
        self._maximum: int = 2 ** 64 - 1
        self._single_step: int = 1
        self._pending_emit = False
        validator = AnyIntValidator(self)
        self.lineEdit().setValidator(validator)
        self.lineEdit().textChanged.connect(self._editor_text_changed)
        self.setValue(0)
>>>>>>> c2feb849

    def value(self):
        return self._value

    def setValue(self, value):
        self._setValue(value, EmitPolicy.EmitIfChanged)

    def _setValue(self, value, policy):
        self._value, old = self._bound(int(value)), self._value
        self._pending_emit = False
        self._updateEdit()
        self.update()

        if policy is EmitPolicy.AlwaysEmit or (
            policy is EmitPolicy.EmitIfChanged and self._value != old
        ):
            self._pending_emit = False
            self.textChanged.emit(self.lineEdit().displayText())
            self.valueChanged.emit(self._value)

    def _updateEdit(self):
        new_text = str(self._value)
        if self.lineEdit().text() == new_text:
            return
        self.lineEdit().setText(new_text)

    def singleStep(self):
        return self._single_step

    def setSingleStep(self, step):
        self._single_step = int(step)

    def minimum(self):
        return self._minimum

    def setMinimum(self, min):
        self._minimum = int(min)

    def maximum(self):
        return self._maximum

    def setMaximum(self, max):
        self._maximum = int(max)

    def setRange(self, minimum, maximum):
        self.setMinimum(minimum)
        self.setMaximum(maximum)

    def _interpret(self, policy):
        text = self.lineEdit().displayText() or str(self._value)
        v = int(text)
        self._setValue(v, policy)

    def focusOutEvent(self, e) -> None:
        if self._pending_emit:
            self._interpret(EmitPolicy.EmitIfChanged)
        return super().focusOutEvent(e)

    def closeEvent(self, e) -> None:
        if self._pending_emit:
            self._interpret(EmitPolicy.EmitIfChanged)
        return super().closeEvent(e)

    def keyPressEvent(self, e) -> None:
        if e.key() in (Qt.Key_Enter, Qt.Key_Return):
            self._interpret(
                EmitPolicy.AlwaysEmit
                if self.keyboardTracking()
                else EmitPolicy.EmitIfChanged
            )
        return super().keyPressEvent(e)

    def stepBy(self, steps: int) -> None:
        step = self._single_step
        old = self._value
        e = EmitPolicy.EmitIfChanged
        if self._pending_emit:
            self._interpret(EmitPolicy.NeverEmit)
            if self._value != old:
                e = EmitPolicy.AlwaysEmit
        self._setValue(self._bound(self._value + (step * steps)), e)

    def _editor_text_changed(self, t):
        if self.keyboardTracking():
            self._setValue(int(t), EmitPolicy.EmitIfChanged)
            self.lineEdit().setFocus()
            self._pending_emit = False
        else:
            self._pending_emit = True

    def _bound(self, value):
        return max(self._minimum, min(self._maximum, value))

    def stepEnabled(self):
        flags = QAbstractSpinBox.StepNone
        if self.isReadOnly():
            return flags
        if self._value < self._maximum:
            flags |= QAbstractSpinBox.StepUpEnabled
        if self._value > self._minimum:
            flags |= QAbstractSpinBox.StepDownEnabled
        return flags

    def sizeHint(self):
        self.ensurePolished()
        fm = QFontMetrics(self.font())
        h = self.lineEdit().sizeHint().height()
        w = fm.horizontalAdvance(str(self._value)) + 3
        w = max(36, w)
        opt = QStyleOptionSpinBox()
        self.initStyleOption(opt)
        hint = QSize(w, h)
        return self.style().sizeFromContents(
            QStyle.CT_SpinBox, opt, hint, self
        )

    def set_dtype(self, dtype):
        import numpy as np

        iinfo = np.iinfo(dtype)
        self.setRange(iinfo.min, iinfo.max)<|MERGE_RESOLUTION|>--- conflicted
+++ resolved
@@ -4,12 +4,8 @@
 from qtpy.QtGui import QFontMetrics, QValidator
 from qtpy.QtWidgets import QAbstractSpinBox, QStyle, QStyleOptionSpinBox
 
-<<<<<<< HEAD
 from ...utils._dtype import normalize_dtype
 
-logger = logging.getLogger(__name__)
-=======
->>>>>>> c2feb849
 
 class EmitPolicy(Enum):
     EmitIfChanged = 0
@@ -42,35 +38,6 @@
     textChanged = Signal(str)
     valueChanged = Signal(object)
 
-<<<<<<< HEAD
-    valueChanged = Signal(int)
-
-    def __init__(self, dtype=np.int64, parent=None):
-        super().__init__(parent)
-        self._dtype = np.dtype(normalize_dtype(dtype))
-        if not np.issubdtype(self._dtype, np.integer):
-            raise ValueError(f"Spinbox dtype must be integral, got {dtype}")
-        iinfo = np.iinfo(self._dtype)
-
-        self.setSingleStep(1)
-        super().setDecimals(0)
-
-        self._min = self._dtype.type(max(iinfo.min, self.MIN_FLOAT64_INT))
-        self._max = self._dtype.type(min(iinfo.max, self.MAX_FLOAT64_INT))
-        self.setRange(self._min, self._max)
-
-    def _cast(self, value):
-        actual_val = max(self._min, min(self._max, self._dtype.type(value)))
-        if actual_val != value:
-            logger.warning(
-                "Value %s is not representable by %s(%s); using %s",
-                value,
-                type(self).__qualname__,
-                self._dtype,
-                actual_val,
-            )
-        return actual_val
-=======
     def __init__(self, parent=None) -> None:
         super().__init__(parent)
         self._value: int = 0
@@ -82,7 +49,6 @@
         self.lineEdit().setValidator(validator)
         self.lineEdit().textChanged.connect(self._editor_text_changed)
         self.setValue(0)
->>>>>>> c2feb849
 
     def value(self):
         return self._value
@@ -202,5 +168,5 @@
     def set_dtype(self, dtype):
         import numpy as np
 
-        iinfo = np.iinfo(dtype)
+        iinfo = np.iinfo(normalize_dtype(dtype))
         self.setRange(iinfo.min, iinfo.max)