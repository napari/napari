import os
from sys import platform
from unittest.mock import patch

import numpy as np
import pytest
from qtpy.QtCore import Qt

from napari._qt.widgets.qt_dims import QtDims
from napari.components import Dims


def test_creating_view(qtbot):
    """
    Test creating dims view.
    """
    ndim = 4
    dims = Dims(ndim=ndim)
    view = QtDims(dims)

    qtbot.addWidget(view)

    # Check that the dims model has been appended to the dims view
    assert view.dims == dims

    # Check the number of displayed sliders is two less than the number of
    # dimensions
    assert view.nsliders == view.dims.ndim
    assert np.sum(view._displayed_sliders) == view.dims.ndim - 2
    assert np.all(
        [
            s.isVisibleTo(view) == d
            for s, d in zip(view.slider_widgets, view._displayed_sliders)
        ]
    )


def test_changing_ndim(qtbot):
    """
    Test changing the number of dimensions
    """
    ndim = 4
    view = QtDims(Dims(ndim=ndim))

    qtbot.addWidget(view)

    # Check that adding dimensions adds sliders
    view.dims.ndim = 5
    assert view.nsliders == view.dims.ndim
    assert np.sum(view._displayed_sliders) == view.dims.ndim - 2
    assert np.all(
        [
            s.isVisibleTo(view) == d
            for s, d in zip(view.slider_widgets, view._displayed_sliders)
        ]
    )

    # Check that removing dimensions removes sliders
    view.dims.ndim = 2
    assert view.nsliders == view.dims.ndim
    assert np.sum(view._displayed_sliders) == view.dims.ndim - 2
    assert np.all(
        [
            s.isVisibleTo(view) == d
            for s, d in zip(view.slider_widgets, view._displayed_sliders)
        ]
    )


def test_changing_focus(qtbot):
    """Test changing focus updates the dims.last_used prop."""
    # Initialize to 0th axis
    ndim = 2
    view = QtDims(Dims(ndim=ndim))
    qtbot.addWidget(view)
    assert view.dims.last_used == 0
<<<<<<< HEAD
=======
    view.dims._focus_down()
    view.dims._focus_up()
    assert view.dims.last_used == 0
>>>>>>> 79ab3589

    view.dims.ndim = 5
    view.dims.last_used = 2
    assert view.dims.last_used == 2
    view.dims._focus_down()
    assert view.dims.last_used == 1
    view.dims._focus_up()
    assert view.dims.last_used == 2
    view.dims._focus_up()
    assert view.dims.last_used == 0
    view.dims._focus_down()
    assert view.dims.last_used == 2


def test_changing_display(qtbot):
    """
    Test changing the displayed property of an axis
    """
    ndim = 4
    view = QtDims(Dims(ndim=ndim))
    qtbot.addWidget(view)

    assert view.nsliders == view.dims.ndim
    assert np.sum(view._displayed_sliders) == view.dims.ndim - 2
    assert np.all(
        [
            s.isVisibleTo(view) == d
            for s, d in zip(view.slider_widgets, view._displayed_sliders)
        ]
    )

    # Check changing displayed removes a slider
    view.dims.ndisplay = 3
    assert view.nsliders == view.dims.ndim
    assert np.sum(view._displayed_sliders) == view.dims.ndim - 3
    assert np.all(
        [
            s.isVisibleTo(view) == d
            for s, d in zip(view.slider_widgets, view._displayed_sliders)
        ]
    )


def test_slider_values(qtbot):
    """
    Test the values of a slider stays matched to the values of the dims point.
    """
    ndim = 4
    view = QtDims(Dims(ndim=ndim))
    qtbot.addWidget(view)

    # Check that values of the dimension slider matches the values of the
    # dims point at initialization
    first_slider = view.slider_widgets[0].slider
    assert first_slider.value() == view.dims.point[0]

    # Check that values of the dimension slider matches the values of the
    # dims point after the point has been moved within the dims
    view.dims.set_point(0, 2)
    assert first_slider.value() == view.dims.point[0]

    # Check that values of the dimension slider matches the values of the
    # dims point after the point has been moved within the slider
    first_slider.setValue(1)
    assert first_slider.value() == view.dims.point[0]


def test_slider_range(qtbot):
    """
    Tests range of the slider is matched to the range of the dims
    """
    ndim = 4
    view = QtDims(Dims(ndim=ndim))
    qtbot.addWidget(view)

    # Check the maximum allowed value of the slider is one less
    # than the allowed nsteps of the dims at initialization
    first_slider = view.slider_widgets[0].slider
    assert first_slider.minimum() == 0
    assert first_slider.maximum() == view.dims.nsteps[0] - 1
    assert first_slider.singleStep() == 1

    # Check the maximum allowed value of the slider stays one less
    # than the allowed nsteps of the dims after updates
    view.dims.set_range(0, (1, 5, 2))
    assert first_slider.minimum() == 0
    assert first_slider.maximum() == view.dims.nsteps[0] - 1
    assert first_slider.singleStep() == 1


def test_singleton_dims(qtbot):
    """
    Test singleton dims causes no slider.
    """
    ndim = 4
    dims = Dims(ndim=ndim)
    dims.set_range(0, (0, 0, 1))
    view = QtDims(dims)
    qtbot.addWidget(view)

    # Check that the dims model has been appended to the dims view
    assert view.dims == dims

    # Check the number of displayed sliders is only one
    assert view.nsliders == 4
    assert np.sum(view._displayed_sliders) == 1
    assert np.all(
        [
            s.isVisibleTo(view) == d
            for s, d in zip(view.slider_widgets, view._displayed_sliders)
        ]
    )

    # Change ndisplay to three
    view.dims.ndisplay = 3

    # Check no sliders now shown
    assert np.sum(view._displayed_sliders) == 0

    # Change ndisplay back to two
    view.dims.ndisplay = 2

    # Check only slider now shown
    assert np.sum(view._displayed_sliders) == 1


def test_order_when_changing_ndim(qtbot):
    """
    Test order of the sliders when changing the number of dimensions.
    """
    ndim = 4
    view = QtDims(Dims(ndim=ndim))
    qtbot.addWidget(view)

    # Check that values of the dimension slider matches the values of the
    # dims point after the point has been moved within the dims
    view.dims.set_point(0, 2)
    view.dims.set_point(1, 1)
    for i in range(view.dims.ndim - 2):
        slider = view.slider_widgets[i].slider
        assert slider.value() == view.dims.point[i]

    # Check the matching dimensions and sliders are preserved when
    # dimensions are added
    view.dims.ndim = 5
    for i in range(view.dims.ndim - 2):
        slider = view.slider_widgets[i].slider
        assert slider.value() == view.dims.point[i]

    # Check the matching dimensions and sliders are preserved when dims
    # dimensions are removed
    view.dims.ndim = 4
    for i in range(view.dims.ndim - 2):
        slider = view.slider_widgets[i].slider
        assert slider.value() == view.dims.point[i]

    # Check the matching dimensions and sliders are preserved when dims
    # dimensions are removed
    view.dims.ndim = 3
    for i in range(view.dims.ndim - 2):
        slider = view.slider_widgets[i].slider
        assert slider.value() == view.dims.point[i]


def test_update_dims_labels(qtbot):
    """
    Test that the slider_widget axis labels are updated with the dims model
    and vice versa.
    """
    ndim = 4
    view = QtDims(Dims(ndim=ndim))
    qtbot.addWidget(view)
    view.dims.axis_labels = list('TZYX')
    assert [w.axis_label.text() for w in view.slider_widgets] == list('TZYX')

    first_label = view.slider_widgets[0].axis_label
    assert first_label.text() == view.dims.axis_labels[0]
    first_label.setText('napari')
    # first_label.editingFinished.emit()
    assert first_label.text() == view.dims.axis_labels[0]


def test_slider_press_updates_last_used(qtbot):
    """pressing on the slider should update the dims.last_used property"""
    ndim = 5
    view = QtDims(Dims(ndim=ndim))
    qtbot.addWidget(view)

    for i, widg in enumerate(view.slider_widgets):
        widg.slider.sliderPressed.emit()
        assert view.dims.last_used == i


@pytest.mark.skipif(
    os.environ.get('CI') and platform == 'win32',
    reason='not working in windows VM',
)
def test_play_button(qtbot):
    """test that the play button and its popup dialog work"""
    ndim = 3
    view = QtDims(Dims(ndim=ndim))
    qtbot.addWidget(view)
    button = view.slider_widgets[0].play_button
    qtbot.mouseClick(button, Qt.LeftButton)
    qtbot.waitSignal(view._animation_thread.started, timeout=5000)
    qtbot.wait(200)
    assert view.is_playing
    with qtbot.waitSignal(view._animation_thread.finished, timeout=7000):
        qtbot.mouseClick(button, Qt.LeftButton)

    qtbot.wait(200)
    assert not view.is_playing

    with patch.object(button.popup, 'show_above_mouse') as mock_popup:
        qtbot.mouseClick(button, Qt.RightButton)
<<<<<<< HEAD
        mock_popup.assert_called_once()
=======
        mock_popup.assert_called_once()


def test_slice_labels(qtbot):
    ndim = 4
    dims = Dims(ndim=ndim)
    dims.set_range(0, (0, 19, 1))
    view = QtDims(dims)
    qtbot.addWidget(view)

    # make sure the totslice_label is showing the correct number
    assert int(view.slider_widgets[0].totslice_label.text()) == 19

    # make sure setting the dims.point updates the slice label
    label_edit = view.slider_widgets[0].curslice_label
    dims.set_point(0, 15)
    assert int(label_edit.text()) == 15

    # make sure setting the current slice label updates the model
    label_edit.setText(str(8))
    label_edit.editingFinished.emit()
    assert dims.point[0] == 8
>>>>>>> 79ab3589
<|MERGE_RESOLUTION|>--- conflicted
+++ resolved
@@ -74,12 +74,9 @@
     view = QtDims(Dims(ndim=ndim))
     qtbot.addWidget(view)
     assert view.dims.last_used == 0
-<<<<<<< HEAD
-=======
     view.dims._focus_down()
     view.dims._focus_up()
     assert view.dims.last_used == 0
->>>>>>> 79ab3589
 
     view.dims.ndim = 5
     view.dims.last_used = 2
@@ -295,9 +292,6 @@
 
     with patch.object(button.popup, 'show_above_mouse') as mock_popup:
         qtbot.mouseClick(button, Qt.RightButton)
-<<<<<<< HEAD
-        mock_popup.assert_called_once()
-=======
         mock_popup.assert_called_once()
 
 
@@ -319,5 +313,4 @@
     # make sure setting the current slice label updates the model
     label_edit.setText(str(8))
     label_edit.editingFinished.emit()
-    assert dims.point[0] == 8
->>>>>>> 79ab3589
+    assert dims.point[0] == 8