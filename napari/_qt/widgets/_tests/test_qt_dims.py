--- conflicted
+++ resolved
@@ -315,7 +315,6 @@
     assert dims.point[0] == 8
 
 
-<<<<<<< HEAD
 def test_not_playing_after_ndim_changes(qtbot):
     dims = Dims(ndim=3, ndisplay=2, range=((0, 10, 1), (0, 20, 1), (0, 30, 1)))
     view = QtDims(dims)
@@ -340,7 +339,8 @@
     dims.ndisplay = 3
 
     assert not view.is_playing
-=======
+
+
 def test_set_axis_labels_after_ndim_changes(qtbot):
     """See https://github.com/napari/napari/issues/3753"""
     dims = Dims(ndim=3, ndisplay=2)
@@ -352,5 +352,4 @@
 
     assert len(view.slider_widgets) == 2
     assert view.slider_widgets[0].axis_label.text() == 'y'
-    assert view.slider_widgets[1].axis_label.text() == 'x'
->>>>>>> 2ca50d4d
+    assert view.slider_widgets[1].axis_label.text() == 'x'