--- conflicted
+++ resolved
@@ -21,11 +21,7 @@
 
 @pytest.fixture
 def tif_reader(tmp_plugin: DynamicPlugin):
-<<<<<<< HEAD
-    tmp2 = tmp_plugin.spawn()
-=======
     tmp2 = tmp_plugin.spawn(name='tif_reader', register=True)
->>>>>>> 7e619721
 
     @tmp2.contribute.reader(filename_patterns=['*.tif'])
     def _(path):
@@ -36,11 +32,7 @@
 
 @pytest.fixture
 def npy_reader(tmp_plugin: DynamicPlugin):
-<<<<<<< HEAD
-    tmp2 = tmp_plugin.spawn()
-=======
     tmp2 = tmp_plugin.spawn(name='npy_reader', register=True)
->>>>>>> 7e619721
 
     @tmp2.contribute.reader(filename_patterns=['*.npy'])
     def _(path):
@@ -87,7 +79,6 @@
     btn_to_click = widget._table.cellWidget(0, 1).findChild(QPushButton)
     qtbot.mouseClick(btn_to_click, Qt.LeftButton)
 
-<<<<<<< HEAD
     assert get_settings().plugins.extension2reader == {'.abc': 'abc-plugin'}
     assert widget._table.rowCount() == 1
     assert widget._table.item(0, 0).text() == '.abc'
@@ -98,22 +89,6 @@
     assert not get_settings().plugins.extension2reader
     assert widget._table.rowCount() == 1
     assert "No filename preferences found" in widget._table.item(0, 0).text()
-=======
-        assert get_settings().plugins.extension2reader == {
-            '.abc': 'abc-plugin'
-        }
-        assert widget._table.rowCount() == 1
-        assert widget._table.item(0, 0).text() == '.abc'
-
-        # remove remaining extension
-        btn_to_click = widget._table.cellWidget(0, 1).findChild(QPushButton)
-        qtbot.mouseClick(btn_to_click, Qt.LeftButton)
-        assert not get_settings().plugins.extension2reader
-        assert widget._table.rowCount() == 1
-        assert (
-            "No filename preferences found" in widget._table.item(0, 0).text()
-        )
->>>>>>> 7e619721
 
 
 def test_all_readers_in_dropdown(
@@ -124,13 +99,8 @@
         ...
 
     npe2_readers = {
-<<<<<<< HEAD
-        tmp_plugin.manifest.name: tmp_plugin.manifest.display_name,
-        tif_reader.manifest.name: tif_reader.manifest.display_name,
-=======
         tmp_plugin.name: tmp_plugin.display_name,
         tif_reader.name: tif_reader.display_name,
->>>>>>> 7e619721
     }
 
     widget = extension2reader_widget(npe2_readers=npe2_readers)
@@ -152,37 +122,21 @@
         ...
 
     widget = extension2reader_widget(
-<<<<<<< HEAD
-        npe2_readers={
-            tmp_plugin.manifest.name: tmp_plugin.manifest.display_name
-        },
-=======
         npe2_readers={tmp_plugin.name: tmp_plugin.display_name},
->>>>>>> 7e619721
         npe1_readers={},
     )
     all_dropdown_items = [
         widget._new_reader_dropdown.itemText(i)
         for i in range(widget._new_reader_dropdown.count())
     ]
-<<<<<<< HEAD
-    assert tmp_plugin.manifest.display_name not in all_dropdown_items
-=======
     assert tmp_plugin.display_name not in all_dropdown_items
->>>>>>> 7e619721
 
 
 def test_filtering_readers(
     extension2reader_widget, builtins, tif_reader, npy_reader
 ):
     widget = extension2reader_widget(
-<<<<<<< HEAD
-        npe1_readers={
-            builtins.manifest.display_name: builtins.manifest.display_name
-        }
-=======
         npe1_readers={builtins.display_name: builtins.display_name}
->>>>>>> 7e619721
     )
 
     assert widget._new_reader_dropdown.count() == 3
@@ -193,13 +147,7 @@
         for i in range(widget._new_reader_dropdown.count())
     ]
     assert (
-<<<<<<< HEAD
-        sorted(
-            [npy_reader.manifest.display_name, builtins.manifest.display_name]
-        )
-=======
         sorted([npy_reader.display_name, builtins.display_name])
->>>>>>> 7e619721
         == all_dropdown_items
     )
 
@@ -222,11 +170,7 @@
         widget._new_reader_dropdown.itemText(i)
         for i in range(widget._new_reader_dropdown.count())
     ]
-<<<<<<< HEAD
-    assert sorted([tif_reader.manifest.name]) == all_dropdown_items
-=======
     assert sorted([tif_reader.name]) == all_dropdown_items
->>>>>>> 7e619721
 
 
 def test_adding_new_preference(
@@ -238,35 +182,18 @@
     # will be filtered and tif-reader will be only item
     widget._new_reader_dropdown.setCurrentIndex(0)
 
-<<<<<<< HEAD
     get_settings().plugins.extension2reader = {}
     widget._save_new_preference(True)
     settings = get_settings().plugins.extension2reader
     assert '*.tif' in settings
-    assert settings['*.tif'] == tif_reader.manifest.name
+    assert settings['*.tif'] == tif_reader.name
     assert (
         widget._table.item(widget._table.rowCount() - 1, 0).text() == '*.tif'
     )
     plugin_label = widget._table.cellWidget(
         widget._table.rowCount() - 1, 1
     ).findChild(QLabel)
-    assert plugin_label.text() == tif_reader.manifest.display_name
-=======
-    with restore_settings_on_exit():
-        get_settings().plugins.extension2reader = {}
-        widget._save_new_preference(True)
-        settings = get_settings().plugins.extension2reader
-        assert '*.tif' in settings
-        assert settings['*.tif'] == tif_reader.name
-        assert (
-            widget._table.item(widget._table.rowCount() - 1, 0).text()
-            == '*.tif'
-        )
-        plugin_label = widget._table.cellWidget(
-            widget._table.rowCount() - 1, 1
-        ).findChild(QLabel)
-        assert plugin_label.text() == tif_reader.display_name
->>>>>>> 7e619721
+    assert plugin_label.text() == tif_reader.display_name
 
 
 def test_adding_new_preference_no_asterisk(
@@ -278,68 +205,33 @@
     # will be filtered and tif-reader will be only item
     widget._new_reader_dropdown.setCurrentIndex(0)
 
-<<<<<<< HEAD
     get_settings().plugins.extension2reader = {}
     widget._save_new_preference(True)
     settings = get_settings().plugins.extension2reader
     assert '*.tif' in settings
-    assert settings['*.tif'] == tif_reader.manifest.name
-
-
-def test_editing_preference(extension2reader_widget, tif_reader):
-    tiff2 = tif_reader.spawn()
-=======
-    with restore_settings_on_exit():
-        get_settings().plugins.extension2reader = {}
-        widget._save_new_preference(True)
-        settings = get_settings().plugins.extension2reader
-        assert '*.tif' in settings
-        assert settings['*.tif'] == tif_reader.name
+    assert settings['*.tif'] == tif_reader.name
 
 
 def test_editing_preference(extension2reader_widget, tif_reader):
     tiff2 = tif_reader.spawn(register=True)
->>>>>>> 7e619721
 
     @tiff2.contribute.reader(filename_patterns=["*.tif"])
     def ff(path):
         ...
 
-<<<<<<< HEAD
-    get_settings().plugins.extension2reader = {
-        '*.tif': tif_reader.manifest.name
-    }
+    get_settings().plugins.extension2reader = {'*.tif': tif_reader.name}
 
     widget = extension2reader_widget()
     widget._fn_pattern_edit.setText('*.tif')
     # set to tiff2
-    widget._new_reader_dropdown.setCurrentText(tiff2.manifest.display_name)
+    widget._new_reader_dropdown.setCurrentText(tiff2.display_name)
     original_row_count = widget._table.rowCount()
     widget._save_new_preference(True)
     settings = get_settings().plugins.extension2reader
     assert '*.tif' in settings
-    assert settings['*.tif'] == tiff2.manifest.name
+    assert settings['*.tif'] == tiff2.name
     assert widget._table.rowCount() == original_row_count
     plugin_label = widget._table.cellWidget(
         original_row_count - 1, 1
     ).findChild(QLabel)
-    assert plugin_label.text() == tiff2.manifest.name
-=======
-    with restore_settings_on_exit():
-        get_settings().plugins.extension2reader = {'*.tif': tif_reader.name}
-
-        widget = extension2reader_widget()
-        widget._fn_pattern_edit.setText('*.tif')
-        # set to tiff2
-        widget._new_reader_dropdown.setCurrentText(tiff2.display_name)
-        original_row_count = widget._table.rowCount()
-        widget._save_new_preference(True)
-        settings = get_settings().plugins.extension2reader
-        assert '*.tif' in settings
-        assert settings['*.tif'] == tiff2.name
-        assert widget._table.rowCount() == original_row_count
-        plugin_label = widget._table.cellWidget(
-            original_row_count - 1, 1
-        ).findChild(QLabel)
-        assert plugin_label.text() == tiff2.name
->>>>>>> 7e619721
+    assert plugin_label.text() == tiff2.name