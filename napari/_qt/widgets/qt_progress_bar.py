from qtpy import QtCore
from qtpy.QtWidgets import (
    QApplication,
    QFrame,
    QHBoxLayout,
    QLabel,
    QProgressBar,
    QVBoxLayout,
    QWidget,
)


class ProgressBar(QWidget):
<<<<<<< HEAD
    closed = QtCore.Signal()
=======
    """QProgressBar with QLabels for description and ETA."""
>>>>>>> 98a02e0c

    def __init__(self, parent=None) -> None:
        super().__init__(parent)
        self.setAttribute(QtCore.Qt.WA_DeleteOnClose)
        self.pbar = QProgressBar()
        self.description_label = QLabel()
        self.eta_label = QLabel()
        base_layout = QVBoxLayout()

        pbar_layout = QHBoxLayout()
        pbar_layout.addWidget(self.description_label)
        pbar_layout.addWidget(self.pbar)
        pbar_layout.addWidget(self.eta_label)
        base_layout.addLayout(pbar_layout)

        line = QFrame(self)
        line.setObjectName("QtCustomTitleBarLine")
        line.setFixedHeight(1)
        base_layout.addWidget(line)

        self.setLayout(base_layout)

    def setRange(self, min, max):
        self.pbar.setRange(min, max)

    def _set_value(self, value):
        self.pbar.setValue(value)
        QApplication.processEvents()

    def _get_value(self):
        return self.pbar.value()

    def _set_description(self, desc):
        self.description_label.setText(desc)
        QApplication.processEvents()

    def _set_eta(self, eta):
        self.eta_label.setText(eta)

    def close(self):
        super().close()
        self.closed.emit()


class ProgressBarGroup(QWidget):
<<<<<<< HEAD
    closed = QtCore.Signal()
=======
    """One or more QProgressBars with a QFrame line separator at the bottom"""
>>>>>>> 98a02e0c

    def __init__(self, pbar, parent=None) -> None:
        super().__init__(parent)
        self.setAttribute(QtCore.Qt.WA_DeleteOnClose)

        pbr_group_layout = QVBoxLayout()
        pbr_group_layout.addWidget(pbar)
        pbr_group_layout.setContentsMargins(0, 0, 0, 0)

        line = QFrame(self)
        line.setObjectName("QtCustomTitleBarLine")
        line.setFixedHeight(1)
        pbr_group_layout.addWidget(line)

<<<<<<< HEAD
        self.setLayout(pbr_group_layout)

    def close(self):
        super().close()
        self.closed.emit()
=======
        self.setLayout(pbr_group_layout)
>>>>>>> 98a02e0c
<|MERGE_RESOLUTION|>--- conflicted
+++ resolved
@@ -11,11 +11,7 @@
 
 
 class ProgressBar(QWidget):
-<<<<<<< HEAD
-    closed = QtCore.Signal()
-=======
     """QProgressBar with QLabels for description and ETA."""
->>>>>>> 98a02e0c
 
     def __init__(self, parent=None) -> None:
         super().__init__(parent)
@@ -61,11 +57,7 @@
 
 
 class ProgressBarGroup(QWidget):
-<<<<<<< HEAD
-    closed = QtCore.Signal()
-=======
     """One or more QProgressBars with a QFrame line separator at the bottom"""
->>>>>>> 98a02e0c
 
     def __init__(self, pbar, parent=None) -> None:
         super().__init__(parent)
@@ -80,12 +72,4 @@
         line.setFixedHeight(1)
         pbr_group_layout.addWidget(line)
 
-<<<<<<< HEAD
-        self.setLayout(pbr_group_layout)
-
-    def close(self):
-        super().close()
-        self.closed.emit()
-=======
-        self.setLayout(pbr_group_layout)
->>>>>>> 98a02e0c
+        self.setLayout(pbr_group_layout)