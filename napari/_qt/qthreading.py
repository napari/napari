--- conflicted
+++ resolved
@@ -499,11 +499,7 @@
     *args,
     _start_thread: Optional[bool] = None,
     _connect: Optional[Dict[str, Union[Callable, Sequence[Callable]]]] = None,
-<<<<<<< HEAD
-    _progress: Optional[Dict[str, Union[int, bool]]] = None,
-=======
     _progress: Optional[Dict[str, Union[int, bool, str]]] = None,
->>>>>>> f090afad
     _worker_class: Optional[Type[WorkerBase]] = None,
     _ignore_errors: bool = False,
     **kwargs,
@@ -526,19 +522,12 @@
         A mapping of ``"signal_name"`` -> ``callable`` or list of ``callable``:
         callback functions to connect to the various signals offered by the
         worker class. by default None
-<<<<<<< HEAD
-    _progress: Dict[str, Union[int, bool]], optional
-        Mapping of total' to number of expected yields. Will connect progress
-        bar update to yields and display this progress in the viewer. If
-        'may_exceed_total' is True, will turn progress bar into an
-=======
     _progress : Dict[str, Union[int, bool, str]], optional
         Requires mapping of 'total' to number of expected yields. If total is
         not provided, progress bar will be indeterminate. Will connect
         progress bar update to yields and display this progress in the viewer.
         Can also take a mapping of 'desc' to the progress bar description.
         If 'may_exceed_total' is True, will turn progress bar into an
->>>>>>> f090afad
         indeterminate one when number of yields exceeds 'total'.By default
         None.
     _worker_class : Type[WorkerBase], optional
@@ -627,12 +616,6 @@
     if _progress is not None:
         if not isinstance(worker, GeneratorWorker):
             raise TypeError(
-<<<<<<< HEAD
-                "_progress argument was passed but worker is not GeneratorWorker"
-            )
-
-        pbar = progress(total=_progress['total'])
-=======
                 trans._(
                     "_progress argument was passed but worker is not GeneratorWorker",
                     deferred=True,
@@ -642,7 +625,6 @@
         desc = _progress.get('desc', None)
         total = _progress.get('total', 0)
         pbar = progress(total=total, desc=desc)
->>>>>>> f090afad
         indeterminate = _progress.get('may_exceed_total', False)
         if indeterminate:
             worker.yielded.connect(pbar.increment_with_overflow)
@@ -671,11 +653,7 @@
     function: Callable,
     start_thread: Optional[bool] = None,
     connect: Optional[Dict[str, Union[Callable, Sequence[Callable]]]] = None,
-<<<<<<< HEAD
-    progress: Optional[Dict[str, Union[int, bool]]] = None,
-=======
     progress: Optional[Dict[str, Union[int, bool, str]]] = None,
->>>>>>> f090afad
     worker_class: Optional[Type[WorkerBase]] = None,
     ignore_errors: bool = False,
 ) -> Callable:
@@ -724,19 +702,12 @@
         A mapping of ``"signal_name"`` -> ``callable`` or list of ``callable``:
         callback functions to connect to the various signals offered by the
         worker class. by default None
-<<<<<<< HEAD
-    progress : Dict[str, int], optional
-        Mapping of 'total' to number of expected yields. Will connect progress
-        bar update to yields and display this progress in the viewer. If
-        'may_exceed_total' is True, will turn progress bar into an
-=======
     progress : Dict[str, Union[int, bool, str]], optional
         Requires mapping of 'total' to number of expected yields. If total is
         not provided, progress bar will be indeterminate. Will connect
         progress bar update to yields and display this progress in the viewer.
         Can also take a mapping of 'desc' to the progress bar description.
         If 'may_exceed_total' is True, will turn progress bar into an
->>>>>>> f090afad
         indeterminate one when number of `yields` exceeds 'total'. By default
         None. Must be used in conjunction with a generator function.
     worker_class : Type[WorkerBase], optional
