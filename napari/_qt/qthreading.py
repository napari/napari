import inspect
import time
import warnings
from functools import partial, wraps
from types import FunctionType, GeneratorType
from typing import (
    Any,
    Callable,
    Dict,
    Generator,
    Generic,
    List,
    Optional,
    Sequence,
    Set,
    Type,
    TypeVar,
    Union,
)

import toolz as tz
from qtpy.QtCore import (
    QObject,
    QRunnable,
    QThread,
    QThreadPool,
    QTimer,
    Signal,
    Slot,
)

<<<<<<< HEAD
from ..types import LayerDataTuple
from ..utils import _magicgui as _mgui
=======
from ..utils import progress
>>>>>>> 1fa296aa
from ..utils.translations import trans

_Y = TypeVar("_Y")
_S = TypeVar("_S")
_R = TypeVar("_R")


def as_generator_function(
    func: Callable[..., _R]
) -> Callable[..., Generator[None, None, _R]]:
    """Turns a regular function (single return) into a generator function."""

    @wraps(func)
    def genwrapper(*args, **kwargs):
        yield
        return func(*args, **kwargs)

    return genwrapper


class WorkerBaseSignals(QObject):

    started = Signal()  # emitted when the work is started
    finished = Signal()  # emitted when the work is finished
    _finished = Signal(object)  # emitted when the work is finished ro delete
    returned = Signal(object)  # emitted with return value
    errored = Signal(object)  # emitted with error object on Exception
    warned = Signal(tuple)  # emitted with showwarning args on warning


class WorkerBase(QRunnable):
    """Base class for creating a Worker that can run in another thread.

    Parameters
    ----------
    SignalsClass : type, optional
        A QObject subclass that contains signals, by default WorkerBaseSignals

    Attributes
    ----------
    signals: WorkerBaseSignals
        signal emitter object. To allow identify which worker thread emitted signal.
    """

    #: A set of Workers.  Add to set using :meth:`WorkerBase.start`
    _worker_set: Set['WorkerBase'] = set()

    def __init__(
        self,
        *args,
        SignalsClass: Type[WorkerBaseSignals] = WorkerBaseSignals,
        **kwargs,
    ) -> None:
        super().__init__()
        self._abort_requested = False
        self._running = False
        self.signals = SignalsClass()

        self.signals.errored.connect(self._relay_error)
        self.signals.warned.connect(self._relay_warning)

    def _relay_error(self, exc):
        from ..utils.notifications import notification_manager

        notification_manager.receive_error(type(exc), exc, exc.__traceback__)

    def _relay_warning(self, show_warn_args):
        from ..utils.notifications import notification_manager

        notification_manager.receive_warning(*show_warn_args)

    def __getattr__(self, name):
        """Pass through attr requests to signals to simplify connection API.

        The goal is to enable ``worker.yielded.connect`` instead of
        ``worker.signals.yielded.connect``. Because multiple inheritance of Qt
        classes is not well supported in PyQt, we have to use composition here
        (signals are provided by QObjects, and QRunnable is not a QObject). So
        this passthrough allows us to connect to signals on the ``_signals``
        object.
        """
        # the Signal object is actually a class attribute
        attr = getattr(self.signals.__class__, name, None)
        if isinstance(attr, Signal):
            # but what we need to connect to is the instantiated signal
            # (which is of type `SignalInstance` in PySide and
            # `pyqtBoundSignal` in PyQt)
            return getattr(self.signals, name)
        raise AttributeError(
            f"{self.__class__.__name__!r} object has no attribute {name!r}"
        )

    def quit(self) -> None:
        """Send a request to abort the worker.

        .. note::

            It is entirely up to subclasses to honor this method by checking
            ``self.abort_requested`` periodically in their ``worker.work``
            method, and exiting if ``True``.
        """
        self._abort_requested = True

    @property
    def abort_requested(self) -> bool:
        """Whether the worker has been requested to stop."""
        return self._abort_requested

    @property
    def is_running(self) -> bool:
        """Whether the worker has been started"""
        return self._running

    @Slot()
    def run(self):
        """Start the worker.

        The end-user should never need to call this function.
        But it cannot be made private or renamed, since it is called by Qt.

        The order of method calls when starting a worker is:

        .. code-block:: none

           calls QThreadPool.globalInstance().start(worker)
           |               triggered by the QThreadPool.start() method
           |               |             called by worker.run
           |               |             |
           V               V             V
           worker.start -> worker.run -> worker.work

        **This** is the function that actually gets called when calling
        :func:`QThreadPool.start(worker)`.  It simply wraps the :meth:`work`
        method, and emits a few signals.  Subclasses should NOT override this
        method (except with good reason), and instead should implement
        :meth:`work`.
        """
        self.started.emit()
        self._running = True
        try:
            with warnings.catch_warnings():
                warnings.filterwarnings("always")
                warnings.showwarning = lambda *w: self.warned.emit(w)
                result = self.work()
            if isinstance(result, Exception):
                if isinstance(result, RuntimeError):
                    # The Worker object has likely been deleted.
                    # A deleted wrapped C/C++ object may result in a runtime
                    # error that will cause segfault if we try to do much other
                    # than simply notify the user.
                    warnings.warn(
                        trans._(
                            "RuntimeError in aborted thread: {result}",
                            result=result,
                        ),
                        RuntimeWarning,
                    )
                    return
                else:
                    raise result
            if not self.abort_requested:
                self.returned.emit(result)
        except Exception as exc:
            self.errored.emit(exc)
        self._running = False
        self.finished.emit()
        self._finished.emit(self)

    def work(self) -> Union[Exception, Any]:
        """Main method to execute the worker.

        The end-user should never need to call this function.
        But subclasses must implement this method (See
        :meth:`GeneratorFunction.work` for an example implementation).
        Minimally, it should check ``self.abort_requested`` periodically and
        exit if True.

        Examples
        --------
        .. code-block:: python

            class MyWorker(WorkerBase):

                def work(self):
                    i = 0
                    while True:
                        if self.abort_requested:
                            self.aborted.emit()
                            break
                        i += 1
                        if i > max_iters:
                            break
                        time.sleep(0.5)
        """
        raise NotImplementedError(
            trans._(
                '"{name}" failed to define work() method',
                deferred=True,
                name=self.__class__.__name__,
            )
        )

    def start(self):
        """Start this worker in a thread and add it to the global threadpool.

        The order of method calls when starting a worker is:

        .. code-block:: none

           calls QThreadPool.globalInstance().start(worker)
           |               triggered by the QThreadPool.start() method
           |               |             called by worker.run
           |               |             |
           V               V             V
           worker.start -> worker.run -> worker.work
        """
        if self in self._worker_set:
            raise RuntimeError(
                trans._(
                    'This worker is already started!',
                    deferred=True,
                )
            )

        # This will raise a RunTimeError if the worker is already deleted
        repr(self)

        self._worker_set.add(self)
        self._finished.connect(self._set_discard)
        start_ = partial(QThreadPool.globalInstance().start, self)
        QTimer.singleShot(10, start_)

    @classmethod
    def _set_discard(cls, obj):
        cls._worker_set.discard(obj)


class FunctionWorker(WorkerBase, Generic[_R]):
    """QRunnable with signals that wraps a simple long-running function.

    .. note::

        ``FunctionWorker`` does not provide a way to stop a very long-running
        function (e.g. ``time.sleep(10000)``).  So whenever possible, it is
        better to implement your long running function as a generator that
        yields periodically, and use the :class:`GeneratorWorker` instead.

    Parameters
    ----------
    func : Callable
        A function to call in another thread
    *args
        will be passed to the function
    **kwargs
        will be passed to the function

    Raises
    ------
    TypeError
        If ``func`` is a generator function and not a regular function.
    """

    def __init__(self, func: Callable[..., _R], *args, **kwargs):
        if inspect.isgeneratorfunction(func):
            raise TypeError(
                trans._(
                    "Generator function {func} cannot be used with FunctionWorker, use GeneratorWorker instead",
                    deferred=True,
                    func=func,
                )
            )
        super().__init__()

        self._func = func
        self._args = args
        self._kwargs = kwargs

    def work(self) -> _R:
        return self._func(*self._args, **self._kwargs)


class GeneratorWorkerSignals(WorkerBaseSignals):

    yielded = Signal(object)  # emitted with yielded values (if generator used)
    paused = Signal()  # emitted when a running job has successfully paused
    resumed = Signal()  # emitted when a paused job has successfully resumed
    aborted = Signal()  # emitted when a running job is successfully aborted


class GeneratorWorker(WorkerBase, Generic[_Y, _S, _R]):
    """QRunnable with signals that wraps a long-running generator.

    Provides a convenient way to run a generator function in another thread,
    while allowing 2-way communication between threads, using plain-python
    generator syntax in the original function.

    Parameters
    ----------
    func : callable
        The function being run in another thread.  May be a generator function.
    SignalsClass : type, optional
        A QObject subclass that contains signals, by default
        GeneratorWorkerSignals
    *args
        Will be passed to func on instantiation
    **kwargs
        Will be passed to func on instantiation
    """

    def __init__(
        self,
        func: Callable[..., Generator[_Y, _S, _R]],
        *args,
        SignalsClass: Type[WorkerBaseSignals] = GeneratorWorkerSignals,
        **kwargs,
    ):
        if not inspect.isgeneratorfunction(func):
            raise TypeError(
                trans._(
                    "Regular function {func} cannot be used with GeneratorWorker, use FunctionWorker instead",
                    deferred=True,
                    func=func,
                )
            )
        super().__init__(SignalsClass=SignalsClass)

        self._gen = func(*args, **kwargs)
        self._incoming_value: Optional[_S] = None
        self._pause_requested = False
        self._resume_requested = False
        self._paused = False
        # polling interval: ONLY relevant if the user paused a running worker
        self._pause_interval = 0.01
        self.pbar = None

    def work(self) -> Union[_R, Exception]:
        """Core event loop that calls the original function.

        Enters a continual loop, yielding and returning from the original
        function.  Checks for various events (quit, pause, resume, etc...).
        (To clarify: we are creating a rudimentary event loop here because
        there IS NO Qt event loop running in the other thread to hook into)
        """
        while True:
            if self.abort_requested:
                self.aborted.emit()
                break
            if self._paused:
                if self._resume_requested:
                    self._paused = False
                    self._resume_requested = False
                    self.resumed.emit()
                else:
                    time.sleep(self._pause_interval)
                    continue
            elif self._pause_requested:
                self._paused = True
                self._pause_requested = False
                self.paused.emit()
                continue
            try:
                input = self._next_value()
                output = self._gen.send(input)  # type: ignore
                self.yielded.emit(output)
            except StopIteration as exc:
                return exc.value
            except RuntimeError as exc:
                # The worker has probably been deleted.  warning will be
                # emitted in ``WorkerBase.run``
                return exc

    def send(self, value: _S):
        """Send a value into the function (if a generator was used)."""
        self._incoming_value = value

    def _next_value(self) -> Optional[_S]:
        out = None
        if self._incoming_value is not None:
            out = self._incoming_value
            self._incoming_value = None
        return out

    @property
    def is_paused(self) -> bool:
        """Whether the worker is currently paused."""
        return self._paused

    def toggle_pause(self) -> None:
        """Request to pause the worker if playing or resume if paused."""
        if self.is_paused:
            self._resume_requested = True
        else:
            self._pause_requested = True

    def pause(self) -> None:
        """Request to pause the worker."""
        if not self.is_paused:
            self._pause_requested = True

    def resume(self) -> None:
        """Send a request to resume the worker."""
        if self.is_paused:
            self._resume_requested = True


############################################################################

# public API

# For now, the next three functions simply wrap the QThreadPool API, and allow
# us to track and cleanup all workers that were started with ``start_worker``,
# provided that ``wait_for_workers_to_quit`` is called at shutdown.
# In the future, this could wrap any API, or a pure python threadpool.


def set_max_thread_count(num: int):
    """Set the maximum number of threads used by the thread pool.

    Note: The thread pool will always use at least 1 thread, even if
    maxThreadCount limit is zero or negative.
    """
    QThreadPool.globalInstance().setMaxThreadCount(num)


def wait_for_workers_to_quit(msecs: int = None):
    """Ask all workers to quit, and wait up to `msec` for quit.

    Attempts to clean up all running workers by calling ``worker.quit()``
    method.  Any workers in the ``WorkerBase._worker_set`` set will have this
    method.

    By default, this function will block indefinitely, until worker threads
    finish.  If a timeout is provided, a ``RuntimeError`` will be raised if
    the workers do not gracefully exit in the time requests, but the threads
    will NOT be killed.  It is (currently) left to the user to use their OS
    to force-quit rogue threads.

    .. important::

        If the user does not put any yields in their function, and the function
        is super long, it will just hang... For instance, there's no graceful
        way to kill this thread in python:

        .. code-block:: python

            @thread_worker
            def ZZZzzz():
                time.sleep(10000000)

        This is why it's always advisable to use a generator that periodically
        yields for long-running computations in another thread.

        See `this stack-overflow post
        <https://stackoverflow.com/questions/323972/is-there-any-way-to-kill-a-thread>`_
        for a good discussion on the difficulty of killing a rogue python thread:

    Parameters
    ----------
    msecs : int, optional
        Waits up to msecs milliseconds for all threads to exit and removes all
        threads from the thread pool. If msecs is `None` (the default), the
        timeout is ignored (waits for the last thread to exit).

    Raises
    ------
    RuntimeError
        If a timeout is provided and workers do not quit successfully within
        the time allotted.
    """
    for worker in WorkerBase._worker_set:
        worker.quit()

    msecs = msecs if msecs is not None else -1
    if not QThreadPool.globalInstance().waitForDone(msecs):
        raise RuntimeError(
            trans._(
                "Workers did not quit gracefully in the time allotted ({msecs} ms)",
                deferred=True,
                msecs=msecs,
            )
        )


def active_thread_count() -> int:
    """Return the number of active threads in the global ThreadPool."""
    return QThreadPool.globalInstance().activeThreadCount()


#############################################################################

# convenience functions for creating Worker instances


def create_worker(
    func: Union[FunctionType, GeneratorType],
    *args,
    _start_thread: Optional[bool] = None,
    _connect: Optional[Dict[str, Union[Callable, Sequence[Callable]]]] = None,
    _progress: Optional[Union[bool, Dict[str, Union[int, bool, str]]]] = None,
    _worker_class: Optional[Type[WorkerBase]] = None,
    _ignore_errors: bool = False,
    **kwargs,
) -> Union[FunctionWorker, GeneratorWorker]:
    """Convenience function to start a function in another thread.

    By default, uses :class:`Worker`, but a custom ``WorkerBase`` subclass may
    be provided.  If so, it must be a subclass of :class:`Worker`, which
    defines a standard set of signals and a run method.

    Parameters
    ----------
    func : Callable
        The function to call in another thread.
    _start_thread : bool, optional
        Whether to immediaetly start the thread.  If False, the returned worker
        must be manually started with ``worker.start()``. by default it will be
        ``False`` if the ``_connect`` argument is ``None``, otherwise ``True``.
    _connect : Dict[str, Union[Callable, Sequence]], optional
        A mapping of ``"signal_name"`` -> ``callable`` or list of ``callable``:
        callback functions to connect to the various signals offered by the
        worker class. by default None
    _progress : Union[bool, Dict[str, Union[int, bool, str]]], optional
        Can be True, to provide indeterminate progress bar, or dictionary.
        If dict, requires mapping of 'total' to number of expected yields.
        If total is not provided, progress bar will be indeterminate. Will connect
        progress bar update to yields and display this progress in the viewer.
        Can also take a mapping of 'desc' to the progress bar description.
        Progress bar will become indeterminate when number of yields exceeds 'total'.
        By default None.
    _worker_class : Type[WorkerBase], optional
        The :class`WorkerBase` to instantiate, by default
        :class:`FunctionWorker` will be used if ``func`` is a regular function,
        and :class:`GeneratorWorker` will be used if it is a generator.
    _ignore_errors : bool, optional
        If ``False`` (the default), errors raised in the other thread will be
        reraised in the main thread (makes debugging significantly easier).
    *args
        will be passed to ``func``
    **kwargs
        will be passed to ``func``

    Returns
    -------
    worker : WorkerBase
        An instantiated worker.  If ``_start_thread`` was ``False``, the worker
        will have a `.start()` method that can be used to start the thread.

    Raises
    ------
    TypeError
        If a worker_class is provided that is not a subclass of WorkerBase.
    TypeError
        If _connect is provided and is not a dict of ``{str: callable}``
    TypeError
        If _progress is provided and function is not a generator

    Examples
    --------
    .. code-block:: python

        def long_function(duration):
            import time
            time.sleep(duration)

        worker = create_worker(long_function, 10)

    """
    if not _worker_class:
        if inspect.isgeneratorfunction(func):
            _worker_class = GeneratorWorker
        else:
            _worker_class = FunctionWorker

    if not (
        inspect.isclass(_worker_class)
        and issubclass(_worker_class, WorkerBase)
    ):
        raise TypeError(
            trans._(
                'Worker {_worker_class} must be a subclass of WorkerBase',
                deferred=True,
                _worker_class=_worker_class,
            )
        )

    worker = _worker_class(func, *args, **kwargs)

    if _connect is not None:
        if not isinstance(_connect, dict):
            raise TypeError(
                trans._(
                    "The '_connect' argument must be a dict",
                    deferred=True,
                )
            )

        if _start_thread is None:
            _start_thread = True

        for key, val in _connect.items():
            _val = val if isinstance(val, (tuple, list)) else [val]
            for v in _val:
                if not callable(v):
                    raise TypeError(
                        trans._(
                            '"_connect[{key!r}]" must be a function or sequence of functions',
                            deferred=True,
                            key=key,
                        )
                    )
                getattr(worker, key).connect(v)

    # either True or a non-empty dictionary
    if _progress:
        if isinstance(_progress, bool):
            _progress = {}

        desc = _progress.get('desc', None)
        total = _progress.get('total', 0)

        if isinstance(worker, FunctionWorker) and total != 0:
            warnings.warn(
                trans._(
                    "_progress total != 0 but worker is FunctionWorker and will not yield. Returning indeterminate progress bar...",
                    deferred=True,
                ),
                RuntimeWarning,
            )
            total = 0

        pbar = progress(total=total, desc=desc)
        worker.finished.connect(pbar.close)
        if total != 0 and isinstance(worker, GeneratorWorker):
            worker.yielded.connect(pbar.increment_with_overflow)

        worker.pbar = pbar

    # if the user has not provided a default connection for the "errored"
    # signal... and they have not explicitly set ``ignore_errors=True``
    # Then rereaise any errors from the thread.
    if not _ignore_errors and not (_connect or {}).get('errored', False):

        def reraise(e):
            raise e

        worker.errored.connect(reraise)

    if _start_thread:
        worker.start()
    return worker


@tz.curry
def thread_worker(
    function: Union[FunctionType, GeneratorType],
    start_thread: Optional[bool] = None,
    connect: Optional[Dict[str, Union[Callable, Sequence[Callable]]]] = None,
    progress: Optional[Union[bool, Dict[str, Union[int, bool, str]]]] = None,
    worker_class: Optional[Type[WorkerBase]] = None,
    ignore_errors: bool = False,
) -> Callable[..., Union[FunctionWorker, GeneratorWorker]]:
    """Decorator that runs a function in a separate thread when called.

    When called, the decorated function returns a :class:`WorkerBase`.  See
    :func:`create_worker` for additional keyword arguments that can be used
    when calling the function.

    The returned worker will have these signals:

        - *started*: emitted when the work is started
        - *finished*: emitted when the work is finished
        - *returned*: emitted with return value
        - *errored*: emitted with error object on Exception

    It will also have a ``worker.start()`` method that can be used to start
    execution of the function in another thread. (useful if you need to connect
    callbacks to signals prior to execution)

    If the decorated function is a generator, the returned worker will also
    provide these signals:

        - *yielded*: emitted with yielded values
        - *paused*: emitted when a running job has successfully paused
        - *resumed*: emitted when a paused job has successfully resumed
        - *aborted*: emitted when a running job is successfully aborted

    And these methods:

        - *quit*: ask the thread to quit
        - *toggle_paused*: toggle the running state of the thread.
        - *send*: send a value into the generator.  (This requires that your
          decorator function uses the ``value = yield`` syntax)

    Parameters
    ----------
    function : callable
        Function to call in another thread.  For communication between threads
        may be a generator function.
    start_thread : bool, optional
        Whether to immediaetly start the thread.  If False, the returned worker
        must be manually started with ``worker.start()``. by default it will be
        ``False`` if the ``_connect`` argument is ``None``, otherwise ``True``.
    connect : Dict[str, Union[Callable, Sequence]], optional
        A mapping of ``"signal_name"`` -> ``callable`` or list of ``callable``:
        callback functions to connect to the various signals offered by the
        worker class. by default None
    progress : Union[bool, Dict[str, Union[int, bool, str]]], optional
        Can be True, to provide indeterminate progress bar, or dictionary.
        If dict, requires mapping of 'total' to number of expected yields.
        If total is not provided, progress bar will be indeterminate. Will connect
        progress bar update to yields and display this progress in the viewer.
        Can also take a mapping of 'desc' to the progress bar description.
        Progress bar will become indeterminate when number of yields exceeds 'total'.
        By default None. Must be used in conjunction with a generator function.
    worker_class : Type[WorkerBase], optional
        The :class`WorkerBase` to instantiate, by default
        :class:`FunctionWorker` will be used if ``func`` is a regular function,
        and :class:`GeneratorWorker` will be used if it is a generator.
    ignore_errors : bool, optional
        If ``False`` (the default), errors raised in the other thread will be
        reraised in the main thread (makes debugging significantly easier).

    Returns
    -------
    callable
        function that creates a worker, puts it in a new thread and returns
        the worker instance.

    Examples
    --------
    .. code-block:: python

        @thread_worker
        def long_function(start, end):
            # do work, periodically yielding
            i = start
            while i <= end:
                time.sleep(0.1)
                yield i

            # do teardown
            return 'anything'

        # call the function to start running in another thread.
        worker = long_function()
        # connect signals here if desired... or they may be added using the
        # `connect` argument in the `@thread_worker` decorator... in which
        # case the worker will start immediately when long_function() is called
        worker.start()
    """

    @wraps(function)
    def worker_function(*args, **kwargs):
        # decorator kwargs can be overridden at call time by using the
        # underscore-prefixed version of the kwarg.
        kwargs['_start_thread'] = kwargs.get('_start_thread', start_thread)
        kwargs['_connect'] = kwargs.get('_connect', connect)
        kwargs['_progress'] = kwargs.get('_progress', progress)
        kwargs['_worker_class'] = kwargs.get('_worker_class', worker_class)
        kwargs['_ignore_errors'] = kwargs.get('_ignore_errors', ignore_errors)
        return create_worker(
            function,
            *args,
            **kwargs,
        )

    return worker_function


############################################################################

# This is a variant on the above pattern, it uses QThread instead of Qrunnable
# see https://doc.qt.io/qt-5/threads-technologies.html#comparison-of-solutions
# (it appears from that table that QRunnable cannot emit or receive signals,
# but we circumvent that here with our WorkerBase class that also inherits from
# QObject... providing signals/slots).
#
# A benefit of the QRunnable pattern is that Qt manages the threads for you,
# in the QThreadPool.globalInstance() ... making it easier to reuse threads,
# and reduce overhead.
#
# However, a disadvantage is that you have no access to (and therefore less
# control over) the QThread itself.  See for example all of the methods
# provided on the QThread object: https://doc.qt.io/qt-5/qthread.html


# TODO: potentially remove this altogether, by refactoring the dims
# AnimationWorker to subclass WorkerBase


def _new_worker_qthread(
    Worker: Type[QObject],
    *args,
    _start_thread: bool = False,
    _connect: Dict[str, Callable] = None,
    **kwargs,
):
    """This is a convenience function to start a worker in a Qthread.

    In most cases, the @thread_worker decorator is sufficient and preferable.
    But this allows the user to completely customize the Worker object.
    However, they must then maintain control over the thread and clean up
    appropriately.

    It follows the pattern described here:
    https://www.qt.io/blog/2010/06/17/youre-doing-it-wrong
    and
    https://doc.qt.io/qt-5/qthread.html#details

    see also:
    https://mayaposch.wordpress.com/2011/11/01/how-to-really-truly-use-qthreads-the-full-explanation/

    A QThread object is not a thread! It should be thought of as a class to
    *manage* a thread, not as the actual code or object that runs in that
    thread.  The QThread object is created on the main thread and lives there.

    Worker objects which derive from QObject are the things that actually do
    the work. They can be moved to a QThread as is done here.

    .. note:: Mostly ignorable detail

        While the signals/slots syntax of the worker looks very similar to
        standard "single-threaded" signals & slots, note that inter-thread
        signals and slots (automatically) use an event-based QueuedConnection,
        while intra-thread signals use a DirectConnection. See `Signals and
        Slots Across Threads
        <https://doc.qt.io/qt-5/threads-qobject.html#signals-and-slots-across-threads>`_

    Parameters
    ----------
    Worker : QObject
        QObject type that implements a work() method.  The Worker should also
        emit a finished signal when the work is done.
    _start_thread : bool
        If True, thread will be started immediately, otherwise, thread must
        be manually started with thread.start().
    _connect : dict, optional
        Optional dictionary of {signal: function} to connect to the new worker.
        for instance:  connections = {'incremented': myfunc} will result in:
        worker.incremented.connect(myfunc)
    *args
        will be passed to the Worker class on instantiation.
    **kwargs
        will be passed to the Worker class on instantiation.

    Returns
    -------
    worker : WorkerBase
        The created worker.
    thread : QThread
        The thread on which the worker is running.

    Examples
    --------
    Create some QObject that has a long-running work method:

    .. code-block:: python

        class Worker(QObject):

            finished = Signal()
            increment = Signal(int)

            def __init__(self, argument):
                super().__init__()
                self.argument = argument

            @Slot()
            def work(self):
                # some long running task...
                import time
                for i in range(10):
                    time.sleep(1)
                    self.increment.emit(i)
                self.finished.emit()

        worker, thread = _new_worker_qthread(
            Worker,
            'argument',
            start_thread=True,
            connections={'increment': print},
        )

    """

    if _connect and not isinstance(_connect, dict):
        raise TypeError(
            trans._('_connect parameter must be a dict', deferred=True)
        )

    thread = QThread()
    worker = Worker(*args, **kwargs)
    worker.moveToThread(thread)
    thread.started.connect(worker.work)
    worker.finished.connect(thread.quit)
    worker.finished.connect(worker.deleteLater)
    thread.finished.connect(thread.deleteLater)

    if _connect:
        [getattr(worker, key).connect(val) for key, val in _connect.items()]

    if _start_thread:
        thread.start()  # sometimes need to connect stuff before starting
    return worker, thread


for _type in (LayerDataTuple, List[LayerDataTuple]):
    _mgui.register_type(
        _type,
        return_callback=_mgui.add_layer_data_tuples_to_viewer,
    )
    _mgui.register_type(
        FunctionWorker[_type], return_callback=_mgui.add_worker_data
    )<|MERGE_RESOLUTION|>--- conflicted
+++ resolved
@@ -18,6 +18,7 @@
     Union,
 )
 
+import magicgui
 import toolz as tz
 from qtpy.QtCore import (
     QObject,
@@ -29,12 +30,9 @@
     Slot,
 )
 
-<<<<<<< HEAD
 from ..types import LayerDataTuple
 from ..utils import _magicgui as _mgui
-=======
 from ..utils import progress
->>>>>>> 1fa296aa
 from ..utils.translations import trans
 
 _Y = TypeVar("_Y")
@@ -942,10 +940,10 @@
 
 
 for _type in (LayerDataTuple, List[LayerDataTuple]):
-    _mgui.register_type(
+    magicgui.register_type(
         _type,
         return_callback=_mgui.add_layer_data_tuples_to_viewer,
     )
-    _mgui.register_type(
+    magicgui.register_type(
         FunctionWorker[_type], return_callback=_mgui.add_worker_data
     )