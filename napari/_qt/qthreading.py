import inspect
import warnings
<<<<<<< HEAD
from functools import wraps
from typing import Callable, Dict, Optional, Sequence, Type, Union
=======
from functools import partial, wraps
from types import FunctionType, GeneratorType
from typing import (
    Any,
    Callable,
    Dict,
    Generator,
    Generic,
    List,
    Optional,
    Sequence,
    Set,
    Type,
    TypeVar,
    Union,
)

import magicgui
import toolz as tz
from qtpy.QtCore import (
    QObject,
    QRunnable,
    QThread,
    QThreadPool,
    QTimer,
    Signal,
    Slot,
)

from ..types import LayerDataTuple
from ..utils import _magicgui as _mgui
from ..utils import progress
from ..utils.translations import trans

_Y = TypeVar("_Y")
_S = TypeVar("_S")
_R = TypeVar("_R")


def as_generator_function(
    func: Callable[..., _R]
) -> Callable[..., Generator[None, None, _R]]:
    """Turns a regular function (single return) into a generator function."""

    @wraps(func)
    def genwrapper(*args, **kwargs):
        yield
        return func(*args, **kwargs)

    return genwrapper
>>>>>>> 1f9cbfc6

from superqt.utils import _qthreading

from ..utils.progress import progress
from ..utils.translations import trans

wait_for_workers_to_quit = _qthreading.WorkerBase.await_workers


class _NotifyingMixin:
    def __init__(self: _qthreading.WorkerBase, *args, **kwargs) -> None:  # type: ignore
        super().__init__(*args, **kwargs)  # type: ignore
        self.errored.connect(self._relay_error)
        self.warned.connect(self._relay_warning)

    def _relay_error(self, exc: Exception):
        from ..utils.notifications import notification_manager

        notification_manager.receive_error(type(exc), exc, exc.__traceback__)

    def _relay_warning(self, show_warn_args: tuple):
        from ..utils.notifications import notification_manager

        notification_manager.receive_warning(*show_warn_args)

<<<<<<< HEAD

class FunctionWorker(_qthreading.FunctionWorker, _NotifyingMixin):
    ...
=======
    def __getattr__(self, name):
        """Pass through attr requests to signals to simplify connection API.

        The goal is to enable ``worker.yielded.connect`` instead of
        ``worker.signals.yielded.connect``. Because multiple inheritance of Qt
        classes is not well supported in PyQt, we have to use composition here
        (signals are provided by QObjects, and QRunnable is not a QObject). So
        this passthrough allows us to connect to signals on the ``_signals``
        object.
        """
        # the Signal object is actually a class attribute
        attr = getattr(self.signals.__class__, name, None)
        if isinstance(attr, Signal):
            # but what we need to connect to is the instantiated signal
            # (which is of type `SignalInstance` in PySide and
            # `pyqtBoundSignal` in PyQt)
            return getattr(self.signals, name)
        raise AttributeError(
            f"{self.__class__.__name__!r} object has no attribute {name!r}"
        )

    def quit(self) -> None:
        """Send a request to abort the worker.

        .. note::

            It is entirely up to subclasses to honor this method by checking
            ``self.abort_requested`` periodically in their ``worker.work``
            method, and exiting if ``True``.
        """
        self._abort_requested = True

    @property
    def abort_requested(self) -> bool:
        """Whether the worker has been requested to stop."""
        return self._abort_requested

    @property
    def is_running(self) -> bool:
        """Whether the worker has been started"""
        return self._running

    @Slot()
    def run(self):
        """Start the worker.

        The end-user should never need to call this function.
        But it cannot be made private or renamed, since it is called by Qt.

        The order of method calls when starting a worker is:

        .. code-block:: none

           calls QThreadPool.globalInstance().start(worker)
           |               triggered by the QThreadPool.start() method
           |               |             called by worker.run
           |               |             |
           V               V             V
           worker.start -> worker.run -> worker.work

        **This** is the function that actually gets called when calling
        :func:`QThreadPool.start(worker)`.  It simply wraps the :meth:`work`
        method, and emits a few signals.  Subclasses should NOT override this
        method (except with good reason), and instead should implement
        :meth:`work`.
        """
        self.started.emit()
        self._running = True
        try:
            with warnings.catch_warnings():
                warnings.filterwarnings("always")
                warnings.showwarning = lambda *w: self.warned.emit(w)
                result = self.work()
            if isinstance(result, Exception):
                if isinstance(result, RuntimeError):
                    # The Worker object has likely been deleted.
                    # A deleted wrapped C/C++ object may result in a runtime
                    # error that will cause segfault if we try to do much other
                    # than simply notify the user.
                    warnings.warn(
                        trans._(
                            "RuntimeError in aborted thread: {result}",
                            result=result,
                        ),
                        RuntimeWarning,
                    )
                    return
                else:
                    raise result
            if not self.abort_requested:
                self.returned.emit(result)
        except Exception as exc:
            self.errored.emit(exc)
        self._running = False
        self.finished.emit()
        self._finished.emit(self)

    def work(self) -> Union[Exception, Any]:
        """Main method to execute the worker.

        The end-user should never need to call this function.
        But subclasses must implement this method (See
        :meth:`GeneratorFunction.work` for an example implementation).
        Minimally, it should check ``self.abort_requested`` periodically and
        exit if True.

        Examples
        --------
        .. code-block:: python

            class MyWorker(WorkerBase):

                def work(self):
                    i = 0
                    while True:
                        if self.abort_requested:
                            self.aborted.emit()
                            break
                        i += 1
                        if i > max_iters:
                            break
                        time.sleep(0.5)
        """
        raise NotImplementedError(
            trans._(
                '"{name}" failed to define work() method',
                deferred=True,
                name=self.__class__.__name__,
            )
        )

    def start(self):
        """Start this worker in a thread and add it to the global threadpool.

        The order of method calls when starting a worker is:

        .. code-block:: none

           calls QThreadPool.globalInstance().start(worker)
           |               triggered by the QThreadPool.start() method
           |               |             called by worker.run
           |               |             |
           V               V             V
           worker.start -> worker.run -> worker.work
        """
        if self in self._worker_set:
            raise RuntimeError(
                trans._(
                    'This worker is already started!',
                    deferred=True,
                )
            )

        # This will raise a RunTimeError if the worker is already deleted
        repr(self)

        self._worker_set.add(self)
        self._finished.connect(self._set_discard)
        start_ = partial(QThreadPool.globalInstance().start, self)
        QTimer.singleShot(10, start_)

    @classmethod
    def _set_discard(cls, obj):
        cls._worker_set.discard(obj)


class FunctionWorker(WorkerBase, Generic[_R]):
    """QRunnable with signals that wraps a simple long-running function.

    .. note::

        ``FunctionWorker`` does not provide a way to stop a very long-running
        function (e.g. ``time.sleep(10000)``).  So whenever possible, it is
        better to implement your long running function as a generator that
        yields periodically, and use the :class:`GeneratorWorker` instead.

    Parameters
    ----------
    func : Callable
        A function to call in another thread
    *args
        will be passed to the function
    **kwargs
        will be passed to the function

    Raises
    ------
    TypeError
        If ``func`` is a generator function and not a regular function.
    """

    def __init__(self, func: Callable[..., _R], *args, **kwargs):
        if inspect.isgeneratorfunction(func):
            raise TypeError(
                trans._(
                    "Generator function {func} cannot be used with FunctionWorker, use GeneratorWorker instead",
                    deferred=True,
                    func=func,
                )
            )
        super().__init__()
>>>>>>> 1f9cbfc6


<<<<<<< HEAD
class GeneratorWorker(_qthreading.GeneratorWorker, _NotifyingMixin):
    ...
=======
    def work(self) -> _R:
        return self._func(*self._args, **self._kwargs)


class GeneratorWorkerSignals(WorkerBaseSignals):

    yielded = Signal(object)  # emitted with yielded values (if generator used)
    paused = Signal()  # emitted when a running job has successfully paused
    resumed = Signal()  # emitted when a paused job has successfully resumed
    aborted = Signal()  # emitted when a running job is successfully aborted


class GeneratorWorker(WorkerBase, Generic[_Y, _S, _R]):
    """QRunnable with signals that wraps a long-running generator.

    Provides a convenient way to run a generator function in another thread,
    while allowing 2-way communication between threads, using plain-python
    generator syntax in the original function.

    Parameters
    ----------
    func : callable
        The function being run in another thread.  May be a generator function.
    SignalsClass : type, optional
        A QObject subclass that contains signals, by default
        GeneratorWorkerSignals
    *args
        Will be passed to func on instantiation
    **kwargs
        Will be passed to func on instantiation
    """

    def __init__(
        self,
        func: Callable[..., Generator[_Y, _S, _R]],
        *args,
        SignalsClass: Type[WorkerBaseSignals] = GeneratorWorkerSignals,
        **kwargs,
    ):
        if not inspect.isgeneratorfunction(func):
            raise TypeError(
                trans._(
                    "Regular function {func} cannot be used with GeneratorWorker, use FunctionWorker instead",
                    deferred=True,
                    func=func,
                )
            )
        super().__init__(SignalsClass=SignalsClass)

        self._gen = func(*args, **kwargs)
        self._incoming_value: Optional[_S] = None
        self._pause_requested = False
        self._resume_requested = False
        self._paused = False
        # polling interval: ONLY relevant if the user paused a running worker
        self._pause_interval = 0.01
        self.pbar = None

    def work(self) -> Union[_R, Exception]:
        """Core event loop that calls the original function.

        Enters a continual loop, yielding and returning from the original
        function.  Checks for various events (quit, pause, resume, etc...).
        (To clarify: we are creating a rudimentary event loop here because
        there IS NO Qt event loop running in the other thread to hook into)
        """
        while True:
            if self.abort_requested:
                self.aborted.emit()
                break
            if self._paused:
                if self._resume_requested:
                    self._paused = False
                    self._resume_requested = False
                    self.resumed.emit()
                else:
                    time.sleep(self._pause_interval)
                    continue
            elif self._pause_requested:
                self._paused = True
                self._pause_requested = False
                self.paused.emit()
                continue
            try:
                input = self._next_value()
                output = self._gen.send(input)  # type: ignore
                self.yielded.emit(output)
            except StopIteration as exc:
                return exc.value
            except RuntimeError as exc:
                # The worker has probably been deleted.  warning will be
                # emitted in ``WorkerBase.run``
                return exc

    def send(self, value: _S):
        """Send a value into the function (if a generator was used)."""
        self._incoming_value = value

    def _next_value(self) -> Optional[_S]:
        out = None
        if self._incoming_value is not None:
            out = self._incoming_value
            self._incoming_value = None
        return out

    @property
    def is_paused(self) -> bool:
        """Whether the worker is currently paused."""
        return self._paused

    def toggle_pause(self) -> None:
        """Request to pause the worker if playing or resume if paused."""
        if self.is_paused:
            self._resume_requested = True
        else:
            self._pause_requested = True

    def pause(self) -> None:
        """Request to pause the worker."""
        if not self.is_paused:
            self._pause_requested = True

    def resume(self) -> None:
        """Send a request to resume the worker."""
        if self.is_paused:
            self._resume_requested = True


############################################################################

# public API

# For now, the next three functions simply wrap the QThreadPool API, and allow
# us to track and cleanup all workers that were started with ``start_worker``,
# provided that ``wait_for_workers_to_quit`` is called at shutdown.
# In the future, this could wrap any API, or a pure python threadpool.


def set_max_thread_count(num: int):
    """Set the maximum number of threads used by the thread pool.

    Note: The thread pool will always use at least 1 thread, even if
    maxThreadCount limit is zero or negative.
    """
    QThreadPool.globalInstance().setMaxThreadCount(num)


def wait_for_workers_to_quit(msecs: int = None):
    """Ask all workers to quit, and wait up to `msec` for quit.

    Attempts to clean up all running workers by calling ``worker.quit()``
    method.  Any workers in the ``WorkerBase._worker_set`` set will have this
    method.

    By default, this function will block indefinitely, until worker threads
    finish.  If a timeout is provided, a ``RuntimeError`` will be raised if
    the workers do not gracefully exit in the time requests, but the threads
    will NOT be killed.  It is (currently) left to the user to use their OS
    to force-quit rogue threads.

    .. important::

        If the user does not put any yields in their function, and the function
        is super long, it will just hang... For instance, there's no graceful
        way to kill this thread in python:

        .. code-block:: python

            @thread_worker
            def ZZZzzz():
                time.sleep(10000000)

        This is why it's always advisable to use a generator that periodically
        yields for long-running computations in another thread.

        See `this stack-overflow post
        <https://stackoverflow.com/questions/323972/is-there-any-way-to-kill-a-thread>`_
        for a good discussion on the difficulty of killing a rogue python thread:

    Parameters
    ----------
    msecs : int, optional
        Waits up to msecs milliseconds for all threads to exit and removes all
        threads from the thread pool. If msecs is `None` (the default), the
        timeout is ignored (waits for the last thread to exit).

    Raises
    ------
    RuntimeError
        If a timeout is provided and workers do not quit successfully within
        the time allotted.
    """
    for worker in WorkerBase._worker_set:
        worker.quit()

    msecs = msecs if msecs is not None else -1
    if not QThreadPool.globalInstance().waitForDone(msecs):
        raise RuntimeError(
            trans._(
                "Workers did not quit gracefully in the time allotted ({msecs} ms)",
                deferred=True,
                msecs=msecs,
            )
        )


def active_thread_count() -> int:
    """Return the number of active threads in the global ThreadPool."""
    return QThreadPool.globalInstance().activeThreadCount()


#############################################################################

# convenience functions for creating Worker instances
>>>>>>> 1f9cbfc6


def create_worker(
    func: Union[FunctionType, GeneratorType],
    *args,
    _start_thread: Optional[bool] = None,
    _connect: Optional[Dict[str, Union[Callable, Sequence[Callable]]]] = None,
    _progress: Optional[Union[bool, Dict[str, Union[int, bool, str]]]] = None,
    _worker_class: Union[
        Type[GeneratorWorker], Type[FunctionWorker], None
    ] = None,
    _ignore_errors: bool = False,
    **kwargs,
) -> Union[FunctionWorker, GeneratorWorker]:
    """Convenience function to start a function in another thread.

    By default, uses :class:`Worker`, but a custom ``WorkerBase`` subclass may
    be provided.  If so, it must be a subclass of :class:`Worker`, which
    defines a standard set of signals and a run method.

    Parameters
    ----------
    func : Callable
        The function to call in another thread.
    _start_thread : bool, optional
        Whether to immediaetly start the thread.  If False, the returned worker
        must be manually started with ``worker.start()``. by default it will be
        ``False`` if the ``_connect`` argument is ``None``, otherwise ``True``.
    _connect : Dict[str, Union[Callable, Sequence]], optional
        A mapping of ``"signal_name"`` -> ``callable`` or list of ``callable``:
        callback functions to connect to the various signals offered by the
        worker class. by default None
    _progress : Union[bool, Dict[str, Union[int, bool, str]]], optional
        Can be True, to provide indeterminate progress bar, or dictionary.
        If dict, requires mapping of 'total' to number of expected yields.
        If total is not provided, progress bar will be indeterminate. Will connect
        progress bar update to yields and display this progress in the viewer.
        Can also take a mapping of 'desc' to the progress bar description.
        Progress bar will become indeterminate when number of yields exceeds 'total'.
        By default None.
    _worker_class : Type[WorkerBase], optional
        The :class`WorkerBase` to instantiate, by default
        :class:`FunctionWorker` will be used if ``func`` is a regular function,
        and :class:`GeneratorWorker` will be used if it is a generator.
    _ignore_errors : bool, optional
        If ``False`` (the default), errors raised in the other thread will be
        reraised in the main thread (makes debugging significantly easier).
    *args
        will be passed to ``func``
    **kwargs
        will be passed to ``func``

    Returns
    -------
    worker : WorkerBase
        An instantiated worker.  If ``_start_thread`` was ``False``, the worker
        will have a `.start()` method that can be used to start the thread.

    Raises
    ------
    TypeError
        If a worker_class is provided that is not a subclass of WorkerBase.
    TypeError
        If _connect is provided and is not a dict of ``{str: callable}``
    TypeError
        If _progress is provided and function is not a generator

    Examples
    --------
    .. code-block:: python

        def long_function(duration):
            import time
            time.sleep(duration)

        worker = create_worker(long_function, 10)

    """
    # provide our own classes with the notification mixins
    if not _worker_class:
        if inspect.isgeneratorfunction(func):
            _worker_class = GeneratorWorker
        else:
            _worker_class = FunctionWorker

    worker = _qthreading.create_worker(
        func,
        *args,
        _start_thread=False,
        _connect=_connect,
        _worker_class=_worker_class,
        _ignore_errors=_ignore_errors,
        **kwargs,
    )

    # either True or a non-empty dictionary
    if _progress:
        if isinstance(_progress, bool):
            _progress = {}

        desc = _progress.get('desc', None)
        total = int(_progress.get('total', 0))
        if isinstance(worker, FunctionWorker) and total != 0:
            warnings.warn(
                trans._(
                    "_progress total != 0 but worker is FunctionWorker and will not yield. Returning indeterminate progress bar...",
                    deferred=True,
                ),
                RuntimeWarning,
            )
            total = 0

        pbar = progress(total=total, desc=desc)
        worker.finished.connect(pbar.close)
        if total != 0 and isinstance(worker, GeneratorWorker):
            worker.yielded.connect(pbar.increment_with_overflow)

        worker.pbar = pbar

    if _start_thread is None:
        _start_thread = _connect is not None

    if _start_thread:
        worker.start()
    return worker


def thread_worker(
<<<<<<< HEAD
    function: Optional[Callable] = None,
=======
    function: Union[FunctionType, GeneratorType],
>>>>>>> 1f9cbfc6
    start_thread: Optional[bool] = None,
    connect: Optional[Dict[str, Union[Callable, Sequence[Callable]]]] = None,
    progress: Optional[Union[bool, Dict[str, Union[int, bool, str]]]] = None,
    worker_class: Union[
        Type[FunctionWorker], Type[GeneratorWorker], None
    ] = None,
    ignore_errors: bool = False,
<<<<<<< HEAD
):

=======
) -> Callable[..., Union[FunctionWorker, GeneratorWorker]]:
>>>>>>> 1f9cbfc6
    """Decorator that runs a function in a separate thread when called.

    When called, the decorated function returns a :class:`WorkerBase`.  See
    :func:`create_worker` for additional keyword arguments that can be used
    when calling the function.

    The returned worker will have these signals:

        - *started*: emitted when the work is started
        - *finished*: emitted when the work is finished
        - *returned*: emitted with return value
        - *errored*: emitted with error object on Exception

    It will also have a ``worker.start()`` method that can be used to start
    execution of the function in another thread. (useful if you need to connect
    callbacks to signals prior to execution)

    If the decorated function is a generator, the returned worker will also
    provide these signals:

        - *yielded*: emitted with yielded values
        - *paused*: emitted when a running job has successfully paused
        - *resumed*: emitted when a paused job has successfully resumed
        - *aborted*: emitted when a running job is successfully aborted

    And these methods:

        - *quit*: ask the thread to quit
        - *toggle_paused*: toggle the running state of the thread.
        - *send*: send a value into the generator.  (This requires that your
          decorator function uses the ``value = yield`` syntax)

    Parameters
    ----------
    function : callable
        Function to call in another thread.  For communication between threads
        may be a generator function.
    start_thread : bool, optional
        Whether to immediaetly start the thread.  If False, the returned worker
        must be manually started with ``worker.start()``. by default it will be
        ``False`` if the ``_connect`` argument is ``None``, otherwise ``True``.
    connect : Dict[str, Union[Callable, Sequence]], optional
        A mapping of ``"signal_name"`` -> ``callable`` or list of ``callable``:
        callback functions to connect to the various signals offered by the
        worker class. by default None
    progress : Union[bool, Dict[str, Union[int, bool, str]]], optional
        Can be True, to provide indeterminate progress bar, or dictionary.
        If dict, requires mapping of 'total' to number of expected yields.
        If total is not provided, progress bar will be indeterminate. Will connect
        progress bar update to yields and display this progress in the viewer.
        Can also take a mapping of 'desc' to the progress bar description.
        Progress bar will become indeterminate when number of yields exceeds 'total'.
        By default None. Must be used in conjunction with a generator function.
    worker_class : Type[WorkerBase], optional
        The :class`WorkerBase` to instantiate, by default
        :class:`FunctionWorker` will be used if ``func`` is a regular function,
        and :class:`GeneratorWorker` will be used if it is a generator.
    ignore_errors : bool, optional
        If ``False`` (the default), errors raised in the other thread will be
        reraised in the main thread (makes debugging significantly easier).

    Returns
    -------
    callable
        function that creates a worker, puts it in a new thread and returns
        the worker instance.

    Examples
    --------
    .. code-block:: python

        @thread_worker
        def long_function(start, end):
            # do work, periodically yielding
            i = start
            while i <= end:
                time.sleep(0.1)
                yield i

            # do teardown
            return 'anything'

        # call the function to start running in another thread.
        worker = long_function()
        # connect signals here if desired... or they may be added using the
        # `connect` argument in the `@thread_worker` decorator... in which
        # case the worker will start immediately when long_function() is called
        worker.start()
    """

    def _inner(func):
        @wraps(func)
        def worker_function(*args, **kwargs):
            # decorator kwargs can be overridden at call time by using the
            # underscore-prefixed version of the kwarg.
            kwargs['_start_thread'] = kwargs.get('_start_thread', start_thread)
            kwargs['_connect'] = kwargs.get('_connect', connect)
            kwargs['_progress'] = kwargs.get('_progress', progress)
            kwargs['_worker_class'] = kwargs.get('_worker_class', worker_class)
            kwargs['_ignore_errors'] = kwargs.get(
                '_ignore_errors', ignore_errors
            )
            return create_worker(
                func,
                *args,
                **kwargs,
            )

        return worker_function

    return _inner if function is None else _inner(function)


<<<<<<< HEAD
_new_worker_qthread = _qthreading.new_worker_qthread
=======
    if _start_thread:
        thread.start()  # sometimes need to connect stuff before starting
    return worker, thread


def register():
    from .. import layers, types

    for _type in (LayerDataTuple, List[LayerDataTuple]):
        magicgui.register_type(
            FunctionWorker[_type], return_callback=_mgui.add_worker_data
        )
    for layer_name in layers.NAMES:
        _type = getattr(types, f'{layer_name.title()}Data')
        magicgui.register_type(
            FunctionWorker[_type],
            return_callback=partial(_mgui.add_worker_data, _from_tuple=False),
        )


register()
>>>>>>> 1f9cbfc6
<|MERGE_RESOLUTION|>--- conflicted
+++ resolved
@@ -1,60 +1,8 @@
 import inspect
 import warnings
-<<<<<<< HEAD
 from functools import wraps
+from types import FunctionType, GeneratorType
 from typing import Callable, Dict, Optional, Sequence, Type, Union
-=======
-from functools import partial, wraps
-from types import FunctionType, GeneratorType
-from typing import (
-    Any,
-    Callable,
-    Dict,
-    Generator,
-    Generic,
-    List,
-    Optional,
-    Sequence,
-    Set,
-    Type,
-    TypeVar,
-    Union,
-)
-
-import magicgui
-import toolz as tz
-from qtpy.QtCore import (
-    QObject,
-    QRunnable,
-    QThread,
-    QThreadPool,
-    QTimer,
-    Signal,
-    Slot,
-)
-
-from ..types import LayerDataTuple
-from ..utils import _magicgui as _mgui
-from ..utils import progress
-from ..utils.translations import trans
-
-_Y = TypeVar("_Y")
-_S = TypeVar("_S")
-_R = TypeVar("_R")
-
-
-def as_generator_function(
-    func: Callable[..., _R]
-) -> Callable[..., Generator[None, None, _R]]:
-    """Turns a regular function (single return) into a generator function."""
-
-    @wraps(func)
-    def genwrapper(*args, **kwargs):
-        yield
-        return func(*args, **kwargs)
-
-    return genwrapper
->>>>>>> 1f9cbfc6
 
 from superqt.utils import _qthreading
 
@@ -80,434 +28,13 @@
 
         notification_manager.receive_warning(*show_warn_args)
 
-<<<<<<< HEAD
 
 class FunctionWorker(_qthreading.FunctionWorker, _NotifyingMixin):
     ...
-=======
-    def __getattr__(self, name):
-        """Pass through attr requests to signals to simplify connection API.
-
-        The goal is to enable ``worker.yielded.connect`` instead of
-        ``worker.signals.yielded.connect``. Because multiple inheritance of Qt
-        classes is not well supported in PyQt, we have to use composition here
-        (signals are provided by QObjects, and QRunnable is not a QObject). So
-        this passthrough allows us to connect to signals on the ``_signals``
-        object.
-        """
-        # the Signal object is actually a class attribute
-        attr = getattr(self.signals.__class__, name, None)
-        if isinstance(attr, Signal):
-            # but what we need to connect to is the instantiated signal
-            # (which is of type `SignalInstance` in PySide and
-            # `pyqtBoundSignal` in PyQt)
-            return getattr(self.signals, name)
-        raise AttributeError(
-            f"{self.__class__.__name__!r} object has no attribute {name!r}"
-        )
-
-    def quit(self) -> None:
-        """Send a request to abort the worker.
-
-        .. note::
-
-            It is entirely up to subclasses to honor this method by checking
-            ``self.abort_requested`` periodically in their ``worker.work``
-            method, and exiting if ``True``.
-        """
-        self._abort_requested = True
-
-    @property
-    def abort_requested(self) -> bool:
-        """Whether the worker has been requested to stop."""
-        return self._abort_requested
-
-    @property
-    def is_running(self) -> bool:
-        """Whether the worker has been started"""
-        return self._running
-
-    @Slot()
-    def run(self):
-        """Start the worker.
-
-        The end-user should never need to call this function.
-        But it cannot be made private or renamed, since it is called by Qt.
-
-        The order of method calls when starting a worker is:
-
-        .. code-block:: none
-
-           calls QThreadPool.globalInstance().start(worker)
-           |               triggered by the QThreadPool.start() method
-           |               |             called by worker.run
-           |               |             |
-           V               V             V
-           worker.start -> worker.run -> worker.work
-
-        **This** is the function that actually gets called when calling
-        :func:`QThreadPool.start(worker)`.  It simply wraps the :meth:`work`
-        method, and emits a few signals.  Subclasses should NOT override this
-        method (except with good reason), and instead should implement
-        :meth:`work`.
-        """
-        self.started.emit()
-        self._running = True
-        try:
-            with warnings.catch_warnings():
-                warnings.filterwarnings("always")
-                warnings.showwarning = lambda *w: self.warned.emit(w)
-                result = self.work()
-            if isinstance(result, Exception):
-                if isinstance(result, RuntimeError):
-                    # The Worker object has likely been deleted.
-                    # A deleted wrapped C/C++ object may result in a runtime
-                    # error that will cause segfault if we try to do much other
-                    # than simply notify the user.
-                    warnings.warn(
-                        trans._(
-                            "RuntimeError in aborted thread: {result}",
-                            result=result,
-                        ),
-                        RuntimeWarning,
-                    )
-                    return
-                else:
-                    raise result
-            if not self.abort_requested:
-                self.returned.emit(result)
-        except Exception as exc:
-            self.errored.emit(exc)
-        self._running = False
-        self.finished.emit()
-        self._finished.emit(self)
-
-    def work(self) -> Union[Exception, Any]:
-        """Main method to execute the worker.
-
-        The end-user should never need to call this function.
-        But subclasses must implement this method (See
-        :meth:`GeneratorFunction.work` for an example implementation).
-        Minimally, it should check ``self.abort_requested`` periodically and
-        exit if True.
-
-        Examples
-        --------
-        .. code-block:: python
-
-            class MyWorker(WorkerBase):
-
-                def work(self):
-                    i = 0
-                    while True:
-                        if self.abort_requested:
-                            self.aborted.emit()
-                            break
-                        i += 1
-                        if i > max_iters:
-                            break
-                        time.sleep(0.5)
-        """
-        raise NotImplementedError(
-            trans._(
-                '"{name}" failed to define work() method',
-                deferred=True,
-                name=self.__class__.__name__,
-            )
-        )
-
-    def start(self):
-        """Start this worker in a thread and add it to the global threadpool.
-
-        The order of method calls when starting a worker is:
-
-        .. code-block:: none
-
-           calls QThreadPool.globalInstance().start(worker)
-           |               triggered by the QThreadPool.start() method
-           |               |             called by worker.run
-           |               |             |
-           V               V             V
-           worker.start -> worker.run -> worker.work
-        """
-        if self in self._worker_set:
-            raise RuntimeError(
-                trans._(
-                    'This worker is already started!',
-                    deferred=True,
-                )
-            )
-
-        # This will raise a RunTimeError if the worker is already deleted
-        repr(self)
-
-        self._worker_set.add(self)
-        self._finished.connect(self._set_discard)
-        start_ = partial(QThreadPool.globalInstance().start, self)
-        QTimer.singleShot(10, start_)
-
-    @classmethod
-    def _set_discard(cls, obj):
-        cls._worker_set.discard(obj)
-
-
-class FunctionWorker(WorkerBase, Generic[_R]):
-    """QRunnable with signals that wraps a simple long-running function.
-
-    .. note::
-
-        ``FunctionWorker`` does not provide a way to stop a very long-running
-        function (e.g. ``time.sleep(10000)``).  So whenever possible, it is
-        better to implement your long running function as a generator that
-        yields periodically, and use the :class:`GeneratorWorker` instead.
-
-    Parameters
-    ----------
-    func : Callable
-        A function to call in another thread
-    *args
-        will be passed to the function
-    **kwargs
-        will be passed to the function
-
-    Raises
-    ------
-    TypeError
-        If ``func`` is a generator function and not a regular function.
-    """
-
-    def __init__(self, func: Callable[..., _R], *args, **kwargs):
-        if inspect.isgeneratorfunction(func):
-            raise TypeError(
-                trans._(
-                    "Generator function {func} cannot be used with FunctionWorker, use GeneratorWorker instead",
-                    deferred=True,
-                    func=func,
-                )
-            )
-        super().__init__()
->>>>>>> 1f9cbfc6
-
-
-<<<<<<< HEAD
+
+
 class GeneratorWorker(_qthreading.GeneratorWorker, _NotifyingMixin):
     ...
-=======
-    def work(self) -> _R:
-        return self._func(*self._args, **self._kwargs)
-
-
-class GeneratorWorkerSignals(WorkerBaseSignals):
-
-    yielded = Signal(object)  # emitted with yielded values (if generator used)
-    paused = Signal()  # emitted when a running job has successfully paused
-    resumed = Signal()  # emitted when a paused job has successfully resumed
-    aborted = Signal()  # emitted when a running job is successfully aborted
-
-
-class GeneratorWorker(WorkerBase, Generic[_Y, _S, _R]):
-    """QRunnable with signals that wraps a long-running generator.
-
-    Provides a convenient way to run a generator function in another thread,
-    while allowing 2-way communication between threads, using plain-python
-    generator syntax in the original function.
-
-    Parameters
-    ----------
-    func : callable
-        The function being run in another thread.  May be a generator function.
-    SignalsClass : type, optional
-        A QObject subclass that contains signals, by default
-        GeneratorWorkerSignals
-    *args
-        Will be passed to func on instantiation
-    **kwargs
-        Will be passed to func on instantiation
-    """
-
-    def __init__(
-        self,
-        func: Callable[..., Generator[_Y, _S, _R]],
-        *args,
-        SignalsClass: Type[WorkerBaseSignals] = GeneratorWorkerSignals,
-        **kwargs,
-    ):
-        if not inspect.isgeneratorfunction(func):
-            raise TypeError(
-                trans._(
-                    "Regular function {func} cannot be used with GeneratorWorker, use FunctionWorker instead",
-                    deferred=True,
-                    func=func,
-                )
-            )
-        super().__init__(SignalsClass=SignalsClass)
-
-        self._gen = func(*args, **kwargs)
-        self._incoming_value: Optional[_S] = None
-        self._pause_requested = False
-        self._resume_requested = False
-        self._paused = False
-        # polling interval: ONLY relevant if the user paused a running worker
-        self._pause_interval = 0.01
-        self.pbar = None
-
-    def work(self) -> Union[_R, Exception]:
-        """Core event loop that calls the original function.
-
-        Enters a continual loop, yielding and returning from the original
-        function.  Checks for various events (quit, pause, resume, etc...).
-        (To clarify: we are creating a rudimentary event loop here because
-        there IS NO Qt event loop running in the other thread to hook into)
-        """
-        while True:
-            if self.abort_requested:
-                self.aborted.emit()
-                break
-            if self._paused:
-                if self._resume_requested:
-                    self._paused = False
-                    self._resume_requested = False
-                    self.resumed.emit()
-                else:
-                    time.sleep(self._pause_interval)
-                    continue
-            elif self._pause_requested:
-                self._paused = True
-                self._pause_requested = False
-                self.paused.emit()
-                continue
-            try:
-                input = self._next_value()
-                output = self._gen.send(input)  # type: ignore
-                self.yielded.emit(output)
-            except StopIteration as exc:
-                return exc.value
-            except RuntimeError as exc:
-                # The worker has probably been deleted.  warning will be
-                # emitted in ``WorkerBase.run``
-                return exc
-
-    def send(self, value: _S):
-        """Send a value into the function (if a generator was used)."""
-        self._incoming_value = value
-
-    def _next_value(self) -> Optional[_S]:
-        out = None
-        if self._incoming_value is not None:
-            out = self._incoming_value
-            self._incoming_value = None
-        return out
-
-    @property
-    def is_paused(self) -> bool:
-        """Whether the worker is currently paused."""
-        return self._paused
-
-    def toggle_pause(self) -> None:
-        """Request to pause the worker if playing or resume if paused."""
-        if self.is_paused:
-            self._resume_requested = True
-        else:
-            self._pause_requested = True
-
-    def pause(self) -> None:
-        """Request to pause the worker."""
-        if not self.is_paused:
-            self._pause_requested = True
-
-    def resume(self) -> None:
-        """Send a request to resume the worker."""
-        if self.is_paused:
-            self._resume_requested = True
-
-
-############################################################################
-
-# public API
-
-# For now, the next three functions simply wrap the QThreadPool API, and allow
-# us to track and cleanup all workers that were started with ``start_worker``,
-# provided that ``wait_for_workers_to_quit`` is called at shutdown.
-# In the future, this could wrap any API, or a pure python threadpool.
-
-
-def set_max_thread_count(num: int):
-    """Set the maximum number of threads used by the thread pool.
-
-    Note: The thread pool will always use at least 1 thread, even if
-    maxThreadCount limit is zero or negative.
-    """
-    QThreadPool.globalInstance().setMaxThreadCount(num)
-
-
-def wait_for_workers_to_quit(msecs: int = None):
-    """Ask all workers to quit, and wait up to `msec` for quit.
-
-    Attempts to clean up all running workers by calling ``worker.quit()``
-    method.  Any workers in the ``WorkerBase._worker_set`` set will have this
-    method.
-
-    By default, this function will block indefinitely, until worker threads
-    finish.  If a timeout is provided, a ``RuntimeError`` will be raised if
-    the workers do not gracefully exit in the time requests, but the threads
-    will NOT be killed.  It is (currently) left to the user to use their OS
-    to force-quit rogue threads.
-
-    .. important::
-
-        If the user does not put any yields in their function, and the function
-        is super long, it will just hang... For instance, there's no graceful
-        way to kill this thread in python:
-
-        .. code-block:: python
-
-            @thread_worker
-            def ZZZzzz():
-                time.sleep(10000000)
-
-        This is why it's always advisable to use a generator that periodically
-        yields for long-running computations in another thread.
-
-        See `this stack-overflow post
-        <https://stackoverflow.com/questions/323972/is-there-any-way-to-kill-a-thread>`_
-        for a good discussion on the difficulty of killing a rogue python thread:
-
-    Parameters
-    ----------
-    msecs : int, optional
-        Waits up to msecs milliseconds for all threads to exit and removes all
-        threads from the thread pool. If msecs is `None` (the default), the
-        timeout is ignored (waits for the last thread to exit).
-
-    Raises
-    ------
-    RuntimeError
-        If a timeout is provided and workers do not quit successfully within
-        the time allotted.
-    """
-    for worker in WorkerBase._worker_set:
-        worker.quit()
-
-    msecs = msecs if msecs is not None else -1
-    if not QThreadPool.globalInstance().waitForDone(msecs):
-        raise RuntimeError(
-            trans._(
-                "Workers did not quit gracefully in the time allotted ({msecs} ms)",
-                deferred=True,
-                msecs=msecs,
-            )
-        )
-
-
-def active_thread_count() -> int:
-    """Return the number of active threads in the global ThreadPool."""
-    return QThreadPool.globalInstance().activeThreadCount()
-
-
-#############################################################################
-
-# convenience functions for creating Worker instances
->>>>>>> 1f9cbfc6
 
 
 def create_worker(
@@ -636,11 +163,7 @@
 
 
 def thread_worker(
-<<<<<<< HEAD
     function: Optional[Callable] = None,
-=======
-    function: Union[FunctionType, GeneratorType],
->>>>>>> 1f9cbfc6
     start_thread: Optional[bool] = None,
     connect: Optional[Dict[str, Union[Callable, Sequence[Callable]]]] = None,
     progress: Optional[Union[bool, Dict[str, Union[int, bool, str]]]] = None,
@@ -648,12 +171,8 @@
         Type[FunctionWorker], Type[GeneratorWorker], None
     ] = None,
     ignore_errors: bool = False,
-<<<<<<< HEAD
 ):
 
-=======
-) -> Callable[..., Union[FunctionWorker, GeneratorWorker]]:
->>>>>>> 1f9cbfc6
     """Decorator that runs a function in a separate thread when called.
 
     When called, the decorated function returns a :class:`WorkerBase`.  See
@@ -767,28 +286,4 @@
     return _inner if function is None else _inner(function)
 
 
-<<<<<<< HEAD
-_new_worker_qthread = _qthreading.new_worker_qthread
-=======
-    if _start_thread:
-        thread.start()  # sometimes need to connect stuff before starting
-    return worker, thread
-
-
-def register():
-    from .. import layers, types
-
-    for _type in (LayerDataTuple, List[LayerDataTuple]):
-        magicgui.register_type(
-            FunctionWorker[_type], return_callback=_mgui.add_worker_data
-        )
-    for layer_name in layers.NAMES:
-        _type = getattr(types, f'{layer_name.title()}Data')
-        magicgui.register_type(
-            FunctionWorker[_type],
-            return_callback=partial(_mgui.add_worker_data, _from_tuple=False),
-        )
-
-
-register()
->>>>>>> 1f9cbfc6
+_new_worker_qthread = _qthreading.new_worker_qthread