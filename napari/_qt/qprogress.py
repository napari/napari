import inspect
from contextvars import ContextVar
from typing import Iterable, Optional
from weakref import ref

from tqdm import tqdm

from napari._qt.widgets.qt_progress_bar import ProgressBar, ProgressBarGroup

from ..utils.translations import trans

CURRENT_GROUP = ContextVar('CURRENT_GROUP', default=None)

_tqdm_kwargs = {
    p.name
    for p in inspect.signature(tqdm.__init__).parameters.values()
    if p.kind is not inspect.Parameter.VAR_KEYWORD and p.name != "self"
}


class progress(tqdm):
    """This class inherits from tqdm and provides an interface for
    progress bars in the napari viewer. Progress bars can be created
    directly by wrapping an iterable or by providing a total number
    of expected updates.

    See tqdm.tqdm API for valid args and kwargs:
    https://tqdm.github.io/docs/tqdm/

    Also, any keyword arguments to the :class:`ProgressBar` `QWidget`
    are also accepted and will be passed to the ``ProgressBar``.

    Examples
    --------

    >>> def long_running(steps=10, delay=0.1):
    ...     for i in progress(range(steps)):
    ...         sleep(delay)

    it can also be used as a context manager:

    >>> def long_running(steps=10, repeats=4, delay=0.1):
    ...     with progress(range(steps)) as pbr:
    ...         for i in pbr:
    ...             sleep(delay)

    or equivalently, using the `progrange` shorthand
    ...     with progrange(steps) as pbr:
    ...         for i in pbr:
    ...             sleep(delay)

    For manual updates:

    >>> def manual_updates(total):
    ...     pbr = progress(total=total)
    ...     sleep(10)
    ...     pbr.set_description("Step 1 Complete")
    ...     pbr.update(1)
    ...     # must call pbr.close() when using outside for loop
    ...     # or context manager
    ...     pbr.close()

    """

    monitor_interval = 0  # set to 0 to disable the thread

    def __init__(
        self,
        iterable: Optional[Iterable] = None,
        desc: Optional[str] = None,
        total: Optional[int] = None,
        nest_under: Optional[ProgressBar] = None,
        *args,
        **kwargs,
    ) -> None:
        kwargs = kwargs.copy()
        pbar_kwargs = {k: kwargs.pop(k) for k in set(kwargs) - _tqdm_kwargs}
        self._group_token = None

        # get progress bar added to viewer
        try:
            from .widgets.qt_progress_bar import get_pbar  # noqa

<<<<<<< HEAD
            pbar = get_pbar(CURRENT_GROUP.get(), **pbar_kwargs)
=======
            pbar = get_pbar(nest_under=nest_under, **pbar_kwargs)
>>>>>>> ef717a32
        except ImportError:
            pbar = None

        self.has_viewer = pbar is not None
        if self.has_viewer:
            kwargs['gui'] = True

        super().__init__(iterable, desc, total, *args, **kwargs)
        if not self.has_viewer:
            return

        self._pbar = pbar
        if self.total is not None:
            self._pbar.setRange(self.n, self.total)
            self._pbar._set_value(self.n)
        else:
            self._pbar.setRange(0, 0)
            self.total = 0

        if desc:
            self.set_description(desc)
        else:
            self.set_description(trans._("progress"))

<<<<<<< HEAD
        self.show()

    def __enter__(self):
        if self.has_viewer:
            group_ref = ref(self._pbar.parentWidget())
            self._group_token = CURRENT_GROUP.set(group_ref)
        return super().__enter__()

    def __exit__(self, exc_type, exc_value, traceback):
        if self.has_viewer:
            CURRENT_GROUP.reset(self._group_token)
            self._pbar.parentWidget().close()
        return super().__exit__(exc_type, exc_value, traceback)

=======
>>>>>>> ef717a32
    def display(self, msg: str = None, pos: int = None) -> None:
        """Update the display."""
        if not self.has_viewer:
            return super().display(msg=msg, pos=pos)

        if self.total != 0:
            etas = str(self).split('|')[-1]
            self._pbar._set_value(self.n)
            self._pbar._set_eta(etas)

<<<<<<< HEAD
    def increment(self):
        """Update current value by 1."""
        self.update(1)

=======
>>>>>>> ef717a32
    def increment_with_overflow(self):
        """Update if not exceeding total, else set indeterminate range."""
        if self.n == self.total:
            self.total = 0
            if self.has_viewer:
                self._pbar.setRange(0, 0)
        else:
            self.update(1)

    def set_description(self, desc):
        """Update progress bar description"""
        super().set_description(desc, refresh=True)
        if self.has_viewer:
            self._pbar._set_description(self.desc)

    def close(self):
        """Closes and deletes the progress bar widget"""
        if self.disable:
            return
        if self.has_viewer:
<<<<<<< HEAD
            # still need to close groups of pbars outside context
            if not CURRENT_GROUP.get():
                self._pbar.parentWidget().close()
            # otherwise we just close the current progress bar
=======
            parent_widget = self._pbar.parent()
>>>>>>> ef717a32
            self._pbar.close()
            self._pbar.deleteLater()
            if isinstance(parent_widget, ProgressBarGroup):
                pbar_children = [
                    child
                    for child in parent_widget.children()
                    if isinstance(child, ProgressBar)
                ]
                if not any(child.isVisible() for child in pbar_children):
                    parent_widget.close()
        super().close()


def progrange(*args, **kwargs):
    """Shorthand for `progress(range(*args), **kwargs)`.

    Adds tqdm based progress bar to napari viewer, if it
    exists, and returns the wrapped range object.

    Returns
    -------
    progress
        wrapped range object
    """
    return progress(range(*args), **kwargs)<|MERGE_RESOLUTION|>--- conflicted
+++ resolved
@@ -1,15 +1,11 @@
 import inspect
-from contextvars import ContextVar
 from typing import Iterable, Optional
-from weakref import ref
 
 from tqdm import tqdm
 
 from napari._qt.widgets.qt_progress_bar import ProgressBar, ProgressBarGroup
 
 from ..utils.translations import trans
-
-CURRENT_GROUP = ContextVar('CURRENT_GROUP', default=None)
 
 _tqdm_kwargs = {
     p.name
@@ -81,11 +77,7 @@
         try:
             from .widgets.qt_progress_bar import get_pbar  # noqa
 
-<<<<<<< HEAD
-            pbar = get_pbar(CURRENT_GROUP.get(), **pbar_kwargs)
-=======
             pbar = get_pbar(nest_under=nest_under, **pbar_kwargs)
->>>>>>> ef717a32
         except ImportError:
             pbar = None
 
@@ -110,23 +102,6 @@
         else:
             self.set_description(trans._("progress"))
 
-<<<<<<< HEAD
-        self.show()
-
-    def __enter__(self):
-        if self.has_viewer:
-            group_ref = ref(self._pbar.parentWidget())
-            self._group_token = CURRENT_GROUP.set(group_ref)
-        return super().__enter__()
-
-    def __exit__(self, exc_type, exc_value, traceback):
-        if self.has_viewer:
-            CURRENT_GROUP.reset(self._group_token)
-            self._pbar.parentWidget().close()
-        return super().__exit__(exc_type, exc_value, traceback)
-
-=======
->>>>>>> ef717a32
     def display(self, msg: str = None, pos: int = None) -> None:
         """Update the display."""
         if not self.has_viewer:
@@ -137,13 +112,6 @@
             self._pbar._set_value(self.n)
             self._pbar._set_eta(etas)
 
-<<<<<<< HEAD
-    def increment(self):
-        """Update current value by 1."""
-        self.update(1)
-
-=======
->>>>>>> ef717a32
     def increment_with_overflow(self):
         """Update if not exceeding total, else set indeterminate range."""
         if self.n == self.total:
@@ -164,14 +132,7 @@
         if self.disable:
             return
         if self.has_viewer:
-<<<<<<< HEAD
-            # still need to close groups of pbars outside context
-            if not CURRENT_GROUP.get():
-                self._pbar.parentWidget().close()
-            # otherwise we just close the current progress bar
-=======
             parent_widget = self._pbar.parent()
->>>>>>> ef717a32
             self._pbar.close()
             self._pbar.deleteLater()
             if isinstance(parent_widget, ProgressBarGroup):
