import inspect
from contextvars import ContextVar
from typing import Iterable, Optional
from weakref import ref

from tqdm import tqdm

from ..utils.translations import trans

CURRENT_GROUP = ContextVar('CURRENT_GROUP', default=None)

_tqdm_kwargs = {
    p.name
    for p in inspect.signature(tqdm.__init__).parameters.values()
    if p.kind is not inspect.Parameter.VAR_KEYWORD and p.name != "self"
}


class progress(tqdm):
    """This class inherits from tqdm and provides an interface for
    progress bars in the napari viewer. Progress bars can be created
    directly by wrapping an iterable or by providing a total number
    of expected updates.

    See tqdm.tqdm API for valid args and kwargs:
    https://tqdm.github.io/docs/tqdm/

    Also, any keyword arguments to the :class:`ProgressBar` `QWidget`
    are also accepted and will be passed to the ``ProgressBar``.

    Examples
    --------

    >>> def long_running(steps=10, delay=0.1):
    ...     for i in progress(range(steps)):
    ...         sleep(delay)

    it can also be used as a context manager:

    >>> def long_running(steps=10, repeats=4, delay=0.1):
    ...     with progress(range(steps)) as pbr:
    ...         for i in pbr:
    ...             sleep(delay)

    or equivalently, using the `progrange` shorthand
    ...     with progrange(steps) as pbr:
    ...         for i in pbr:
    ...             sleep(delay)

    For manual updates:

    >>> def manual_updates(total):
    ...     pbr = progress(total=total)
    ...     sleep(10)
    ...     pbr.set_description("Step 1 Complete")
    ...     pbr.update(1)
    ...     # must call pbr.close() when using outside for loop
    ...     # or context manager
    ...     pbr.close()

    """

    monitor_interval = 0  # set to 0 to disable the thread

    def __init__(
        self,
        iterable: Optional[Iterable] = None,
        desc: Optional[str] = None,
        total: Optional[int] = None,
        *args,
        **kwargs,
    ) -> None:
        kwargs = kwargs.copy()
        pbar_kwargs = {k: kwargs.pop(k) for k in set(kwargs) - _tqdm_kwargs}
        self._group_token = None

        # get progress bar added to viewer
        try:
            from .widgets.qt_progress_bar import get_pbar  # noqa

            pbar = get_pbar(CURRENT_GROUP.get(), **pbar_kwargs)
        except ImportError:
            pbar = None

        self.has_viewer = pbar is not None
        if self.has_viewer:
            kwargs['gui'] = True

        super().__init__(iterable, desc, total, *args, **kwargs)
        if not self.has_viewer:
            return

        self._pbar = pbar
        if self.total is not None:
            self._pbar.setRange(self.n, self.total)
            self._pbar._set_value(self.n)
        else:
            self._pbar.setRange(0, 0)
            self.total = 0

        if desc:
            self.set_description(desc)
        else:
            self.set_description(trans._("progress"))

<<<<<<< HEAD
        self.show()

    def __enter__(self):
        if self.has_viewer:
            group_ref = ref(self._pbar.parentWidget())
            self._group_token = CURRENT_GROUP.set(group_ref)
        return super().__enter__()

    def __exit__(self, exc_type, exc_value, traceback):
        if self.has_viewer:
            CURRENT_GROUP.reset(self._group_token)
            self._pbar.parentWidget().close()
        return super().__exit__(exc_type, exc_value, traceback)

=======
>>>>>>> 9c785445
    def display(self, msg: str = None, pos: int = None) -> None:
        """Update the display."""
        if not self.has_viewer:
            return super().display(msg=msg, pos=pos)

        if self.total != 0:
            etas = str(self).split('|')[-1]
            self._pbar._set_value(self.n)
            self._pbar._set_eta(etas)

    def set_description(self, desc):
        """Update progress bar description"""
        super().set_description(desc, refresh=True)
        if self.has_viewer:
            self._pbar._set_description(self.desc)

    def close(self):
        """Closes and deletes the progress bar widget"""
        if self.disable:
            return
        if self.has_viewer:
            # still need to close groups of pbars outside context
            if not CURRENT_GROUP.get():
                self._pbar.parentWidget().close()
            # otherwise we just close the current progress bar
            self._pbar.close()
            self._pbar.deleteLater()
        super().close()


def progrange(*args, **kwargs):
    """Shorthand for `progress(range(*args), **kwargs)`.

    Adds tqdm based progress bar to napari viewer, if it
    exists, and returns the wrapped range object.

    Returns
    -------
    progress
        wrapped range object
    """
    return progress(range(*args), **kwargs)<|MERGE_RESOLUTION|>--- conflicted
+++ resolved
@@ -103,7 +103,6 @@
         else:
             self.set_description(trans._("progress"))
 
-<<<<<<< HEAD
         self.show()
 
     def __enter__(self):
@@ -118,8 +117,6 @@
             self._pbar.parentWidget().close()
         return super().__exit__(exc_type, exc_value, traceback)
 
-=======
->>>>>>> 9c785445
     def display(self, msg: str = None, pos: int = None) -> None:
         """Update the display."""
         if not self.has_viewer:
