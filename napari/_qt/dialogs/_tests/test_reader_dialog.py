import numpy as np
import pytest
from npe2 import DynamicPlugin
from qtpy.QtWidgets import QLabel, QRadioButton

from napari._qt.dialogs.qt_reader_dialog import (
    QtReaderDialog,
    open_with_dialog_choices,
    prepare_remaining_readers,
)
from napari.errors.reader_errors import ReaderPluginError
from napari.settings import get_settings


@pytest.fixture
def reader_dialog(qtbot):
    def _reader_dialog(**kwargs):
        widget = QtReaderDialog(**kwargs)
        widget.show()
        qtbot.addWidget(widget)

        return widget

    return _reader_dialog


def test_reader_dialog_buttons(reader_dialog):
    widg = reader_dialog(
        readers={'display name': 'plugin-name', 'display 2': 'plugin2'}
    )
    assert len(widg.findChildren(QRadioButton)) == 2


def test_reader_defaults(reader_dialog, tmpdir):
    file_pth = tmpdir.join('my_file.tif')
    widg = reader_dialog(pth=file_pth, readers={'p1': 'p1', 'p2': 'p2'})

    assert widg.findChild(QLabel).text().startswith('Choose reader')
    assert widg._get_plugin_choice() == 'p1'
    assert widg.persist_checkbox.isChecked()


def test_reader_with_error_message(reader_dialog):
    widg = reader_dialog(error_message='Test Error')
    assert widg.findChild(QLabel).text().startswith('Test Error')


def test_reader_dir(tmpdir, reader_dialog):
    dir = tmpdir.mkdir('my_dir')
    widg = reader_dialog(pth=dir, readers={'p1': 'p1', 'p2': 'p2'})

    assert not hasattr(widg, 'persist_checkbox')


def test_reader_dir_with_extension(tmpdir, reader_dialog):
    dir = tmpdir.mkdir('my_dir.zarr')
    widg = reader_dialog(pth=dir, readers={'p1': 'p1', 'p2': 'p2'})
    assert hasattr(widg, 'persist_checkbox')
    assert (
        widg.persist_checkbox.text()
        == "Remember this choice for files with a .zarr extension"
    )


def test_get_plugin_choice(tmpdir, reader_dialog):
    file_pth = tmpdir.join('my_file.tif')
    widg = reader_dialog(pth=file_pth, readers={'p1': 'p1', 'p2': 'p2'})
    reader_btns = widg.reader_btn_group.buttons()

    reader_btns[1].toggle()
    assert widg._get_plugin_choice() == 'p2'

    reader_btns[0].toggle()
    assert widg._get_plugin_choice() == 'p1'


def test_get_persist_choice(tmpdir, reader_dialog):
    file_pth = tmpdir.join('my_file.tif')
    widg = reader_dialog(pth=file_pth, readers={'p1': 'p1', 'p2': 'p2'})
    assert widg._get_persist_choice()

    widg.persist_checkbox.toggle()
    assert not widg._get_persist_choice()


def test_prepare_dialog_options_no_readers():

    with pytest.raises(ReaderPluginError) as e:
        prepare_remaining_readers(
            ['my-file.fake'], 'fake-reader', RuntimeError('Reading failed')
        )
    assert 'Tried to read my-file.fake with plugin fake-reader' in str(e.value)


def test_prepare_dialog_options_multiple_plugins(builtins):
    pth = 'my-file.tif'

    readers = prepare_remaining_readers(
        [pth],
        None,
        RuntimeError(f'Multiple plugins found capable of reading {pth}'),
    )
<<<<<<< HEAD
    assert builtins.manifest.name in readers


def test_prepare_dialog_options_removes_plugin(tmp_plugin: DynamicPlugin):
    tmp2 = tmp_plugin.spawn()  # type: ignore
=======
    assert builtins.name in readers


def test_prepare_dialog_options_removes_plugin(tmp_plugin: DynamicPlugin):
    tmp2 = tmp_plugin.spawn(register=True)
>>>>>>> 7e619721

    @tmp_plugin.contribute.reader(filename_patterns=['*.fake'])
    def _(path):
        ...

    @tmp2.contribute.reader(filename_patterns=['*.fake'])
    def _(path):
        ...

    readers = prepare_remaining_readers(
        ['my-file.fake'],
<<<<<<< HEAD
        tmp_plugin.manifest.name,
        RuntimeError('Reader failed'),
    )
    assert tmp2.manifest.name in readers
    assert tmp_plugin.manifest.name not in readers
=======
        tmp_plugin.name,
        RuntimeError('Reader failed'),
    )
    assert tmp2.name in readers
    assert tmp_plugin.name not in readers
>>>>>>> 7e619721


def test_open_with_dialog_choices_persist(
    builtins, make_napari_viewer, tmp_path
):
    pth = tmp_path / 'my-file.npy'
    np.save(pth, np.random.random((10, 10)))

<<<<<<< HEAD
    viewer = make_napari_viewer()
    open_with_dialog_choices(
        display_name=builtins.manifest.display_name,
        persist=True,
        extension='.npy',
        readers={builtins.manifest.name: builtins.manifest.display_name},
        paths=[str(pth)],
        stack=False,
        qt_viewer=viewer.window._qt_viewer,
    )
    assert len(viewer.layers) == 1
    # make sure extension was saved with *
    assert (
        get_settings().plugins.extension2reader['*.npy']
        == builtins.manifest.name
    )
=======
    with restore_settings_on_exit():
        viewer = make_napari_viewer()
        open_with_dialog_choices(
            display_name=builtins.display_name,
            persist=True,
            extension='.npy',
            readers={builtins.name: builtins.display_name},
            paths=[str(pth)],
            stack=False,
            qt_viewer=viewer.window._qt_viewer,
        )
        assert len(viewer.layers) == 1
        # make sure extension was saved with *
        assert (
            get_settings().plugins.extension2reader['*.npy'] == builtins.name
        )
>>>>>>> 7e619721


def test_open_with_dialog_choices_raises(make_napari_viewer):
    viewer = make_napari_viewer()

<<<<<<< HEAD
    get_settings().plugins.extension2reader = {}
    with pytest.raises(ValueError):
        open_with_dialog_choices(
            display_name='Fake Plugin',
            persist=True,
            extension='.fake',
            readers={'fake-plugin': 'Fake Plugin'},
            paths=['my-file.fake'],
            stack=False,
            qt_viewer=viewer.window._qt_viewer,
        )
    # settings weren't saved because reading failed
    assert not get_settings().plugins.extension2reader
=======
    with restore_settings_on_exit():
        get_settings().plugins.extension2reader = {}
        with pytest.raises(ValueError):
            open_with_dialog_choices(
                display_name='Fake Plugin',
                persist=True,
                extension='.fake',
                readers={'fake-plugin': 'Fake Plugin'},
                paths=['my-file.fake'],
                stack=False,
                qt_viewer=viewer.window._qt_viewer,
            )
        # settings weren't saved because reading failed
        assert not get_settings().plugins.extension2reader
>>>>>>> 7e619721
<|MERGE_RESOLUTION|>--- conflicted
+++ resolved
@@ -100,19 +100,11 @@
         None,
         RuntimeError(f'Multiple plugins found capable of reading {pth}'),
     )
-<<<<<<< HEAD
-    assert builtins.manifest.name in readers
-
-
-def test_prepare_dialog_options_removes_plugin(tmp_plugin: DynamicPlugin):
-    tmp2 = tmp_plugin.spawn()  # type: ignore
-=======
     assert builtins.name in readers
 
 
 def test_prepare_dialog_options_removes_plugin(tmp_plugin: DynamicPlugin):
     tmp2 = tmp_plugin.spawn(register=True)
->>>>>>> 7e619721
 
     @tmp_plugin.contribute.reader(filename_patterns=['*.fake'])
     def _(path):
@@ -124,19 +116,11 @@
 
     readers = prepare_remaining_readers(
         ['my-file.fake'],
-<<<<<<< HEAD
-        tmp_plugin.manifest.name,
-        RuntimeError('Reader failed'),
-    )
-    assert tmp2.manifest.name in readers
-    assert tmp_plugin.manifest.name not in readers
-=======
         tmp_plugin.name,
         RuntimeError('Reader failed'),
     )
     assert tmp2.name in readers
     assert tmp_plugin.name not in readers
->>>>>>> 7e619721
 
 
 def test_open_with_dialog_choices_persist(
@@ -145,47 +129,24 @@
     pth = tmp_path / 'my-file.npy'
     np.save(pth, np.random.random((10, 10)))
 
-<<<<<<< HEAD
     viewer = make_napari_viewer()
     open_with_dialog_choices(
-        display_name=builtins.manifest.display_name,
+        display_name=builtins.display_name,
         persist=True,
         extension='.npy',
-        readers={builtins.manifest.name: builtins.manifest.display_name},
+        readers={builtins.name: builtins.display_name},
         paths=[str(pth)],
         stack=False,
         qt_viewer=viewer.window._qt_viewer,
     )
     assert len(viewer.layers) == 1
     # make sure extension was saved with *
-    assert (
-        get_settings().plugins.extension2reader['*.npy']
-        == builtins.manifest.name
-    )
-=======
-    with restore_settings_on_exit():
-        viewer = make_napari_viewer()
-        open_with_dialog_choices(
-            display_name=builtins.display_name,
-            persist=True,
-            extension='.npy',
-            readers={builtins.name: builtins.display_name},
-            paths=[str(pth)],
-            stack=False,
-            qt_viewer=viewer.window._qt_viewer,
-        )
-        assert len(viewer.layers) == 1
-        # make sure extension was saved with *
-        assert (
-            get_settings().plugins.extension2reader['*.npy'] == builtins.name
-        )
->>>>>>> 7e619721
+    assert get_settings().plugins.extension2reader['*.npy'] == builtins.name
 
 
 def test_open_with_dialog_choices_raises(make_napari_viewer):
     viewer = make_napari_viewer()
 
-<<<<<<< HEAD
     get_settings().plugins.extension2reader = {}
     with pytest.raises(ValueError):
         open_with_dialog_choices(
@@ -198,20 +159,4 @@
             qt_viewer=viewer.window._qt_viewer,
         )
     # settings weren't saved because reading failed
-    assert not get_settings().plugins.extension2reader
-=======
-    with restore_settings_on_exit():
-        get_settings().plugins.extension2reader = {}
-        with pytest.raises(ValueError):
-            open_with_dialog_choices(
-                display_name='Fake Plugin',
-                persist=True,
-                extension='.fake',
-                readers={'fake-plugin': 'Fake Plugin'},
-                paths=['my-file.fake'],
-                stack=False,
-                qt_viewer=viewer.window._qt_viewer,
-            )
-        # settings weren't saved because reading failed
-        assert not get_settings().plugins.extension2reader
->>>>>>> 7e619721
+    assert not get_settings().plugins.extension2reader