--- conflicted
+++ resolved
@@ -78,23 +78,7 @@
         source: Optional[str] = None,
         actions: ActionSequence = (),
     ):
-<<<<<<< HEAD
-        """[summary]"""
-        super().__init__(None)
-
-        # we need a way to detect the viewer in which the error occured.
-        viewer_instance = get_viewer_instance()
-        try:
-            # TODO: making the canvas the parent makes it easier to
-            # move/resize, but also means that the notification can get
-            # clipped on the left if the canvas is too small.
-            self.setParent(viewer_instance._canvas_overlay)
-            viewer_instance._canvas_overlay.resized.connect(
-                self.move_to_bottom_right
-            )
-        except Exception:
-            pass
-=======
+
         super().__init__()
 
         from ..qt_main_window import _QtMainWindow
@@ -104,7 +88,6 @@
             canvas = current_window.qt_viewer._canvas_overlay
             self.setParent(canvas)
             canvas.resized.connect(self.move_to_bottom_right)
->>>>>>> 3a81d3af
 
         self.setupUi()
         self.setAttribute(Qt.WA_DeleteOnClose)
