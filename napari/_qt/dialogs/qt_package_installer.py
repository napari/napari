import contextlib
import os
import shutil
import sys
from pathlib import Path
from tempfile import gettempdir
from typing import Deque, Optional, Sequence, Tuple

from qtpy.QtCore import QObject, QProcess, QProcessEnvironment, Signal
from qtpy.QtWidgets import QTextEdit

from ...plugins.pypi import _user_agent
from ...utils._appdirs import user_plugin_dir, user_site_packages
from ...utils.misc import running_as_bundled_app

JobId = int


class AbstractInstaller(QProcess):
    """Abstract base class for package installers (pip, conda, etc)."""

    # emitted when all jobs are finished
    # not to be confused with finished, which is emitted when each job is finished
    allFinished = Signal()

    # abstract method
    def _modify_env(self, env: QProcessEnvironment):
        raise NotImplementedError()

    # abstract method
    def _get_install_args(
        self, pkg_list: Sequence[str], prefix: Optional[str] = None
    ) -> Tuple[str, ...]:
        raise NotImplementedError()

    # abstract method
    def _get_uninstall_args(
        self, pkg_list: Sequence[str], prefix: Optional[str] = None
    ) -> Tuple[str, ...]:
        raise NotImplementedError()

    def __init__(self, parent: Optional[QObject] = None) -> None:
        super().__init__(parent)
        self._queue: Deque[Tuple[str, ...]] = Deque()
        self._output_widget = None

        self.setProcessChannelMode(QProcess.MergedChannels)
        self.readyReadStandardOutput.connect(self._on_stdout_ready)
        self.readyReadStandardError.connect(self._on_stderr_ready)

        env = QProcessEnvironment.systemEnvironment()
        self._modify_env(env)
        self.setProcessEnvironment(env)

        self.finished.connect(self._on_process_finished)
        self.errorOccurred.connect(self._on_process_finished)

    # -------------------------- Public API ------------------------------
    def install(
        self, pkg_list: Sequence[str], *, prefix: Optional[str] = None
    ) -> JobId:
        """Install packages in `pkg_list` into `prefix`.

        Parameters
        ----------
        pkg_list : Sequence[str]
            List of packages to install.
        prefix : Optional[str], optional
            Optional prefix to install packages into.

        Returns
        -------
        JobId : int
            ID that can be used to cancel the process.
        """
        return self._queue_args(self._get_install_args(pkg_list, prefix))

    def uninstall(
        self, pkg_list: Sequence[str], *, prefix: Optional[str] = None
    ) -> JobId:
        """Uninstall packages in `pkg_list` from `prefix`.

        Parameters
        ----------
        pkg_list : Sequence[str]
            List of packages to uninstall.
        prefix : Optional[str], optional
            Optional prefix from which to uninstall packages.

        Returns
        -------x
        JobId : int
            ID that can be used to cancel the process.
        """
        return self._queue_args(self._get_uninstall_args(pkg_list))

    def cancel(self, job_id: Optional[JobId] = None):
        """Cancel `job_id` if it is running.

        Parameters
        ----------
        job_id : Optional[JobId], optional
            Job ID to cancel.  If not provided, cancel all jobs.
        """

        def end_process():
            if os.name == 'nt':
                self.kill()
            else:
                self.terminate()
            if self._output_widget:
                self._output_widget.append("\nTask was cancelled by the user.")

        if job_id is None:
            # cancel all jobs
            self._queue.clear()
            end_process()
            return

        for i, args in enumerate(self._queue):
            if hash(args) == job_id:
                if i == 0:  # first in queue, currently running
                    end_process()
                else:  # still pending, just remove from queue
                    self._queue.remove(args)
                return
        msg = f"No job with id {job_id}. Current queue:\n - "
        msg += "\n - ".join(
            [f"{hash(args)} -> {args}" for args in self._queue]
        )
        raise ValueError(msg)

    def waitForFinished(self, msecs: int = 10000) -> bool:
        """Block and wait for all jobs to finish.

        Parameters
        ----------
        msecs : int, optional
            Time to wait, by default 10000
        """
        while self.hasJobs():
            super().waitForFinished(msecs)
        return True

    def hasJobs(self) -> bool:
        """True if there are jobs remaining in the queue."""
        return bool(self._queue)

    def set_output_widget(self, output_widget: QTextEdit):
        if output_widget:
            self._output_widget = output_widget

    # -------------------------- Private methods ------------------------------

    def _queue_args(self, args) -> JobId:
        self._queue.append(args)
        self._process_queue()
        return hash(args)

    def _process_queue(self):
        if not self._queue:
            self.allFinished.emit()
            return
        self.setArguments(list(self._queue[0]))
        # this might throw a warning because the same process
        # was already running but it's ok
<<<<<<< HEAD
        if self._output_widget:
            self._output_widget.append(f"\nStarting {self.program()} {self.arguments()}")
=======
        self._output_widget.append(
            f"\nStarting {self.program()} {self.arguments()}"
        )
>>>>>>> 847f7b1b
        self.start()

    def _on_process_finished(
        self, exit_code: int, exit_status: QProcess.ExitStatus
    ):
        with contextlib.suppress(IndexError):
            self._queue.popleft()
        if self._output_widget:
            self._output_widget.append(
                f"Finished with exit code {exit_code} and status {exit_status}."
            )
        self._process_queue()

    def _on_stdout_ready(self):
        if self._output_widget:
            text = self.readAllStandardOutput().data().decode()
            self._output_widget.append(text)

    def _on_stderr_ready(self):
        if self._output_widget:
            text = self.readAllStandardError().data().decode()
            self._output_widget.append(text)


class PipInstaller(AbstractInstaller):
    def __init__(
        self, parent: Optional[QObject] = None, python_interpreter: str = ''
    ) -> None:
        super().__init__(parent)
        self.setProgram(str(python_interpreter or _get_python_exe()))

    def _modify_env(self, env: QProcessEnvironment):
        # patch process path
        combined_paths = os.pathsep.join(
            [
                user_site_packages(),
                env.systemEnvironment().value("PYTHONPATH"),
            ]
        )
        env.insert("PYTHONPATH", combined_paths)
        env.insert("PIP_USER_AGENT_USER_DATA", _user_agent())

    def _get_install_args(
        self, pkg_list: Sequence[str], prefix: Optional[str] = None
    ) -> Tuple[str, ...]:
        cmd = ['-m', 'pip', 'install', '--upgrade']
        if prefix is not None:
            cmd.extend(['--prefix', str(prefix)])
        elif running_as_bundled_app(False) and sys.platform.startswith(
            'linux'
        ):
            cmd.extend(
                ['--no-warn-script-location', '--prefix', user_plugin_dir()]
            )
        return tuple(cmd + list(pkg_list))

    def _get_uninstall_args(
        self, pkg_list: Sequence[str], prefix: Optional[str] = None
    ) -> Tuple[str, ...]:
        return tuple(['-m', 'pip', 'uninstall', '-y'] + list(pkg_list))


class CondaInstaller(AbstractInstaller):
    def __init__(
        self, parent: Optional[QObject] = None, use_mamba: bool = True
    ) -> None:
        _bat = ".bat" if os.name == "nt" else ""
        self._bin = (
            f'mamba{_bat}'
            if use_mamba and shutil.which(f'mamba{_bat}')
            else f'conda{_bat}'
        )
        super().__init__(parent)
        self.setProgram(self._bin)
        # TODO: make configurable per install once plugins can request it
        self.channels = ('conda-forge',)
        self._default_prefix = (
            sys.prefix if (Path(sys.prefix) / "conda-meta").is_dir() else None
        )

    def _napari_pin(self):
        from ..._version import version, version_tuple

        if "rc" in version or "dev" in version:
            # dev or rc versions might not be available in public channels
            # but only installed locally - if we try to pin those, mamba
            # will fail to pin it because there's no record of that version
            # in the remote index, only locally; to work around this bug
            # we will have to pin to e.g. 0.4.* instead of 0.4.17.* for now
            return ".".join([str(part) for part in version_tuple[:2]])
        return ".".join([str(part) for part in version_tuple[:3]])

    def _modify_env(self, env: QProcessEnvironment):
        PINNED = 'CONDA_PINNED_PACKAGES'
        system_pins = f"&{env.value(PINNED)}" if env.contains(PINNED) else ""
        env.insert(PINNED, f"napari={self._napari_pin()}{system_pins}")

        if os.name == "nt":
            if not env.contains("TEMP"):
                temp = gettempdir()
                env.insert("TMP", temp)
                env.insert("TEMP", temp)
            if not env.contains("USERPROFILE"):
                env.insert("HOME", os.path.expanduser("~"))
                env.insert("USERPROFILE", os.path.expanduser("~"))

    def _get_install_args(
        self, pkg_list: Sequence[str], prefix: Optional[str] = None
    ) -> Tuple[str, ...]:
        return self._get_args('install', pkg_list, prefix)

    def _get_uninstall_args(
        self, pkg_list: Sequence[str], prefix: Optional[str] = None
    ) -> Tuple[str, ...]:
        return self._get_args('remove', pkg_list, prefix)

    def _get_args(self, arg0, pkg_list: Sequence[str], prefix: Optional[str]):
        cmd = [arg0, '-yq']
        if prefix := str(prefix or self._default_prefix):
            cmd.extend(['--prefix', prefix])
        for channel in self.channels:
            cmd.extend(["-c", channel])
        return tuple(cmd + list(pkg_list))


def _get_python_exe():
    # Note: is_bundled_app() returns False even if using a Briefcase bundle...
    # Workaround: see if sys.executable is set to something something napari on Mac
    if sys.executable.endswith("napari") and sys.platform == 'darwin':
        # sys.prefix should be <napari.app>/Contents/Resources/Support/Python/Resources
        if (python := Path(sys.prefix) / "bin" / "python3").is_file():
            return str(python)
    return sys.executable<|MERGE_RESOLUTION|>--- conflicted
+++ resolved
@@ -164,14 +164,10 @@
         self.setArguments(list(self._queue[0]))
         # this might throw a warning because the same process
         # was already running but it's ok
-<<<<<<< HEAD
         if self._output_widget:
-            self._output_widget.append(f"\nStarting {self.program()} {self.arguments()}")
-=======
-        self._output_widget.append(
-            f"\nStarting {self.program()} {self.arguments()}"
-        )
->>>>>>> 847f7b1b
+            self._output_widget.append(
+                f"\nStarting {self.program()} {self.arguments()}"
+            )
         self.start()
 
     def _on_process_finished(
