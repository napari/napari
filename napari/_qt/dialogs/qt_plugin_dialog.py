--- conflicted
+++ resolved
@@ -1,13 +1,9 @@
 import os
 import sys
-from importlib.metadata import metadata
 from pathlib import Path
 from typing import Callable, Dict, List, Optional, Sequence, Tuple
 
-<<<<<<< HEAD
-=======
 from npe2.manifest.package_metadata import PackageMetadata
->>>>>>> 4d4acf1c
 from qtpy.QtCore import (
     QEvent,
     QObject,
@@ -41,16 +37,11 @@
 
 import napari.resources
 
-<<<<<<< HEAD
 from ...plugins import _npe2
-from ...plugins.pypi import ProjectInfo, iter_napari_plugin_info
-=======
-from ...plugins import plugin_manager
 from ...plugins.hub import iter_hub_plugin_info
 from ...plugins.pypi import iter_napari_plugin_info
 from ...plugins.utils import normalized_name
 from ...settings import get_settings
->>>>>>> 4d4acf1c
 from ...utils._appdirs import user_plugin_dir, user_site_packages
 from ...utils.misc import (
     parse_version,
@@ -744,71 +735,15 @@
 
         self.already_installed = set()
 
-<<<<<<< HEAD
-        for manifest in _npe2.iter_manifests():
-            if manifest.name in self.already_installed.union("napari"):
-                continue
-            self.already_installed.add(manifest.name)
-            self.installed_list.addItem(
-                # TODO: replace ProjectInfo with npe2s PackageMetadata object
-                ProjectInfo(
-                    manifest.name,
-                    manifest.package_metadata.version,
-                    manifest.package_metadata.project_url,
-                    manifest.package_metadata.summary,
-                    manifest.package_metadata.author,
-                    manifest.package_metadata.license,
-                ),
-                installed=True,
-                npe_version=1
-                if 'npe1' in type(manifest).__name__.lower()
-                else 2,
-=======
-        def _add_to_installed(distname, enabled, npe_version=1):
-            norm_name = normalized_name(distname or '')
-            if distname:
-                meta = metadata(distname)
-                if len(meta) == 0:
-                    # will not add builtins.
-                    return
-                self.already_installed.add(norm_name)
-            else:
-                meta = {}
-
-            self.installed_list.addItem(
-                PackageMetadata(
-                    metadata_version="1.0",
-                    name=norm_name,
-                    version=meta.get('version', ''),
-                    summary=meta.get('summary', ''),
-                    home_page=meta.get('url', ''),
-                    author=meta.get('author', ''),
-                    license=meta.get('license', ''),
-                ),
-                installed=True,
-                enabled=enabled,
-                npe_version=npe_version,
-            )
-
         for manifest in _npe2.iter_manifests():
             distname = normalized_name(manifest.name or '')
             if distname in self.already_installed or distname == 'napari':
                 continue
-            _add_to_installed(distname, True, npe_version=2)
-
-        for (
-            plugin_name,
-            _mod_name,
-            distname,
-        ) in plugin_manager.iter_available():
-            # not showing these in the plugin dialog
-            if plugin_name in ('napari_plugin_engine',):
-                continue
-            if distname in self.already_installed:
-                continue
-            _add_to_installed(
-                distname, not plugin_manager.is_blocked(plugin_name)
->>>>>>> 4d4acf1c
+            self.already_installed.add(distname)
+
+            npev = 1 if 'npe1' in type(manifest).__name__.lower() else 2
+            self.installed_list.addItem(
+                manifest.package_metadata, installed=True, npe_version=npev
             )
 
         self.installed_label.setText(
