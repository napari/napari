import os
from enum import Enum, auto
from importlib.metadata import PackageNotFoundError, metadata
from pathlib import Path
from typing import Optional, Sequence, Tuple

from npe2 import PackageMetadata, PluginManager
from qtpy.QtCore import QEvent, QPoint, QSize, Qt, Slot
from qtpy.QtGui import QFont, QMovie
from qtpy.QtWidgets import (
    QCheckBox,
    QDialog,
    QFrame,
    QHBoxLayout,
    QLabel,
    QLineEdit,
    QListWidget,
    QListWidgetItem,
    QPushButton,
    QSizePolicy,
    QSplitter,
    QTextEdit,
    QVBoxLayout,
    QWidget,
)
from superqt import QElidingLabel

import napari.resources
<<<<<<< HEAD

from ...plugins import plugin_manager
from ...plugins.hub import iter_hub_plugin_info
from ...plugins.pypi import iter_napari_plugin_info
from ...plugins.utils import normalized_name
from ...settings import get_settings
from ...utils.misc import (
=======
from napari._qt.qt_resources import QColoredSVGIcon
from napari._qt.qthreading import create_worker
from napari._qt.widgets.qt_message_popup import WarnPopup
from napari._qt.widgets.qt_tooltip import QtToolTipLabel
from napari.plugins import plugin_manager
from napari.plugins.hub import iter_hub_plugin_info
from napari.plugins.pypi import _user_agent, iter_napari_plugin_info
from napari.plugins.utils import normalized_name
from napari.settings import get_settings
from napari.utils._appdirs import user_plugin_dir, user_site_packages
from napari.utils.misc import (
>>>>>>> 35390f79
    parse_version,
    running_as_bundled_app,
    running_as_constructor_app,
)
<<<<<<< HEAD
from ...utils.translations import trans
from ..qt_resources import QColoredSVGIcon
from ..qthreading import create_worker
from ..widgets.qt_message_popup import WarnPopup
from ..widgets.qt_tooltip import QtToolTipLabel
from .qt_package_installer import InstallerQueue, InstallerTools, InstallerActions
=======
from napari.utils.translations import trans

InstallerTypes = Literal['pip', 'mamba']


# TODO: add error icon and handle pip install errors
class Installer(QObject):
    started = Signal()
    finished = Signal(int)

    def __init__(
        self,
        output_widget: QTextEdit = None,
        installer: InstallerTypes = "pip",
    ):
        super().__init__()
        self._queue: List[Tuple[Tuple[str, ...], Callable[[], QProcess]]] = []
        self._processes: Dict[Tuple[str, ...], QProcess] = {}
        self._exit_code = 0
        self._conda_env_path = None
        self._installer_type = installer

        if installer != "pip" and (Path(sys.prefix) / "conda-meta").is_dir():
            self._conda_env_path = sys.prefix

        # create install process
        self._output_widget = output_widget
        self.process = None

    def _create_process(
        self,
        installer: InstallerTypes = "pip",
    ):
        process = QProcess()
        process.setProcessChannelMode(QProcess.MergedChannels)
        process.readyReadStandardOutput.connect(
            lambda process=process: self._on_stdout_ready(process)
        )
        env = QProcessEnvironment.systemEnvironment()

        if installer == "pip":
            process.setProgram(self._sys_executable_or_bundled_python())
            # patch process path
            combined_paths = os.pathsep.join(
                [
                    user_site_packages(),
                    env.systemEnvironment().value("PYTHONPATH"),
                ]
            )
            env.insert("PYTHONPATH", combined_paths)
            env.insert("PIP_USER_AGENT_USER_DATA", _user_agent())
        else:
            process.setProgram(installer)

        if installer == "mamba":
            from napari._version import version_tuple

            # To avoid napari version changing when installing a plugin, we
            # add a pin to the current napari version, that way we can
            # restrict any changes to the actual napari application.
            # Conda/mamba also pin python by default, so we effectively
            # constrain python and napari versions from changing, when
            # installing plugins inside the constructor bundled application.
            # See: https://docs.conda.io/projects/conda/en/latest/user-guide/tasks/manage-pkgs.html#preventing-packages-from-updating-pinning
            napari_version = ".".join(str(v) for v in version_tuple[:3])
            if env.contains("CONDA_PINNED_PACKAGES"):
                # str delimiter is '&'
                system_pins = f"&{env.value('CONDA_PINNED_PACKAGES')}"
            else:
                system_pins = ""
            env.insert(
                "CONDA_PINNED_PACKAGES",
                f"napari={napari_version}{system_pins}",
            )
            if os.name == "nt":
                # workaround https://github.com/napari/napari/issues/4247, 4484
                if not env.contains("TEMP"):
                    temp = gettempdir()
                    env.insert("TMP", temp)
                    env.insert("TEMP", temp)
                if not env.contains("USERPROFILE"):
                    env.insert("HOME", os.path.expanduser("~"))
                    env.insert("USERPROFILE", os.path.expanduser("~"))

        process.setProcessEnvironment(env)
        self.set_output_widget(self._output_widget)
        process.finished.connect(
            lambda ec, es: self._on_process_finished(process, ec, es)
        )  # FIXME connecting lambda to finished signal is bug creating and may end with segfault when garbage
        # collection will consume Installer object before process end.
        return process

    def _sys_executable_or_bundled_python(self):
        # Note: is_bundled_app() returns False even if using a Briefcase bundle...
        # Workaround: see if sys.executable is set to something something napari on Mac
        if sys.executable.endswith("napari") and sys.platform == 'darwin':
            # sys.prefix should be <napari.app>/Contents/Resources/Support/Python/Resources
            python = os.path.join(sys.prefix, "bin", "python3")
            if os.path.isfile(python):
                return python
        return sys.executable

    def set_output_widget(self, output_widget: QTextEdit):
        if output_widget:
            self._output_widget = output_widget

    def _on_process_finished(self, process, exit_code, exit_status):
        if exit_code != 0:
            self._exit_code = 0

        process_to_terminate = [
            pkg_list
            for pkg_list, proc in self._processes.items()
            if proc == process
        ]

        for pkg_list in process_to_terminate:
            process = self._processes.pop(pkg_list)
            process.terminate()

        self._handle_action()

    def _on_stdout_ready(self, process):
        if self._output_widget:
            text = process.readAllStandardOutput().data().decode()
            self._output_widget.append(text)

    def _handle_action(self):
        if self._queue:
            pkg_list, func = self._queue.pop()
            self.started.emit()
            process = func()
            self._processes[pkg_list] = process

        if not self._processes:
            from napari.plugins import plugin_manager

            plugin_manager.discover()
            plugin_manager.prune()
            self.finished.emit(self._exit_code)

    def install(
        self,
        pkg_list: Sequence[str],
        installer: Optional[InstallerTypes] = None,
        channels: Sequence[str] = ("conda-forge",),
    ):
        installer = installer or self._installer_type
        self._queue.insert(
            0,
            (
                tuple(pkg_list),
                lambda: self._install(pkg_list, installer, channels),
            ),
        )
        self._handle_action()

    def _install(
        self,
        pkg_list: Sequence[str],
        installer: Optional[InstallerTypes] = None,
        channels: Sequence[str] = ("conda-forge",),
    ):
        installer = installer or self._installer_type
        process = self._create_process(installer)
        if installer != "pip":
            cmd = [
                'install',
                '-y',
                '--prefix',
                self._conda_env_path,
            ]
            for channel in channels:
                cmd.extend(["-c", channel])
        else:
            cmd = ['-m', 'pip', 'install', '--upgrade']

        if (
            running_as_bundled_app()
            and sys.platform.startswith('linux')
            and not self._conda_env_path
        ):
            cmd += [
                '--no-warn-script-location',
                '--prefix',
                user_plugin_dir(),
            ]

        process.setArguments(cmd + list(pkg_list))
        if self._output_widget and self._queue:
            self._output_widget.clear()

        process.start()
        return process

    def uninstall(
        self,
        pkg_list: Sequence[str],
        installer: Optional[InstallerTypes] = None,
        channels: Sequence[str] = ("conda-forge",),
    ):
        installer = installer or self._installer_type
        self._queue.insert(
            0,
            (
                tuple(pkg_list),
                lambda: self._uninstall(pkg_list, installer, channels),
            ),
        )
        self._handle_action()

    def _uninstall(
        self,
        pkg_list: Sequence[str],
        installer: Optional[InstallerTypes] = None,
        channels: Sequence[str] = ("conda-forge",),
    ):
        installer = installer or self._installer_type
        if installer != "pip":
            args = [
                'remove',
                '-y',
                '--prefix',
                self._conda_env_path,
            ]

            for channel in channels:
                args.extend(["-c", channel])
        else:
            args = ['-m', 'pip', 'uninstall', '-y']

        process = self._create_process(installer)
        process.setArguments(args + list(pkg_list))
        if self._output_widget and self._queue:
            self._output_widget.clear()

        process.start()

        pm2 = PluginManager.instance()

        for pkg in pkg_list:
            if pkg in pm2:
                pm2.unregister(pkg)
            else:
                plugin_manager.unregister(pkg)

        return process

    def cancel(
        self,
        pkg_list: Sequence[str] = None,
    ):
        if pkg_list is None:
            for _, process in self._processes.items():
                process.terminate()

            self._processes = {}
        else:
            with contextlib.suppress(KeyError):
                process = self._processes.pop(tuple(pkg_list))
                process.terminate()

    @staticmethod
    def _is_installed_with_conda():
        """
        Check if conda was used to install qt and napari.
        """
        from qtpy import QT_VERSION

        from napari._version import version_tuple

        parts = [str(part) for part in version_tuple[:3]]
        napari_version_string = f"napari-{'.'.join(parts)}-"
        qt_version_string = f"qt-{QT_VERSION}-"
        conda_meta_path = Path(sys.prefix) / "conda-meta"
        if conda_meta_path.is_dir():
            for file in conda_meta_path.iterdir():
                fname = file.parts[-1]
                if (
                    fname.startswith(napari_version_string)
                    or fname.startswith(qt_version_string)
                ) and fname.endswith(".json"):
                    return True
        return False
>>>>>>> 35390f79


class PluginListItem(QFrame):
    def __init__(
        self,
        package_name: str,
        version: str = '',
        url: str = '',
        summary: str = '',
        author: str = '',
        license: str = "UNKNOWN",
        *,
        plugin_name: str = None,
        parent: QWidget = None,
        enabled: bool = True,
        installed: bool = False,
        npe_version=1,
    ):
        super().__init__(parent)
        self.setup_ui(enabled)
        self.plugin_name.setText(package_name)
        self.package_name.setText(version)
        self.summary.setText(summary)
        self.package_author.setText(author)
        self.cancel_btn.setVisible(False)

        self.help_button.setText(trans._("Website"))
        self.help_button.setObjectName("help_button")
        self._handle_npe2_plugin(npe_version)

        if installed:
            self.enabled_checkbox.show()
            self.action_button.setText(trans._("uninstall"))
            self.action_button.setObjectName("remove_button")
        else:
            self.enabled_checkbox.hide()
            self.action_button.setText(trans._("install"))
            self.action_button.setObjectName("install_button")

    def _handle_npe2_plugin(self, npe_version):
        if npe_version in (None, 1):
            return
        opacity = 0.4 if npe_version == 'shim' else 1
        lbl = trans._('npe1 (adapted)') if npe_version == 'shim' else 'npe2'
        npe2_icon = QLabel(self)
        icon = QColoredSVGIcon.from_resources('logo_silhouette')
        npe2_icon.setPixmap(
            icon.colored(color='#33F0FF', opacity=opacity).pixmap(20, 20)
        )
        self.row1.insertWidget(2, QLabel(lbl))
        self.row1.insertWidget(2, npe2_icon)

    def _get_dialog(self) -> QDialog:
        p = self.parent()
        while not isinstance(p, QDialog) and p.parent():
            p = p.parent()
        return p

    def set_busy(self, text: str, update: bool = False):
        self.item_status.setText(text)
        self.cancel_btn.setVisible(True)
        if not update:
            self.action_button.setVisible(False)
        else:
            self.update_btn.setVisible(False)

    def setup_ui(self, enabled=True):
        self.v_lay = QVBoxLayout(self)
        self.v_lay.setContentsMargins(-1, 6, -1, 6)
        self.v_lay.setSpacing(0)
        self.row1 = QHBoxLayout()
        self.row1.setSpacing(6)
        self.enabled_checkbox = QCheckBox(self)
        self.enabled_checkbox.setChecked(enabled)
        self.enabled_checkbox.stateChanged.connect(self._on_enabled_checkbox)
        self.enabled_checkbox.setToolTip(trans._("enable/disable"))
        sizePolicy = QSizePolicy(QSizePolicy.Fixed, QSizePolicy.Fixed)
        sizePolicy.setHorizontalStretch(0)
        sizePolicy.setVerticalStretch(0)
        sizePolicy.setHeightForWidth(
            self.enabled_checkbox.sizePolicy().hasHeightForWidth()
        )
        self.enabled_checkbox.setSizePolicy(sizePolicy)
        self.enabled_checkbox.setMinimumSize(QSize(20, 0))
        self.enabled_checkbox.setText("")
        self.row1.addWidget(self.enabled_checkbox)
        self.plugin_name = QLabel(self)
        sizePolicy = QSizePolicy(QSizePolicy.Preferred, QSizePolicy.Minimum)
        sizePolicy.setHorizontalStretch(0)
        sizePolicy.setVerticalStretch(0)
        sizePolicy.setHeightForWidth(
            self.plugin_name.sizePolicy().hasHeightForWidth()
        )
        self.plugin_name.setSizePolicy(sizePolicy)
        font15 = QFont()
        font15.setPointSize(15)
        self.plugin_name.setFont(font15)
        self.row1.addWidget(self.plugin_name)

        icon = QColoredSVGIcon.from_resources("warning")
        self.warning_tooltip = QtToolTipLabel(self)
        # TODO: This color should come from the theme but the theme needs
        # to provide the right color. Default warning should be orange, not
        # red. Code example:
        # theme_name = get_settings().appearance.theme
        # napari.utils.theme.get_theme(theme_name, as_dict=False).warning.as_hex()
        self.warning_tooltip.setPixmap(
            icon.colored(color="#E3B617").pixmap(15, 15)
        )
        self.warning_tooltip.setVisible(False)
        self.row1.addWidget(self.warning_tooltip)

        self.item_status = QLabel(self)
        self.item_status.setObjectName("small_italic_text")
        self.item_status.setSizePolicy(sizePolicy)
        self.row1.addWidget(self.item_status)
        self.row1.addStretch()

        self.package_name = QLabel(self)
        self.package_name.setAlignment(
            Qt.AlignmentFlag.AlignRight
            | Qt.AlignmentFlag.AlignTrailing
            | Qt.AlignmentFlag.AlignVCenter
        )
        self.row1.addWidget(self.package_name)

        self.cancel_btn = QPushButton("cancel", self)
        self.cancel_btn.setSizePolicy(QSizePolicy.Fixed, QSizePolicy.Fixed)
        self.cancel_btn.setObjectName("remove_button")
        self.row1.addWidget(self.cancel_btn)

        self.update_btn = QPushButton(self)
        self.update_btn.setSizePolicy(QSizePolicy.Fixed, QSizePolicy.Fixed)
        self.update_btn.setObjectName("install_button")
        self.row1.addWidget(self.update_btn)
        self.update_btn.setVisible(False)
        self.help_button = QPushButton(self)
        self.action_button = QPushButton(self)
        sizePolicy = QSizePolicy(QSizePolicy.Fixed, QSizePolicy.Fixed)
        sizePolicy.setHorizontalStretch(0)
        sizePolicy.setVerticalStretch(0)
        sizePolicy.setHeightForWidth(
            self.action_button.sizePolicy().hasHeightForWidth()
        )
        self.help_button.setSizePolicy(sizePolicy)
        self.action_button.setSizePolicy(sizePolicy)
        self.row1.addWidget(self.help_button)
        self.row1.addWidget(self.action_button)
        self.v_lay.addLayout(self.row1)
        self.row2 = QHBoxLayout()
        self.error_indicator = QPushButton()
        self.error_indicator.setObjectName("warning_icon")
        self.error_indicator.setCursor(Qt.CursorShape.PointingHandCursor)
        self.error_indicator.hide()
        self.row2.addWidget(self.error_indicator)
        self.row2.setContentsMargins(-1, 4, 0, -1)
        self.summary = QElidingLabel(parent=self)
        sizePolicy = QSizePolicy(
            QSizePolicy.MinimumExpanding, QSizePolicy.Preferred
        )
        sizePolicy.setHorizontalStretch(0)
        sizePolicy.setVerticalStretch(0)
        sizePolicy.setHeightForWidth(
            self.summary.sizePolicy().hasHeightForWidth()
        )
        self.summary.setSizePolicy(sizePolicy)
        self.summary.setObjectName("small_text")
        self.row2.addWidget(self.summary)
        self.package_author = QLabel(self)
        sizePolicy = QSizePolicy(QSizePolicy.Preferred, QSizePolicy.Preferred)
        sizePolicy.setHorizontalStretch(0)
        sizePolicy.setVerticalStretch(0)
        sizePolicy.setHeightForWidth(
            self.package_author.sizePolicy().hasHeightForWidth()
        )
        self.package_author.setSizePolicy(sizePolicy)
        self.package_author.setObjectName("small_text")
        self.row2.addWidget(self.package_author)
        self.v_lay.addLayout(self.row2)

    def _on_enabled_checkbox(self, state: int):
        """Called with `state` when checkbox is clicked."""
        enabled = bool(state)
        plugin_name = self.plugin_name.text()
        pm2 = PluginManager.instance()
        if plugin_name in pm2:
            pm2.enable(plugin_name) if state else pm2.disable(plugin_name)
            return

        for npe1_name, _, distname in plugin_manager.iter_available():
            if distname and (normalized_name(distname) == plugin_name):
                plugin_manager.set_blocked(npe1_name, not enabled)

    def show_warning(self, message: str = ""):
        """Show warning icon and tooltip."""
        self.warning_tooltip.setVisible(bool(message))
        self.warning_tooltip.setToolTip(message)


class QPluginList(QListWidget):
    def __init__(self, parent: QWidget, installer: InstallerQueue):
        super().__init__(parent)
        self.installer = installer
        self.setSortingEnabled(True)
        self._remove_list = []

    def _count_visible(self) -> int:
        """Return the number of visible items.

        Visible items are the result of the normal `count` method minus
        any hidden items.
        """
        hidden = 0
        count = self.count()
        for i in range(count):
            item = self.item(i)
            hidden += item.isHidden()

        return count - hidden

    @Slot(PackageMetadata)
    def addItem(
        self,
        project_info: PackageMetadata,
        installed=False,
        plugin_name=None,
        enabled=True,
        npe_version=None,
    ):
        pkg_name = project_info.name
        # don't add duplicates
        if (
            self.findItems(pkg_name, Qt.MatchFlag.MatchFixedString)
            and not plugin_name
        ):
            return

        # including summary here for sake of filtering below.
        searchable_text = f"{pkg_name} {project_info.summary}"
        item = QListWidgetItem(searchable_text, self)
        item.version = project_info.version
        super().addItem(item)
        widg = PluginListItem(
            package_name=pkg_name,
            version=project_info.version,
            url=project_info.home_page,
            summary=project_info.summary,
            author=project_info.author,
            license=project_info.license,
            parent=self,
            plugin_name=plugin_name,
            enabled=enabled,
            installed=installed,
            npe_version=npe_version,
        )
        item.widget = widg
        item.npe_version = npe_version
        action_name = 'uninstall' if installed else 'install'
        item.setSizeHint(widg.sizeHint())
        self.setItemWidget(item, widg)

        if project_info.home_page:
            import webbrowser

            widg.help_button.clicked.connect(
                lambda: webbrowser.open(project_info.home_page)
            )
        else:
            widg.help_button.setVisible(False)
        widg.action_button.clicked.connect(
            lambda: self.handle_action(item, pkg_name, action_name)
        )
        widg.update_btn.clicked.connect(
            lambda: self.handle_action(item, pkg_name, InstallerActions.install, update=True)
        )
        widg.cancel_btn.clicked.connect(
            lambda: self.handle_action(item, pkg_name, InstallerActions.cancel)
        )
        item.setSizeHint(widg.sizeHint())
        self.setItemWidget(item, widg)

    def handle_action(
        self,
        item: QListWidgetItem,
        pkg_name: str,
        action_name: InstallerActions,
        update: bool = False,
    ):
        # TODO: 'tool' should be configurable per item, depending on dropdown
        tool = InstallerTools.conda if running_as_constructor_app() else InstallerTools.pip
        widget = item.widget
        item.setText(f"0-{item.text()}")
        self._remove_list.append((pkg_name, item))
        self._warn_dialog = None
        # TODO: NPE version unknown before installing
        if item.npe_version != 1 and action_name == InstallerActions.uninstall:
            # show warning pop up dialog
            message = trans._(
                'When installing/uninstalling npe2 plugins, you must '
                'restart napari for UI changes to take effect.'
            )
            self._warn_dialog = WarnPopup(text=message)

            delta_x = 75
            global_point = widget.action_button.mapToGlobal(
                widget.action_button.rect().topLeft()
            )
            global_point = QPoint(global_point.x() - delta_x, global_point.y())
            self._warn_dialog.move(global_point)

        if action_name == InstallerActions.install:
            if update:
                if hasattr(item, 'latest_version'):
                    pkg_name += f"=={item.latest_version}"

                widget.set_busy(trans._("updating..."), update)
                widget.action_button.setDisabled(True)
            else:
                widget.set_busy(trans._("installing..."), update)

            job_id = self.installer.install(
                tool=tool,
                pkgs=[pkg_name],
                # origins="TODO",
            )
            widget.setProperty("current_job_id", job_id)
            if self._warn_dialog:
                self._warn_dialog.exec_()
            self.scrollToTop()
        elif action_name == InstallerActions.uninstall:
            widget.set_busy(trans._("uninstalling..."), update)
            widget.update_btn.setDisabled(True)
            job_id = self.installer.uninstall(
                tool=tool,
                pkgs=[pkg_name],
                # origins="TODO",
            )
            widget.setProperty("current_job_id", job_id)
            if self._warn_dialog:
                self._warn_dialog.exec_()
            self.scrollToTop()
        elif action_name == InstallerActions.cancel:
            widget.set_busy(trans._("cancelling..."), update)
            try:
                job_id = widget.property("current_job_id")
                self.installer.cancel(job_id)
            finally:
                widget.setProperty("current_job_id", None)

    @Slot(PackageMetadata, bool)
    def tag_outdated(self, project_info: PackageMetadata, is_available: bool):
        if not is_available:
            return

        for item in self.findItems(
            project_info.name, Qt.MatchFlag.MatchStartsWith
        ):
            current = item.version
            latest = project_info.version
            if parse_version(current) >= parse_version(latest):
                continue
            if hasattr(item, 'outdated'):
                # already tagged it
                continue

            item.outdated = True
            item.latest_version = latest
            widg = self.itemWidget(item)
            widg.update_btn.setVisible(True)
            widg.update_btn.setText(
                trans._("update (v{latest})", latest=latest)
            )

    def tag_unavailable(self, project_info: PackageMetadata):
        """
        Tag list items as unavailable for install with conda-forge.

        This will disable the item and the install button and add a warning
        icon with a hover tooltip.
        """
        for item in self.findItems(
            project_info.name, Qt.MatchFlag.MatchStartsWith
        ):
            widget = self.itemWidget(item)
            widget.show_warning(
                trans._(
                    "Plugin not yet available for installation within the bundle application"
                )
            )
            widget.setObjectName("unavailable")
            widget.style().unpolish(widget)
            widget.style().polish(widget)
            widget.action_button.setEnabled(False)
            widget.warning_tooltip.setVisible(True)

    def filter(self, text: str):
        """Filter items to those containing `text`."""
        if text:
            # PySide has some issues, so we compare using id
            # See: https://bugreports.qt.io/browse/PYSIDE-74
            shown = [
                id(it)
                for it in self.findItems(text, Qt.MatchFlag.MatchContains)
            ]
            for i in range(self.count()):
                item = self.item(i)
                item.setHidden(id(item) not in shown)
        else:
            for i in range(self.count()):
                item = self.item(i)
                item.setHidden(False)


class RefreshState(Enum):
    REFRESHING = auto()
    OUTDATED = auto()
    DONE = auto()


class QtPluginDialog(QDialog):
    def __init__(self, parent=None):
        super().__init__(parent)
        self.refresh_state = RefreshState.DONE
        self.already_installed = set()

        self.installer = InstallerQueue()
        self.setWindowTitle(trans._('Plugin Manager'))
        self.setup_ui()
        self.installer.set_output_widget(self.stdout_text)
        self.installer.started.connect(self._on_installer_start)
        self.installer.finished.connect(self._on_installer_done)
        self.refresh()

    def _on_installer_start(self):
        self.cancel_all_btn.setVisible(True)
        self.working_indicator.show()
        self.process_success_indicator.hide()
        self.process_error_indicator.hide()
        self.close_btn.setDisabled(True)

    def _on_installer_done(self, exit_code):
        self.working_indicator.hide()
        if exit_code:
            self.process_error_indicator.show()
        else:
            self.process_success_indicator.show()
        self.cancel_all_btn.setVisible(False)
        self.close_btn.setDisabled(False)
        self.refresh()

    def closeEvent(self, event):
        if self.close_btn.isEnabled():
            super().closeEvent(event)

        event.ignore()

    def refresh(self):
        if self.refresh_state != RefreshState.DONE:
            self.refresh_state = RefreshState.OUTDATED
            return
        self.refresh_state = RefreshState.REFRESHING
        self.installed_list.clear()
        self.available_list.clear()

        # fetch installed
        from npe2 import PluginManager

        from napari.plugins import plugin_manager

        self.already_installed = set()

        def _add_to_installed(distname, enabled, npe_version=1):
            norm_name = normalized_name(distname or '')
            if distname:
                try:
                    meta = metadata(distname)
                except PackageNotFoundError:
                    self.refresh_state = RefreshState.OUTDATED
                    return  # a race condition has occurred and the package is uninstalled by another thread
                if len(meta) == 0:
                    # will not add builtins.
                    return
                self.already_installed.add(norm_name)
            else:
                meta = {}

            self.installed_list.addItem(
                PackageMetadata(
                    metadata_version="1.0",
                    name=norm_name,
                    version=meta.get('version', ''),
                    summary=meta.get('summary', ''),
                    home_page=meta.get('url', ''),
                    author=meta.get('author', ''),
                    license=meta.get('license', ''),
                ),
                installed=True,
                enabled=enabled,
                npe_version=npe_version,
            )

        pm2 = PluginManager.instance()
        discovered = pm2.discover()
        for manifest in pm2.iter_manifests():
            distname = normalized_name(manifest.name or '')
            if distname in self.already_installed or distname == 'napari':
                continue
            enabled = not pm2.is_disabled(manifest.name)
            # if it's an Npe1 adaptor, call it v1
            npev = 'shim' if manifest.npe1_shim else 2
            _add_to_installed(distname, enabled, npe_version=npev)

        plugin_manager.discover()  # since they might not be loaded yet
        for plugin_name, _, distname in plugin_manager.iter_available():
            # not showing these in the plugin dialog
            if plugin_name in ('napari_plugin_engine',):
                continue
            if normalized_name(distname or '') in self.already_installed:
                continue
            _add_to_installed(
                distname, not plugin_manager.is_blocked(plugin_name)
            )

        self.installed_label.setText(
            trans._(
                "Installed Plugins ({amount})",
                amount=len(self.already_installed),
            )
        )

        # fetch available plugins
        settings = get_settings()
        use_hub = (
            running_as_bundled_app()
            or running_as_constructor_app()
            or settings.plugins.plugin_api.name == "napari_hub"
        )
        if use_hub:
            conda_forge = running_as_constructor_app()
            self.worker = create_worker(
                iter_hub_plugin_info, conda_forge=conda_forge
            )
        else:
            self.worker = create_worker(iter_napari_plugin_info)

        self.worker.yielded.connect(self._handle_yield)
        self.worker.finished.connect(self.working_indicator.hide)
        self.worker.finished.connect(self._update_count_in_label)
        self.worker.finished.connect(self._end_refresh)
        self.worker.start()
        if discovered:
            message = trans._(
                'When installing/uninstalling npe2 plugins, '
                'you must restart napari for UI changes to take effect.'
            )
            self._warn_dialog = WarnPopup(text=message)
            global_point = self.process_error_indicator.mapToGlobal(
                self.process_error_indicator.rect().topLeft()
            )
            global_point = QPoint(global_point.x(), global_point.y() - 75)
            self._warn_dialog.move(global_point)
            self._warn_dialog.exec_()

    def setup_ui(self):
        self.resize(1080, 640)
        vlay_1 = QVBoxLayout(self)
        self.h_splitter = QSplitter(self)
        vlay_1.addWidget(self.h_splitter)
        self.h_splitter.setOrientation(Qt.Orientation.Horizontal)
        self.v_splitter = QSplitter(self.h_splitter)
        self.v_splitter.setOrientation(Qt.Orientation.Vertical)
        self.v_splitter.setMinimumWidth(500)

        installed = QWidget(self.v_splitter)
        lay = QVBoxLayout(installed)
        lay.setContentsMargins(0, 2, 0, 2)
        self.installed_label = QLabel(trans._("Installed Plugins"))
        self.packages_filter = QLineEdit()
        self.packages_filter.setPlaceholderText(trans._("filter..."))
        self.packages_filter.setMaximumWidth(350)
        self.packages_filter.setClearButtonEnabled(True)
        mid_layout = QVBoxLayout()
        mid_layout.addWidget(self.packages_filter)
        mid_layout.addWidget(self.installed_label)
        lay.addLayout(mid_layout)

        self.installed_list = QPluginList(installed, self.installer)
        self.packages_filter.textChanged.connect(self.installed_list.filter)
        lay.addWidget(self.installed_list)

        uninstalled = QWidget(self.v_splitter)
        lay = QVBoxLayout(uninstalled)
        lay.setContentsMargins(0, 2, 0, 2)
        self.avail_label = QLabel(trans._("Available Plugins"))
        mid_layout = QHBoxLayout()
        mid_layout.addWidget(self.avail_label)
        mid_layout.addStretch()
        lay.addLayout(mid_layout)
        self.available_list = QPluginList(uninstalled, self.installer)
        self.packages_filter.textChanged.connect(self.available_list.filter)
        lay.addWidget(self.available_list)

        self.stdout_text = QTextEdit(self.v_splitter)
        self.stdout_text.setReadOnly(True)
        self.stdout_text.setObjectName("plugin_manager_process_status")
        self.stdout_text.hide()

        buttonBox = QHBoxLayout()
        self.working_indicator = QLabel(trans._("loading ..."), self)
        sp = self.working_indicator.sizePolicy()
        sp.setRetainSizeWhenHidden(True)
        self.working_indicator.setSizePolicy(sp)
        self.process_error_indicator = QLabel(self)
        self.process_error_indicator.setObjectName("error_label")
        self.process_error_indicator.hide()
        self.process_success_indicator = QLabel(self)
        self.process_success_indicator.setObjectName("success_label")
        self.process_success_indicator.hide()
        load_gif = str(Path(napari.resources.__file__).parent / "loading.gif")
        mov = QMovie(load_gif)
        mov.setScaledSize(QSize(18, 18))
        self.working_indicator.setMovie(mov)
        mov.start()

        visibility_direct_entry = not running_as_constructor_app()
        self.direct_entry_edit = QLineEdit(self)
        self.direct_entry_edit.installEventFilter(self)
        self.direct_entry_edit.setPlaceholderText(
            trans._('install by name/url, or drop file...')
        )
        self.direct_entry_edit.setVisible(visibility_direct_entry)
        self.direct_entry_btn = QPushButton(trans._("Install"), self)
        self.direct_entry_btn.setVisible(visibility_direct_entry)
        self.direct_entry_btn.clicked.connect(self._install_packages)

        self.show_status_btn = QPushButton(trans._("Show Status"), self)
        self.show_status_btn.setFixedWidth(100)

        self.cancel_all_btn = QPushButton(trans._("cancel all actions"), self)
        self.cancel_all_btn.setObjectName("remove_button")
        self.cancel_all_btn.setVisible(False)
        self.cancel_all_btn.clicked.connect(lambda: self.installer.cancel())

        self.close_btn = QPushButton(trans._("Close"), self)
        self.close_btn.clicked.connect(self.accept)
        self.close_btn.setObjectName("close_button")
        buttonBox.addWidget(self.show_status_btn)
        buttonBox.addWidget(self.working_indicator)
        buttonBox.addWidget(self.direct_entry_edit)
        buttonBox.addWidget(self.direct_entry_btn)
        if not visibility_direct_entry:
            buttonBox.addStretch()
        buttonBox.addWidget(self.process_success_indicator)
        buttonBox.addWidget(self.process_error_indicator)
        buttonBox.addSpacing(20)
        buttonBox.addWidget(self.cancel_all_btn)
        buttonBox.addSpacing(20)
        buttonBox.addWidget(self.close_btn)
        buttonBox.setContentsMargins(0, 0, 4, 0)
        vlay_1.addLayout(buttonBox)

        self.show_status_btn.setCheckable(True)
        self.show_status_btn.setChecked(False)
        self.show_status_btn.toggled.connect(self._toggle_status)

        self.v_splitter.setStretchFactor(1, 2)
        self.h_splitter.setStretchFactor(0, 2)

        self.packages_filter.setFocus()

    def _update_count_in_label(self):
        count = self.available_list.count()
        self.avail_label.setText(
            trans._("Available Plugins ({count})", count=count)
        )

    def _end_refresh(self):
        refresh_state = self.refresh_state
        self.refresh_state = RefreshState.DONE
        if refresh_state == RefreshState.OUTDATED:
            self.refresh()

    def eventFilter(self, watched, event):
        if event.type() == QEvent.DragEnter:
            # we need to accept this event explicitly to be able
            # to receive QDropEvents!
            event.accept()
        if event.type() == QEvent.Drop:
            md = event.mimeData()
            if md.hasUrls():
                files = [url.toLocalFile() for url in md.urls()]
                self.direct_entry_edit.setText(files[0])
                return True
        return super().eventFilter(watched, event)

    def _toggle_status(self, show):
        if show:
            self.show_status_btn.setText(trans._("Hide Status"))
            self.stdout_text.show()
        else:
            self.show_status_btn.setText(trans._("Show Status"))
            self.stdout_text.hide()

    def _install_packages(self, packages: Sequence[str] = ()):
        if not packages:
            _packages = self.direct_entry_edit.text()
            packages = (
                [_packages] if os.path.exists(_packages) else _packages.split()
            )
            self.direct_entry_edit.clear()
        if packages:
            self.installer.install(packages)

    def _handle_yield(self, data: Tuple[PackageMetadata, bool]):
        project_info, is_available = data
        if project_info.name in self.already_installed:
            self.installed_list.tag_outdated(project_info, is_available)
        else:
            self.available_list.addItem(project_info)
            if not is_available:
                self.available_list.tag_unavailable(project_info)

        self.filter()

    def filter(self, text: Optional[str] = None) -> None:
        """Filter by text or set current text as filter."""
        if text is None:
            text = self.packages_filter.text()
        else:
            self.packages_filter.setText(text)

        self.installed_list.filter(text)
        self.available_list.filter(text)


if __name__ == "__main__":
    from qtpy.QtWidgets import QApplication

    app = QApplication([])
    w = QtPluginDialog()
    w.show()
    app.exec_()<|MERGE_RESOLUTION|>--- conflicted
+++ resolved
@@ -26,324 +26,23 @@
 from superqt import QElidingLabel
 
 import napari.resources
-<<<<<<< HEAD
-
-from ...plugins import plugin_manager
-from ...plugins.hub import iter_hub_plugin_info
-from ...plugins.pypi import iter_napari_plugin_info
-from ...plugins.utils import normalized_name
-from ...settings import get_settings
-from ...utils.misc import (
-=======
+
+from napari.plugins import plugin_manager
+from napari.plugins.hub import iter_hub_plugin_info
+from napari.plugins.pypi import iter_napari_plugin_info
+from napari.plugins.utils import normalized_name
+from napari.settings import get_settings
+from napari.utils.misc import (
+    parse_version,
+    running_as_bundled_app,
+    running_as_constructor_app,
+)
+from napari.utils.translations import trans
 from napari._qt.qt_resources import QColoredSVGIcon
 from napari._qt.qthreading import create_worker
 from napari._qt.widgets.qt_message_popup import WarnPopup
 from napari._qt.widgets.qt_tooltip import QtToolTipLabel
-from napari.plugins import plugin_manager
-from napari.plugins.hub import iter_hub_plugin_info
-from napari.plugins.pypi import _user_agent, iter_napari_plugin_info
-from napari.plugins.utils import normalized_name
-from napari.settings import get_settings
-from napari.utils._appdirs import user_plugin_dir, user_site_packages
-from napari.utils.misc import (
->>>>>>> 35390f79
-    parse_version,
-    running_as_bundled_app,
-    running_as_constructor_app,
-)
-<<<<<<< HEAD
-from ...utils.translations import trans
-from ..qt_resources import QColoredSVGIcon
-from ..qthreading import create_worker
-from ..widgets.qt_message_popup import WarnPopup
-from ..widgets.qt_tooltip import QtToolTipLabel
-from .qt_package_installer import InstallerQueue, InstallerTools, InstallerActions
-=======
-from napari.utils.translations import trans
-
-InstallerTypes = Literal['pip', 'mamba']
-
-
-# TODO: add error icon and handle pip install errors
-class Installer(QObject):
-    started = Signal()
-    finished = Signal(int)
-
-    def __init__(
-        self,
-        output_widget: QTextEdit = None,
-        installer: InstallerTypes = "pip",
-    ):
-        super().__init__()
-        self._queue: List[Tuple[Tuple[str, ...], Callable[[], QProcess]]] = []
-        self._processes: Dict[Tuple[str, ...], QProcess] = {}
-        self._exit_code = 0
-        self._conda_env_path = None
-        self._installer_type = installer
-
-        if installer != "pip" and (Path(sys.prefix) / "conda-meta").is_dir():
-            self._conda_env_path = sys.prefix
-
-        # create install process
-        self._output_widget = output_widget
-        self.process = None
-
-    def _create_process(
-        self,
-        installer: InstallerTypes = "pip",
-    ):
-        process = QProcess()
-        process.setProcessChannelMode(QProcess.MergedChannels)
-        process.readyReadStandardOutput.connect(
-            lambda process=process: self._on_stdout_ready(process)
-        )
-        env = QProcessEnvironment.systemEnvironment()
-
-        if installer == "pip":
-            process.setProgram(self._sys_executable_or_bundled_python())
-            # patch process path
-            combined_paths = os.pathsep.join(
-                [
-                    user_site_packages(),
-                    env.systemEnvironment().value("PYTHONPATH"),
-                ]
-            )
-            env.insert("PYTHONPATH", combined_paths)
-            env.insert("PIP_USER_AGENT_USER_DATA", _user_agent())
-        else:
-            process.setProgram(installer)
-
-        if installer == "mamba":
-            from napari._version import version_tuple
-
-            # To avoid napari version changing when installing a plugin, we
-            # add a pin to the current napari version, that way we can
-            # restrict any changes to the actual napari application.
-            # Conda/mamba also pin python by default, so we effectively
-            # constrain python and napari versions from changing, when
-            # installing plugins inside the constructor bundled application.
-            # See: https://docs.conda.io/projects/conda/en/latest/user-guide/tasks/manage-pkgs.html#preventing-packages-from-updating-pinning
-            napari_version = ".".join(str(v) for v in version_tuple[:3])
-            if env.contains("CONDA_PINNED_PACKAGES"):
-                # str delimiter is '&'
-                system_pins = f"&{env.value('CONDA_PINNED_PACKAGES')}"
-            else:
-                system_pins = ""
-            env.insert(
-                "CONDA_PINNED_PACKAGES",
-                f"napari={napari_version}{system_pins}",
-            )
-            if os.name == "nt":
-                # workaround https://github.com/napari/napari/issues/4247, 4484
-                if not env.contains("TEMP"):
-                    temp = gettempdir()
-                    env.insert("TMP", temp)
-                    env.insert("TEMP", temp)
-                if not env.contains("USERPROFILE"):
-                    env.insert("HOME", os.path.expanduser("~"))
-                    env.insert("USERPROFILE", os.path.expanduser("~"))
-
-        process.setProcessEnvironment(env)
-        self.set_output_widget(self._output_widget)
-        process.finished.connect(
-            lambda ec, es: self._on_process_finished(process, ec, es)
-        )  # FIXME connecting lambda to finished signal is bug creating and may end with segfault when garbage
-        # collection will consume Installer object before process end.
-        return process
-
-    def _sys_executable_or_bundled_python(self):
-        # Note: is_bundled_app() returns False even if using a Briefcase bundle...
-        # Workaround: see if sys.executable is set to something something napari on Mac
-        if sys.executable.endswith("napari") and sys.platform == 'darwin':
-            # sys.prefix should be <napari.app>/Contents/Resources/Support/Python/Resources
-            python = os.path.join(sys.prefix, "bin", "python3")
-            if os.path.isfile(python):
-                return python
-        return sys.executable
-
-    def set_output_widget(self, output_widget: QTextEdit):
-        if output_widget:
-            self._output_widget = output_widget
-
-    def _on_process_finished(self, process, exit_code, exit_status):
-        if exit_code != 0:
-            self._exit_code = 0
-
-        process_to_terminate = [
-            pkg_list
-            for pkg_list, proc in self._processes.items()
-            if proc == process
-        ]
-
-        for pkg_list in process_to_terminate:
-            process = self._processes.pop(pkg_list)
-            process.terminate()
-
-        self._handle_action()
-
-    def _on_stdout_ready(self, process):
-        if self._output_widget:
-            text = process.readAllStandardOutput().data().decode()
-            self._output_widget.append(text)
-
-    def _handle_action(self):
-        if self._queue:
-            pkg_list, func = self._queue.pop()
-            self.started.emit()
-            process = func()
-            self._processes[pkg_list] = process
-
-        if not self._processes:
-            from napari.plugins import plugin_manager
-
-            plugin_manager.discover()
-            plugin_manager.prune()
-            self.finished.emit(self._exit_code)
-
-    def install(
-        self,
-        pkg_list: Sequence[str],
-        installer: Optional[InstallerTypes] = None,
-        channels: Sequence[str] = ("conda-forge",),
-    ):
-        installer = installer or self._installer_type
-        self._queue.insert(
-            0,
-            (
-                tuple(pkg_list),
-                lambda: self._install(pkg_list, installer, channels),
-            ),
-        )
-        self._handle_action()
-
-    def _install(
-        self,
-        pkg_list: Sequence[str],
-        installer: Optional[InstallerTypes] = None,
-        channels: Sequence[str] = ("conda-forge",),
-    ):
-        installer = installer or self._installer_type
-        process = self._create_process(installer)
-        if installer != "pip":
-            cmd = [
-                'install',
-                '-y',
-                '--prefix',
-                self._conda_env_path,
-            ]
-            for channel in channels:
-                cmd.extend(["-c", channel])
-        else:
-            cmd = ['-m', 'pip', 'install', '--upgrade']
-
-        if (
-            running_as_bundled_app()
-            and sys.platform.startswith('linux')
-            and not self._conda_env_path
-        ):
-            cmd += [
-                '--no-warn-script-location',
-                '--prefix',
-                user_plugin_dir(),
-            ]
-
-        process.setArguments(cmd + list(pkg_list))
-        if self._output_widget and self._queue:
-            self._output_widget.clear()
-
-        process.start()
-        return process
-
-    def uninstall(
-        self,
-        pkg_list: Sequence[str],
-        installer: Optional[InstallerTypes] = None,
-        channels: Sequence[str] = ("conda-forge",),
-    ):
-        installer = installer or self._installer_type
-        self._queue.insert(
-            0,
-            (
-                tuple(pkg_list),
-                lambda: self._uninstall(pkg_list, installer, channels),
-            ),
-        )
-        self._handle_action()
-
-    def _uninstall(
-        self,
-        pkg_list: Sequence[str],
-        installer: Optional[InstallerTypes] = None,
-        channels: Sequence[str] = ("conda-forge",),
-    ):
-        installer = installer or self._installer_type
-        if installer != "pip":
-            args = [
-                'remove',
-                '-y',
-                '--prefix',
-                self._conda_env_path,
-            ]
-
-            for channel in channels:
-                args.extend(["-c", channel])
-        else:
-            args = ['-m', 'pip', 'uninstall', '-y']
-
-        process = self._create_process(installer)
-        process.setArguments(args + list(pkg_list))
-        if self._output_widget and self._queue:
-            self._output_widget.clear()
-
-        process.start()
-
-        pm2 = PluginManager.instance()
-
-        for pkg in pkg_list:
-            if pkg in pm2:
-                pm2.unregister(pkg)
-            else:
-                plugin_manager.unregister(pkg)
-
-        return process
-
-    def cancel(
-        self,
-        pkg_list: Sequence[str] = None,
-    ):
-        if pkg_list is None:
-            for _, process in self._processes.items():
-                process.terminate()
-
-            self._processes = {}
-        else:
-            with contextlib.suppress(KeyError):
-                process = self._processes.pop(tuple(pkg_list))
-                process.terminate()
-
-    @staticmethod
-    def _is_installed_with_conda():
-        """
-        Check if conda was used to install qt and napari.
-        """
-        from qtpy import QT_VERSION
-
-        from napari._version import version_tuple
-
-        parts = [str(part) for part in version_tuple[:3]]
-        napari_version_string = f"napari-{'.'.join(parts)}-"
-        qt_version_string = f"qt-{QT_VERSION}-"
-        conda_meta_path = Path(sys.prefix) / "conda-meta"
-        if conda_meta_path.is_dir():
-            for file in conda_meta_path.iterdir():
-                fname = file.parts[-1]
-                if (
-                    fname.startswith(napari_version_string)
-                    or fname.startswith(qt_version_string)
-                ) and fname.endswith(".json"):
-                    return True
-        return False
->>>>>>> 35390f79
+from napari._qt.dialogs.qt_package_installer import InstallerQueue, InstallerTools, InstallerActions
 
 
 class PluginListItem(QFrame):
