--- conflicted
+++ resolved
@@ -101,16 +101,11 @@
         enabled: bool = True,
         installed: bool = False,
         npe_version=1,
-<<<<<<< HEAD
-        versions_conda: list = [],
-        versions_pypi: list = [],
-    ):
-=======
+        versions_conda: List[str] = None,
+        versions_pypi: List[str] = None,
     ) -> None:
->>>>>>> 1408ea4d
         super().__init__(parent)
         self.url = url
-        self._versions = {}
         self._versions_conda = versions_conda
         self._versions_pypi = versions_pypi
         self.setup_ui(enabled)
@@ -337,10 +332,10 @@
         self.version_choice_text = QLabel('Version:')
         self.source_choice_dropdown = QComboBox()
 
-        if len(self._versions_pypi) > 0:
+        if len(self._versions_pypi) is not None:
             self.source_choice_dropdown.addItem('PyPI')
 
-        if len(self._versions_conda) > 0:
+        if len(self._versions_conda) is not None:
             self.source_choice_dropdown.addItem('Conda')
 
         self.source_choice_dropdown.currentTextChanged.connect(
