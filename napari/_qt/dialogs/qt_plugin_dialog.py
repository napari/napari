--- conflicted
+++ resolved
@@ -2,7 +2,6 @@
 from enum import Enum, auto
 from functools import partial
 from importlib.metadata import PackageNotFoundError, metadata
-from pathlib import Path
 from typing import Optional, Sequence, Tuple
 
 from npe2 import PackageMetadata, PluginManager
@@ -26,15 +25,11 @@
 )
 from superqt import QElidingLabel
 
-<<<<<<< HEAD
-=======
-import napari.resources
 from napari._qt.dialogs.qt_package_installer import (
     InstallerActions,
     InstallerQueue,
     InstallerTools,
 )
->>>>>>> aebf02b1
 from napari._qt.qt_resources import QColoredSVGIcon
 from napari._qt.qthreading import create_worker
 from napari._qt.widgets.qt_message_popup import WarnPopup
@@ -678,15 +673,10 @@
         self.process_error_indicator = QLabel(self)
         self.process_error_indicator.setObjectName("error_label")
         self.process_error_indicator.hide()
-<<<<<<< HEAD
-        mov = QMovie(LOADING_GIF_PATH)
-=======
         self.process_success_indicator = QLabel(self)
         self.process_success_indicator.setObjectName("success_label")
         self.process_success_indicator.hide()
-        load_gif = str(Path(napari.resources.__file__).parent / "loading.gif")
-        mov = QMovie(load_gif)
->>>>>>> aebf02b1
+        mov = QMovie(LOADING_GIF_PATH)
         mov.setScaledSize(QSize(18, 18))
         self.working_indicator.setMovie(mov)
         mov.start()
