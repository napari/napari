from pathlib import Path

from qtpy.QtCore import QPoint, QSize, Qt
from qtpy.QtGui import QMovie
from qtpy.QtWidgets import (
    QDialog,
    QFrame,
    QGraphicsOpacityEffect,
    QHBoxLayout,
    QLabel,
    QScrollArea,
    QSizePolicy,
    QToolButton,
    QVBoxLayout,
    QWidget,
)

import napari.resources

from ...utils.translations import trans
from ..widgets.qt_progress_bar import ProgressBar, ProgressBarGroup


class ActivityToggleItem(QWidget):
    def __init__(self, parent=None) -> None:
        super().__init__(parent=parent)
        self.setLayout(QHBoxLayout())

        self._activityBtn = QToolButton()
        self._activityBtn.setObjectName("QtActivityButton")
        self._activityBtn.setToolButtonStyle(Qt.ToolButtonTextBesideIcon)
        self._activityBtn.setArrowType(Qt.UpArrow)
        self._activityBtn.setText(trans._('activity'))
        self._activityBtn.setCheckable(True)

        self._inProgressIndicator = QLabel(trans._("in progress..."), self)
        sp = self._inProgressIndicator.sizePolicy()
        sp.setRetainSizeWhenHidden(True)
        self._inProgressIndicator.setSizePolicy(sp)
        load_gif = str(Path(napari.resources.__file__).parent / "loading.gif")
        mov = QMovie(load_gif)
        mov.setScaledSize(QSize(18, 18))
        self._inProgressIndicator.setMovie(mov)
        # mov.start()
        self._inProgressIndicator.hide()

        self.layout().addWidget(self._inProgressIndicator)
        self.layout().addWidget(self._activityBtn)
        self.layout().setContentsMargins(0, 0, 0, 0)


class ActivityDialog(QDialog):
    """Activity Dialog for Napari progress bars."""

    MIN_WIDTH = 250
    MIN_HEIGHT = 185

    def __init__(self, parent=None, toggle_button=None):
        super().__init__(parent)
        self._toggleButton = toggle_button

        self.setObjectName('Activity')
        self.setMinimumWidth(self.MIN_WIDTH)
        self.setMinimumHeight(self.MIN_HEIGHT)
        self.setMaximumHeight(self.MIN_HEIGHT)
        self.setSizePolicy(QSizePolicy.MinimumExpanding, QSizePolicy.Fixed)
        self.setWindowFlags(Qt.SubWindow | Qt.WindowStaysOnTopHint)
        self.setModal(False)

        opacityEffect = QGraphicsOpacityEffect(self)
        opacityEffect.setOpacity(0.8)
        self.setGraphicsEffect(opacityEffect)

        self._baseWidget = QWidget()

        self._activityLayout = QVBoxLayout()
        self._activityLayout.addStretch()
        self._baseWidget.setLayout(self._activityLayout)
        self._baseWidget.layout().setContentsMargins(0, 0, 0, 0)

        self._scrollArea = QScrollArea()
        self._scrollArea.setWidgetResizable(True)
        self._scrollArea.setWidget(self._baseWidget)

        self._titleBar = QLabel()

        title = QLabel('activity', self)
        title.setObjectName('QtCustomTitleLabel')
        title.setSizePolicy(
            QSizePolicy(QSizePolicy.Policy.Maximum, QSizePolicy.Policy.Maximum)
        )
        line = QFrame(self)
        line.setObjectName("QtCustomTitleBarLine")
        titleLayout = QHBoxLayout()
        titleLayout.setSpacing(4)
        titleLayout.setContentsMargins(8, 1, 8, 0)
        line.setFixedHeight(1)
        titleLayout.addWidget(line)
        titleLayout.addWidget(title)
        self._titleBar.setLayout(titleLayout)

        self._baseLayout = QVBoxLayout()
        self._baseLayout.addWidget(self._titleBar)
        self._baseLayout.addWidget(self._scrollArea)
        self.setLayout(self._baseLayout)

    def add_progress_bar(self, pbar, nest_under=None):
        """Add progress bar to the activity_dialog, making ProgressBarGroup if needed.

        Check whether pbar is nested and create ProgressBarGroup if it is, removing
        existing separators and creating new ones. Show and start inProgressIndicator
        to highlight to user the existence of a progress bar in the dock even when
        the dock is hidden.

        Parameters
        ----------
        pbar : ProgressBar
            progress bar to add to activity dialog
        nest_under : Optional[ProgressBar]
            parent progress bar pbar should be nested under, by default None
        """
        if nest_under is None:
            self._activityLayout.addWidget(pbar)
        else:
            # this is going to be nested, remove separators
            # as the group will have its own
            parent_pbar = nest_under._pbar
            current_pbars = [parent_pbar, pbar]
            remove_separators(current_pbars)

            parent_widg = parent_pbar.parent()
            # if we are already in a group, add pbar to existing group
            if isinstance(parent_widg, ProgressBarGroup):
                nested_layout = parent_widg.layout()
            # create ProgressBarGroup for this pbar
            else:
                new_group = ProgressBarGroup(nest_under._pbar)
                new_group.closed.connect(self.maybe_hide_progress_indicator)
                nested_layout = new_group.layout()
                self._activityLayout.addWidget(new_group)
            new_pbar_index = nested_layout.count() - 1
            nested_layout.insertWidget(new_pbar_index, pbar)

        # show progress indicator and start gif
        self._toggleButton._inProgressIndicator.movie().start()
        self._toggleButton._inProgressIndicator.show()
        pbar.closed.connect(self.maybe_hide_progress_indicator)

    def move_to_bottom_right(self, offset=(8, 8)):
        """Position widget at the bottom right edge of the parent."""
        if not self.parent():
            return
        sz = self.parent().size() - self.size() - QSize(*offset)
        self.move(QPoint(sz.width(), sz.height()))

    def maybe_hide_progress_indicator(self):
        """Hide progress indicator only if no progress bars are visible."""
        pbars = self._baseWidget.findChildren(ProgressBar)
        pbar_groups = self._baseWidget.findChildren(ProgressBarGroup)

        progress_visible = any([pbar.isVisible() for pbar in pbars])
        progress_group_visible = any(
            [pbar_group.isVisible() for pbar_group in pbar_groups]
        )
        if not progress_visible and not progress_group_visible:
            # if self._toggleButton._inProgressIndicator.isVisible():
            self._toggleButton._inProgressIndicator.movie().stop()
            self._toggleButton._inProgressIndicator.hide()


<<<<<<< HEAD
def get_pbar(prog, nest_under=None, **kwargs):
    """Adds ProgressBar to viewer Activity Dock and returns it.
=======
def get_pbar(nest_under=None, **kwargs):
    """Adds ProgressBar to viewer ActivityDialog and returns it.
>>>>>>> a59b5166
    If nest_under is valid ProgressBar, nests new bar underneath
    parent in a ProgressBarGroup

    Parameters
    ----------
    prog : Progress
        progress iterable this ProgressBar will belong to
    nest_under : Optional[ProgressBar]
        parent ProgressBar to nest under, by default None

    Returns
    -------
    ProgressBar
        progress bar to associate with iterable
    """
    from ..qt_main_window import _QtMainWindow

    current_window = _QtMainWindow.current()
    if current_window is None:
        return
    viewer_instance = current_window.qt_viewer
    activity_dialog = viewer_instance.window()._activity_dialog

    pbar = ProgressBar(**kwargs)
    activity_dialog.add_progress_bar(pbar, nest_under)
    viewer_instance.destroyed.connect(prog.close_pbar)

    return pbar


def remove_separators(current_pbars):
    """Remove any existing line separators from current_pbars
    as they will get a separator from the group

    Parameters
    ----------
    current_pbars : List[ProgressBar]
        parent and new progress bar to remove separators from
    """
    for current_pbar in current_pbars:
        line_widg = current_pbar.findChild(QFrame, "QtCustomTitleBarLine")
        if line_widg:
            current_pbar.layout().removeWidget(line_widg)
            line_widg.hide()
            line_widg.deleteLater()<|MERGE_RESOLUTION|>--- conflicted
+++ resolved
@@ -163,18 +163,12 @@
             [pbar_group.isVisible() for pbar_group in pbar_groups]
         )
         if not progress_visible and not progress_group_visible:
-            # if self._toggleButton._inProgressIndicator.isVisible():
             self._toggleButton._inProgressIndicator.movie().stop()
             self._toggleButton._inProgressIndicator.hide()
 
 
-<<<<<<< HEAD
 def get_pbar(prog, nest_under=None, **kwargs):
     """Adds ProgressBar to viewer Activity Dock and returns it.
-=======
-def get_pbar(nest_under=None, **kwargs):
-    """Adds ProgressBar to viewer ActivityDialog and returns it.
->>>>>>> a59b5166
     If nest_under is valid ProgressBar, nests new bar underneath
     parent in a ProgressBarGroup
 
