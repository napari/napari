<<<<<<< HEAD
import threading
from typing import List, Tuple

=======
>>>>>>> 9dd5fd2d
import numpy as np
from qtpy.QtCore import QModelIndex, QPoint, Qt
from qtpy.QtWidgets import QLineEdit, QStyleOptionViewItem

from napari._qt.containers import QtLayerList
from napari._qt.containers._layer_delegate import LayerDelegate
from napari._tests.utils import skip_local_focus
from napari.components import LayerList
from napari.layers import Image, Shapes


def test_set_layer_invisible_makes_item_unchecked(qtbot):
    view, image = make_qt_layer_list_with_layer(qtbot)
    assert image.visible
    assert check_state_at_layer_index(view, 0) == Qt.CheckState.Checked

    image.visible = False

    assert check_state_at_layer_index(view, 0) == Qt.CheckState.Unchecked


def test_set_item_unchecked_makes_layer_invisible(qtbot):
    view, image = make_qt_layer_list_with_layer(qtbot)
    assert check_state_at_layer_index(view, 0) == Qt.CheckState.Checked
    assert image.visible

    view.model().setData(
        layer_to_model_index(view, 0),
        Qt.CheckState.Unchecked,
        Qt.ItemDataRole.CheckStateRole,
    )

    assert not image.visible


def test_alt_click_to_show_single_layer(qtbot):
    (
        image1,
        image2,
        image3,
        layers,
        view,
        delegate,
    ) = make_qt_layer_list_with_delegate(qtbot)

    # hide the middle-layer, image2 and ensure it's unchecked
    image2.visible = False
    assert check_state_at_layer_index(view, 1) == Qt.CheckState.Unchecked

    # ensure the other layers are visible & checked
    assert image3.visible
    assert check_state_at_layer_index(view, 0) == Qt.CheckState.Checked
    assert image1.visible
    assert check_state_at_layer_index(view, 2) == Qt.CheckState.Checked

    # alt-click state should be None
    assert delegate._alt_click_layer() is None

    # mock an alt-click on bottom-most layer, image1
    index = layer_to_model_index(view, 2)
    delegate._show_on_alt_click_hide_others(view.model(), index)

    # alt-click state should be set to image1
    assert delegate._alt_click_layer() == image1

    # only image1 should be shown, while image3, image2 be hidden
    assert not image3.visible
    assert check_state_at_layer_index(view, 0) == Qt.CheckState.Unchecked
    assert not image2.visible
    assert check_state_at_layer_index(view, 1) == Qt.CheckState.Unchecked
    assert image1.visible
    assert check_state_at_layer_index(view, 2) == Qt.CheckState.Checked


def test_second_alt_click_to_show_different_layer(qtbot):
    (
        image1,
        image2,
        image3,
        layers,
        view,
        delegate,
    ) = make_qt_layer_list_with_delegate(qtbot)

    # mock an alt-click on bottom-most layer, image1
    index = layer_to_model_index(view, 2)
    delegate._show_on_alt_click_hide_others(view.model(), index)

    # alt-click state should be set to image1
    assert delegate._alt_click_layer() == image1

    # image2 should be hidden
    assert not image2.visible
    assert check_state_at_layer_index(view, 1) == Qt.CheckState.Unchecked

    # mock an alt-click on middle layer, image2
    index2 = layer_to_model_index(view, 1)
    delegate._show_on_alt_click_hide_others(view.model(), index2)

    # alt-click state should be set to image2
    assert delegate._alt_click_layer() == image2

    # only image2 should be shown, while image3, image1 be hidden
    assert not image3.visible
    assert check_state_at_layer_index(view, 0) == Qt.CheckState.Unchecked
    assert not image1.visible
    assert check_state_at_layer_index(view, 2) == Qt.CheckState.Unchecked
    assert image2.visible
    assert check_state_at_layer_index(view, 1) == Qt.CheckState.Checked


def test_second_alt_click_to_restore_layer_state(qtbot):
    (
        image1,
        image2,
        image3,
        layers,
        view,
        delegate,
    ) = make_qt_layer_list_with_delegate(qtbot)

    # mock an alt-click on bottom-most layer, image1
    index = layer_to_model_index(view, 2)
    delegate._show_on_alt_click_hide_others(view.model(), index)

    # add a layer (will be at position 0)
    image4 = Image(np.zeros((4, 3)))
    layers.append(image4)
    assert image4.visible

    # remove a layer (image3, which has been pushed down to position 1
    layers.pop(1)

    # mock second alt-click on image1, which should restore initial state
    delegate._show_on_alt_click_hide_others(view.model(), index)

    # image4 should remain visible (not part of initial state)
    # image2 should be not visible--that was the initial state
    assert image4.visible
    assert image1.visible
    assert not image2.visible

    # alt-click state should be cleared
    assert delegate._alt_click_layer() is None


def test_contextual_menu_updates_selection_ctx_keys(monkeypatch, qtbot):
    shapes_layer = Shapes()
    layer_list = LayerList()
    layer_list._create_contexts()
    layer_list.append(shapes_layer)
    view = QtLayerList(layer_list)
    qtbot.addWidget(view)
    delegate = view.itemDelegate()
    assert not layer_list[0].data

    layer_list.selection.add(shapes_layer)
    index = layer_to_model_index(view, 0)
    assert layer_list._selection_ctx_keys.num_selected_shapes_layers == 1
    assert layer_list._selection_ctx_keys.selected_empty_shapes_layer

    monkeypatch.setattr(
        'app_model.backends.qt.QModelMenu.exec_', lambda self, x: x
    )

    delegate.show_context_menu(
        index, view.model(), QPoint(10, 10), parent=view
    )
    assert layer_list._selection_ctx_keys.selected_empty_shapes_layer

    layer_list[0].add(np.array(([0, 0], [0, 10], [10, 10], [10, 0])))
    assert layer_list[0].data
    delegate.show_context_menu(
        index, view.model(), QPoint(10, 10), parent=view
    )
    assert not layer_list._selection_ctx_keys.selected_empty_shapes_layer


def make_qt_layer_list_with_delegate(qtbot):
    image1 = Image(np.zeros((4, 3)))
    image2 = Image(np.zeros((4, 3)))
    image3 = Image(np.zeros((4, 3)))

    layers = LayerList([image1, image2, image3])
    # this will make the list have image2 on top of image1
    view = QtLayerList(layers)
    qtbot.addWidget(view)

    delegate = LayerDelegate()
    return image1, image2, image3, layers, view, delegate


<<<<<<< HEAD
@skip_local_focus
def test_drag_and_drop_layers(qtbot):
    """
    Test drag and drop actions with pyautogui to change layer list order.

    Notes:
        * For this test to pass locally on macOS, you need to give the Terminal/iTerm
          application accessibility permissions:
              `System Settings > Privacy & Security > Accessibility`

        See https://github.com/asweigart/pyautogui/issues/247 and
        https://github.com/asweigart/pyautogui/issues/247#issuecomment-437668855.
    """
    view, images = make_qt_layer_list_with_layers(qtbot)
    with qtbot.waitExposed(view):
        view.show()

    # check initial element is the one expected (last element in the layerlist)
    name = view.model().data(
        layer_to_model_index(view, 0), Qt.ItemDataRole.DisplayRole
    )
    assert name == images[-1].name

    # drag and drop event simulation
    base_pos = view.mapToGlobal(view.rect().topLeft())
    start_pos = base_pos + QPoint(50, 10)
    start_x = start_pos.x()
    start_y = start_pos.y()
    end_pos = base_pos + QPoint(100, 100)
    end_x = end_pos.x()
    end_y = end_pos.y()

    def drag_and_drop():
        # simulate drag and drop action with pyautogui
        import pyautogui

        pyautogui.moveTo(start_x, start_y, duration=0.5)
        pyautogui.mouseDown()
        pyautogui.moveTo(end_x, end_y, duration=0.5)
        pyautogui.mouseUp()

    drag_drop = threading.Thread(target=drag_and_drop)
    drag_drop.start()

    def check_drag_and_drop():
        # check layerlist first element corresponds with first layer in the GUI
        name = view.model().data(
            layer_to_model_index(view, 0), Qt.ItemDataRole.DisplayRole
        )
        return name == images[0].name

    qtbot.waitUntil(check_drag_and_drop)


def make_qt_layer_list_with_layer(qtbot) -> Tuple[QtLayerList, Image]:
=======
def make_qt_layer_list_with_layer(qtbot) -> tuple[QtLayerList, Image]:
>>>>>>> 9dd5fd2d
    image = Image(np.zeros((4, 3)))
    layers = LayerList([image])
    view = QtLayerList(layers)
    qtbot.addWidget(view)
    return view, image


def make_qt_layer_list_with_layers(qtbot) -> Tuple[QtLayerList, List[Image]]:
    image1 = Image(np.zeros((4, 3)), name='image1')
    image2 = Image(np.zeros((4, 3)), name='image2')
    layers = LayerList([image1, image2])
    view = QtLayerList(layers)
    qtbot.addWidget(view)
    return view, [image1, image2]


def layer_to_model_index(view: QtLayerList, layer_index: int) -> QModelIndex:
    return view.model().index(layer_index, 0, view.rootIndex())


def check_state_at_layer_index(
    view: QtLayerList, layer_index: int
) -> Qt.CheckState:
    model_index = layer_to_model_index(view, layer_index)
    value = view.model().data(model_index, Qt.ItemDataRole.CheckStateRole)
    # The data method returns integer value of the enum in some cases, so
    # ensure it has the enum type for more explicit assertions.
    return Qt.CheckState(value)


def test_createEditor(qtbot):
    view, image = make_qt_layer_list_with_layer(qtbot)
    model_index = layer_to_model_index(view, 0)
    delegate = view.itemDelegate()
    editor = delegate.createEditor(view, QStyleOptionViewItem(), model_index)
    assert isinstance(editor, QLineEdit)
    delegate.setEditorData(editor, model_index)
    assert editor.text() == image.name<|MERGE_RESOLUTION|>--- conflicted
+++ resolved
@@ -1,9 +1,5 @@
-<<<<<<< HEAD
 import threading
-from typing import List, Tuple
-
-=======
->>>>>>> 9dd5fd2d
+
 import numpy as np
 from qtpy.QtCore import QModelIndex, QPoint, Qt
 from qtpy.QtWidgets import QLineEdit, QStyleOptionViewItem
@@ -196,7 +192,6 @@
     return image1, image2, image3, layers, view, delegate
 
 
-<<<<<<< HEAD
 @skip_local_focus
 def test_drag_and_drop_layers(qtbot):
     """
@@ -251,10 +246,7 @@
     qtbot.waitUntil(check_drag_and_drop)
 
 
-def make_qt_layer_list_with_layer(qtbot) -> Tuple[QtLayerList, Image]:
-=======
 def make_qt_layer_list_with_layer(qtbot) -> tuple[QtLayerList, Image]:
->>>>>>> 9dd5fd2d
     image = Image(np.zeros((4, 3)))
     layers = LayerList([image])
     view = QtLayerList(layers)
@@ -262,7 +254,7 @@
     return view, image
 
 
-def make_qt_layer_list_with_layers(qtbot) -> Tuple[QtLayerList, List[Image]]:
+def make_qt_layer_list_with_layers(qtbot) -> tuple[QtLayerList, list[Image]]:
     image1 = Image(np.zeros((4, 3)), name='image1')
     image2 = Image(np.zeros((4, 3)), name='image2')
     layers = LayerList([image1, image2])
