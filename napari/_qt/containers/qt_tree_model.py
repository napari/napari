import logging
import pickle
from typing import List, Optional, Tuple, TypeVar

from qtpy.QtCore import QMimeData, QModelIndex, Qt

from ...utils.translations import trans
from ...utils.tree import Group, Node
from ._base_item_model import SortRole, _BaseEventedItemModel

logger = logging.getLogger(__name__)
NodeType = TypeVar("NodeType", bound=Node)
NodeMIMEType = "application/x-tree-node"


class QtNodeTreeModel(_BaseEventedItemModel[NodeType]):
    """A QItemModel for a tree of ``Node`` and ``Group`` objects.

    Designed to work with :class:`napari.utils.tree.Group` and
    :class:`~napari._qt.containers.QtNodeTreeView`.

    See docstring of :class:`_BaseEventedItemModel` and
    :class:`~napari._qt.containers.QtNodeTreeView` for additional background.
    """

    _root: Group[NodeType]

    # ########## Reimplemented Public Qt Functions ##################

    def data(self, index: QModelIndex, role: Qt.ItemDataRole):
        """Return data stored under ``role`` for the item at ``index``.

        A given class:`QModelIndex` can store multiple types of data, each with
        its own "ItemDataRole".
        """
<<<<<<< HEAD
        if role == Qt.DisplayRole:
            return self.getItem(index)._node_name()
        if role == Qt.UserRole:
=======
        item = self.getItem(index)
        if role == Qt.ItemDataRole.DisplayRole:
            return item._node_name()
        if role == Qt.ItemDataRole.UserRole:
>>>>>>> 8bb7e78f
            return self.getItem(index)
        if role == SortRole:
            return index.row()
        return None

    def index(
        self, row: int, column: int = 0, parent: QModelIndex = QModelIndex()
    ) -> QModelIndex:
        """Return a QModelIndex for item at `row`, `column` and `parent`."""

        # NOTE: self.createIndex(row, col, object) will create a model index
        # that *stores* a pointer to the object, which can be retrieved later
        # with index.internalPointer().  That's convenient and performant, but
        # it comes with a bug if integers are in the list, because
        # `createIndex` is overloaded and `self.createIndex(row, col, <int>)`
        # will assume that the third argument *is* the id of the object (not
        # the object itself).  This will then cause a segfault if
        # `index.internalPointer()` is used later.

        # XXX: discuss
        # so we need to either:
        #   1. refuse store integers in this model
        #   2. never store the object (and incur the penalty of
        #      self.getItem(idx) each time you want to get the value of an idx)
        #   3. Have special treatment when we encounter integers in the model

        return (
            self.createIndex(row, column, self.getItem(parent)[row])
            if self.hasIndex(row, column, parent)
            else QModelIndex()  # instead of index error, Qt wants null index
        )

    def getItem(self, index: QModelIndex) -> NodeType:
        """Return python object for a given `QModelIndex`.

        An invalid `QModelIndex` will return the root object.
        """
        if index.isValid():
            item = index.internalPointer()
            if item is not None:
                return item
        return self._root

    def parent(self, index: QModelIndex) -> QModelIndex:
        """Return the parent of the model item with the given ``index``.

        If the item has no parent, an invalid QModelIndex is returned.
        """
        if not index.isValid():
            return QModelIndex()  # null index

        parentItem = self.getItem(index).parent
        if parentItem is None or parentItem == self._root:
            return QModelIndex()

        # A common convention used in models that expose tree data structures
        # is that only items in the first column have children. So here,the
        # column of the returned is 0.
        row = parentItem.index_in_parent() or 0
        return self.createIndex(row, 0, parentItem)

    def mimeTypes(self) -> List[str]:
        """Returns the list of allowed MIME types.

        By default, the built-in models and views use an internal MIME type:
        application/x-qabstractitemmodeldatalist.

        When implementing drag and drop support in a custom model, if you will
        return data in formats other than the default internal MIME type,
        reimplement this function to return your list of MIME types.

        If you reimplement this function in your custom model, you must also
        reimplement the member functions that call it: mimeData() and
        dropMimeData().

        Returns
        -------
        list of str
            MIME types allowed for drag & drop support
        """
        return [NodeMIMEType, "text/plain"]

    def mimeData(self, indices: List[QModelIndex]) -> Optional['NodeMimeData']:
        """Return an object containing serialized data from `indices`.

        The format used to describe the encoded data is obtained from the
        mimeTypes() function. The implementation uses the default MIME type
        returned by the default implementation of mimeTypes(). If you
        reimplement mimeTypes() in your custom model to return more MIME types,
        reimplement this function to make use of them.
        """
        # If the list of indexes is empty, or there are no supported MIME types
        # nullptr is returned rather than a serialized empty list.
        if not indices:
            return 0
        return NodeMimeData([self.getItem(i) for i in indices])

    def dropMimeData(
        self,
        data: QMimeData,
        action: Qt.DropAction,
        destRow: int,
        col: int,
        parent: QModelIndex,
    ) -> bool:
        """Handles `data` from a drag and drop operation ending with `action`.

        The specified row, column and parent indicate the location of an item
        in the model where the operation ended. It is the responsibility of the
        model to complete the action at the correct location.

        Returns
        -------
        bool ``True`` if the `data` and `action` were handled by the model;
            otherwise returns ``False``.
        """
        if not data or action != Qt.DropAction.MoveAction:
            return False
        if not data.hasFormat(self.mimeTypes()[0]):
            return False

        if isinstance(data, NodeMimeData):
            dest_idx = self.getItem(parent).index_from_root()
            dest_idx = dest_idx + (destRow,)
            moving_indices = data.node_indices()

            logger.debug(
                f"dropMimeData: indices {moving_indices} ➡ {dest_idx}"
            )

            if len(moving_indices) == 1:
                self._root.move(moving_indices[0], dest_idx)
            else:
                self._root.move_multiple(moving_indices, dest_idx)
            return True
        return False

    # ###### Non-Qt methods added for Group Model ############

    def setRoot(self, root: Group[NodeType]):
        if not isinstance(root, Group):
            raise TypeError(
                trans._(
                    "root node must be an instance of {Group}",
                    deferred=True,
                    Group=Group,
                )
            )
        super().setRoot(root)

    def nestedIndex(self, nested_index: Tuple[int, ...]) -> QModelIndex:
        """Return a QModelIndex for a given ``nested_index``."""
        parent = QModelIndex()
        if isinstance(nested_index, tuple):
            if not nested_index:
                return parent
            *parents, child = nested_index
            for i in parents:
                parent = self.index(i, 0, parent)
        elif isinstance(nested_index, int):
            child = nested_index
        else:
            raise TypeError(
                trans._(
                    "nested_index must be an int or tuple of int.",
                    deferred=True,
                )
            )
        return self.index(child, 0, parent)


class NodeMimeData(QMimeData):
    """An object to store Node data during a drag operation."""

    def __init__(self, nodes: Optional[List[NodeType]] = None):
        super().__init__()
        self.nodes: List[NodeType] = nodes or []
        if nodes:
            self.setData(NodeMIMEType, pickle.dumps(self.node_indices()))
            self.setText(" ".join(node._node_name() for node in nodes))

    def formats(self) -> List[str]:
        return [NodeMIMEType, "text/plain"]

    def node_indices(self) -> List[Tuple[int, ...]]:
        return [node.index_from_root() for node in self.nodes]

    def node_names(self) -> List[str]:
        return [node._node_name() for node in self.nodes]<|MERGE_RESOLUTION|>--- conflicted
+++ resolved
@@ -33,16 +33,10 @@
         A given class:`QModelIndex` can store multiple types of data, each with
         its own "ItemDataRole".
         """
-<<<<<<< HEAD
-        if role == Qt.DisplayRole:
-            return self.getItem(index)._node_name()
-        if role == Qt.UserRole:
-=======
         item = self.getItem(index)
         if role == Qt.ItemDataRole.DisplayRole:
             return item._node_name()
         if role == Qt.ItemDataRole.UserRole:
->>>>>>> 8bb7e78f
             return self.getItem(index)
         if role == SortRole:
             return index.row()
