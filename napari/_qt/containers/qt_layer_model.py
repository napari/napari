--- conflicted
+++ resolved
@@ -22,17 +22,11 @@
         if role == Qt.ItemDataRole.EditRole:
             # used to populate line edit when editing
             return layer.name
-<<<<<<< HEAD
-        if role == Qt.ToolTipRole:  # for tooltip
+        if role == Qt.ItemDataRole.ToolTipRole:  # for tooltip
             return layer.get_source_str()
-        if role == Qt.CheckStateRole:  # the "checked" state of this item
-=======
-        if role == Qt.ItemDataRole.ToolTipRole:  # for tooltip
-            return layer.name
         if (
             role == Qt.ItemDataRole.CheckStateRole
         ):  # the "checked" state of this item
->>>>>>> b2b62d6a
             return Qt.Checked if layer.visible else Qt.Unchecked
         if role == Qt.ItemDataRole.SizeHintRole:  # determines size of item
             return QSize(200, 34)
