--- conflicted
+++ resolved
@@ -115,23 +115,6 @@
         )
         self.colorbarLabel.setPixmap(QPixmap.fromImage(image))
 
-<<<<<<< HEAD
-    def contrast_limits_slider_changed(self, slidermin, slidermax):
-        valmin, valmax = self.layer.contrast_limits_range
-        cmin = valmin + slidermin * (valmax - valmin)
-        cmax = valmin + slidermax * (valmax - valmin)
-        self.layer.contrast_limits = cmin, cmax
-
-    def contrast_limits_slider_update(self):
-        valmin, valmax = self.layer.contrast_limits_range
-        cmin, cmax = self.layer.contrast_limits
-        slidermin = (cmin - valmin) / (valmax - valmin)
-        slidermax = (cmax - valmin) / (valmax - valmin)
-        with qt_signals_blocked(self.contrastLimitsSlider):
-            self.contrastLimitsSlider.setValues((slidermin, slidermax))
-
-=======
->>>>>>> 323c55f7
     def gamma_slider_changed(self, value):
         self.layer.gamma = value / 100
 
