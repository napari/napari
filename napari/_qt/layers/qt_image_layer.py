from napari.layers.image.image_interface import ImageLayerInterface
from qtpy.QtCore import Qt
from qtpy.QtWidgets import QComboBox, QHBoxLayout, QLabel, QSlider

from ...layers.image._image_constants import (
    Interpolation,
    Interpolation3D,
    Rendering,
)
from .qt_image_base_layer import QtBaseImageControls
from ...utils.event import Event


class QtImageControls(QtBaseImageControls, ImageLayerInterface):
    """Qt view and controls for the napari Image layer.

   Parameters
   ----------
   layer : napari.layers.Image
       An instance of a napari Image layer.

   Attributes
   ----------
   attenuationSlider : qtpy.QtWidgets.QSlider
       Slider controlling attenuation rate for `attenuated_mip` mode.
   attenuationLabel : qtpy.QtWidgets.QLabel
       Label for the attenuation slider widget.
   grid_layout : qtpy.QtWidgets.QGridLayout
       Layout of Qt widget controls for the layer.
   interpComboBox : qtpy.QtWidgets.QComboBox
       Dropdown menu to select the interpolation mode for image display.
   interpLabel : qtpy.QtWidgets.QLabel
       Label for the interpolation dropdown menu.
   isoThresholdSlider : qtpy.QtWidgets.QSlider
       Slider controlling the isosurface threshold value for rendering.
   isoThresholdLabel : qtpy.QtWidgets.QLabel
       Label for the isosurface threshold slider widget.
   layer : napari.layers.Image
       An instance of a napari Image layer.
   renderComboBox : qtpy.QtWidgets.QComboBox
       Dropdown menu to select the rendering mode for image display.
   renderLabel : qtpy.QtWidgets.QLabel
       Label for the rendering mode dropdown menu.
   """

    def __init__(self, layer):
        super().__init__(layer)

        self.events.add(
            interpolation=Event,
            rendering=Event,
            iso_threshold=Event,
            attenuation=Event,
        )

        self.interpComboBox = QComboBox(self)
        self.interpComboBox.activated[str].connect(self.events.interpolation)
        self.interpLabel = QLabel('interpolation:')

        renderComboBox = QComboBox(self)
        renderComboBox.addItems(Rendering.keys())
        index = renderComboBox.findText(
            self.layer.rendering, Qt.MatchFixedString
        )
        renderComboBox.setCurrentIndex(index)
        renderComboBox.activated[str].connect(self.events.rendering)
        self.renderComboBox = renderComboBox
        self.renderLabel = QLabel('rendering:')

        sld = QSlider(Qt.Horizontal, parent=self)
        sld.setFocusPolicy(Qt.NoFocus)
        sld.setMinimum(0)
        sld.setMaximum(100)
        sld.setSingleStep(1)
<<<<<<< HEAD
        sld.setValue(self.layer.iso_threshold * 100)
        self.emit_iso_threshold_event = lambda value: self.events.iso_threshold(
            value=value / 100
        )

        sld.valueChanged.connect(self.emit_iso_threshold_event)
=======
        sld.setValue(int(self.layer.iso_threshold * 100))
        sld.valueChanged.connect(self.changeIsoThreshold)
>>>>>>> 39eaf757
        self.isoThresholdSlider = sld
        self.isoThresholdLabel = QLabel('iso threshold:')

        sld = QSlider(Qt.Horizontal, parent=self)
        sld.setFocusPolicy(Qt.NoFocus)
        sld.setMinimum(0)
        sld.setMaximum(200)
        sld.setSingleStep(1)
<<<<<<< HEAD
        sld.setValue(self.layer.attenuation * 100)
        self.emit_attenuation_event = lambda value: self.events.attenuation(
            value=value / 100
        )
        sld.valueChanged.connect(self.emit_attenuation_event)
=======
        sld.setValue(int(self.layer.attenuation * 100))
        sld.valueChanged.connect(self.changeAttenuation)
>>>>>>> 39eaf757
        self.attenuationSlider = sld
        self.attenuationLabel = QLabel('attenuation:')
        self._on_ndisplay_change()

        colormap_layout = QHBoxLayout()
        colormap_layout.addWidget(self.colorbarLabel)
        colormap_layout.addWidget(self.colormapComboBox)
        colormap_layout.addStretch(1)

        # grid_layout created in QtLayerControls
        # addWidget(widget, row, column, [row_span, column_span])
        self.grid_layout.addWidget(QLabel('opacity:'), 0, 0)
        self.grid_layout.addWidget(self.opacitySlider, 0, 1)
        self.grid_layout.addWidget(QLabel('contrast limits:'), 1, 0)
        self.grid_layout.addWidget(self.contrastLimitsSlider, 1, 1)
        self.grid_layout.addWidget(QLabel('gamma:'), 2, 0)
        self.grid_layout.addWidget(self.gammaSlider, 2, 1)
        self.grid_layout.addWidget(QLabel('colormap:'), 3, 0)
        self.grid_layout.addLayout(colormap_layout, 3, 1)
        self.grid_layout.addWidget(QLabel('blending:'), 4, 0)
        self.grid_layout.addWidget(self.blendComboBox, 4, 1)
        self.grid_layout.addWidget(self.interpLabel, 5, 0)
        self.grid_layout.addWidget(self.interpComboBox, 5, 1)
        self.grid_layout.addWidget(self.renderLabel, 6, 0)
        self.grid_layout.addWidget(self.renderComboBox, 6, 1)
        self.grid_layout.addWidget(self.isoThresholdLabel, 7, 0)
        self.grid_layout.addWidget(self.isoThresholdSlider, 7, 1)
        self.grid_layout.addWidget(self.attenuationLabel, 8, 0)
        self.grid_layout.addWidget(self.attenuationSlider, 8, 1)
        self.grid_layout.setRowStretch(9, 1)
        self.grid_layout.setColumnStretch(1, 1)
        self.grid_layout.setSpacing(4)

    def _on_interpolation_change(self, text):
        """Change interpolation mode for image display.

       Parameters
       ----------
       text : str
           Interpolation mode used by vispy. Must be one of our supported
           modes:
           'bessel', 'bicubic', 'bilinear', 'blackman', 'catrom', 'gaussian',
           'hamming', 'hanning', 'hermite', 'kaiser', 'lanczos', 'mitchell',
           'nearest', 'spline16', 'spline36'
       """
        index = self.interpComboBox.findText(text, Qt.MatchFixedString)
        self.interpComboBox.setCurrentIndex(index)

    def _on_iso_threshold_change(self, value):
        """Receive layer model isosurface change event and update the slider.

        Parameters
        ----------
        event : qtpy.QtCore.QEvent
            Event from the Qt context.
        """
        self.isoThresholdSlider.setValue(value * 100)

    def _on_attenuation_change(self, value):
        """Receive layer model attenuation change event and update the slider.

        Parameters
        ----------
        event : qtpy.QtCore.QEvent
            Event from the Qt context.
        """
        self.attenuationSlider.setValue(value * 100)

    def _on_rendering_change(self, value):
        """Receive layer model rendering change event and update dropdown menu.

        Parameters
        ----------
        event : qtpy.QtCore.QEvent
            Event from the Qt context.
        """
        index = self.renderComboBox.findText(value, Qt.MatchFixedString)
        self.renderComboBox.setCurrentIndex(index)
        self._toggle_rendering_parameter_visbility()

    def _toggle_rendering_parameter_visbility(self):
        """Hide isosurface rendering parameters if they aren't needed."""
        rendering = Rendering(self.layer.rendering)
        if rendering == Rendering.ISO:
            self.isoThresholdSlider.show()
            self.isoThresholdLabel.show()
        else:
            self.isoThresholdSlider.hide()
            self.isoThresholdLabel.hide()
        if rendering == Rendering.ATTENUATED_MIP:
            self.attenuationSlider.show()
            self.attenuationLabel.show()
        else:
            self.attenuationSlider.hide()
            self.attenuationLabel.hide()

    def _update_interpolation_combo(self):
        self.interpComboBox.clear()
        interp_enum = (
            Interpolation3D if self.layer.dims.ndisplay == 3 else Interpolation
        )
        self.interpComboBox.addItems(interp_enum.keys())
        index = self.interpComboBox.findText(
            self.layer.interpolation, Qt.MatchFixedString
        )
        self.interpComboBox.setCurrentIndex(index)

    def _on_ndisplay_change(self, event=None):
        """Toggle between 2D and 3D visualization modes.

        Parameters
        ----------
        event : qtpy.QtCore.QEvent, optional
            Event from the Qt context, default is None.
        """
        self._update_interpolation_combo()
        if self.layer.dims.ndisplay == 2:
            self.isoThresholdSlider.hide()
            self.isoThresholdLabel.hide()
            self.attenuationSlider.hide()
            self.attenuationLabel.hide()
            self.renderComboBox.hide()
            self.renderLabel.hide()
        else:
            self.renderComboBox.show()
            self.renderLabel.show()
            self._toggle_rendering_parameter_visbility()<|MERGE_RESOLUTION|>--- conflicted
+++ resolved
@@ -72,17 +72,10 @@
         sld.setMinimum(0)
         sld.setMaximum(100)
         sld.setSingleStep(1)
-<<<<<<< HEAD
         sld.setValue(self.layer.iso_threshold * 100)
-        self.emit_iso_threshold_event = lambda value: self.events.iso_threshold(
-            value=value / 100
-        )
-
-        sld.valueChanged.connect(self.emit_iso_threshold_event)
-=======
-        sld.setValue(int(self.layer.iso_threshold * 100))
-        sld.valueChanged.connect(self.changeIsoThreshold)
->>>>>>> 39eaf757
+        sld.valueChanged.connect(
+            lambda v: self.events.iso_threshold(value=v / 100)
+        )
         self.isoThresholdSlider = sld
         self.isoThresholdLabel = QLabel('iso threshold:')
 
@@ -91,16 +84,10 @@
         sld.setMinimum(0)
         sld.setMaximum(200)
         sld.setSingleStep(1)
-<<<<<<< HEAD
         sld.setValue(self.layer.attenuation * 100)
-        self.emit_attenuation_event = lambda value: self.events.attenuation(
-            value=value / 100
-        )
-        sld.valueChanged.connect(self.emit_attenuation_event)
-=======
-        sld.setValue(int(self.layer.attenuation * 100))
-        sld.valueChanged.connect(self.changeAttenuation)
->>>>>>> 39eaf757
+        sld.valueChanged.connect(
+            lambda v: self.events.attenuation(value=v / 100)
+        )
         self.attenuationSlider = sld
         self.attenuationLabel = QLabel('attenuation:')
         self._on_ndisplay_change()
@@ -154,8 +141,8 @@
 
         Parameters
         ----------
-        event : qtpy.QtCore.QEvent
-            Event from the Qt context.
+        value : float
+            Iso surface threshold value, between 0 and 1.
         """
         self.isoThresholdSlider.setValue(value * 100)
 
@@ -164,26 +151,26 @@
 
         Parameters
         ----------
-        event : qtpy.QtCore.QEvent
-            Event from the Qt context.
+        value : float
+            Attenuation value, between 0 and 2.
         """
         self.attenuationSlider.setValue(value * 100)
 
-    def _on_rendering_change(self, value):
+    def _on_rendering_change(self, text):
         """Receive layer model rendering change event and update dropdown menu.
 
         Parameters
         ----------
-        event : qtpy.QtCore.QEvent
-            Event from the Qt context.
-        """
-        index = self.renderComboBox.findText(value, Qt.MatchFixedString)
+        text : string
+            Rendering mode used by vispy
+        """
+        index = self.renderComboBox.findText(text, Qt.MatchFixedString)
         self.renderComboBox.setCurrentIndex(index)
-        self._toggle_rendering_parameter_visbility()
-
-    def _toggle_rendering_parameter_visbility(self):
+        self._toggle_rendering_parameter_visbility(text)
+
+    def _toggle_rendering_parameter_visbility(self, text):
         """Hide isosurface rendering parameters if they aren't needed."""
-        rendering = Rendering(self.layer.rendering)
+        rendering = Rendering(text)
         if rendering == Rendering.ISO:
             self.isoThresholdSlider.show()
             self.isoThresholdLabel.show()
@@ -227,4 +214,4 @@
         else:
             self.renderComboBox.show()
             self.renderLabel.show()
-            self._toggle_rendering_parameter_visbility()+            self._toggle_rendering_parameter_visbility(self.layer.rendering)