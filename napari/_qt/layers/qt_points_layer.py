--- conflicted
+++ resolved
@@ -169,7 +169,6 @@
             value = self.layer.current_size
             self.sizeSlider.setValue(int(value))
 
-<<<<<<< HEAD
     def _on_edge_color_change(self, event):
         """Changes the element's edge color based on the new value provided
         by the user.
@@ -182,9 +181,6 @@
         then display it, for future use.
         """
         color = self.layer.current_edge_color
-=======
-    def _on_edge_color_change(self, event=None):
->>>>>>> b45a26da
         with self.layer.events.edge_color.blocker():
             index = self.edgeComboBox.findText(color, Qt.MatchFixedString)
             if index == -1:
@@ -193,7 +189,6 @@
             self.edgeComboBox.setCurrentIndex(index)
         self.edgeColorSwatch.setStyleSheet(f"background-color: {color}")
 
-<<<<<<< HEAD
     def _on_face_color_change(self, event):
         """Changes the element's face color based on the new value provided
         by the user.
@@ -206,9 +201,6 @@
         then display it, for future use.
         """
         color = self.layer.current_face_color
-=======
-    def _on_face_color_change(self, event=None):
->>>>>>> b45a26da
         with self.layer.events.face_color.blocker():
             index = self.faceComboBox.findText(color, Qt.MatchFixedString)
             if index == -1:
