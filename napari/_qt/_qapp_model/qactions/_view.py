--- conflicted
+++ resolved
@@ -16,11 +16,8 @@
 )
 
 from napari._qt.qt_main_window import Window
-<<<<<<< HEAD
+from napari._qt.qt_viewer import QtViewer
 from napari.constants import CommandId, MenuGroup, MenuId
-=======
-from napari._qt.qt_viewer import QtViewer
->>>>>>> 35493230
 from napari.utils.translations import trans
 
 
