from functools import lru_cache
from itertools import chain
from typing import Optional

# Submodules should be able to import from most modules, so to
# avoid circular imports, don't import submodules at the top level here,
# import them inside the init_qactions function.


@lru_cache  # only call once
def init_qactions() -> None:
    """Initialize all Qt-based Actions with app-model

    This function will be called in _QtMainWindow.__init__().  It should only
    be called once (hence the lru_cache decorator).

    It is responsible for:
    - injecting Qt-specific names into the application injection_store namespace
      (this is what allows functions to be declared with annotations like
      `def foo(window: Window)` or `def foo(qt_viewer: QtViewer)`)
    - registering provider functions for the names added to the namespace
    - registering Qt-dependent actions with app-model (i.e. Q_*_ACTIONS actions).
    """

<<<<<<< HEAD
    from ...._app_model import get_app
    from ...qt_main_window import Window, _QtMainWindow
    from ...qt_viewer import QtViewer
    from ._plugins import Q_PLUGINS_ACTIONS
    from ._view import Q_VIEW_ACTIONS
=======
    from napari._app_model import get_app
    from napari._qt._qapp_model.qactions._help import Q_HELP_ACTIONS
    from napari._qt._qapp_model.qactions._view import Q_VIEW_ACTIONS
    from napari._qt.qt_main_window import Window, _QtMainWindow
    from napari._qt.qt_viewer import QtViewer
>>>>>>> 007712f0

    # update the namespace with the Qt-specific types/providers/processors
    app = get_app()
    store = app.injection_store
    store.namespace = {
        **store.namespace,
        'Window': Window,
        'QtViewer': QtViewer,
    }

    # Qt-specific providers/processors
    @store.register_provider
    def _provide_window() -> Optional[Window]:
        if _qmainwin := _QtMainWindow.current():
            return _qmainwin._window
        return None

    @store.register_provider
    def _provide_qt_viewer() -> Optional[QtViewer]:
        if _qmainwin := _QtMainWindow.current():
            return _qmainwin._qt_viewer
        return None

    # register actions
<<<<<<< HEAD
    for action in chain(Q_VIEW_ACTIONS, Q_PLUGINS_ACTIONS):
=======
    for action in chain(Q_VIEW_ACTIONS, Q_HELP_ACTIONS):
>>>>>>> 007712f0
        app.register_action(action)<|MERGE_RESOLUTION|>--- conflicted
+++ resolved
@@ -21,20 +21,12 @@
     - registering provider functions for the names added to the namespace
     - registering Qt-dependent actions with app-model (i.e. Q_*_ACTIONS actions).
     """
-
-<<<<<<< HEAD
-    from ...._app_model import get_app
-    from ...qt_main_window import Window, _QtMainWindow
-    from ...qt_viewer import QtViewer
-    from ._plugins import Q_PLUGINS_ACTIONS
-    from ._view import Q_VIEW_ACTIONS
-=======
     from napari._app_model import get_app
     from napari._qt._qapp_model.qactions._help import Q_HELP_ACTIONS
+    from napari._qt._qapp_model.qactions._plugins import Q_PLUGINS_ACTIONS
     from napari._qt._qapp_model.qactions._view import Q_VIEW_ACTIONS
     from napari._qt.qt_main_window import Window, _QtMainWindow
     from napari._qt.qt_viewer import QtViewer
->>>>>>> 007712f0
 
     # update the namespace with the Qt-specific types/providers/processors
     app = get_app()
@@ -59,9 +51,5 @@
         return None
 
     # register actions
-<<<<<<< HEAD
-    for action in chain(Q_VIEW_ACTIONS, Q_PLUGINS_ACTIONS):
-=======
-    for action in chain(Q_VIEW_ACTIONS, Q_HELP_ACTIONS):
->>>>>>> 007712f0
+    for action in chain(Q_VIEW_ACTIONS, Q_PLUGINS_ACTIONS, Q_HELP_ACTIONS):
         app.register_action(action)