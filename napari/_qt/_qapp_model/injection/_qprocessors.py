"""Qt processors.

Non-Qt processors can be found in `napari/_app_model/injection/_processors.py`.
"""

from collections.abc import Callable
from concurrent.futures import Future
from contextlib import nullcontext, suppress
from functools import partial
from typing import (
    Any,
    Optional,
    Union,
    get_origin,
)

from magicgui.widgets import FunctionGui, Widget
from qtpy.QtWidgets import QWidget

from napari import layers, types, viewer
from napari._qt._qapp_model.injection._qproviders import (
    _provide_viewer,
    _provide_viewer_or_raise,
)
from napari.layers._source import layer_source


def _add_plugin_dock_widget(
    widget_name_tuple: tuple[FunctionGui | QWidget | Widget, str],
    viewer: viewer.Viewer | None = None,
) -> None:
    if viewer is None:
        viewer = _provide_viewer_or_raise(
            msg='Widgets cannot be opened in headless mode.',
        )
    widget, full_name = widget_name_tuple
    viewer.window.add_dock_widget(widget, name=full_name)


def _add_layer_data_tuples_to_viewer(
    data: tuple | list[tuple],
    return_type: Any | None = None,
    viewer: viewer.Viewer | None = None,
    source: dict | None = None,
) -> None:
    from napari.utils.misc import ensure_list_of_layer_data_tuple

    if viewer is None:
        viewer = _provide_viewer()
    if viewer and data is not None:
        data = data if isinstance(data, list) else [data]
        for datum in ensure_list_of_layer_data_tuple(data):
            # then try to update a viewer layer with the same name.
            if len(datum) > 1 and (name := datum[1].get('name')):
                with suppress(KeyError):
                    layer = viewer.layers[name]
                    layer.data = datum[0]
                    for k, v in datum[1].items():
                        setattr(layer, k, v)
                    continue
            with layer_source(**source) if source else nullcontext():
                # otherwise create a new layer from the layer data
                viewer._add_layer_from_data(*datum)


def _add_layer_data_to_viewer(
    data: Any,
    return_type: Any,
<<<<<<< HEAD
    viewer: Optional[viewer.Viewer] = None,
    layer_name: Optional[str] = None,
    source: Optional[dict] = None,
    meta: Optional[dict] = None,
=======
    viewer: viewer.Viewer | None = None,
    layer_name: str | None = None,
    source: dict | None = None,
>>>>>>> 3a46b9c8
) -> None:
    """Show a result in the viewer.

    Parameters
    ----------
    data : Any
        The result of the function call. For this function, this should be
        *just* the data part of the corresponding layer type.
    return_type : Any
        The return annotation that was used in the decorated function.
    viewer : Optional[Viewer]
        An optional viewer to use. Otherwise use current viewer.
    layer_name : Optional[str]
        An optional layer name to use. If a layer with this name exists, it will
        be updated.
    source : Optional[dict]
        An optional layer source to use.

    Examples
    --------
    This allows the user to do this, and add the result as a viewer Image.

    >>> def make_layer() -> napari.types.ImageData:
    ...     return np.random.rand(256, 256)

    """
    if meta is None:
        meta = {}
    if data is not None and (viewer := viewer or _provide_viewer()):
        if layer_name:
            with suppress(KeyError):
                # layerlist also allow lookup by name
                viewer.layers[layer_name].data = data
                return
        if get_origin(return_type) is Union:
            if len(return_type.__args__) != 2 or return_type.__args__[
                1
            ] is not type(None):
                # this case should be impossible, but we'll check anyway.
                raise TypeError(
                    f'napari supports only Optional[<layer_data_type>], not {return_type}'
                )
            return_type = return_type.__args__[0]
        layer_type = return_type.__name__.replace('Data', '').lower()

        with layer_source(**source) if source else nullcontext():
            getattr(viewer, f'add_{layer_type}')(
                data=data, name=layer_name, **meta
            )


def _add_layer_to_viewer(
    layer: layers.Layer,
    viewer: viewer.Viewer | None = None,
    source: dict | None = None,
) -> None:
    if layer is not None and (viewer := viewer or _provide_viewer()):
        layer._source = layer.source.copy(update=source or {})
        viewer.add_layer(layer)


# here to prevent garbage collection of the future object while processing.
_FUTURES: set[Future] = set()


def _add_future_data(
    future: Future,
    return_type: Any,
    _from_tuple: bool = True,
    viewer: viewer.Viewer | None = None,
    source: dict | None = None,
) -> None:
    """Process a Future object.

    This function will be called to process function that has a
    return annotation of one of the `napari.types.<layer_name>Data` ... and
    will add the data in `result` to the current viewer as the corresponding
    layer type.

    Parameters
    ----------
    future : Future
        An instance of `concurrent.futures.Future` (or any third-party) object
        with the same interface, that provides `add_done_callback` and `result`
        methods.  When the future is `done()`, the `result()` will be added
        to the viewer.
    return_type : type
        The return annotation that was used in the decorated function.
    _from_tuple : bool, optional
        (only for internal use). True if the future returns `LayerDataTuple`,
        False if it returns one of the `LayerData` types.
    """

    # when the future is done, add layer data to viewer, dispatching
    # to the appropriate method based on the Future data type.

    add_kwargs = {
        'return_type': return_type,
        'viewer': viewer,
        'source': source,
    }

    def _on_future_ready(f: Future) -> None:
        if _from_tuple:
            _add_layer_data_tuples_to_viewer(f.result(), **add_kwargs)
        else:
            _add_layer_data_to_viewer(f.result(), **add_kwargs)
        _FUTURES.discard(future)

    # We need the callback to happen in the main thread...
    # This still works (no-op) in a headless environment, but
    # we could be even more granular with it, with a function
    # that checks if we're actually in a QApp before wrapping.
    # with suppress(ImportError):
    #     from superqt.utils import ensure_main_thread

    #     _on_future_ready = ensure_main_thread(_on_future_ready)

    future.add_done_callback(_on_future_ready)
    _FUTURES.add(future)


QPROCESSORS: dict[object, Callable] = {
    Optional[
        tuple[FunctionGui | QWidget | Widget, str]
    ]: _add_plugin_dock_widget,
    types.LayerDataTuple: _add_layer_data_tuples_to_viewer,
    list[types.LayerDataTuple]: _add_layer_data_tuples_to_viewer,
    layers.Layer: _add_layer_to_viewer,
}

# Add future and LayerData processors for each layer type.
for t in types._LayerData.__args__:  # type: ignore [attr-defined]
    QPROCESSORS[t] = partial(_add_layer_data_to_viewer, return_type=t)

    QPROCESSORS[Future[t]] = partial(  # type: ignore [valid-type]
        _add_future_data, return_type=t, _from_tuple=False
    )<|MERGE_RESOLUTION|>--- conflicted
+++ resolved
@@ -66,16 +66,10 @@
 def _add_layer_data_to_viewer(
     data: Any,
     return_type: Any,
-<<<<<<< HEAD
-    viewer: Optional[viewer.Viewer] = None,
-    layer_name: Optional[str] = None,
-    source: Optional[dict] = None,
-    meta: Optional[dict] = None,
-=======
     viewer: viewer.Viewer | None = None,
     layer_name: str | None = None,
     source: dict | None = None,
->>>>>>> 3a46b9c8
+    meta: dict | None = None,
 ) -> None:
     """Show a result in the viewer.
 
