--- conflicted
+++ resolved
@@ -2,11 +2,7 @@
 
 import pytest
 
-<<<<<<< HEAD
-from napari import Viewer
-=======
 from napari import viewer
->>>>>>> ec69e693
 from napari._app_model import constants, get_app
 from napari._qt._qapp_model import build_qmodel_menu
 from napari._qt._qapp_model.qactions import init_qactions
@@ -19,11 +15,6 @@
     app = get_app()
 
     mock = MagicMock()
-<<<<<<< HEAD
-    with app.injection_store.register(providers={Viewer: lambda: mock}):
-        menu = build_qmodel_menu(menu_id)
-        qtbot.addWidget(menu)
-=======
     with app.injection_store.register(
         providers={viewer.Viewer: lambda: mock, Window: lambda: mock}
     ):
@@ -31,5 +22,4 @@
         menu = build_qmodel_menu(menu_id)
         qtbot.addWidget(menu)
         # `>=` because separator bars count as actions
->>>>>>> ec69e693
         assert len(menu.actions()) >= len(app.menus.get_menu(menu_id))