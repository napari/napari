--- conflicted
+++ resolved
@@ -1,20 +1,14 @@
-<<<<<<< HEAD
-from qtpy.QtCore import Qt, Signal
+from typing import Optional, Tuple
+
+import numpy as np
+from qtpy.QtCore import QEventLoop, Qt, QThread, QTimer, Signal, Slot
 from qtpy.QtWidgets import (
+    QHBoxLayout,
+    QVBoxLayout,
+    QSizePolicy,
     QWidget,
-    QVBoxLayout,
-    QHBoxLayout,
-    QSizePolicy,
-    QScrollBar,
     QLineEdit,
 )
-=======
-from typing import Optional, Tuple
-
->>>>>>> bc92411e
-import numpy as np
-from qtpy.QtCore import QEventLoop, Qt, QThread, QTimer, Signal, Slot
-from qtpy.QtWidgets import QGridLayout, QSizePolicy, QWidget
 
 from ..components.dims import Dims
 from ..components.dims_constants import DimsMode
