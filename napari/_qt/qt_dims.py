--- conflicted
+++ resolved
@@ -283,12 +283,8 @@
             self._remove_slider(0)
 
     def _remove_slider(self, index):
-<<<<<<< HEAD
-        """Remove slider at index. Should also remove all accompanying widgets, like the axis label.
-=======
         """Remove slider at index. Should also remove all accompanying widgets,
         like the axis label.
->>>>>>> ff960d70
 
         Parameters
         ----------
@@ -307,11 +303,7 @@
         self.setMinimumHeight(nsliders * self.SLIDERHEIGHT)
         self.last_used = None
 
-<<<<<<< HEAD
-    def _create_range_slider_widget(self, axis):
-=======
     def _create_range_slider_widget(self, axis: int):
->>>>>>> ff960d70
         """Creates a range slider widget for a given axis
 
         Parameters
@@ -436,11 +428,7 @@
                     stopped
 
         Raises
-<<<<<<< HEAD
-        ------
-=======
         -----
->>>>>>> ff960d70
         IndexError
             If ``axis`` requested is out of the range of the dims
         IndexError
