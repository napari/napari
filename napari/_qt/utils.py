--- conflicted
+++ resolved
@@ -5,13 +5,8 @@
 import numpy as np
 from qtpy import API_NAME
 from qtpy.QtCore import QObject, QSize, Qt, QThread
-<<<<<<< HEAD
-from qtpy.QtGui import QCursor, QDrag, QPainter, QPixmap
+from qtpy.QtGui import QCursor, QDrag, QImage, QPainter, QPixmap
 from qtpy.QtWidgets import QGraphicsOpacityEffect, QListWidget
-=======
-from qtpy.QtGui import QPainter, QPixmap, QImage
-from qtpy.QtWidgets import QGraphicsOpacityEffect
->>>>>>> 59ed366e
 
 
 def QImg2array(img):
