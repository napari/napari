from contextlib import contextmanager
from functools import lru_cache, partial
from typing import Sequence, Union

import numpy as np
import qtpy
<<<<<<< HEAD
from qtpy.QtCore import QByteArray, QPoint, QSize, Qt
from qtpy.QtGui import QCursor, QDrag, QImage, QPainter, QPixmap
=======
from qtpy.QtCore import QByteArray, QPropertyAnimation, QSize, Qt
from qtpy.QtGui import QColor, QCursor, QDrag, QImage, QPainter, QPixmap
>>>>>>> ef717a32
from qtpy.QtWidgets import (
    QApplication,
    QGraphicsColorizeEffect,
    QGraphicsOpacityEffect,
    QHBoxLayout,
    QListWidget,
    QVBoxLayout,
    QWidget,
)

from ..utils.colormaps.standardize_color import transform_color
from ..utils.events.custom_types import Array
from ..utils.misc import is_sequence
from ..utils.translations import trans
from .widgets.qt_dims import QtDims

QBYTE_FLAG = "!QBYTE_"


def is_qbyte(string: str) -> bool:
    """Check if a string is a QByteArray string.

    Parameters
    ----------
    string : bool
        State string.
    """
    return isinstance(string, str) and string.startswith(QBYTE_FLAG)


def qbytearray_to_str(qbyte: QByteArray) -> str:
    """Convert a window state to a string.

    Used for restoring the state of the main window.

    Parameters
    ----------
    qbyte : QByteArray
        State array.
    """
    return QBYTE_FLAG + qbyte.toBase64().data().decode()


def str_to_qbytearray(string: str) -> QByteArray:
    """Convert a string to a QbyteArray.

    Used for restoring the state of the main window.

    Parameters
    ----------
    string : str
        State string.
    """
    if len(string) < len(QBYTE_FLAG) or not is_qbyte(string):
        raise ValueError(
            trans._(
                "Invalid QByte string. QByte strings start with '{QBYTE_FLAG}'",
                QBYTE_FLAG=QBYTE_FLAG,
            )
        )

    return QByteArray.fromBase64(string[len(QBYTE_FLAG) :].encode())


def QImg2array(img):
    """Convert QImage to an array.

    Parameters
    ----------
    img : qtpy.QtGui.QImage
        QImage to be converted.

    Returns
    -------
    arr : array
        Numpy array of type ubyte and shape (h, w, 4). Index [0, 0] is the
        upper-left corner of the rendered region.
    """
    # Fix when  image is provided in wrong format (ex. test on Azure pipelines)
    if img.format() != QImage.Format_ARGB32:
        img = img.convertToFormat(QImage.Format_ARGB32)
    b = img.constBits()
    h, w, c = img.height(), img.width(), 4

    # As vispy doesn't use qtpy we need to reconcile the differences
    # between the `QImage` API for `PySide2` and `PyQt5` on how to convert
    # a QImage to a numpy array.
    if qtpy.API_NAME == 'PySide2':
        arr = np.array(b).reshape(h, w, c)
    else:
        b.setsize(h * w * c)
        arr = np.frombuffer(b, np.uint8).reshape(h, w, c)

    # Format of QImage is ARGB32_Premultiplied, but color channels are
    # reversed.
    arr = arr[:, :, [2, 1, 0, 3]]
    return arr


@contextmanager
def qt_signals_blocked(obj):
    """Context manager to temporarily block signals from `obj`"""
    obj.blockSignals(True)
    yield
    obj.blockSignals(False)


@contextmanager
def event_hook_removed():
    """Context manager to temporarily remove the PyQt5 input hook"""
    from qtpy import QtCore

    if hasattr(QtCore, 'pyqtRemoveInputHook'):
        QtCore.pyqtRemoveInputHook()
    try:
        yield
    finally:
        if hasattr(QtCore, 'pyqtRestoreInputHook'):
            QtCore.pyqtRestoreInputHook()


def disable_with_opacity(obj, widget_list, disabled):
    """Set enabled state on a list of widgets. If disabled, decrease opacity"""
    for wdg in widget_list:
        widget = getattr(obj, wdg)
        widget.setEnabled(obj.layer.editable)
        op = QGraphicsOpacityEffect(obj)
        op.setOpacity(1 if obj.layer.editable else 0.5)
        widget.setGraphicsEffect(op)


@lru_cache(maxsize=64)
def square_pixmap(size):
    """Create a white/black hollow square pixmap. For use as labels cursor."""
    size = max(int(size), 1)
    pixmap = QPixmap(QSize(size, size))
    pixmap.fill(Qt.transparent)
    painter = QPainter(pixmap)
    painter.setPen(Qt.white)
    painter.drawRect(0, 0, size - 1, size - 1)
    painter.setPen(Qt.black)
    painter.drawRect(1, 1, size - 3, size - 3)
    painter.end()
    return pixmap


@lru_cache(maxsize=64)
def circle_pixmap(size: int):
    """Create a white/black hollow circle pixmap. For use as labels cursor."""
    size = max(int(size), 1)
    pixmap = QPixmap(QSize(size, size))
    pixmap.fill(Qt.transparent)
    painter = QPainter(pixmap)
    painter.setPen(Qt.white)
    painter.drawEllipse(0, 0, size - 1, size - 1)
    painter.setPen(Qt.black)
    painter.drawEllipse(1, 1, size - 3, size - 3)
    painter.end()
    return pixmap


def drag_with_pixmap(list_widget: QListWidget) -> QDrag:
    """Create a QDrag object with a pixmap of the currently select list item.

    This method is useful when you have a QListWidget that displays custom
    widgets for each QListWidgetItem instance in the list (usually by calling
    ``QListWidget.setItemWidget(item, widget)``).  When used in a
    ``QListWidget.startDrag`` method, this function creates a QDrag object that
    shows an image of the item being dragged (rather than an empty rectangle).

    Parameters
    ----------
    list_widget : QListWidget
        The QListWidget for which to create a QDrag object.

    Returns
    -------
    QDrag
        A QDrag instance with a pixmap of the currently selected item.

    Examples
    --------
    >>> class QListWidget:
    ...     def startDrag(self, supportedActions):
    ...         drag = drag_with_pixmap(self)
    ...         drag.exec_(supportedActions, Qt.MoveAction)

    """
    drag = QDrag(list_widget)
    drag.setMimeData(list_widget.mimeData(list_widget.selectedItems()))
    size = list_widget.viewport().visibleRegion().boundingRect().size()
    pixmap = QPixmap(size)
    pixmap.fill(Qt.transparent)
    painter = QPainter(pixmap)
    for index in list_widget.selectedIndexes():
        rect = list_widget.visualRect(index)
        painter.drawPixmap(rect, list_widget.viewport().grab(rect))
    painter.end()
    drag.setPixmap(pixmap)
    drag.setHotSpot(list_widget.viewport().mapFromGlobal(QCursor.pos()))
    return drag


def combine_widgets(
    widgets: Union[QWidget, Sequence[QWidget]], vertical: bool = False
) -> QWidget:
    """Combine a list of widgets into a single QWidget with Layout.

    Parameters
    ----------
    widgets : QWidget or sequence of QWidget
        A widget or a list of widgets to combine.
    vertical : bool, optional
        Whether the layout should be QVBoxLayout or not, by default
        QHBoxLayout is used

    Returns
    -------
    QWidget
        If ``widgets`` is a sequence, returns combined QWidget with `.layout`
        property, otherwise returns the original widget.

    Raises
    ------
    TypeError
        If ``widgets`` is neither a ``QWidget`` or a sequence of ``QWidgets``.
    """
    if isinstance(getattr(widgets, 'native', None), QWidget):
        # compatibility with magicgui v0.2.0 which no longer uses QWidgets
        # directly. Like vispy, the backend widget is at widget.native
        return widgets.native  # type: ignore
    elif isinstance(widgets, QWidget):
        return widgets
    elif is_sequence(widgets):
        # the same as above, compatibility with magicgui v0.2.0
        widgets = [
            i.native if isinstance(getattr(i, 'native', None), QWidget) else i
            for i in widgets
        ]
        if all(isinstance(i, QWidget) for i in widgets):
            container = QWidget()
            container.setLayout(QVBoxLayout() if vertical else QHBoxLayout())
            for widget in widgets:
                container.layout().addWidget(widget)
            return container
    raise TypeError(
        trans._('"widget" must be a QWidget or a sequence of QWidgets')
    )


def add_flash_animation(
    widget: QWidget, duration: int = 300, color: Array = (0.5, 0.5, 0.5, 0.5)
):
    """Add flash animation to widget to highlight certain action (e.g. taking a screenshot).

    Parameters
    ----------
    widget : QWidget
        Any Qt widget.
    duration : int
        Duration of the flash animation.
    color : Array
        Color of the flash animation. By default, we use light gray.
    """
    color = transform_color(color)[0]
    color = (255 * color).astype("int")

    effect = QGraphicsColorizeEffect(widget)
    widget.setGraphicsEffect(effect)

    widget._flash_animation = QPropertyAnimation(effect, b"color")
    widget._flash_animation.setStartValue(QColor(0, 0, 0, 0))
    widget._flash_animation.setEndValue(QColor(0, 0, 0, 0))
    widget._flash_animation.setLoopCount(1)

    # let's make sure to remove the animation from the widget because
    # if we don't, the widget will actually be black and white.
    widget._flash_animation.finished.connect(
        partial(remove_flash_animation, widget)
    )

    widget._flash_animation.start()

    # now  set an actual time for the flashing and an intermediate color
    widget._flash_animation.setDuration(duration)
    widget._flash_animation.setKeyValueAt(0.5, QColor(*color))


def remove_flash_animation(widget: QWidget):
    """Remove flash animation from widget.

    Parameters
    ----------
    widget : QWidget
        Any Qt widget.
    """
    widget.setGraphicsEffect(None)
    del widget._flash_animation


def delete_qapp(app):
    """Delete a QApplication

    Parameters
    ----------
    app : qtpy.QApplication
    """
    try:
        # Pyside2
        from shiboken2 import delete
    except ImportError:
        # PyQt5
        from sip import delete

    delete(app)
    # calling a second time is necessary on PySide2...
    # see: https://bugreports.qt.io/browse/PYSIDE-1470
    QApplication.instance()


def move_to_canvas_offset(widg, offset=(8, 8)):
    """Position widget at the bottom right edge of the parent."""
    canvas_widg = widg.parent()
    dims_widg = canvas_widg.findChildren(QtDims)
    if dims_widg:
        offset = (offset[0], offset[1] + dims_widg[0].height())

    sz = canvas_widg.size() - widg.size() - QSize(*offset)
    widg.move(QPoint(sz.width(), sz.height()))<|MERGE_RESOLUTION|>--- conflicted
+++ resolved
@@ -4,13 +4,8 @@
 
 import numpy as np
 import qtpy
-<<<<<<< HEAD
-from qtpy.QtCore import QByteArray, QPoint, QSize, Qt
-from qtpy.QtGui import QCursor, QDrag, QImage, QPainter, QPixmap
-=======
-from qtpy.QtCore import QByteArray, QPropertyAnimation, QSize, Qt
+from qtpy.QtCore import QByteArray, QPoint, QPropertyAnimation, QSize, Qt
 from qtpy.QtGui import QColor, QCursor, QDrag, QImage, QPainter, QPixmap
->>>>>>> ef717a32
 from qtpy.QtWidgets import (
     QApplication,
     QGraphicsColorizeEffect,
