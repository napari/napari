--- conflicted
+++ resolved
@@ -152,96 +152,6 @@
         widget.setGraphicsEffect(op)
 
 
-<<<<<<< HEAD
-@lru_cache(maxsize=64)
-def square_pixmap(size):
-    """Create a white/black hollow square pixmap. For use as labels cursor."""
-    size = max(int(size), 1)
-    pixmap = QPixmap(QSize(size, size))
-    pixmap.fill(Qt.GlobalColor.transparent)
-    painter = QPainter(pixmap)
-    painter.setPen(Qt.GlobalColor.white)
-    painter.drawRect(0, 0, size - 1, size - 1)
-    painter.setPen(Qt.GlobalColor.black)
-    painter.drawRect(1, 1, size - 3, size - 3)
-    painter.end()
-    return pixmap
-
-
-@lru_cache(maxsize=64)
-def crosshair_pixmap():
-    """Create a cross cursor with white/black hollow square pixmap in the middle.
-    For use as points cursor."""
-
-    size = 25
-
-    pixmap = QPixmap(QSize(size, size))
-    pixmap.fill(Qt.GlobalColor.transparent)
-    painter = QPainter(pixmap)
-
-    # Base measures
-    width = 1
-    center = 3  # Must be odd!
-    rect_size = center + 2 * width
-    square = rect_size + width * 4
-
-    pen = QPen(Qt.GlobalColor.white, 1)
-    pen.setJoinStyle(Qt.PenJoinStyle.MiterJoin)
-    painter.setPen(pen)
-
-    # # Horizontal rectangle
-    painter.drawRect(0, (size - rect_size) // 2, size - 1, rect_size - 1)
-
-    # Vertical rectangle
-    painter.drawRect((size - rect_size) // 2, 0, rect_size - 1, size - 1)
-
-    # Square
-    painter.drawRect(
-        (size - square) // 2, (size - square) // 2, square - 1, square - 1
-    )
-
-    pen = QPen(Qt.GlobalColor.black, 2)
-    pen.setJoinStyle(Qt.PenJoinStyle.MiterJoin)
-    painter.setPen(pen)
-
-    # # Square
-    painter.drawRect(
-        (size - square) // 2 + 2,
-        (size - square) // 2 + 2,
-        square - 4,
-        square - 4,
-    )
-
-    pen = QPen(Qt.GlobalColor.black, 3)
-    pen.setJoinStyle(Qt.PenJoinStyle.MiterJoin)
-    painter.setPen(pen)
-
-    # # # Horizontal lines
-    mid_vpoint = QPoint(2, size // 2)
-    painter.drawLine(
-        mid_vpoint, QPoint(((size - center) // 2) - center + 1, size // 2)
-    )
-    mid_vpoint = QPoint(size - 3, size // 2)
-    painter.drawLine(
-        mid_vpoint, QPoint(((size - center) // 2) + center + 1, size // 2)
-    )
-
-    # # # Vertical lines
-    mid_hpoint = QPoint(size // 2, 2)
-    painter.drawLine(
-        QPoint(size // 2, ((size - center) // 2) - center + 1), mid_hpoint
-    )
-    mid_hpoint = QPoint(size // 2, size - 3)
-    painter.drawLine(
-        QPoint(size // 2, ((size - center) // 2) + center + 1), mid_hpoint
-    )
-
-    painter.end()
-    return pixmap
-
-
-=======
->>>>>>> 1da03500
 def drag_with_pixmap(list_widget: QListWidget) -> QDrag:
     """Create a QDrag object with a pixmap of the currently select list item.
 
