--- conflicted
+++ resolved
@@ -6,17 +6,14 @@
 
 import numpy as np
 import qtpy
-<<<<<<< HEAD
-from qtpy.QtCore import QByteArray, QObject, QPropertyAnimation, QSize, Qt
-=======
 from qtpy.QtCore import (
     QByteArray,
+    QObject,
     QPropertyAnimation,
     QSize,
     QSocketNotifier,
     Qt,
 )
->>>>>>> f25b7f93
 from qtpy.QtGui import QColor, QCursor, QDrag, QImage, QPainter, QPixmap
 from qtpy.QtWidgets import (
     QGraphicsColorizeEffect,
@@ -320,7 +317,6 @@
     del widget._flash_animation
 
 
-<<<<<<< HEAD
 def iter_qt_connections(
     emitter: 'EventEmitter',
 ) -> Iterator[Tuple['EventEmitter', 'CallbackRef']]:
@@ -350,7 +346,8 @@
         if "has been deleted" in str(e):
             return False
         raise
-=======
+
+
 @contextmanager
 def _maybe_allow_interrupt(qapp):
     """
@@ -406,5 +403,4 @@
             signal.set_wakeup_fd(old_wakeup_fd)
             signal.signal(signal.SIGINT, old_sigint_handler)
             if handler_args is not None:
-                old_sigint_handler(*handler_args)
->>>>>>> f25b7f93
+                old_sigint_handler(*handler_args)