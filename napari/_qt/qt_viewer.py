from __future__ import annotations

import logging
import traceback
import warnings
from pathlib import Path
from typing import TYPE_CHECKING, List, Optional, Sequence, Tuple, Union
from weakref import WeakSet

import numpy as np
from qtpy.QtCore import QCoreApplication, QObject, Qt
from qtpy.QtGui import QCursor, QGuiApplication
from qtpy.QtWidgets import QFileDialog, QSplitter, QVBoxLayout, QWidget

<<<<<<< HEAD
from .._vispy.canvas import FramerateMonitor
=======
from napari_builtins.io import imsave_extensions

>>>>>>> 3c818796
from ..components._interaction_box_mouse_bindings import (
    InteractionBoxMouseBindings,
)
from ..components.camera import Camera
from ..components.layerlist import LayerList
from ..errors import MultipleReaderError, ReaderPluginError
from ..layers import Image
from ..layers.base.base import Layer
from ..plugins import _npe2
from ..settings import get_settings
from ..utils import config, perf
from ..utils._proxies import ReadOnlyWrapper
from ..utils.action_manager import action_manager
from ..utils.colormaps.standardize_color import transform_color
from ..utils.history import (
    get_open_history,
    get_save_history,
    update_open_history,
    update_save_history,
)
from ..utils.interactions import (
    mouse_double_click_callbacks,
    mouse_move_callbacks,
    mouse_press_callbacks,
    mouse_release_callbacks,
    mouse_wheel_callbacks,
)
from ..utils.io import imsave
from ..utils.key_bindings import KeymapHandler
from ..utils.misc import in_ipython
from ..utils.theme import get_theme
from ..utils.translations import trans
from .containers import QtLayerList
from .dialogs.qt_reader_dialog import handle_gui_reading
from .dialogs.screenshot_dialog import ScreenshotDialog
from .perf.qt_performance import QtPerformance
from .utils import QImg2array, circle_pixmap, crosshair_pixmap, square_pixmap
from .widgets.qt_dims import QtDims
from .widgets.qt_viewer_buttons import QtLayerButtons, QtViewerButtons
from .widgets.qt_viewer_dock_widget import QtViewerDockWidget
from .widgets.qt_welcome import QtWidgetOverlay

from .._vispy import (  # isort:skip
    VispyAxesOverlay,
    VispyCamera,
    VispyCanvas,
    VispyScaleBarOverlay,
    VispyInteractionBox,
    VispyTextOverlay,
    create_vispy_visual,
)

if TYPE_CHECKING:
    from npe2.manifest.contributions import WriterContribution

    from ..components import ViewerModel
    from .layer_controls import QtLayerControlsContainer


def _npe2_decode_selected_filter(
    ext_str: str, selected_filter: str, writers: Sequence[WriterContribution]
) -> Optional[WriterContribution]:
    """Determine the writer that should be invoked to save data.

    When npe2 can be imported, resolves a selected file extension
    string into a specific writer. Otherwise, returns None.
    """
    # When npe2 is not present, `writers` is expected to be an empty list,
    # `[]`. This function will return None.

    for entry, writer in zip(
        ext_str.split(";;"),
        writers,
    ):
        if entry.startswith(selected_filter):
            return writer
    return None


def _extension_string_for_layers(
    layers: Sequence[Layer],
) -> Tuple[str, List[WriterContribution]]:
    """Return an extension string and the list of corresponding writers.

    The extension string is a ";;" delimeted string of entries. Each entry
    has a brief description of the file type and a list of extensions.

    The writers, when provided, are the npe2.manifest.io.WriterContribution
    objects. There is one writer per entry in the extension string. If npe2
    is not importable, the list of writers will be empty.
    """
    # try to use npe2
    ext_str, writers = _npe2.file_extensions_string_for_layers(layers)
    if ext_str:
        return ext_str, writers

    # fallback to old behavior

    if len(layers) == 1:
        selected_layer = layers[0]
        # single selected layer.
        if selected_layer._type_string == 'image':

            ext = imsave_extensions()

            ext_list = [f"*{val}" for val in ext]
            ext_str = ';;'.join(ext_list)

            ext_str = trans._(
                "All Files (*);; Image file types:;;{ext_str}",
                ext_str=ext_str,
            )

        elif selected_layer._type_string == 'points':

            ext_str = trans._("All Files (*);; *.csv;;")

        else:
            # layer other than image or points
            ext_str = trans._("All Files (*);;")

    else:
        # multiple layers.
        ext_str = trans._("All Files (*);;")
    return ext_str, []


class QtViewer(QSplitter):
    """Qt view for the napari Viewer model.

    Parameters
    ----------
    viewer : napari.components.ViewerModel
        Napari viewer containing the rendered scene, layers, and controls.
    show_welcome_screen : bool, optional
        Flag to show a welcome message when no layers are present in the
        canvas. Default is `False`.

    Attributes
    ----------
    canvas : vispy.scene.SceneCanvas
        Canvas for rendering the current view.
    console : QtConsole
        IPython console terminal integrated into the napari GUI.
    controls : QtLayerControlsContainer
        Qt view for GUI controls.
    dims : napari.qt_dims.QtDims
        Dimension sliders; Qt View for Dims model.
    dockConsole : QtViewerDockWidget
        QWidget wrapped in a QDockWidget with forwarded viewer events.
    dockLayerControls : QtViewerDockWidget
        QWidget wrapped in a QDockWidget with forwarded viewer events.
    dockLayerList : QtViewerDockWidget
        QWidget wrapped in a QDockWidget with forwarded viewer events.
    layerButtons : QtLayerButtons
        Button controls for napari layers.
    layers : QtLayerList
        Qt view for LayerList controls.
    layer_to_visual : dict
        Dictionary mapping napari layers with their corresponding vispy_layers.
    view : vispy scene widget
        View displayed by vispy canvas. Adds a vispy ViewBox as a child widget.
    viewer : napari.components.ViewerModel
        Napari viewer containing the rendered scene, layers, and controls.
    viewerButtons : QtViewerButtons
        Button controls for the napari viewer.
    """

    _instances = WeakSet()

    def __init__(self, viewer: ViewerModel, show_welcome_screen: bool = False):

        super().__init__()
        self._instances.add(self)
        self.setAttribute(Qt.WidgetAttribute.WA_DeleteOnClose)

        self._show_welcome_screen = show_welcome_screen

        QCoreApplication.setAttribute(
            Qt.AA_UseStyleSheetPropagationInWidgetStyles, True
        )

        self.viewer = viewer
        self.dims = QtDims(self.viewer.dims)
        self._controls = None
        self._layers = None
        self._layersButtons = None
        self._viewerButtons = None
        self._key_map_handler = KeymapHandler()
        self._key_map_handler.keymap_providers = [self.viewer]
        self._console = None

        self._dockLayerList = None
        self._dockLayerControls = None
        self._dockConsole = None
        self._dockPerformance = None

        # This dictionary holds the corresponding vispy visual for each layer
        self.layer_to_visual = {}

        self._create_canvas()

        # Stacked widget to provide a welcome page
        self._canvas_overlay = QtWidgetOverlay(self, self.canvas.native)
        self._canvas_overlay.set_welcome_visible(show_welcome_screen)
        self._canvas_overlay.sig_dropped.connect(self.dropEvent)
        self._canvas_overlay.leave.connect(self._leave_canvas)
        self._canvas_overlay.enter.connect(self._enter_canvas)

        main_widget = QWidget()
        main_layout = QVBoxLayout()
        main_layout.setContentsMargins(0, 2, 0, 2)
        main_layout.addWidget(self._canvas_overlay)
        main_layout.addWidget(self.dims)
        main_layout.setSpacing(0)
        main_widget.setLayout(main_layout)

        self.setOrientation(Qt.Orientation.Vertical)
        self.addWidget(main_widget)

        self._cursors = {
            'cross': Qt.CursorShape.CrossCursor,
            'forbidden': Qt.CursorShape.ForbiddenCursor,
            'pointing': Qt.CursorShape.PointingHandCursor,
            'standard': Qt.CursorShape.ArrowCursor,
        }

        self._on_active_change()
        self.viewer.layers.events.inserted.connect(self._update_welcome_screen)
        self.viewer.layers.events.removed.connect(self._update_welcome_screen)
        self.viewer.layers.selection.events.active.connect(
            self._on_active_change
        )
        self.viewer.camera.events.interactive.connect(self._on_interactive)
        self.viewer.cursor.events.style.connect(self._on_cursor)
        self.viewer.cursor.events.size.connect(self._on_cursor)
        self.viewer.layers.events.reordered.connect(self._reorder_layers)
        self.viewer.layers.events.inserted.connect(self._on_add_layer_change)
        self.viewer.layers.events.removed.connect(self._remove_layer)

        self.setAcceptDrops(True)

        self.view = self.canvas.central_widget.add_view(border_width=0)
        self.camera = VispyCamera(
            self.view, self.viewer.camera, self.viewer.dims
        )
        self.canvas.events.draw.connect(self.camera.on_draw)

        # add the FPS monitor
        self._fps_window = 0.5
        stale_threshold = self._fps_window + 0.1
        self._fps_monitor = FramerateMonitor(
            stale_threshold=stale_threshold, debounce_threshold=2
        )
        self.canvas.measure_fps(
            window=self._fps_window, callback=self._fps_monitor.update_fps
        )
        self._fps_monitor.events.fps.connect(self.on_fps_update)

        # Add axes, scale bar
        self._add_visuals()

        # Create the experimental QtPool for octree and/or monitor.
        self._qt_poll = _create_qt_poll(self, self.viewer.camera)

        # Create the experimental RemoteManager for the monitor.
        self._remote_manager = _create_remote_manager(
            self.viewer.layers, self._qt_poll
        )

        # moved from the old layerlist... still feels misplaced.
        # can you help me move this elsewhere?
        if config.async_loading:
            from .experimental.qt_chunk_receiver import QtChunkReceiver

            # The QtChunkReceiver object allows the ChunkLoader to pass newly
            # loaded chunks to the layers that requested them.
            self.chunk_receiver = QtChunkReceiver(self.layers)
        else:
            self.chunk_receiver = None

        # bind shortcuts stored in settings last.
        self._bind_shortcuts()

        for layer in self.viewer.layers:
            self._add_layer(layer)

    @property
    def controls(self) -> QtLayerControlsContainer:
        if self._controls is None:
            # Avoid circular import.
            from .layer_controls import QtLayerControlsContainer

            self._controls = QtLayerControlsContainer(self.viewer)
        return self._controls

    @property
    def layers(self) -> QtLayerList:
        if self._layers is None:
            self._layers = QtLayerList(self.viewer.layers)
        return self._layers

    @property
    def layerButtons(self) -> QtLayerButtons:
        if self._layersButtons is None:
            self._layersButtons = QtLayerButtons(self.viewer)
        return self._layersButtons

    @property
    def viewerButtons(self) -> QtViewerButtons:
        if self._viewerButtons is None:
            self._viewerButtons = QtViewerButtons(self.viewer)
        return self._viewerButtons

    @property
    def dockLayerList(self) -> QtViewerDockWidget:
        if self._dockLayerList is None:
            layerList = QWidget()
            layerList.setObjectName('layerList')
            layerListLayout = QVBoxLayout()
            layerListLayout.addWidget(self.layerButtons)
            layerListLayout.addWidget(self.layers)
            layerListLayout.addWidget(self.viewerButtons)
            layerListLayout.setContentsMargins(8, 4, 8, 6)
            layerList.setLayout(layerListLayout)
            self._dockLayerList = QtViewerDockWidget(
                self,
                layerList,
                name=trans._('layer list'),
                area='left',
                allowed_areas=['left', 'right'],
                object_name='layer list',
                close_btn=False,
            )
        return self._dockLayerList

    @property
    def dockLayerControls(self) -> QtViewerDockWidget:
        if self._dockLayerControls is None:
            self._dockLayerControls = QtViewerDockWidget(
                self,
                self.controls,
                name=trans._('layer controls'),
                area='left',
                allowed_areas=['left', 'right'],
                object_name='layer controls',
                close_btn=False,
            )
        return self._dockLayerControls

    @property
    def dockConsole(self) -> QtViewerDockWidget:
        if self._dockConsole is None:
            self._dockConsole = QtViewerDockWidget(
                self,
                QWidget(),
                name=trans._('console'),
                area='bottom',
                allowed_areas=['top', 'bottom'],
                object_name='console',
                close_btn=False,
            )
            self._dockConsole.setVisible(False)
            self._dockConsole.visibilityChanged.connect(self._ensure_connect)
        return self._dockConsole

    @property
    def dockPerformance(self) -> QtViewerDockWidget:
        if self._dockPerformance is None:
            self._dockPerformance = self._create_performance_dock_widget()
        return self._dockPerformance

    def _leave_canvas(self):
        """disable status on canvas leave"""
        self.viewer.status = ""
        self.viewer.mouse_over_canvas = False

    def _enter_canvas(self):
        """enable status on canvas enter"""
        self.viewer.status = "Ready"
        self.viewer.mouse_over_canvas = True

    def _ensure_connect(self):
        # lazy load console
        id(self.console)

    def _bind_shortcuts(self):
        """Bind shortcuts stored in SETTINGS to actions."""
        for action, shortcuts in get_settings().shortcuts.shortcuts.items():
            action_manager.unbind_shortcut(action)
            for shortcut in shortcuts:
                action_manager.bind_shortcut(action, shortcut)

    def _create_canvas(self) -> None:
        """Create the canvas and hook up events."""
        self.canvas = VispyCanvas(
            keys=None,
            vsync=True,
            parent=self,
            size=self.viewer._canvas_size[::-1],
        )
        self.canvas.events.draw.connect(self.dims.enable_play)

        self.canvas.events.mouse_double_click.connect(
            self.on_mouse_double_click
        )
        self.canvas.events.mouse_move.connect(self.on_mouse_move)
        self.canvas.events.mouse_press.connect(self.on_mouse_press)
        self.canvas.events.mouse_release.connect(self.on_mouse_release)
        self.canvas.events.key_press.connect(
            self._key_map_handler.on_key_press
        )
        self.canvas.events.key_release.connect(
            self._key_map_handler.on_key_release
        )
        self.canvas.events.mouse_wheel.connect(self.on_mouse_wheel)
        self.canvas.events.draw.connect(self.on_draw)
        self.canvas.events.resize.connect(self.on_resize)
        self.canvas.bgcolor = transform_color(
            get_theme(self.viewer.theme, False).canvas.as_hex()
        )[0]
        theme = self.viewer.events.theme

        on_theme_change = self.canvas._on_theme_change
        theme.connect(on_theme_change)

        self.canvas.destroyed.connect(self._diconnect_theme)

    def _diconnect_theme(self):
        self.viewer.events.theme.disconnect(self.canvas._on_theme_change)

    def _add_visuals(self) -> None:
        """Add visuals for axes, scale bar, and welcome text."""

        self.axes = VispyAxesOverlay(
            self.viewer,
            parent=self.view.scene,
            order=1e6,
        )
        self.scale_bar = VispyScaleBarOverlay(
            self.viewer,
            parent=self.view,
            order=1e6 + 1,
        )
        self.canvas.events.resize.connect(self.scale_bar._on_position_change)
        self.text_overlay = VispyTextOverlay(
            self.viewer,
            parent=self.view,
            order=1e6 + 2,
        )
        self.canvas.events.resize.connect(
            self.text_overlay._on_position_change
        )
        self.interaction_box_visual = VispyInteractionBox(
            self.viewer, parent=self.view.scene, order=1e6 + 3
        )
        self.interaction_box_mousebindings = InteractionBoxMouseBindings(
            self.viewer, self.interaction_box_visual
        )

    def _create_performance_dock_widget(self):
        """Create the dock widget that shows performance metrics."""
        if perf.USE_PERFMON:
            return QtViewerDockWidget(
                self,
                QtPerformance(),
                name=trans._('performance'),
                area='bottom',
            )
        return None

    @property
    def console(self):
        """QtConsole: iPython console terminal integrated into the napari GUI."""
        if self._console is None:
            try:
                from napari_console import QtConsole

                import napari

                with warnings.catch_warnings():
                    warnings.filterwarnings("ignore")
                    self.console = QtConsole(self.viewer)
                    self.console.push(
                        {'napari': napari, 'action_manager': action_manager}
                    )
            except ModuleNotFoundError:
                warnings.warn(
                    trans._(
                        'napari-console not found. It can be installed with'
                        ' "pip install napari_console"'
                    )
                )
                self._console = None
            except ImportError:
                traceback.print_exc()
                warnings.warn(
                    trans._(
                        'error importing napari-console. See console for full error.'
                    )
                )
                self._console = None
        return self._console

    @console.setter
    def console(self, console):
        self._console = console
        if console is not None:
            self.dockConsole.setWidget(console)
            console.setParent(self.dockConsole)

    def _on_active_change(self):
        """When active layer changes change keymap handler."""
        self._key_map_handler.keymap_providers = (
            [self.viewer]
            if self.viewer.layers.selection.active is None
            else [self.viewer.layers.selection.active, self.viewer]
        )

    def _on_add_layer_change(self, event):
        """When a layer is added, set its parent and order.

        Parameters
        ----------
        event : napari.utils.event.Event
            The napari event that triggered this method.
        """
        layer = event.value
        self._add_layer(layer)

    def _add_layer(self, layer):
        """When a layer is added, set its parent and order.

        Parameters
        ----------
        layer : napari.layers.Layer
            Layer to be added.
        """
        vispy_layer = create_vispy_visual(layer)

        # QtPoll is experimental.
        if self._qt_poll is not None:
            # QtPoll will call VipyBaseImage._on_poll() when the camera
            # moves or the timer goes off.
            self._qt_poll.events.poll.connect(vispy_layer._on_poll)

            # In the other direction, some visuals need to tell QtPoll to
            # start polling. When they receive new data they need to be
            # polled to load it, even if the camera is not moving.
            if vispy_layer.events is not None:
                vispy_layer.events.loaded.connect(self._qt_poll.wake_up)

        vispy_layer.node.parent = self.view.scene
        self.layer_to_visual[layer] = vispy_layer
        self._reorder_layers()

    def _remove_layer(self, event):
        """When a layer is removed, remove its parent.

        Parameters
        ----------
        event : napari.utils.event.Event
            The napari event that triggered this method.
        """
        layer = event.value
        vispy_layer = self.layer_to_visual[layer]
        vispy_layer.close()
        del vispy_layer
        del self.layer_to_visual[layer]
        self._reorder_layers()

    def _reorder_layers(self):
        """When the list is reordered, propagate changes to draw order."""
        for i, layer in enumerate(self.viewer.layers):
            vispy_layer = self.layer_to_visual[layer]
            vispy_layer.order = i
        self.canvas._draw_order.clear()
        self.canvas.update()

    def _save_layers_dialog(self, selected=False):
        """Save layers (all or selected) to disk, using ``LayerList.save()``.

        Parameters
        ----------
        selected : bool
            If True, only layers that are selected in the viewer will be saved.
            By default, all layers are saved.
        """
        msg = ''
        if not len(self.viewer.layers):
            msg = trans._("There are no layers in the viewer to save")
        elif selected and not len(self.viewer.layers.selection):
            msg = trans._(
                'Please select one or more layers to save,'
                '\nor use "Save all layers..."'
            )
        if msg:
            raise OSError(trans._("Nothing to save"))

        # prepare list of extensions for drop down menu.
        ext_str, writers = _extension_string_for_layers(
            list(self.viewer.layers.selection)
            if selected
            else self.viewer.layers
        )

        msg = trans._("selected") if selected else trans._("all")
        dlg = QFileDialog()
        hist = get_save_history()
        dlg.setHistory(hist)

        filename, selected_filter = dlg.getSaveFileName(
            parent=self,
            caption=trans._('Save {msg} layers', msg=msg),
            directory=hist[0],  # home dir by default,
            filter=ext_str,
            options=(
                QFileDialog.DontUseNativeDialog
                if in_ipython()
                else QFileDialog.Options()
            ),
        )
        logging.debug(
            f'QFileDialog - filename: {filename or None} '
            f'selected_filter: {selected_filter or None}'
        )

        if filename:
            writer = _npe2_decode_selected_filter(
                ext_str, selected_filter, writers
            )
            with warnings.catch_warnings(record=True) as wa:
                saved = self.viewer.layers.save(
                    filename, selected=selected, _writer=writer
                )
                logging.debug(f'Saved {saved}')
                error_messages = "\n".join(str(x.message.args[0]) for x in wa)

            if not saved:
                raise OSError(
                    trans._(
                        "File {filename} save failed.\n{error_messages}",
                        deferred=True,
                        filename=filename,
                        error_messages=error_messages,
                    )
                )
            else:
                update_save_history(saved[0])

    def _update_welcome_screen(self):
        """Update welcome screen display based on layer count."""
        if self._show_welcome_screen:
            self._canvas_overlay.set_welcome_visible(not self.viewer.layers)

    def _screenshot(self, flash=True):
        """Capture a screenshot of the Vispy canvas.

        Parameters
        ----------
        flash : bool
            Flag to indicate whether flash animation should be shown after
            the screenshot was captured.
        """
        # CAN REMOVE THIS AFTER DEPRECATION IS DONE, see self.screenshot.
        img = self.canvas.native.grabFramebuffer()
        if flash:
            from .utils import add_flash_animation

            # Here we are actually applying the effect to the `_canvas_overlay`
            # and not # the `native` widget because it does not work on the
            # `native` widget. It's probably because the widget is in a stack
            # with the `QtWelcomeWidget`.
            add_flash_animation(self._canvas_overlay)
        return img

    def screenshot(self, path=None, flash=True):
        """Take currently displayed screen and convert to an image array.

        Parameters
        ----------
        path : str
            Filename for saving screenshot image.
        flash : bool
            Flag to indicate whether flash animation should be shown after
            the screenshot was captured.

        Returns
        -------
        image : array
            Numpy array of type ubyte and shape (h, w, 4). Index [0, 0] is the
            upper-left corner of the rendered region.
        """

        img = QImg2array(self._screenshot(flash))
        if path is not None:
            imsave(path, img)  # scikit-image imsave method
        return img

    def clipboard(self, flash=True):
        """Take a screenshot of the currently displayed screen and copy the
        image to the clipboard.

        Parameters
        ----------
        flash : bool
            Flag to indicate whether flash animation should be shown after
            the screenshot was captured.
        """
        cb = QGuiApplication.clipboard()
        cb.setImage(self._screenshot(flash))

    def _screenshot_dialog(self):
        """Save screenshot of current display, default .png"""
        hist = get_save_history()
        dial = ScreenshotDialog(self.screenshot, self, hist[0], hist)
        if dial.exec_():
            update_save_history(dial.selectedFiles()[0])

    def _open_files_dialog(self):
        """Add files from the menubar."""
        dlg = QFileDialog()
        hist = get_open_history()
        dlg.setHistory(hist)

        filenames, _ = dlg.getOpenFileNames(
            parent=self,
            caption=trans._('Select file(s)...'),
            directory=hist[0],
            options=(
                QFileDialog.DontUseNativeDialog
                if in_ipython()
                else QFileDialog.Options()
            ),
        )

        if (filenames != []) and (filenames is not None):
            for filename in filenames:
                self._qt_open([filename], stack=False)
            update_open_history(filenames[0])

    def _open_files_dialog_as_stack_dialog(self):
        """Add files as a stack, from the menubar."""
        dlg = QFileDialog()
        hist = get_open_history()
        dlg.setHistory(hist)

        filenames, _ = dlg.getOpenFileNames(
            parent=self,
            caption=trans._('Select files...'),
            directory=hist[0],  # home dir by default
            options=(
                QFileDialog.DontUseNativeDialog
                if in_ipython()
                else QFileDialog.Options()
            ),
        )

        if (filenames != []) and (filenames is not None):
            self._qt_open(filenames, stack=True)
            update_open_history(filenames[0])

    def _open_folder_dialog(self):
        """Add a folder of files from the menubar."""
        dlg = QFileDialog()
        hist = get_open_history()
        dlg.setHistory(hist)

        folder = dlg.getExistingDirectory(
            self,
            trans._('Select folder...'),
            hist[0],  # home dir by default
            (
                QFileDialog.DontUseNativeDialog
                if in_ipython()
                else QFileDialog.Options()
            ),
        )

        if folder not in {'', None}:
            self._qt_open([folder], stack=False)
            update_open_history(folder)

    def _qt_open(
        self,
        filenames: List[str],
        stack: Union[bool, List[List[str]]],
        plugin: str = None,
        layer_type: str = None,
        **kwargs,
    ):
        """Open files, potentially popping reader dialog for plugin selection.

        Call ViewerModel._open_or_raise_error and catch errors that could
        be fixed by user making a plugin choice.

        Parameters
        ----------
        filenames : List[str]
            paths to open
        stack : bool or list[list[str]]
            whether to stack files or not. Can also be a list containing
            files to stack.
        """
        try:
            self.viewer.open(
                filenames,
                stack=stack,
                plugin=plugin,
                layer_type=layer_type,
                **kwargs,
            )
        except ReaderPluginError as e:
            handle_gui_reading(
                filenames,
                self,
                stack,
                e.reader_plugin,
                e,
                layer_type=layer_type,
                **kwargs,
            )
        except MultipleReaderError:
            handle_gui_reading(filenames, self, stack, **kwargs)

    def _toggle_chunk_outlines(self):
        """Toggle whether we are drawing outlines around the chunks."""
        from ..layers.image.experimental.octree_image import _OctreeImageBase

        for layer in self.viewer.layers:
            if isinstance(layer, _OctreeImageBase):
                layer.display.show_grid = not layer.display.show_grid

    def _on_interactive(self):
        """Link interactive attributes of view and viewer."""
        self.view.interactive = self.viewer.camera.interactive

    def _on_cursor(self):
        """Set the appearance of the mouse cursor."""
        cursor = self.viewer.cursor.style
        # Scale size by zoom if needed
        if self.viewer.cursor.scaled:
            size = self.viewer.cursor.size * self.viewer.camera.zoom
        else:
            size = self.viewer.cursor.size
        size = int(size)
        if cursor == 'square':
            # make sure the square fits within the current canvas
            if size < 8 or size > (min(*self.canvas.size) - 4):
                q_cursor = self._cursors['cross']
            else:
                q_cursor = QCursor(square_pixmap(size))
        elif cursor == 'circle':
            q_cursor = QCursor(circle_pixmap(size))
        elif cursor == 'crosshair':
            q_cursor = QCursor(crosshair_pixmap())
        else:
            q_cursor = self._cursors[cursor]

        self.canvas.native.setCursor(q_cursor)

    def toggle_console_visibility(self, event=None):
        """Toggle console visible and not visible.

        Imports the console the first time it is requested.
        """
        if in_ipython():
            return

        # force instantiation of console if not already instantiated
        _ = self.console

        viz = not self.dockConsole.isVisible()
        # modulate visibility at the dock widget level as console is dockable
        self.dockConsole.setVisible(viz)
        if self.dockConsole.isFloating():
            self.dockConsole.setFloating(True)

        if viz:
            self.dockConsole.raise_()

        self.viewerButtons.consoleButton.setProperty(
            'expanded', self.dockConsole.isVisible()
        )
        self.viewerButtons.consoleButton.style().unpolish(
            self.viewerButtons.consoleButton
        )
        self.viewerButtons.consoleButton.style().polish(
            self.viewerButtons.consoleButton
        )

    def _map_canvas2world(self, position):
        """Map position from canvas pixels into world coordinates.

        Parameters
        ----------
        position : 2-tuple
            Position in canvas (x, y).

        Returns
        -------
        coords : tuple
            Position in world coordinates, matches the total dimensionality
            of the viewer.
        """
        nd = self.viewer.dims.ndisplay
        transform = self.view.scene.transform
        mapped_position = transform.imap(list(position))[:nd]
        position_world_slice = mapped_position[::-1]

        # handle position for 3D views of 2D data
        nd_point = len(self.viewer.dims.point)
        if nd_point < nd:
            position_world_slice = position_world_slice[-nd_point:]

        position_world = list(self.viewer.dims.point)
        for i, d in enumerate(self.viewer.dims.displayed):
            position_world[d] = position_world_slice[i]

        return tuple(position_world)

    @property
    def _canvas_corners_in_world(self):
        """Location of the corners of canvas in world coordinates.

        Returns
        -------
        corners : 2-tuple
            Coordinates of top left and bottom right canvas pixel in the world.
        """
        # Find corners of canvas in world coordinates
        top_left = self._map_canvas2world([0, 0])
        bottom_right = self._map_canvas2world(self.canvas.size)
        return np.array([top_left, bottom_right])

    def on_resize(self, event):
        """Called whenever canvas is resized.

        event : vispy.util.event.Event
            The vispy event that triggered this method.
        """
        self.viewer._canvas_size = tuple(self.canvas.size[::-1])

    def _process_mouse_event(self, mouse_callbacks, event):
        """Add properties to the mouse event before passing the event to the
        napari events system. Called whenever the mouse moves or is clicked.
        As such, care should be taken to reduce the overhead in this function.
        In future work, we should consider limiting the frequency at which
        it is called.

        This method adds following:
            position: the position of the click in world coordinates.
            view_direction: a unit vector giving the direction of the camera in
                world coordinates.
            up_direction: a unit vector giving the direction of the camera that is
                up in world coordinates.
            dims_displayed: a list of the dimensions currently being displayed
                in the viewer. This comes from viewer.dims.displayed.
            dims_point: the indices for the data in view in world coordinates.
                This comes from viewer.dims.point

        Parameters
        ----------
        mouse_callbacks : function
            Mouse callbacks function.
        event : vispy.event.Event
            The vispy event that triggered this method.
        """
        if event.pos is None:
            return

        # Add the view ray to the event
        event.view_direction = self.viewer.camera.calculate_nd_view_direction(
            self.viewer.dims.ndim, self.viewer.dims.displayed
        )
        event.up_direction = self.viewer.camera.calculate_nd_up_direction(
            self.viewer.dims.ndim, self.viewer.dims.displayed
        )

        # Update the cursor position
        self.viewer.cursor._view_direction = event.view_direction
        self.viewer.cursor.position = self._map_canvas2world(list(event.pos))

        # Add the cursor position to the event
        event.position = self.viewer.cursor.position

        # Add the displayed dimensions to the event
        event.dims_displayed = list(self.viewer.dims.displayed)

        # Add the current dims indices
        event.dims_point = list(self.viewer.dims.point)

        # Put a read only wrapper on the event
        event = ReadOnlyWrapper(event)
        mouse_callbacks(self.viewer, event)

        layer = self.viewer.layers.selection.active
        if layer is not None:
            mouse_callbacks(layer, event)

    def on_mouse_wheel(self, event):
        """Called whenever mouse wheel activated in canvas.

        Parameters
        ----------
        event : vispy.event.Event
            The vispy event that triggered this method.
        """
        self._process_mouse_event(mouse_wheel_callbacks, event)

    def on_mouse_double_click(self, event):
        """Called whenever a mouse double-click happen on the canvas

        Parameters
        ----------
        event : vispy.event.Event
            The vispy event that triggered this method. The `event.type` will always be `mouse_double_click`

        Notes
        -----

        Note that this triggers in addition to the usual mouse press and mouse release.
        Therefore a double click from the user will likely triggers the following event in sequence:

             - mouse_press
             - mouse_release
             - mouse_double_click
             - mouse_release
        """
        self._process_mouse_event(mouse_double_click_callbacks, event)

    def on_mouse_press(self, event):
        """Called whenever mouse pressed in canvas.

        Parameters
        ----------
        event : vispy.event.Event
            The vispy event that triggered this method.
        """
        self._process_mouse_event(mouse_press_callbacks, event)

    def on_mouse_move(self, event):
        """Called whenever mouse moves over canvas.

        Parameters
        ----------
        event : vispy.event.Event
            The vispy event that triggered this method.
        """
        self._process_mouse_event(mouse_move_callbacks, event)

    def on_mouse_release(self, event):
        """Called whenever mouse released in canvas.

        Parameters
        ----------
        event : vispy.event.Event
            The vispy event that triggered this method.
        """
        self._process_mouse_event(mouse_release_callbacks, event)

    def on_draw(self, event):
        """Called whenever the canvas is drawn.

        This is triggered from vispy whenever new data is sent to the canvas or
        the camera is moved and is connected in the `QtViewer`.
        """
        for layer in self.viewer.layers:
            if layer.ndim <= self.viewer.dims.ndim:
                nd = len(layer._displayed_axes)
                if nd > self.viewer.dims.ndisplay:
                    displayed_axes = layer._displayed_axes
                else:
                    displayed_axes = self.viewer.dims.displayed[-nd:]
                layer._update_draw(
                    scale_factor=1 / self.viewer.camera.zoom,
                    corner_pixels_displayed=self._canvas_corners_in_world[
                        :, displayed_axes
                    ],
                    shape_threshold=self.canvas.size,
                )

    def on_fps_update(self, event):
        image_layers = [
            layer for layer in self.viewer.layers if isinstance(layer, Image)
        ]

        nodes = []
        for image in image_layers:
            visual = self.layer_to_visual[image]
            nodes.append(visual._layer_node.get_node(3))

        fps = event.fps
        if fps < 30:
            for node in nodes:
                node.relative_step_size = min(node.relative_step_size * 2, 2)
        if fps > 45:
            for node in nodes:
                node.relative_step_size = max(node.relative_step_size / 2, 0.1)

    def set_welcome_visible(self, visible):
        """Show welcome screen widget."""
        self._show_welcome_screen = visible
        self._canvas_overlay.set_welcome_visible(visible)

    def keyPressEvent(self, event):
        """Called whenever a key is pressed.

        Parameters
        ----------
        event : qtpy.QtCore.QEvent
            Event from the Qt context.
        """
        self.canvas._backend._keyEvent(self.canvas.events.key_press, event)
        event.accept()

    def keyReleaseEvent(self, event):
        """Called whenever a key is released.

        Parameters
        ----------
        event : qtpy.QtCore.QEvent
            Event from the Qt context.
        """
        self.canvas._backend._keyEvent(self.canvas.events.key_release, event)
        event.accept()

    def dragEnterEvent(self, event):
        """Ignore event if not dragging & dropping a file or URL to open.

        Using event.ignore() here allows the event to pass through the
        parent widget to its child widget, otherwise the parent widget
        would catch the event and not pass it on to the child widget.

        Parameters
        ----------
        event : qtpy.QtCore.QDragEvent
            Event from the Qt context.
        """
        if event.mimeData().hasUrls():
            event.accept()
        else:
            event.ignore()

    def dropEvent(self, event):
        """Add local files and web URLS with drag and drop.

        For each file, attempt to open with existing associated reader
        (if available). If no reader is associated or opening fails,
        and more than one reader is available, open dialog and ask
        user to choose among available readers. User can choose to persist
        this choice.

        Parameters
        ----------
        event : qtpy.QtCore.QDropEvent
            Event from the Qt context.
        """
        shift_down = (
            QGuiApplication.keyboardModifiers()
            & Qt.KeyboardModifier.ShiftModifier
        )
        filenames = []
        for url in event.mimeData().urls():
            if url.isLocalFile():
                # directories get a trailing "/", Path conversion removes it
                filenames.append(str(Path(url.toLocalFile())))
            else:
                filenames.append(url.toString())

        # if trying to open as a stack, open with any available reader
        if shift_down:
            self._qt_open(filenames, stack=bool(shift_down))
            return

        for filename in filenames:
            self._qt_open([filename], stack=bool(shift_down))

    def closeEvent(self, event):
        """Cleanup and close.

        Parameters
        ----------
        event : qtpy.QtCore.QCloseEvent
            Event from the Qt context.
        """
        self.layers.close()

        # if the viewer.QtDims object is playing an axis, we need to terminate
        # the AnimationThread before close, otherwise it will cauyse a segFault
        # or Abort trap. (calling stop() when no animation is occurring is also
        # not a problem)
        self.dims.stop()
        self.canvas.native.deleteLater()
        if self._console is not None:
            self.console.close()
        self.dockConsole.deleteLater()
        event.accept()


if TYPE_CHECKING:
    from ..components.experimental.remote import RemoteManager
    from .experimental.qt_poll import QtPoll


def _create_qt_poll(parent: QObject, camera: Camera) -> Optional[QtPoll]:
    """Create and return a QtPoll instance, if needed.

    Create a QtPoll instance for octree or monitor.

    Octree needs QtPoll so VispyTiledImageLayer can finish in-progress
    loads even if the camera is not moving. Once loading is finish it will
    tell QtPoll it no longer needs to be polled.

    Monitor needs QtPoll to poll for incoming messages. This might be
    temporary until we can process incoming messages with a dedicated
    thread.

    Parameters
    ----------
    parent : QObject
        Parent Qt object.
    camera : Camera
        Camera that the QtPoll object will listen to.

    Returns
    -------
    Optional[QtPoll]
        The new QtPoll instance, if we need one.
    """
    if not config.async_octree and not config.monitor:
        return None

    from .experimental.qt_poll import QtPoll

    qt_poll = QtPoll(parent)
    camera.events.connect(qt_poll.on_camera)
    return qt_poll


def _create_remote_manager(
    layers: LayerList, qt_poll
) -> Optional[RemoteManager]:
    """Create and return a RemoteManager instance, if we need one.

    Parameters
    ----------
    layers : LayersList
        The viewer's layers.
    qt_poll : QtPoll
        The viewer's QtPoll instance.
    """
    if not config.monitor:
        return None  # Not using the monitor at all

    from ..components.experimental.monitor import monitor
    from ..components.experimental.remote import RemoteManager

    # Start the monitor so we can access its events. The monitor has no
    # dependencies to napari except to utils.Event.
    started = monitor.start()

    if not started:
        return None  # Probably not >= Python 3.9, so no manager is needed.

    # Create the remote manager and have monitor call its process_command()
    # method to execute commands from clients.
    manager = RemoteManager(layers)

    # RemoteManager will process incoming command from the monitor.
    monitor.run_command_event.connect(manager.process_command)

    # QtPoll should pool the RemoteManager and the Monitor.
    qt_poll.events.poll.connect(manager.on_poll)
    qt_poll.events.poll.connect(monitor.on_poll)

    return manager<|MERGE_RESOLUTION|>--- conflicted
+++ resolved
@@ -12,12 +12,9 @@
 from qtpy.QtGui import QCursor, QGuiApplication
 from qtpy.QtWidgets import QFileDialog, QSplitter, QVBoxLayout, QWidget
 
-<<<<<<< HEAD
+from napari_builtins.io import imsave_extensions
+
 from .._vispy.canvas import FramerateMonitor
-=======
-from napari_builtins.io import imsave_extensions
-
->>>>>>> 3c818796
 from ..components._interaction_box_mouse_bindings import (
     InteractionBoxMouseBindings,
 )
