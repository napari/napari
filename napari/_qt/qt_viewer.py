--- conflicted
+++ resolved
@@ -22,10 +22,9 @@
 )
 from ..utils.io import imsave
 from ..utils.key_bindings import components_to_key_combo
-<<<<<<< HEAD
 from ..utils.theme import template
 from .perfmon.qt_performance import QtPerformance
-from .utils import QImg2array, square_pixmap
+from .utils import QImg2array, circle_pixmap, square_pixmap
 from .widgets.qt_about_key_bindings import QtAboutKeyBindings
 from .widgets.qt_dims import QtDims
 from .widgets.qt_layerlist import QtLayerList
@@ -35,17 +34,6 @@
 # FIXME: figure out the underlying problem causing circular imports here.
 from .._vispy import create_vispy_visual  # isort:skip
 from .layer_controls import QtLayerControlsContainer  # isort:skip
-=======
-from ..utils import perf
-
-from .utils import QImg2array, square_pixmap, circle_pixmap
-from .qt_controls import QtControls
-from .qt_viewer_buttons import QtLayerButtons, QtViewerButtons
-from .qt_viewer_dock_widget import QtViewerDockWidget
-from .qt_about_key_bindings import QtAboutKeyBindings
-from .qt_performance import QtPerformance
-from .._vispy import create_vispy_visual
->>>>>>> 4b133241
 
 
 class QtViewer(QSplitter):
