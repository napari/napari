--- conflicted
+++ resolved
@@ -12,14 +12,8 @@
 from qtpy.QtGui import QCursor, QGuiApplication
 from qtpy.QtWidgets import QFileDialog, QSplitter, QVBoxLayout, QWidget
 
-<<<<<<< HEAD
-=======
 from napari_builtins.io import imsave_extensions
 
-from ..components._interaction_box_mouse_bindings import (
-    InteractionBoxMouseBindings,
-)
->>>>>>> a834322d
 from ..components.camera import Camera
 from ..components.layerlist import LayerList
 from ..components.overlays import CanvasOverlay, SceneOverlay
