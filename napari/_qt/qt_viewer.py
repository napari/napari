import inspect
from pathlib import Path

from qtpy import QtGui
from qtpy.QtCore import QCoreApplication, Qt, QSize
from qtpy.QtWidgets import QWidget, QVBoxLayout, QFileDialog, QSplitter
from qtpy.QtGui import QCursor, QPixmap, QGuiApplication
from qtpy.QtCore import QThreadPool
from skimage.io import imsave
from vispy.scene import SceneCanvas, PanZoomCamera, ArcballCamera
from vispy.visuals.transforms import ChainTransform

from .qt_dims import QtDims
from .qt_layerlist import QtLayerList
from ..resources import combine_stylesheets
from ..utils.theme import template
from ..utils.misc import str_to_rgb
from ..utils.interactions import (
    ReadOnlyWrapper,
    mouse_press_callbacks,
    mouse_move_callbacks,
    mouse_release_callbacks,
)
from ..utils.keybindings import components_to_key_combo

from .utils import QImg2array
from .qt_controls import QtControls
from .qt_viewer_buttons import QtLayerButtons, QtViewerButtons
from .qt_console import QtConsole
from .qt_viewer_dock_widget import QtViewerDockWidget
from .qt_about_keybindings import QtAboutKeybindings
from .._vispy import create_vispy_visual


class QtViewer(QSplitter):
    """Qt view for the napari Viewer model.

    Parameters
    ----------
    viewer : napari.components.ViewerModel
        Napari viewer containing the rendered scene, layers, and controls.

    Attributes
    ----------
    canvas : vispy.scene.SceneCanvas
        Canvas for rendering the current view.
    console : QtConsole
        iPython console terminal integrated into the napari GUI.
    controls : QtControls
        Qt view for GUI controls.
    dims : napari.qt_dims.QtDims
        Dimension sliders; Qt View for Dims model.
    dockConsole : QtViewerDockWidget
        QWidget wrapped in a QDockWidget with forwarded viewer events.
    aboutKeybindings : QtAboutKeybindings
        Key bindings for the 'About' Qt dialog.
    dockLayerControls : QtViewerDockWidget
        QWidget wrapped in a QDockWidget with forwarded viewer events.
    dockLayerList : QtViewerDockWidget
        QWidget wrapped in a QDockWidget with forwarded viewer events.
    layerButtons : QtLayerButtons
        Button controls for napari layers.
    layers : QtLayerList
        Qt view for LayerList controls.
    layer_to_visual : dict
        Dictionary mapping napari layers with their corresponding vispy_layers.
    pool : qtpy.QtCore.QThreadPool
        Pool of worker threads.
    view : vispy scene widget
        View displayed by vispy canvas. Adds a vispy ViewBox as a child widget.
    viewer : napari.components.ViewerModel
        Napari viewer containing the rendered scene, layers, and controls.
    viewerButtons : QtViewerButtons
        Button controls for the napari viewer.
    """

    raw_stylesheet = combine_stylesheets()

    def __init__(self, viewer):
        super().__init__()
        self.setAttribute(Qt.WA_DeleteOnClose)
        self.pool = QThreadPool()

        QCoreApplication.setAttribute(
            Qt.AA_UseStyleSheetPropagationInWidgetStyles, True
        )

        self.viewer = viewer
        self.dims = QtDims(self.viewer.dims)
        self.controls = QtControls(self.viewer)
        self.layers = QtLayerList(self.viewer.layers)
        self.layerButtons = QtLayerButtons(self.viewer)
        self.viewerButtons = QtViewerButtons(self.viewer)
        self.console = QtConsole({'viewer': self.viewer})

        layerList = QWidget()
        layerList.setObjectName('layerList')
        layerListLayout = QVBoxLayout()
        layerListLayout.addWidget(self.layerButtons)
        layerListLayout.addWidget(self.layers)
        layerListLayout.addWidget(self.viewerButtons)
        layerListLayout.setContentsMargins(8, 4, 8, 6)
        layerList.setLayout(layerListLayout)
        self.dockLayerList = QtViewerDockWidget(
            self,
            layerList,
            name='layer list',
            area='left',
            allowed_areas=['left', 'right'],
        )
        self.dockLayerControls = QtViewerDockWidget(
            self,
            self.controls,
            name='layer controls',
            area='left',
            allowed_areas=['left', 'right'],
        )
        self.dockConsole = QtViewerDockWidget(
            self,
            self.console,
            name='console',
            area='bottom',
            allowed_areas=['top', 'bottom'],
            shortcut='Ctrl+Shift+C',
        )
        self.dockConsole.setVisible(False)
        self.dockLayerControls.visibilityChanged.connect(self._constrain_width)
        self.dockLayerList.setMaximumWidth(258)
        self.dockLayerList.setMinimumWidth(258)

        # This dictionary holds the corresponding vispy visual for each layer
        self.layer_to_visual = {}

        if self.console.shell is not None:
            self.viewerButtons.consoleButton.clicked.connect(
                lambda: self.toggle_console()
            )
        else:
            self.viewerButtons.consoleButton.setEnabled(False)

        self.canvas = SceneCanvas(keys=None, vsync=True, parent=self)
        self.canvas.events.ignore_callback_errors = False
        self.canvas.events.draw.connect(self.dims.enable_play)
        self.canvas.native.setMinimumSize(QSize(200, 200))
        self.canvas.context.set_depth_func('lequal')

        self.canvas.connect(self.on_mouse_move)
        self.canvas.connect(self.on_mouse_press)
        self.canvas.connect(self.on_mouse_release)
        self.canvas.connect(self.on_key_press)
        self.canvas.connect(self.on_key_release)
        self.canvas.connect(self.on_draw)

        self.view = self.canvas.central_widget.add_view()
        self._update_camera()

        main_widget = QWidget()
        main_layout = QVBoxLayout()
        main_layout.setContentsMargins(10, 22, 10, 2)
        main_layout.addWidget(self.canvas.native)
        main_layout.addWidget(self.dims)
        main_layout.setSpacing(10)
        main_widget.setLayout(main_layout)

        self.setOrientation(Qt.Vertical)
        self.addWidget(main_widget)

        self._last_visited_dir = str(Path.home())

        self._cursors = {
            'disabled': QCursor(
                QPixmap(':/icons/cursor/cursor_disabled.png').scaled(20, 20)
            ),
            'cross': Qt.CrossCursor,
            'forbidden': Qt.ForbiddenCursor,
            'pointing': Qt.PointingHandCursor,
            'standard': QCursor(),
        }

        self._update_palette(viewer.palette)

        self._key_release_generators = {}

        self.viewer.events.interactive.connect(self._on_interactive)
        self.viewer.events.cursor.connect(self._on_cursor)
        self.viewer.events.reset_view.connect(self._on_reset_view)
        self.viewer.events.palette.connect(
            lambda event: self._update_palette(event.palette)
        )
        self.viewer.layers.events.reordered.connect(self._reorder_layers)
        self.viewer.layers.events.added.connect(self._add_layer)
        self.viewer.layers.events.removed.connect(self._remove_layer)
        self.viewer.dims.events.camera.connect(
            lambda event: self._update_camera()
        )
        # stop any animations whenever the layers change
        self.viewer.events.layers_change.connect(lambda x: self.dims.stop())

        self.setAcceptDrops(True)

    def _constrain_width(self, event):
        """Allow the layer controls to be wider, only if floated.

        Parameters
        ----------
        event : qtpy.QtCore.QEvent
            Event from the Qt context.
        """
        if self.dockLayerControls.isFloating():
            self.controls.setMaximumWidth(700)
        else:
            self.controls.setMaximumWidth(220)

    def _add_layer(self, event):
        """When a layer is added, set its parent and order.

        Parameters
        ----------
        event : qtpy.QtCore.QEvent
            Event from the Qt context.
        """
        layers = event.source
        layer = event.item
        vispy_layer = create_vispy_visual(layer)
        vispy_layer.camera = self.view.camera
        vispy_layer.node.parent = self.view.scene
        vispy_layer.order = len(layers)
        self.layer_to_visual[layer] = vispy_layer

    def _remove_layer(self, event):
        """When a layer is removed, remove its parent.

        Parameters
        ----------
        event : qtpy.QtCore.QEvent
            Event from the Qt context.
        """
        layer = event.item
        vispy_layer = self.layer_to_visual[layer]
        vispy_layer.node.transforms = ChainTransform()
        vispy_layer.node.parent = None
        del self.layer_to_visual[layer]

    def _reorder_layers(self, event):
        """When the list is reordered, propagate changes to draw order.

        Parameters
        ----------
        event : qtpy.QtCore.QEvent
            Event from the Qt context.
        """
        for i, layer in enumerate(self.viewer.layers):
            vispy_layer = self.layer_to_visual[layer]
            vispy_layer.order = i
        self.canvas._draw_order.clear()
        self.canvas.update()

    def _update_camera(self):
        """Update the viewer camera."""
        if self.viewer.dims.ndisplay == 3:
            # Set a 3D camera
            if not isinstance(self.view.camera, ArcballCamera):
                self.view.camera = ArcballCamera(name="ArcballCamera", fov=0)
                # flip y-axis to have correct alignment
                # self.view.camera.flip = (0, 1, 0)

                self.view.camera.viewbox_key_event = viewbox_key_event
                self.viewer.reset_view()
        else:
            # Set 2D camera
            if not isinstance(self.view.camera, PanZoomCamera):
                self.view.camera = PanZoomCamera(
                    aspect=1, name="PanZoomCamera"
                )
                # flip y-axis to have correct alignment
                self.view.camera.flip = (0, 1, 0)

                self.view.camera.viewbox_key_event = viewbox_key_event
                self.viewer.reset_view()

    def screenshot(self, path=None):
        """Take currently displayed screen and convert to an image array.

        Parmeters
        ---------
        path : str
            Filename for saving screenshot image.

        Returns
        -------
        image : array
            Numpy array of type ubyte and shape (h, w, 4). Index [0, 0] is the
            upper-left corner of the rendered region.
        """
        img = self.canvas.native.grabFramebuffer()
        if path is not None:
            imsave(path, QImg2array(img))  # scikit-image imsave method
        return QImg2array(img)

    def _save_screenshot(self):
        """Save screenshot of current display, default .png"""
        filename, _ = QFileDialog.getSaveFileName(
            parent=self,
            caption='',
            directory=self._last_visited_dir,  # home dir by default
            filter="Image files (*.png *.bmp *.gif *.tif *.tiff)",  # first one used by default
            # jpg and jpeg not included as they don't support an alpha channel
        )
        if (filename != '') and (filename is not None):
            # double check that an appropriate extension has been added as the filter
            # filter option does not always add an extension on linux and windows
            # see https://bugreports.qt.io/browse/QTBUG-27186
            image_extensions = ('.bmp', '.gif', '.png', '.tif', '.tiff')
            if not filename.endswith(image_extensions):
                filename = filename + '.png'
            self.screenshot(path=filename)

    def _open_images(self):
        """Add image files from the menubar."""
        filenames, _ = QFileDialog.getOpenFileNames(
            parent=self,
            caption='Select image(s)...',
            directory=self._last_visited_dir,  # home dir by default
        )
        if (filenames != []) and (filenames is not None):
            self.viewer.add_path(filenames)

    def _open_images_as_stack(self):
        """Add image files as a stack, from the menubar."""
        filenames, _ = QFileDialog.getOpenFileNames(
            parent=self,
            caption='Select images...',
            directory=self._last_visited_dir,  # home dir by default
        )
        if (filenames != []) and (filenames is not None):
            self.viewer.add_path(filenames, stack=True)

    def _open_folder(self):
        """Add a folder of files from the menubar."""
        folder = QFileDialog.getExistingDirectory(
            parent=self,
            caption='Select folder...',
            directory=self._last_visited_dir,  # home dir by default
        )
        if folder not in {'', None}:
            self.viewer.add_path([folder])

    def _on_interactive(self, event):
        """Link interactive attributes of view and viewer.

        Parameters
        ----------
        event : qtpy.QtCore.QEvent
            Event from the Qt context.
        """
        self.view.interactive = self.viewer.interactive

    def _on_cursor(self, event):
        """Set the appearance of the mouse cursor.

        Parameters
        ----------
        event : qtpy.QtCore.QEvent
            Event from the Qt context.
        """
        cursor = self.viewer.cursor
        size = self.viewer.cursor_size
        if cursor == 'square':
            if size < 10 or size > 300:
                q_cursor = self._cursors['cross']
            else:
                q_cursor = QCursor(
                    QPixmap(':/icons/cursor/cursor_square.png').scaledToHeight(
                        size
                    )
                )
        else:
            q_cursor = self._cursors[cursor]
        self.canvas.native.setCursor(q_cursor)

    def _on_reset_view(self, event):
        """Reset view of the rendered scene.

        Parameters
        ----------
        event : qtpy.QtCore.QEvent
            Event from the Qt context.
        """
        if isinstance(self.view.camera, ArcballCamera):
            quat = self.view.camera._quaternion.create_from_axis_angle(
                *event.quaternion
            )
            self.view.camera._quaternion = quat
            self.view.camera.center = event.center
            self.view.camera.scale_factor = event.scale_factor
        else:
            # Assumes default camera has the same properties as PanZoomCamera
            self.view.camera.rect = event.rect

    def _update_palette(self, palette):
        """Update the napari GUI theme.

        Parameters
        ----------
        palette : dict of str: str
            Color palette with which to style the viewer.
            Property of napari.components.viewer_model.ViewerModel
        """
        # template and apply the primary stylesheet
        themed_stylesheet = template(self.raw_stylesheet, **palette)
        self.console.style_sheet = themed_stylesheet
        self.console.syntax_style = palette['syntax_style']
        bracket_color = QtGui.QColor(*str_to_rgb(palette['highlight']))
        self.console._bracket_matcher.format.setBackground(bracket_color)
        self.setStyleSheet(themed_stylesheet)
        self.canvas.bgcolor = palette['canvas']

    def toggle_console(self):
        """Toggle console visible and not visible."""
        viz = not self.dockConsole.isVisible()
        # modulate visibility at the dock widget level as console is docakable
        self.dockConsole.setVisible(viz)
        if self.dockConsole.isFloating():
            self.dockConsole.setFloating(True)

        self.viewerButtons.consoleButton.setProperty(
            'expanded', self.dockConsole.isVisible()
        )
        self.viewerButtons.consoleButton.style().unpolish(
            self.viewerButtons.consoleButton
        )
        self.viewerButtons.consoleButton.style().polish(
            self.viewerButtons.consoleButton
        )

    def show_keybindings_dialog(self, event=None):
        dialog = QtAboutKeybindings(self.viewer, parent=self)
        dialog.show()

    def on_mouse_press(self, event):
        """Called whenever mouse pressed in canvas.

        Parameters
        ----------
        event : qtpy.QtCore.QEvent
            Event from the Qt context.
        """
        if event.pos is None:
            return

        event = ReadOnlyWrapper(event)
        mouse_press_callbacks(self.viewer, event)

        layer = self.viewer.active_layer
        if layer is not None:
            # Line bellow needed until layer mouse callbacks are refactored
            self.layer_to_visual[layer].on_mouse_press(event)
            mouse_press_callbacks(layer, event)

    def on_mouse_move(self, event):
        """Called whenever mouse moves over canvas.

        Parameters
        ----------
        event : qtpy.QtCore.QEvent
            Event from the Qt context.
        """
        if event.pos is None:
            return

        mouse_move_callbacks(self.viewer, event)

        layer = self.viewer.active_layer
        if layer is not None:
            # Line bellow needed until layer mouse callbacks are refactored
            self.layer_to_visual[layer].on_mouse_move(event)
            mouse_move_callbacks(layer, event)

    def on_mouse_release(self, event):
        """Called whenever mouse released in canvas.

        Parameters
        ----------
        event : qtpy.QtCore.QEvent
            Event from the Qt context.
        """
        mouse_release_callbacks(self.viewer, event)

        layer = self.viewer.active_layer
        if layer is not None:
            # Line bellow needed until layer mouse callbacks are refactored
            self.layer_to_visual[layer].on_mouse_release(event)
            mouse_release_callbacks(layer, event)

    def on_key_press(self, event):
        """Called whenever key pressed in canvas.

        Parameters
        ----------
        event : qtpy.QtCore.QEvent
            Event from the Qt context.
        """
        if (
            event.native is not None
            and event.native.isAutoRepeat()
            and event.key.name not in ['Up', 'Down', 'Left', 'Right']
        ) or event.key is None:
            # pass is no key is present or if key is held down, unless the
            # key being held down is one of the navigation keys
            return

        comb = components_to_key_combo(event.key.name, event.modifiers)

        layer = self.viewer.active_layer

        if layer is not None and comb in layer.keymap:
            parent = layer
        elif comb in self.viewer.keymap:
            parent = self.viewer
        else:
            return

        func = parent.keymap[comb]
        gen = func(parent)

        if inspect.isgenerator(gen):
            try:
                next(gen)
            except StopIteration:  # only one statement
                pass
            else:
                self._key_release_generators[event.key] = gen

    def on_key_release(self, event):
        """Called whenever key released in canvas.

        Parameters
        ----------
        event : qtpy.QtCore.QEvent
            Event from the Qt context.
        """
        try:
            next(self._key_release_generators[event.key])
        except (KeyError, StopIteration):
            pass

    def on_draw(self, event):
        """Called whenever drawn in canvas. Called for all layers, not just top

        Parameters
        ----------
        event : qtpy.QtCore.QEvent
            Event from the Qt context.
        """
        for visual in self.layer_to_visual.values():
            visual.on_draw(event)

    def keyPressEvent(self, event):
        """Called whenever a key is pressed.

        Parameters
        ----------
        event : qtpy.QtCore.QEvent
            Event from the Qt context.
        """
        self.canvas._backend._keyEvent(self.canvas.events.key_press, event)
        event.accept()

    def keyReleaseEvent(self, event):
        """Called whenever a key is released.

        Parameters
        ----------
        event : qtpy.QtCore.QEvent
            Event from the Qt context.
        """
        self.canvas._backend._keyEvent(self.canvas.events.key_release, event)
        event.accept()

    def dragEnterEvent(self, event):
        """Ignore event if not dragging & dropping a file or URL to open.

        Using event.ignore() here allows the event to pass through the
        parent widget to its child widget, otherwise the parent widget
        would catch the event and not pass it on to the child widget.

        Parameters
        ----------
        event : qtpy.QtCore.QEvent
            Event from the Qt context.
        """
        if event.mimeData().hasUrls():
            event.accept()
        else:
            event.ignore()

    def dropEvent(self, event):
        """Add local files and web URLS with drag and drop.

        Parameters
        ----------
        event : qtpy.QtCore.QEvent
            Event from the Qt context.
        """
        shift_down = QGuiApplication.keyboardModifiers() & Qt.ShiftModifier
        filenames = []
        for url in event.mimeData().urls():
            if url.isLocalFile():
                filenames.append(url.toLocalFile())
            else:
                filenames.append(url.toString())
<<<<<<< HEAD
        self.viewer.add_path(filenames)
=======
        self.viewer.add_path(filenames, stack=bool(shift_down))
>>>>>>> 546d138d

    def closeEvent(self, event):
        """Clear pool of worker threads and close.

        Parameters
        ----------
        event : qtpy.QtCore.QEvent
            Event from the Qt context.
        """
        # if the viewer.QtDims object is playing an axis, we need to terminate
        # the AnimationThread before close, otherwise it will cauyse a segFault
        # or Abort trap. (calling stop() when no animation is occuring is also
        # not a problem)
        self.dims.stop()
        self.canvas.native.deleteLater()
        self.console.close()
        self.dockConsole.deleteLater()
        if not self.pool.waitForDone(10000):
            raise TimeoutError("Timed out waiting for QtViewer.pool to finish")
        event.accept()


def viewbox_key_event(event):
    """ViewBox key event handler.

    Parameters
    ----------
    event : qtpy.QtCore.QEvent
        Event from the Qt context.
    """
    return<|MERGE_RESOLUTION|>--- conflicted
+++ resolved
@@ -609,11 +609,7 @@
                 filenames.append(url.toLocalFile())
             else:
                 filenames.append(url.toString())
-<<<<<<< HEAD
-        self.viewer.add_path(filenames)
-=======
         self.viewer.add_path(filenames, stack=bool(shift_down))
->>>>>>> 546d138d
 
     def closeEvent(self, event):
         """Clear pool of worker threads and close.
