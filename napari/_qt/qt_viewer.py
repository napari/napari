--- conflicted
+++ resolved
@@ -291,8 +291,6 @@
             self._add_layer(layer)
         for overlay in self.viewer.overlays.values():
             self._add_overlay(overlay)
-<<<<<<< HEAD
-=======
 
     @property
     def controls(self) -> QtLayerControlsContainer:
@@ -378,7 +376,6 @@
         if self._dockPerformance is None:
             self._dockPerformance = self._create_performance_dock_widget()
         return self._dockPerformance
->>>>>>> e46b9a68
 
     def _leave_canvas(self):
         """disable status on canvas leave"""
