from __future__ import annotations

import os.path
import warnings
from pathlib import Path
from typing import TYPE_CHECKING, Optional

import numpy as np
from qtpy.QtCore import QCoreApplication, QObject, Qt
from qtpy.QtGui import QCursor, QGuiApplication
from qtpy.QtWidgets import QFileDialog, QSplitter, QVBoxLayout, QWidget

from ..components.camera import Camera
from ..components.layerlist import LayerList
from ..utils import config, perf
from ..utils.interactions import (
    ReadOnlyWrapper,
    mouse_move_callbacks,
    mouse_press_callbacks,
    mouse_release_callbacks,
    mouse_wheel_callbacks,
)
from ..utils.io import imsave
from ..utils.key_bindings import KeymapHandler
from ..utils.theme import get_theme
from ..utils.translations import trans
from .dialogs.qt_about_key_bindings import QtAboutKeyBindings
from .dialogs.screenshot_dialog import ScreenshotDialog
from .perf.qt_performance import QtPerformance
from .utils import QImg2array, circle_pixmap, square_pixmap
from .widgets.qt_dims import QtDims
from .widgets.qt_layerlist import QtLayerList
from .widgets.qt_viewer_buttons import QtLayerButtons, QtViewerButtons
from .widgets.qt_viewer_dock_widget import QtViewerDockWidget

from .._vispy import (  # isort:skip
    VispyAxesVisual,
    VispyCamera,
    VispyCanvas,
    VispyScaleBarVisual,
    VispyWelcomeVisual,
    create_vispy_visual,
)

if TYPE_CHECKING:
    from ..viewer import Viewer


class QtViewer(QSplitter):
    """Qt view for the napari Viewer model.

    Parameters
    ----------
    viewer : napari.components.ViewerModel
        Napari viewer containing the rendered scene, layers, and controls.
    welcome : bool
        Flag to show a welcome message when no layers are present in the
        canvas.

    Attributes
    ----------
    canvas : vispy.scene.SceneCanvas
        Canvas for rendering the current view.
    console : QtConsole
        iPython console terminal integrated into the napari GUI.
    controls : QtLayerControlsContainer
        Qt view for GUI controls.
    dims : napari.qt_dims.QtDims
        Dimension sliders; Qt View for Dims model.
    dockConsole : QtViewerDockWidget
        QWidget wrapped in a QDockWidget with forwarded viewer events.
    aboutKeybindings : QtAboutKeybindings
        Key bindings for the 'About' Qt dialog.
    dockLayerControls : QtViewerDockWidget
        QWidget wrapped in a QDockWidget with forwarded viewer events.
    dockLayerList : QtViewerDockWidget
        QWidget wrapped in a QDockWidget with forwarded viewer events.
    layerButtons : QtLayerButtons
        Button controls for napari layers.
    layers : QtLayerList
        Qt view for LayerList controls.
    layer_to_visual : dict
        Dictionary mapping napari layers with their corresponding vispy_layers.
    view : vispy scene widget
        View displayed by vispy canvas. Adds a vispy ViewBox as a child widget.
    viewer : napari.components.ViewerModel
        Napari viewer containing the rendered scene, layers, and controls.
    viewerButtons : QtViewerButtons
        Button controls for the napari viewer.
    """

    def __init__(self, viewer: Viewer, welcome=False):

        # Avoid circular import.
        from .layer_controls import QtLayerControlsContainer

        super().__init__()
        self.setAttribute(Qt.WA_DeleteOnClose)

        QCoreApplication.setAttribute(
            Qt.AA_UseStyleSheetPropagationInWidgetStyles, True
        )

        self.viewer = viewer
        self.dims = QtDims(self.viewer.dims)
        self.controls = QtLayerControlsContainer(self.viewer)
        self.layers = QtLayerList(self.viewer.layers)
        self.layerButtons = QtLayerButtons(self.viewer)
        self.viewerButtons = QtViewerButtons(self.viewer)
        self._key_map_handler = KeymapHandler()
        self._key_map_handler.keymap_providers = [self.viewer]
        self._key_bindings_dialog = None
        self._console = None

        layerList = QWidget()
        layerList.setObjectName('layerList')
        layerListLayout = QVBoxLayout()
        layerListLayout.addWidget(self.layerButtons)
        layerListLayout.addWidget(self.layers)
        layerListLayout.addWidget(self.viewerButtons)
        layerListLayout.setContentsMargins(8, 4, 8, 6)
        layerList.setLayout(layerListLayout)
        self.dockLayerList = QtViewerDockWidget(
            self,
            layerList,
            name=trans._('layer list'),
            area='left',
            allowed_areas=['left', 'right'],
            object_name='layer list',
        )
        self.dockLayerControls = QtViewerDockWidget(
            self,
            self.controls,
            name=trans._('layer controls'),
            area='left',
            allowed_areas=['left', 'right'],
            object_name='layer controls',
        )
        self.dockConsole = QtViewerDockWidget(
            self,
            QWidget(),
            name=trans._('console'),
            area='bottom',
            allowed_areas=['top', 'bottom'],
            shortcut='Ctrl+Shift+C',
            object_name='console',
        )
        self.dockConsole.setVisible(False)
        # because the console is loaded lazily in the @getter, this line just
        # gets (or creates) the console when the dock console is made visible.
        self.dockConsole.visibilityChanged.connect(
            lambda visible: self.console if visible else None
        )
        self.dockLayerControls.visibilityChanged.connect(self._constrain_width)
        self.dockLayerList.setMaximumWidth(258)
        self.dockLayerList.setMinimumWidth(258)

        # Only created if using perfmon.
        self.dockPerformance = self._create_performance_dock_widget()

        # This dictionary holds the corresponding vispy visual for each layer
        self.layer_to_visual = {}
        self.viewerButtons.consoleButton.clicked.connect(
            self.toggle_console_visibility
        )

        self._create_canvas()

        main_widget = QWidget()
        main_layout = QVBoxLayout()
        main_layout.setContentsMargins(10, 22, 10, 2)
        main_layout.addWidget(self.canvas.native)
        main_layout.addWidget(self.dims)
        main_layout.setSpacing(10)
        main_widget.setLayout(main_layout)

        self.setOrientation(Qt.Vertical)
        self.addWidget(main_widget)

        self._last_visited_dir = str(Path.home())

        self._cursors = {
            'cross': Qt.CrossCursor,
            'forbidden': Qt.ForbiddenCursor,
            'pointing': Qt.PointingHandCursor,
            'standard': QCursor(),
        }

        self._on_active_change()
        viewer.layers.selection.events.active.connect(self._on_active_change)
        self.viewer.camera.events.interactive.connect(self._on_interactive)
        self.viewer.cursor.events.style.connect(self._on_cursor)
        self.viewer.cursor.events.size.connect(self._on_cursor)
        self.viewer.layers.events.reordered.connect(self._reorder_layers)
        self.viewer.layers.events.inserted.connect(self._on_add_layer_change)
        self.viewer.layers.events.removed.connect(self._remove_layer)

        # stop any animations whenever the layers change
        self.viewer.events.layers_change.connect(lambda x: self.dims.stop())

        self.setAcceptDrops(True)

        for layer in self.viewer.layers:
            self._add_layer(layer)

        self.view = self.canvas.central_widget.add_view()
        self.camera = VispyCamera(
            self.view, self.viewer.camera, self.viewer.dims
        )
        self.canvas.connect(self.camera.on_draw)

        # Add axes, scale bar and welcome visuals.
        self._add_visuals(welcome)

        # Create the experimental QtPool for octree and/or monitor.
        self._qt_poll = _create_qt_poll(self, self.viewer.camera)

        # Create the experimental RemoteManager for the monitor.
        self._remote_manager = _create_remote_manager(
            self.viewer.layers, self._qt_poll
        )

    def __getattr__(self, name):
        if name == 'raw_stylesheet':
            import warnings

            from .qt_resources import get_stylesheet

            warnings.warn(
                trans._(
                    "The 'raw_stylesheet' attribute is deprecated and will be"
                    "removed in version 0.4.7.  Please use "
                    "`napari.qt.get_stylesheet` instead"
                ),
                category=DeprecationWarning,
                stacklevel=2,
            )
            return get_stylesheet()

        return object.__getattribute__(self, name)

    def _create_canvas(self) -> None:
        """Create the canvas and hook up events."""
        self.canvas = VispyCanvas(
            keys=None,
            vsync=True,
            parent=self,
            size=self.viewer._canvas_size[::-1],
        )
        self.canvas.events.draw.connect(self.dims.enable_play)

        self.canvas.connect(self.on_mouse_move)
        self.canvas.connect(self.on_mouse_press)
        self.canvas.connect(self.on_mouse_release)
        self.canvas.connect(self._key_map_handler.on_key_press)
        self.canvas.connect(self._key_map_handler.on_key_release)
        self.canvas.connect(self.on_mouse_wheel)
        self.canvas.connect(self.on_draw)
        self.canvas.connect(self.on_resize)
        self.canvas.bgcolor = get_theme(self.viewer.theme)['canvas']
        self.viewer.events.theme.connect(self.canvas._on_theme_change)

    def _add_visuals(self, welcome: bool) -> None:
        """Add visuals for axes, scale bar, and welcome text.

        Parameters
        ----------
        welcome : bool
            Show the welcome visual.
        """

        self.axes = VispyAxesVisual(
            self.viewer,
            parent=self.view.scene,
            order=1e6,
        )
        self.scale_bar = VispyScaleBarVisual(
            self.viewer,
            parent=self.view,
            order=1e6 + 1,
        )
        self.canvas.events.resize.connect(self.scale_bar._on_position_change)

        self._show_welcome = welcome and config.allow_welcome_visual
        if self._show_welcome:
            self.welcome = VispyWelcomeVisual(
                self.viewer, parent=self.view, order=-100
            )
            self.viewer.events.layers_change.connect(
                self.welcome._on_visible_change
            )
            self.viewer.events.theme.connect(self.welcome._on_theme_change)
            self.canvas.events.resize.connect(self.welcome._on_canvas_change)

    def _create_performance_dock_widget(self):
        """Create the dock widget that shows performance metrics."""
        if perf.USE_PERFMON:
            return QtViewerDockWidget(
                self,
                QtPerformance(),
                name=trans._('performance'),
                area='bottom',
                shortcut='Ctrl+Shift+P',
            )
        return None

    @property
    def console(self):
        """QtConsole: iPython console terminal integrated into the napari GUI."""
        if self._console is None:
            try:
                from napari_console import QtConsole

                self.console = QtConsole(self.viewer)
            except ImportError:
                warnings.warn(
                    trans._(
                        'napari-console not found. It can be installed with'
                        ' "pip install napari_console"'
                    )
                )
                self._console = None
        return self._console

    @console.setter
    def console(self, console):
        self._console = console
        if console is not None:
            self.dockConsole.setWidget(console)

    def _constrain_width(self, event):
        """Allow the layer controls to be wider, only if floated.

        Parameters
        ----------
        event : napari.utils.event.Event
            The napari event that triggered this method.
        """
        if self.dockLayerControls.isFloating():
            self.controls.setMaximumWidth(700)
        else:
            self.controls.setMaximumWidth(220)

    def _on_active_change(self, event=None):
        """When active layer changes change keymap handler.

        Parameters
        ----------
        event : napari.utils.event.Event
            The napari event that triggered this method.
        """
        active_layer = self.viewer.layers.selection.active
        if active_layer in self._key_map_handler.keymap_providers:
            self._key_map_handler.keymap_providers.remove(active_layer)

        if active_layer is not None:
            self._key_map_handler.keymap_providers.insert(0, active_layer)

        # If a QtAboutKeyBindings exists, update its text.
        if self._key_bindings_dialog is not None:
            self._key_bindings_dialog.update_active_layer()

    def _on_add_layer_change(self, event):
        """When a layer is added, set its parent and order.

        Parameters
        ----------
        event : napari.utils.event.Event
            The napari event that triggered this method.
        """
        layer = event.value
        self._add_layer(layer)

    def _add_layer(self, layer):
        """When a layer is added, set its parent and order.

        Parameters
        ----------
        layer : napari.layers.Layer
            Layer to be added.
        """
        vispy_layer = create_vispy_visual(layer)

        # QtPoll is experimental.
        if self._qt_poll is not None:
            # QtPoll will call VipyBaseImage._on_poll() when the camera
            # moves or the timer goes off.
            self._qt_poll.events.poll.connect(vispy_layer._on_poll)

            # In the other direction, some visuals need to tell QtPoll to
            # start polling. When they receive new data they need to be
            # polled to load it, even if the camera is not moving.
            if vispy_layer.events is not None:
                vispy_layer.events.loaded.connect(self._qt_poll.wake_up)

        vispy_layer.node.parent = self.view.scene
        vispy_layer.order = len(self.viewer.layers) - 1
        self.layer_to_visual[layer] = vispy_layer

    def _remove_layer(self, event):
        """When a layer is removed, remove its parent.

        Parameters
        ----------
        event : napari.utils.event.Event
            The napari event that triggered this method.
        """
        layer = event.value
        vispy_layer = self.layer_to_visual[layer]
        vispy_layer.close()
        del vispy_layer
        self._reorder_layers(None)

    def _reorder_layers(self, event):
        """When the list is reordered, propagate changes to draw order.

        Parameters
        ----------
        event : napari.utils.event.Event
            The napari event that triggered this method.
        """
        for i, layer in enumerate(self.viewer.layers):
            vispy_layer = self.layer_to_visual[layer]
            vispy_layer.order = i
        self.canvas._draw_order.clear()
        self.canvas.update()

    def _save_layers_dialog(self, selected=False):
        """Save layers (all or selected) to disk, using ``LayerList.save()``.

        Parameters
        ----------
        selected : bool
            If True, only layers that are selected in the viewer will be saved.
            By default, all layers are saved.
        """
        msg = ''
        if not len(self.viewer.layers):
            msg = trans._("There are no layers in the viewer to save")
        elif selected and not len(self.viewer.layers.selected):
            msg = trans._(
                'Please select one or more layers to save,'
                '\nor use "Save all layers..."'
            )
        if msg:
            raise OSError(trans._("Nothing to save"))

        msg = trans._("selected") if selected else trans._("all")
        filename, _ = QFileDialog.getSaveFileName(
            parent=self,
            caption=trans._('Save {msg} layers').format(msg=msg),
            directory=self._last_visited_dir,  # home dir by default
        )

        if filename:
            with warnings.catch_warnings(record=True) as wa:
                saved = self.viewer.layers.save(filename, selected=selected)
                error_messages = "\n".join(
                    [str(x.message.args[0]) for x in wa]
                )
            if not saved:
                raise OSError(
                    trans._(
                        "File {filename} save failed.\n{error_messages}"
                    ).format(filename=filename, error_messages=error_messages)
                )

    def screenshot(self, path=None):
        """Take currently displayed screen and convert to an image array.

        Parameters
        ----------
        path : str
            Filename for saving screenshot image.

        Returns
        -------
        image : array
            Numpy array of type ubyte and shape (h, w, 4). Index [0, 0] is the
            upper-left corner of the rendered region.
        """
        img = QImg2array(self.canvas.native.grabFramebuffer())
        if path is not None:
            imsave(path, img)  # scikit-image imsave method
        return img

    def _screenshot_dialog(self):
        """Save screenshot of current display, default .png"""
        dial = ScreenshotDialog(self.screenshot, self, self._last_visited_dir)
        if dial.exec_():
            self._last_visited_dir = os.path.dirname(dial.selectedFiles()[0])

    def _open_files_dialog(self):
        """Add files from the menubar."""
        filenames, _ = QFileDialog.getOpenFileNames(
            parent=self,
            caption=trans._('Select file(s)...'),
            directory=self._last_visited_dir,  # home dir by default
        )
        if (filenames != []) and (filenames is not None):
            self.viewer.open(filenames)

    def _open_files_dialog_as_stack_dialog(self):
        """Add files as a stack, from the menubar."""
        filenames, _ = QFileDialog.getOpenFileNames(
            parent=self,
            caption=trans._('Select files...'),
            directory=self._last_visited_dir,  # home dir by default
        )
        if (filenames != []) and (filenames is not None):
            self.viewer.open(filenames, stack=True)

    def _open_folder_dialog(self):
        """Add a folder of files from the menubar."""
        folder = QFileDialog.getExistingDirectory(
            parent=self,
            caption=trans._('Select folder...'),
            directory=self._last_visited_dir,  # home dir by default
        )
        if folder not in {'', None}:
            self.viewer.open([folder])

    def _toggle_chunk_outlines(self):
        """Toggle whether we are drawing outlines around the chunks."""
        from ..layers.image.experimental.octree_image import _OctreeImageBase

        for layer in self.viewer.layers:
            if isinstance(layer, _OctreeImageBase):
                layer.display.show_grid = not layer.display.show_grid

    def _on_interactive(self, event):
        """Link interactive attributes of view and viewer.

        Parameters
        ----------
        event : napari.utils.event.Event
            The napari event that triggered this method.
        """
        self.view.interactive = self.viewer.camera.interactive

    def _on_cursor(self, event):
        """Set the appearance of the mouse cursor.

        Parameters
        ----------
        event : napari.utils.event.Event
            The napari event that triggered this method.
        """
        cursor = self.viewer.cursor.style
        # Scale size by zoom if needed
        if self.viewer.cursor.scaled:
            size = self.viewer.cursor.size * self.viewer.camera.zoom
        else:
            size = self.viewer.cursor.size

        if cursor == 'square':
            # make sure the square fits within the current canvas
            if size < 8 or size > (
                min(*self.viewer.window.qt_viewer.canvas.size) - 4
            ):
                q_cursor = self._cursors['cross']
            else:
                q_cursor = QCursor(square_pixmap(size))
        elif cursor == 'circle':
            q_cursor = QCursor(circle_pixmap(size))
        else:
            q_cursor = self._cursors[cursor]

        self.canvas.native.setCursor(q_cursor)

    def toggle_console_visibility(self, event=None):
        """Toggle console visible and not visible.

        Imports the console the first time it is requested.
        """
        # force instantiation of console if not already instantiated
        _ = self.console

        viz = not self.dockConsole.isVisible()
        # modulate visibility at the dock widget level as console is docakable
        self.dockConsole.setVisible(viz)
        if self.dockConsole.isFloating():
            self.dockConsole.setFloating(True)

        if viz:
            self.dockConsole.raise_()

        self.viewerButtons.consoleButton.setProperty(
            'expanded', self.dockConsole.isVisible()
        )
        self.viewerButtons.consoleButton.style().unpolish(
            self.viewerButtons.consoleButton
        )
        self.viewerButtons.consoleButton.style().polish(
            self.viewerButtons.consoleButton
        )

    def show_key_bindings_dialog(self, event=None):
        if self._key_bindings_dialog is None:
            self._key_bindings_dialog = QtAboutKeyBindings(
                self.viewer, self._key_map_handler, parent=self
            )
        # make sure the dialog is shown
        self._key_bindings_dialog.show()
        # make sure the the dialog gets focus
        self._key_bindings_dialog.raise_()  # for macOS
        self._key_bindings_dialog.activateWindow()  # for Windows

    def _map_canvas2world(self, position):
        """Map position from canvas pixels into world coordinates.

        Parameters
        ----------
        position : 2-tuple
            Position in canvas (x, y).

        Returns
        -------
        coords : tuple
            Position in world coordinates, matches the total dimensionality
            of the viewer.
        """
        nd = self.viewer.dims.ndisplay
        transform = self.view.camera.transform.inverse
        mapped_position = transform.map(list(position))[:nd]
        position_world_slice = mapped_position[::-1]

        position_world = list(self.viewer.dims.point)
        for i, d in enumerate(self.viewer.dims.displayed):
            position_world[d] = position_world_slice[i]

        return tuple(position_world)

    @property
    def _canvas_corners_in_world(self):
        """Location of the corners of canvas in world coordinates.

        Returns
        -------
        corners : 2-tuple
            Coordinates of top left and bottom right canvas pixel in the world.
        """
        # Find corners of canvas in world coordinates
        top_left = self._map_canvas2world([0, 0])
        bottom_right = self._map_canvas2world(self.canvas.size)
        return np.array([top_left, bottom_right])

    def on_resize(self, event):
        """Called whenever canvas is resized.

        event : vispy.util.event.Event
            The vispy event that triggered this method.
        """
        self.viewer._canvas_size = tuple(self.canvas.size[::-1])

    def _process_mouse_event(self, mouse_callbacks, event):
        """Called whenever mouse pressed in canvas.
        Parameters
        ----------
        mouse_callbacks : function
            Mouse callbacks function.
        event : vispy.event.Event
            The vispy event that triggered this method.
        """
        if event.pos is None:
            return

        # Update the cursor position
        self.viewer.cursor.position = self._map_canvas2world(list(event.pos))

        # Add the cursor position to the event
        event.position = self.viewer.cursor.position

        # Put a read only wrapper on the event
        event = ReadOnlyWrapper(event)
        mouse_callbacks(self.viewer, event)

        layer = self.viewer.layers.selection.active
        if layer is not None:
            mouse_callbacks(layer, event)

    def on_mouse_wheel(self, event):
        """Called whenever mouse wheel activated in canvas.

        Parameters
        ----------
        event : vispy.event.Event
            The vispy event that triggered this method.
        """
        self._process_mouse_event(mouse_wheel_callbacks, event)

    def on_mouse_press(self, event):
        """Called whenever mouse pressed in canvas.

<<<<<<< HEAD
        layer = self.viewer.layers.selection.active
        if layer is not None:
            mouse_press_callbacks(layer, event)
=======
        Parameters
        ----------
        event : vispy.event.Event
            The vispy event that triggered this method.
        """
        self._process_mouse_event(mouse_press_callbacks, event)
>>>>>>> a8002623

    def on_mouse_move(self, event):
        """Called whenever mouse moves over canvas.

        Parameters
        ----------
        event : vispy.event.Event
            The vispy event that triggered this method.
        """
<<<<<<< HEAD
        if event.pos is None:
            return

        self.viewer.cursor.position = self._map_canvas2world(list(event.pos))
        mouse_move_callbacks(self.viewer, event)

        layer = self.viewer.layers.selection.active
        if layer is not None:
            mouse_move_callbacks(layer, event)
=======
        self._process_mouse_event(mouse_move_callbacks, event)
>>>>>>> a8002623

    def on_mouse_release(self, event):
        """Called whenever mouse released in canvas.

        Parameters
        ----------
        event : vispy.event.Event
            The vispy event that triggered this method.
        """
<<<<<<< HEAD
        if event.pos is None:
            return

        self.viewer.cursor.position = self._map_canvas2world(list(event.pos))
        mouse_release_callbacks(self.viewer, event)

        layer = self.viewer.layers.selection.active
        if layer is not None:
            mouse_release_callbacks(layer, event)
=======
        self._process_mouse_event(mouse_release_callbacks, event)
>>>>>>> a8002623

    def on_draw(self, event):
        """Called whenever the canvas is drawn.

        This is triggered from vispy whenever new data is sent to the canvas or
        the camera is moved and is connected in the `QtViewer`.
        """
        for layer in self.viewer.layers:
            if layer.ndim <= self.viewer.dims.ndim:
                layer._update_draw(
                    scale_factor=1 / self.viewer.camera.zoom,
                    corner_pixels=self._canvas_corners_in_world[
                        :, -layer.ndim :
                    ],
                    shape_threshold=self.canvas.size,
                )

    def keyPressEvent(self, event):
        """Called whenever a key is pressed.

        Parameters
        ----------
        event : qtpy.QtCore.QEvent
            Event from the Qt context.
        """
        self.canvas._backend._keyEvent(self.canvas.events.key_press, event)
        event.accept()

    def keyReleaseEvent(self, event):
        """Called whenever a key is released.

        Parameters
        ----------
        event : qtpy.QtCore.QEvent
            Event from the Qt context.
        """
        self.canvas._backend._keyEvent(self.canvas.events.key_release, event)
        event.accept()

    def dragEnterEvent(self, event):
        """Ignore event if not dragging & dropping a file or URL to open.

        Using event.ignore() here allows the event to pass through the
        parent widget to its child widget, otherwise the parent widget
        would catch the event and not pass it on to the child widget.

        Parameters
        ----------
        event : qtpy.QtCore.QEvent
            Event from the Qt context.
        """
        if event.mimeData().hasUrls():
            event.accept()
        else:
            event.ignore()

    def dropEvent(self, event):
        """Add local files and web URLS with drag and drop.

        Parameters
        ----------
        event : qtpy.QtCore.QEvent
            Event from the Qt context.
        """
        shift_down = QGuiApplication.keyboardModifiers() & Qt.ShiftModifier
        filenames = []
        for url in event.mimeData().urls():
            if url.isLocalFile():
                filenames.append(url.toLocalFile())
            else:
                filenames.append(url.toString())
        self.viewer.open(filenames, stack=bool(shift_down))

    def closeEvent(self, event):
        """Cleanup and close.

        Parameters
        ----------
        event : qtpy.QtCore.QEvent
            Event from the Qt context.
        """
        self.layers.close()

        # if the viewer.QtDims object is playing an axis, we need to terminate
        # the AnimationThread before close, otherwise it will cauyse a segFault
        # or Abort trap. (calling stop() when no animation is occurring is also
        # not a problem)
        self.dims.stop()
        self.canvas.native.deleteLater()
        if self._console is not None:
            self.console.close()
        self.dockConsole.deleteLater()
        event.accept()


if TYPE_CHECKING:
    from ..components.experimental.remote import RemoteManager
    from .experimental.qt_poll import QtPoll


def _create_qt_poll(parent: QObject, camera: Camera) -> 'Optional[QtPoll]':
    """Create and return a QtPoll instance, if needed.

    Create a QtPoll instance for octree or monitor.

    Octree needs QtPoll so VispyTiledImageLayer can finish in-progress
    loads even if the camera is not moving. Once loading is finish it will
    tell QtPoll it no longer needs to be polled.

    Monitor needs QtPoll to poll for incoming messages. This might be
    temporary until we can process incoming messages with a dedicated
    thread.

    Parameters
    ----------
    parent : QObject
        Parent Qt object.
    camera : Camera
        Camera that the QtPoll object will listen to.

    Returns
    -------
    Optional[QtPoll]
        The new QtPoll instance, if we need one.
    """
    if not config.async_octree and not config.monitor:
        return None

    from .experimental.qt_poll import QtPoll

    qt_poll = QtPoll(parent)
    camera.events.connect(qt_poll.on_camera)
    return qt_poll


def _create_remote_manager(
    layers: LayerList, qt_poll
) -> 'Optional[RemoteManager]':
    """Create and return a RemoteManager instance, if we need one.

    Parameters
    ----------
    layers : LayersList
        The viewer's layers.
    qt_poll : QtPoll
        The viewer's QtPoll instance.
    """
    if not config.monitor:
        return None  # Not using the monitor at all

    from ..components.experimental.monitor import monitor
    from ..components.experimental.remote import RemoteManager

    # Start the monitor so we can access its events. The monitor has no
    # dependencies to napari except to utils.Event.
    started = monitor.start()

    if not started:
        return None  # Probably not >= Python 3.9, so no manager is needed.

    # Create the remote manager and have monitor call its process_command()
    # method to execute commands from clients.
    manager = RemoteManager(layers)

    # RemoteManager will process incoming command from the monitor.
    monitor.run_command_event.connect(manager.process_command)

    # QtPoll should pool the RemoteManager and the Monitor.
    qt_poll.events.poll.connect(manager.on_poll)
    qt_poll.events.poll.connect(monitor.on_poll)

    return manager<|MERGE_RESOLUTION|>--- conflicted
+++ resolved
@@ -692,18 +692,12 @@
     def on_mouse_press(self, event):
         """Called whenever mouse pressed in canvas.
 
-<<<<<<< HEAD
-        layer = self.viewer.layers.selection.active
-        if layer is not None:
-            mouse_press_callbacks(layer, event)
-=======
         Parameters
         ----------
         event : vispy.event.Event
             The vispy event that triggered this method.
         """
         self._process_mouse_event(mouse_press_callbacks, event)
->>>>>>> a8002623
 
     def on_mouse_move(self, event):
         """Called whenever mouse moves over canvas.
@@ -713,19 +707,7 @@
         event : vispy.event.Event
             The vispy event that triggered this method.
         """
-<<<<<<< HEAD
-        if event.pos is None:
-            return
-
-        self.viewer.cursor.position = self._map_canvas2world(list(event.pos))
-        mouse_move_callbacks(self.viewer, event)
-
-        layer = self.viewer.layers.selection.active
-        if layer is not None:
-            mouse_move_callbacks(layer, event)
-=======
         self._process_mouse_event(mouse_move_callbacks, event)
->>>>>>> a8002623
 
     def on_mouse_release(self, event):
         """Called whenever mouse released in canvas.
@@ -735,19 +717,7 @@
         event : vispy.event.Event
             The vispy event that triggered this method.
         """
-<<<<<<< HEAD
-        if event.pos is None:
-            return
-
-        self.viewer.cursor.position = self._map_canvas2world(list(event.pos))
-        mouse_release_callbacks(self.viewer, event)
-
-        layer = self.viewer.layers.selection.active
-        if layer is not None:
-            mouse_release_callbacks(layer, event)
-=======
         self._process_mouse_event(mouse_release_callbacks, event)
->>>>>>> a8002623
 
     def on_draw(self, event):
         """Called whenever the canvas is drawn.
