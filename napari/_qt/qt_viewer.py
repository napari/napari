from pathlib import Path

from qtpy.QtCore import QCoreApplication, Qt, QSize
from qtpy.QtWidgets import QWidget, QVBoxLayout, QFileDialog, QSplitter
from qtpy.QtGui import QCursor, QGuiApplication
from qtpy.QtCore import QThreadPool
from skimage.io import imsave
from vispy.scene import SceneCanvas, PanZoomCamera, ArcballCamera
from vispy.visuals.transforms import ChainTransform

from .qt_dims import QtDims
from .qt_layerlist import QtLayerList
<<<<<<< HEAD
from ..resources import stylesheet
=======
from ..resources import get_stylesheet
>>>>>>> a9a37b4b
from ..utils.theme import template
from ..utils.interactions import (
    ReadOnlyWrapper,
    mouse_press_callbacks,
    mouse_move_callbacks,
    mouse_release_callbacks,
)
from ..utils.key_bindings import components_to_key_combo

from .utils import QImg2array, square_pixmap
from .qt_controls import QtControls
from .qt_viewer_buttons import QtLayerButtons, QtViewerButtons
from .qt_viewer_dock_widget import QtViewerDockWidget
from .qt_about_key_bindings import QtAboutKeyBindings
from .._vispy import create_vispy_visual


class QtViewer(QSplitter):
    """Qt view for the napari Viewer model.

    Parameters
    ----------
    viewer : napari.components.ViewerModel
        Napari viewer containing the rendered scene, layers, and controls.

<<<<<<< HEAD
class QtViewer(QSplitter):
=======
    Attributes
    ----------
    canvas : vispy.scene.SceneCanvas
        Canvas for rendering the current view.
    console : QtConsole
        iPython console terminal integrated into the napari GUI.
    controls : QtControls
        Qt view for GUI controls.
    dims : napari.qt_dims.QtDims
        Dimension sliders; Qt View for Dims model.
    dockConsole : QtViewerDockWidget
        QWidget wrapped in a QDockWidget with forwarded viewer events.
    aboutKeybindings : QtAboutKeybindings
        Key bindings for the 'About' Qt dialog.
    dockLayerControls : QtViewerDockWidget
        QWidget wrapped in a QDockWidget with forwarded viewer events.
    dockLayerList : QtViewerDockWidget
        QWidget wrapped in a QDockWidget with forwarded viewer events.
    layerButtons : QtLayerButtons
        Button controls for napari layers.
    layers : QtLayerList
        Qt view for LayerList controls.
    layer_to_visual : dict
        Dictionary mapping napari layers with their corresponding vispy_layers.
    pool : qtpy.QtCore.QThreadPool
        Pool of worker threads.
    view : vispy scene widget
        View displayed by vispy canvas. Adds a vispy ViewBox as a child widget.
    viewer : napari.components.ViewerModel
        Napari viewer containing the rendered scene, layers, and controls.
    viewerButtons : QtViewerButtons
        Button controls for the napari viewer.
    """

    raw_stylesheet = get_stylesheet()

>>>>>>> a9a37b4b
    def __init__(self, viewer):
        super().__init__()
        self.setAttribute(Qt.WA_DeleteOnClose)
        self.pool = QThreadPool()

        QCoreApplication.setAttribute(
            Qt.AA_UseStyleSheetPropagationInWidgetStyles, True
        )

        self.viewer = viewer
        self.dims = QtDims(self.viewer.dims)
        self.controls = QtControls(self.viewer)
        self.layers = QtLayerList(self.viewer.layers)
        self.layerButtons = QtLayerButtons(self.viewer)
        self.viewerButtons = QtViewerButtons(self.viewer)
        self._console = None

        layerList = QWidget()
        layerList.setObjectName('layerList')
        layerListLayout = QVBoxLayout()
        layerListLayout.addWidget(self.layerButtons)
        layerListLayout.addWidget(self.layers)
        layerListLayout.addWidget(self.viewerButtons)
        layerListLayout.setContentsMargins(8, 4, 8, 6)
        layerList.setLayout(layerListLayout)
        self.dockLayerList = QtViewerDockWidget(
            self,
            layerList,
            name='layer list',
            area='left',
            allowed_areas=['left', 'right'],
        )
        self.dockLayerControls = QtViewerDockWidget(
            self,
            self.controls,
            name='layer controls',
            area='left',
            allowed_areas=['left', 'right'],
        )
        self.dockConsole = QtViewerDockWidget(
            self,
            QWidget(),
            name='console',
            area='bottom',
            allowed_areas=['top', 'bottom'],
            shortcut='Ctrl+Shift+C',
        )
        self.dockConsole.setVisible(False)
        # because the console is loaded lazily in the @getter, this line just
        # gets (or creates) the console when the dock console is made visible.
        self.dockConsole.visibilityChanged.connect(
            lambda visible: self.console if visible else None
        )
        self.dockLayerControls.visibilityChanged.connect(self._constrain_width)
        self.dockLayerList.setMaximumWidth(258)
        self.dockLayerList.setMinimumWidth(258)

        # This dictionary holds the corresponding vispy visual for each layer
        self.layer_to_visual = {}
        self.viewerButtons.consoleButton.clicked.connect(
            self.toggle_console_visibility
        )

        self.canvas = SceneCanvas(keys=None, vsync=True, parent=self)
        self.canvas.events.ignore_callback_errors = False
        self.canvas.events.draw.connect(self.dims.enable_play)
        self.canvas.native.setMinimumSize(QSize(200, 200))
        self.canvas.context.set_depth_func('lequal')

        self.canvas.connect(self.on_mouse_move)
        self.canvas.connect(self.on_mouse_press)
        self.canvas.connect(self.on_mouse_release)
        self.canvas.connect(self.on_key_press)
        self.canvas.connect(self.on_key_release)
        self.canvas.connect(self.on_draw)

        self.view = self.canvas.central_widget.add_view()
        self._update_camera()

        main_widget = QWidget()
        main_layout = QVBoxLayout()
        main_layout.setContentsMargins(10, 22, 10, 2)
        main_layout.addWidget(self.canvas.native)
        main_layout.addWidget(self.dims)
        main_layout.setSpacing(10)
        main_widget.setLayout(main_layout)

        self.setOrientation(Qt.Vertical)
        self.addWidget(main_widget)

        self._last_visited_dir = str(Path.home())

        self._cursors = {
            'cross': Qt.CrossCursor,
            'forbidden': Qt.ForbiddenCursor,
            'pointing': Qt.PointingHandCursor,
            'standard': QCursor(),
        }

        self._update_palette()

        self.viewer.events.interactive.connect(self._on_interactive)
        self.viewer.events.cursor.connect(self._on_cursor)
        self.viewer.events.reset_view.connect(self._on_reset_view)
        self.viewer.events.palette.connect(self._update_palette)
        self.viewer.layers.events.reordered.connect(self._reorder_layers)
        self.viewer.layers.events.added.connect(self._add_layer)
        self.viewer.layers.events.removed.connect(self._remove_layer)
        self.viewer.dims.events.camera.connect(
            lambda event: self._update_camera()
        )
        # stop any animations whenever the layers change
        self.viewer.events.layers_change.connect(lambda x: self.dims.stop())

        self.setAcceptDrops(True)

    @property
    def console(self):
        """QtConsole: iPython console terminal integrated into the napari GUI.
        """
        if self._console is None:
            from .qt_console import QtConsole

            self.console = QtConsole({'viewer': self.viewer})
        return self._console

    @console.setter
    def console(self, console):
        self._console = console
        self.dockConsole.widget = console
        self._update_palette()

    def _constrain_width(self, event):
        """Allow the layer controls to be wider, only if floated.

        Parameters
        ----------
        event : qtpy.QtCore.QEvent
            Event from the Qt context.
        """
        if self.dockLayerControls.isFloating():
            self.controls.setMaximumWidth(700)
        else:
            self.controls.setMaximumWidth(220)

    def _add_layer(self, event):
        """When a layer is added, set its parent and order.

        Parameters
        ----------
        event : qtpy.QtCore.QEvent
            Event from the Qt context.
        """
        layers = event.source
        layer = event.item
        vispy_layer = create_vispy_visual(layer)
        vispy_layer.camera = self.view.camera
        vispy_layer.node.parent = self.view.scene
        vispy_layer.order = len(layers)
        self.layer_to_visual[layer] = vispy_layer

    def _remove_layer(self, event):
        """When a layer is removed, remove its parent.

        Parameters
        ----------
        event : qtpy.QtCore.QEvent
            Event from the Qt context.
        """
        layer = event.item
        vispy_layer = self.layer_to_visual[layer]
        vispy_layer.node.transforms = ChainTransform()
        vispy_layer.node.parent = None
        del self.layer_to_visual[layer]

    def _reorder_layers(self, event):
        """When the list is reordered, propagate changes to draw order.

        Parameters
        ----------
        event : qtpy.QtCore.QEvent
            Event from the Qt context.
        """
        for i, layer in enumerate(self.viewer.layers):
            vispy_layer = self.layer_to_visual[layer]
            vispy_layer.order = i
        self.canvas._draw_order.clear()
        self.canvas.update()

    def _update_camera(self):
        """Update the viewer camera."""
        if self.viewer.dims.ndisplay == 3:
            # Set a 3D camera
            if not isinstance(self.view.camera, ArcballCamera):
                self.view.camera = ArcballCamera(name="ArcballCamera", fov=0)
                # flip y-axis to have correct alignment
                # self.view.camera.flip = (0, 1, 0)

                self.view.camera.viewbox_key_event = viewbox_key_event
                self.viewer.reset_view()
        else:
            # Set 2D camera
            if not isinstance(self.view.camera, PanZoomCamera):
                self.view.camera = PanZoomCamera(
                    aspect=1, name="PanZoomCamera"
                )
                # flip y-axis to have correct alignment
                self.view.camera.flip = (0, 1, 0)

                self.view.camera.viewbox_key_event = viewbox_key_event
                self.viewer.reset_view()

    def screenshot(self, path=None):
        """Take currently displayed screen and convert to an image array.

        Parmeters
        ---------
        path : str
            Filename for saving screenshot image.

        Returns
        -------
        image : array
            Numpy array of type ubyte and shape (h, w, 4). Index [0, 0] is the
            upper-left corner of the rendered region.
        """
        img = self.canvas.native.grabFramebuffer()
        if path is not None:
            imsave(path, QImg2array(img))  # scikit-image imsave method
        return QImg2array(img)

    def _save_screenshot(self):
        """Save screenshot of current display, default .png"""
        filename, _ = QFileDialog.getSaveFileName(
            parent=self,
            caption='',
            directory=self._last_visited_dir,  # home dir by default
            filter="Image files (*.png *.bmp *.gif *.tif *.tiff)",  # first one used by default
            # jpg and jpeg not included as they don't support an alpha channel
        )
        if (filename != '') and (filename is not None):
            # double check that an appropriate extension has been added as the filter
            # filter option does not always add an extension on linux and windows
            # see https://bugreports.qt.io/browse/QTBUG-27186
            image_extensions = ('.bmp', '.gif', '.png', '.tif', '.tiff')
            if not filename.endswith(image_extensions):
                filename = filename + '.png'
            self.screenshot(path=filename)

    def _open_images(self):
        """Add image files from the menubar."""
        filenames, _ = QFileDialog.getOpenFileNames(
            parent=self,
            caption='Select image(s)...',
            directory=self._last_visited_dir,  # home dir by default
        )
        if (filenames != []) and (filenames is not None):
            self.viewer.add_path(filenames)

    def _open_images_as_stack(self):
        """Add image files as a stack, from the menubar."""
        filenames, _ = QFileDialog.getOpenFileNames(
            parent=self,
            caption='Select images...',
            directory=self._last_visited_dir,  # home dir by default
        )
        if (filenames != []) and (filenames is not None):
            self.viewer.add_path(filenames, stack=True)

    def _open_folder(self):
        """Add a folder of files from the menubar."""
        folder = QFileDialog.getExistingDirectory(
            parent=self,
            caption='Select folder...',
            directory=self._last_visited_dir,  # home dir by default
        )
        if folder not in {'', None}:
            self.viewer.add_path([folder])

    def _on_interactive(self, event):
        """Link interactive attributes of view and viewer.

        Parameters
        ----------
        event : qtpy.QtCore.QEvent
            Event from the Qt context.
        """
        self.view.interactive = self.viewer.interactive

    def _on_cursor(self, event):
        """Set the appearance of the mouse cursor.

        Parameters
        ----------
        event : qtpy.QtCore.QEvent
            Event from the Qt context.
        """
        cursor = self.viewer.cursor
        if cursor == 'square':
            size = self.viewer.cursor_size
            # make sure the square fits within the current canvas
            if size < 8 or size > (
                min(*self.viewer.window.qt_viewer.canvas.size) - 4
            ):
                q_cursor = self._cursors['cross']
            else:
                q_cursor = QCursor(square_pixmap(size))
        else:
            q_cursor = self._cursors[cursor]
        self.canvas.native.setCursor(q_cursor)

    def _on_reset_view(self, event):
        """Reset view of the rendered scene.

        Parameters
        ----------
        event : qtpy.QtCore.QEvent
            Event from the Qt context.
        """
        if isinstance(self.view.camera, ArcballCamera):
            quat = self.view.camera._quaternion.create_from_axis_angle(
                *event.quaternion
            )
            self.view.camera._quaternion = quat
            self.view.camera.center = event.center
            self.view.camera.scale_factor = event.scale_factor
        else:
            # Assumes default camera has the same properties as PanZoomCamera
            self.view.camera.rect = event.rect

    def _update_palette(self, event=None):
        """Update the napari GUI theme."""
        # template and apply the primary stylesheet
<<<<<<< HEAD
        themed_stylesheet = template(stylesheet, **palette)
        self.console.style_sheet = themed_stylesheet
        self.console.syntax_style = palette['syntax_style']
        bracket_color = QtGui.QColor(*str_to_rgb(palette['highlight']))
        self.console._bracket_matcher.format.setBackground(bracket_color)
=======
        themed_stylesheet = template(
            self.raw_stylesheet, **self.viewer.palette
        )
        if self._console is not None:
            self.console._update_palette(
                self.viewer.palette, themed_stylesheet
            )
>>>>>>> a9a37b4b
        self.setStyleSheet(themed_stylesheet)
        self.canvas.bgcolor = self.viewer.palette['canvas']

    def toggle_console_visibility(self, event=None):
        """Toggle console visible and not visible.

        Imports the console the first time it is requested.
        """
        # force instantiation of console if not already instantiated
        _ = self.console

        viz = not self.dockConsole.isVisible()
        # modulate visibility at the dock widget level as console is docakable
        self.dockConsole.setVisible(viz)
        if self.dockConsole.isFloating():
            self.dockConsole.setFloating(True)

        self.viewerButtons.consoleButton.setProperty(
            'expanded', self.dockConsole.isVisible()
        )
        self.viewerButtons.consoleButton.style().unpolish(
            self.viewerButtons.consoleButton
        )
        self.viewerButtons.consoleButton.style().polish(
            self.viewerButtons.consoleButton
        )

    def show_key_bindings_dialog(self, event=None):
        dialog = QtAboutKeyBindings(self.viewer, parent=self)
        dialog.show()

    def on_mouse_press(self, event):
        """Called whenever mouse pressed in canvas.

        Parameters
        ----------
        event : qtpy.QtCore.QEvent
            Event from the Qt context.
        """
        if event.pos is None:
            return

        event = ReadOnlyWrapper(event)
        mouse_press_callbacks(self.viewer, event)

        layer = self.viewer.active_layer
        if layer is not None:
            # Line bellow needed until layer mouse callbacks are refactored
            self.layer_to_visual[layer].on_mouse_press(event)
            mouse_press_callbacks(layer, event)

    def on_mouse_move(self, event):
        """Called whenever mouse moves over canvas.

        Parameters
        ----------
        event : qtpy.QtCore.QEvent
            Event from the Qt context.
        """
        if event.pos is None:
            return

        mouse_move_callbacks(self.viewer, event)

        layer = self.viewer.active_layer
        if layer is not None:
            # Line bellow needed until layer mouse callbacks are refactored
            self.layer_to_visual[layer].on_mouse_move(event)
            mouse_move_callbacks(layer, event)

    def on_mouse_release(self, event):
        """Called whenever mouse released in canvas.

        Parameters
        ----------
        event : qtpy.QtCore.QEvent
            Event from the Qt context.
        """
        mouse_release_callbacks(self.viewer, event)

        layer = self.viewer.active_layer
        if layer is not None:
            # Line bellow needed until layer mouse callbacks are refactored
            self.layer_to_visual[layer].on_mouse_release(event)
            mouse_release_callbacks(layer, event)

    def on_key_press(self, event):
        """Called whenever key pressed in canvas.

        Parameters
        ----------
        event : qtpy.QtCore.QEvent
            Event from the Qt context.
        """
        if (
            event.native is not None
            and event.native.isAutoRepeat()
            and event.key.name not in ['Up', 'Down', 'Left', 'Right']
        ) or event.key is None:
            # pass if no key is present or if key is held down, unless the
            # key being held down is one of the navigation keys
            # this helps for scrolling, etc.
            return

        combo = components_to_key_combo(event.key.name, event.modifiers)
        self.viewer.press_key(combo)

    def on_key_release(self, event):
        """Called whenever key released in canvas.

        Parameters
        ----------
        event : qtpy.QtCore.QEvent
            Event from the Qt context.
        """
        combo = components_to_key_combo(event.key.name, event.modifiers)
        self.viewer.release_key(combo)

    def on_draw(self, event):
        """Called whenever drawn in canvas. Called for all layers, not just top

        Parameters
        ----------
        event : qtpy.QtCore.QEvent
            Event from the Qt context.
        """
        for visual in self.layer_to_visual.values():
            visual.on_draw(event)

    def keyPressEvent(self, event):
        """Called whenever a key is pressed.

        Parameters
        ----------
        event : qtpy.QtCore.QEvent
            Event from the Qt context.
        """
        self.canvas._backend._keyEvent(self.canvas.events.key_press, event)
        event.accept()

    def keyReleaseEvent(self, event):
        """Called whenever a key is released.

        Parameters
        ----------
        event : qtpy.QtCore.QEvent
            Event from the Qt context.
        """
        self.canvas._backend._keyEvent(self.canvas.events.key_release, event)
        event.accept()

    def dragEnterEvent(self, event):
        """Ignore event if not dragging & dropping a file or URL to open.

        Using event.ignore() here allows the event to pass through the
        parent widget to its child widget, otherwise the parent widget
        would catch the event and not pass it on to the child widget.

        Parameters
        ----------
        event : qtpy.QtCore.QEvent
            Event from the Qt context.
        """
        if event.mimeData().hasUrls():
            event.accept()
        else:
            event.ignore()

    def dropEvent(self, event):
        """Add local files and web URLS with drag and drop.

        Parameters
        ----------
        event : qtpy.QtCore.QEvent
            Event from the Qt context.
        """
        shift_down = QGuiApplication.keyboardModifiers() & Qt.ShiftModifier
        filenames = []
        for url in event.mimeData().urls():
            if url.isLocalFile():
                filenames.append(url.toLocalFile())
            else:
                filenames.append(url.toString())
        self.viewer.add_path(filenames, stack=bool(shift_down))

    def closeEvent(self, event):
        """Clear pool of worker threads and close.

        Parameters
        ----------
        event : qtpy.QtCore.QEvent
            Event from the Qt context.
        """
        # if the viewer.QtDims object is playing an axis, we need to terminate
        # the AnimationThread before close, otherwise it will cauyse a segFault
        # or Abort trap. (calling stop() when no animation is occuring is also
        # not a problem)
        self.dims.stop()
        self.canvas.native.deleteLater()
        if self._console is not None:
            self.console.close()
        self.dockConsole.deleteLater()
        if not self.pool.waitForDone(10000):
            raise TimeoutError("Timed out waiting for QtViewer.pool to finish")
        event.accept()


def viewbox_key_event(event):
    """ViewBox key event handler.

    Parameters
    ----------
    event : qtpy.QtCore.QEvent
        Event from the Qt context.
    """
    return<|MERGE_RESOLUTION|>--- conflicted
+++ resolved
@@ -10,11 +10,7 @@
 
 from .qt_dims import QtDims
 from .qt_layerlist import QtLayerList
-<<<<<<< HEAD
-from ..resources import stylesheet
-=======
 from ..resources import get_stylesheet
->>>>>>> a9a37b4b
 from ..utils.theme import template
 from ..utils.interactions import (
     ReadOnlyWrapper,
@@ -40,9 +36,6 @@
     viewer : napari.components.ViewerModel
         Napari viewer containing the rendered scene, layers, and controls.
 
-<<<<<<< HEAD
-class QtViewer(QSplitter):
-=======
     Attributes
     ----------
     canvas : vispy.scene.SceneCanvas
@@ -79,7 +72,6 @@
 
     raw_stylesheet = get_stylesheet()
 
->>>>>>> a9a37b4b
     def __init__(self, viewer):
         super().__init__()
         self.setAttribute(Qt.WA_DeleteOnClose)
@@ -413,13 +405,6 @@
     def _update_palette(self, event=None):
         """Update the napari GUI theme."""
         # template and apply the primary stylesheet
-<<<<<<< HEAD
-        themed_stylesheet = template(stylesheet, **palette)
-        self.console.style_sheet = themed_stylesheet
-        self.console.syntax_style = palette['syntax_style']
-        bracket_color = QtGui.QColor(*str_to_rgb(palette['highlight']))
-        self.console._bracket_matcher.format.setBackground(bracket_color)
-=======
         themed_stylesheet = template(
             self.raw_stylesheet, **self.viewer.palette
         )
@@ -427,7 +412,6 @@
             self.console._update_palette(
                 self.viewer.palette, themed_stylesheet
             )
->>>>>>> a9a37b4b
         self.setStyleSheet(themed_stylesheet)
         self.canvas.bgcolor = self.viewer.palette['canvas']
 
