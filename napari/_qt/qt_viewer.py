--- conflicted
+++ resolved
@@ -198,17 +198,10 @@
 
         self.viewer = viewer
         self.dims = QtDims(self.viewer.dims)
-<<<<<<< HEAD
-        self.controls = QtLayerControlsContainer(self.viewer)
-        self.layers = QtLayerTreeView(self.viewer.layers)
-        self.layerButtons = QtLayerButtons(self.viewer)
-        self.viewerButtons = QtViewerButtons(self.viewer)
-=======
         self._controls = None
         self._layers = None
         self._layersButtons = None
         self._viewerButtons = None
->>>>>>> 8bb7e78f
         self._key_map_handler = KeymapHandler()
         self._key_map_handler.keymap_providers = [self.viewer]
         self._console = None
@@ -307,9 +300,9 @@
         return self._controls
 
     @property
-    def layers(self) -> QtLayerList:
+    def layers(self) -> QtLayerTreeView:
         if self._layers is None:
-            self._layers = QtLayerList(self.viewer.layers)
+            self._layers = QtLayerTreeView(self.viewer.layers)
         return self._layers
 
     @property
