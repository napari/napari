--- conflicted
+++ resolved
@@ -12,7 +12,6 @@
 from qtpy.QtGui import QGuiApplication
 from qtpy.QtWidgets import QFileDialog, QSplitter, QVBoxLayout, QWidget
 from superqt import ensure_main_thread
-from superqt.utils import qthrottled
 
 from napari._qt.containers import QtLayerList
 from napari._qt.dialogs.qt_reader_dialog import handle_gui_reading
@@ -427,59 +426,6 @@
             for shortcut in shortcuts:
                 action_manager.bind_shortcut(action, shortcut)
 
-<<<<<<< HEAD
-    def _create_canvas(self) -> None:
-        """Create the canvas and hook up events."""
-        self.canvas = VispyCanvas(
-            keys=None,
-            vsync=True,
-            parent=self,
-            size=self.viewer._canvas_size[::-1],
-        )
-        self.canvas.events.draw.connect(self.dims.enable_play)
-
-        self.canvas.events.mouse_double_click.connect(
-            self.on_mouse_double_click
-        )
-        self.canvas.events.mouse_move.connect(
-            qthrottled(self.on_mouse_move, timeout=5)
-        )
-        self.canvas.events.mouse_press.connect(self.on_mouse_press)
-        self.canvas.events.mouse_release.connect(self.on_mouse_release)
-        self.canvas.events.key_press.connect(
-            self._key_map_handler.on_key_press
-        )
-        self.canvas.events.key_release.connect(
-            self._key_map_handler.on_key_release
-        )
-        self.canvas.events.mouse_wheel.connect(self.on_mouse_wheel)
-        self.canvas.events.draw.connect(self.on_draw)
-        self.canvas.events.resize.connect(self.on_resize)
-        self.canvas.bgcolor = transform_color(
-            get_theme(self.viewer.theme, False).canvas.as_hex()
-        )[0]
-        theme = self.viewer.events.theme
-
-        on_theme_change = self.canvas._on_theme_change
-        theme.connect(on_theme_change)
-
-        self.canvas.destroyed.connect(self._diconnect_theme)
-
-    def _diconnect_theme(self):
-        self.viewer.events.theme.disconnect(self.canvas._on_theme_change)
-
-    def _add_overlay(self, overlay: Overlay) -> None:
-        vispy_overlay = create_vispy_overlay(overlay, viewer=self.viewer)
-
-        if isinstance(overlay, CanvasOverlay):
-            vispy_overlay.node.parent = self.view
-        elif isinstance(overlay, SceneOverlay):
-            vispy_overlay.node.parent = self.view.scene
-
-        self.overlay_to_visual[overlay] = vispy_overlay
-
-=======
->>>>>>> 1da03500
     def _create_performance_dock_widget(self):
         """Create the dock widget that shows performance metrics."""
         if perf.USE_PERFMON:
