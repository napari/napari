import os.path
from glob import glob
import numpy as np
import inspect
from pathlib import Path

from qtpy import QtGui
from qtpy.QtCore import QCoreApplication, Qt, QSize
from qtpy.QtWidgets import (
    QWidget,
    QVBoxLayout,
    QHBoxLayout,
    QGridLayout,
    QFrame,
    QFileDialog,
    QSplitter,
)
from qtpy.QtWidgets import QStackedWidget, QSizePolicy
from qtpy.QtGui import QCursor, QPixmap
from qtpy import API_NAME
from vispy.scene import SceneCanvas, PanZoomCamera, ArcballCamera
from vispy.visuals.transforms import ChainTransform
from vispy.app import use_app

from .qt_dims import QtDims
from .qt_layerlist import QtLayerList
from ..resources import resources_dir
from ..util.theme import template
from ..util.misc import (
<<<<<<< HEAD
=======
    is_rgb,
    str_to_rgb,
>>>>>>> 85e6bd46
    ReadOnlyWrapper,
    mouse_press_callbacks,
    mouse_move_callbacks,
    mouse_release_callbacks,
)
from ..util.keybindings import components_to_key_combo

from .qt_controls import QtControls
from .qt_viewer_buttons import QtLayerButtons, QtViewerButtons
from .qt_console import QtConsole
from .._vispy import create_vispy_visual


# set vispy application to the appropriate qt backend
use_app(API_NAME)


class QtViewer(QSplitter):
    with open(os.path.join(resources_dir, 'stylesheet.qss'), 'r') as f:
        raw_stylesheet = f.read()

    def __init__(self, viewer):
        super().__init__()

        QCoreApplication.setAttribute(
            Qt.AA_UseStyleSheetPropagationInWidgetStyles, True
        )

        self.viewer = viewer
        self.dims = QtDims(self.viewer.dims)
        self.controls = QtControls(self.viewer)
        self.layers = QtLayerList(self.viewer.layers)
        self.layerButtons = QtLayerButtons(self.viewer)
        self.viewerButtons = QtViewerButtons(self.viewer)
        self.console = QtConsole({'viewer': self.viewer})

        # This dictionary holds the corresponding vispy visual for each layer
        self.layer_to_visual = {}

        if self.console.shell is not None:
            self.console.style().unpolish(self.console)
            self.console.style().polish(self.console)
            self.console.hide()
            self.viewerButtons.consoleButton.clicked.connect(
                lambda: self._toggle_console()
            )
        else:
            self.viewerButtons.consoleButton.setEnabled(False)

        self.canvas = SceneCanvas(keys=None, vsync=True)
        self.canvas.events.ignore_callback_errors = False
        self.canvas.native.setMinimumSize(QSize(200, 200))
        self.canvas.context.set_depth_func('lequal')

        self.canvas.connect(self.on_mouse_move)
        self.canvas.connect(self.on_mouse_press)
        self.canvas.connect(self.on_mouse_release)
        self.canvas.connect(self.on_key_press)
        self.canvas.connect(self.on_key_release)
        self.canvas.connect(self.on_draw)

        self.view = self.canvas.central_widget.add_view()
        self._update_camera()

        main_widget = QWidget()
        main_layout = QGridLayout()
        main_layout.setContentsMargins(15, 20, 15, 10)
        main_layout.addWidget(self.canvas.native, 0, 1, 3, 1)
        main_layout.addWidget(self.dims, 3, 1)
        main_layout.addWidget(self.controls, 0, 0)
        main_layout.addWidget(self.layerButtons, 1, 0)
        main_layout.addWidget(self.layers, 2, 0)
        main_layout.addWidget(self.viewerButtons, 3, 0)
        main_layout.setColumnStretch(1, 1)
        main_layout.setSpacing(10)
        main_widget.setLayout(main_layout)

        self.setOrientation(Qt.Vertical)
        self.addWidget(main_widget)
        if self.console.shell is not None:
            self.addWidget(self.console)

        self._last_visited_dir = str(Path.home())

        self._cursors = {
            'disabled': QCursor(
                QPixmap(':/icons/cursor/cursor_disabled.png').scaled(20, 20)
            ),
            'cross': Qt.CrossCursor,
            'forbidden': Qt.ForbiddenCursor,
            'pointing': Qt.PointingHandCursor,
            'standard': QCursor(),
        }

        self._update_palette(viewer.palette)

        self._key_release_generators = {}

        self.viewer.events.interactive.connect(self._on_interactive)
        self.viewer.events.cursor.connect(self._on_cursor)
        self.viewer.events.reset_view.connect(self._on_reset_view)
        self.viewer.events.palette.connect(
            lambda event: self._update_palette(event.palette)
        )
        self.viewer.layers.events.reordered.connect(self._reorder_layers)
        self.viewer.layers.events.added.connect(self._add_layer)
        self.viewer.layers.events.removed.connect(self._remove_layer)
        self.viewer.dims.events.camera.connect(
            lambda event: self._update_camera()
        )

        self.setAcceptDrops(True)

    def _add_layer(self, event):
        """When a layer is added, set its parent and order."""
        layers = event.source
        layer = event.item
        vispy_layer = create_vispy_visual(layer)
        vispy_layer.camera = self.view.camera
        vispy_layer.node.parent = self.view.scene
        vispy_layer.order = len(layers)
        self.layer_to_visual[layer] = vispy_layer

    def _remove_layer(self, event):
        """When a layer is removed, remove its parent."""
        layer = event.item
        vispy_layer = self.layer_to_visual[layer]
        vispy_layer.node.transforms = ChainTransform()
        vispy_layer.node.parent = None
        del self.layer_to_visual[layer]

    def _reorder_layers(self, event):
        """When the list is reordered, propagate changes to draw order."""
        for i, layer in enumerate(self.viewer.layers):
            vispy_layer = self.layer_to_visual[layer]
            vispy_layer.order = i
        self.canvas._draw_order.clear()
        self.canvas.update()

    def _update_camera(self):
        if self.viewer.dims.ndisplay == 3:
            # Set a 3D camera
            if not isinstance(self.view.camera, ArcballCamera):
                self.view.camera = ArcballCamera(name="ArcballCamera")
                # flip y-axis to have correct alignment
                # self.view.camera.flip = (0, 1, 0)

                self.view.camera.viewbox_key_event = viewbox_key_event
                self.viewer.reset_view()
        else:
            # Set 2D camera
            if not isinstance(self.view.camera, PanZoomCamera):
                self.view.camera = PanZoomCamera(
                    aspect=1, name="PanZoomCamera"
                )
                # flip y-axis to have correct alignment
                self.view.camera.flip = (0, 1, 0)

                self.view.camera.viewbox_key_event = viewbox_key_event
                self.viewer.reset_view()

    def screenshot(self):
        """Take currently displayed screen and convert to an image array.

        Returns
        -------
        image : array
            Numpy array of type ubyte and shape (h, w, 4). Index [0, 0] is the
            upper-left corner of the rendered region.
        """
        img = self.canvas.native.grabFramebuffer()
        b = img.constBits()
        h, w, c = img.height(), img.width(), 4

        # As vispy doesn't use qtpy we need to reconcile the differences
        # between the `QImage` API for `PySide2` and `PyQt5` on how to convert
        # a QImage to a numpy array.
        if API_NAME == 'PySide2':
            arr = np.array(b).reshape(h, w, c)
        else:
            b.setsize(h * w * c)
            arr = np.frombuffer(b, np.uint8).reshape(h, w, c)

        # Format of QImage is ARGB32_Premultiplied, but color channels are
        # reversed.
        arr = arr[:, :, [2, 1, 0, 3]]
        return arr

    def _open_images(self):
        """Add image files from the menubar."""
        filenames, _ = QFileDialog.getOpenFileNames(
            parent=self,
            caption='Select image(s)...',
            directory=self._last_visited_dir,  # home dir by default
        )
        if filenames is not None:
            self._add_files(filenames)

    def _open_folder(self):
        """Add a folder of files from the menubar."""
        folder = QFileDialog.getExistingDirectory(
            parent=self,
            caption='Select folder...',
            directory=self._last_visited_dir,  # home dir by default
        )
        if folder is not None:
            self._add_files([folder])

    def _add_files(self, filenames):
        """Add an image layer to the viewer.

        If multiple images are selected, they are stacked along the 0th
        axis.

        Parameters
        -------
        filenames : list
            List of filenames to be opened
        """
        if len(filenames) > 0:
            self.viewer.add_image(path=filenames)
            self._last_visited_dir = os.path.dirname(filenames[0])

    def _on_interactive(self, event):
        self.view.interactive = self.viewer.interactive

    def _on_cursor(self, event):
        cursor = self.viewer.cursor
        size = self.viewer.cursor_size
        if cursor == 'square':
            if size < 10 or size > 300:
                q_cursor = self._cursors['cross']
            else:
                q_cursor = QCursor(
                    QPixmap(':/icons/cursor/cursor_square.png').scaledToHeight(
                        size
                    )
                )
        else:
            q_cursor = self._cursors[cursor]
        self.canvas.native.setCursor(q_cursor)

    def _on_reset_view(self, event):
        if isinstance(self.view.camera, ArcballCamera):
            self.view.camera._quaternion = self.view.camera._quaternion.create_from_axis_angle(
                *event.quaternion
            )
            self.view.camera.center = event.center
            self.view.camera.scale_factor = event.scale_factor
        else:
            # Assumes default camera has the same properties as PanZoomCamera
            self.view.camera.rect = event.rect

    def _update_palette(self, palette):
        # template and apply the primary stylesheet
        themed_stylesheet = template(self.raw_stylesheet, **palette)
        self.console.style_sheet = themed_stylesheet
        self.console.syntax_style = palette['syntax_style']
        bracket_color = QtGui.QColor(*str_to_rgb(palette['highlight']))
        self.console._bracket_matcher.format.setBackground(bracket_color)
        self.setStyleSheet(themed_stylesheet)
        self.canvas.bgcolor = palette['canvas']

    def _toggle_console(self):
        """Toggle console visible and not visible."""
        self.console.setVisible(not self.console.isVisible())
        self.viewerButtons.consoleButton.setProperty(
            'expanded', self.console.isVisible()
        )
        self.viewerButtons.consoleButton.style().unpolish(
            self.viewerButtons.consoleButton
        )
        self.viewerButtons.consoleButton.style().polish(
            self.viewerButtons.consoleButton
        )

    def on_mouse_press(self, event):
        """Called whenever mouse pressed in canvas.
        """
        if event.pos is None:
            return

        event = ReadOnlyWrapper(event)
        mouse_press_callbacks(self.viewer, event)

        layer = self.viewer.active_layer
        if layer is not None:
            # Line bellow needed until layer mouse callbacks are refactored
            self.layer_to_visual[layer].on_mouse_press(event)
            mouse_press_callbacks(layer, event)

    def on_mouse_move(self, event):
        """Called whenever mouse moves over canvas.
        """
        if event.pos is None:
            return

        mouse_move_callbacks(self.viewer, event)

        layer = self.viewer.active_layer
        if layer is not None:
            # Line bellow needed until layer mouse callbacks are refactored
            self.layer_to_visual[layer].on_mouse_move(event)
            mouse_move_callbacks(layer, event)

    def on_mouse_release(self, event):
        """Called whenever mouse released in canvas.
        """
        mouse_release_callbacks(self.viewer, event)

        layer = self.viewer.active_layer
        if layer is not None:
            # Line bellow needed until layer mouse callbacks are refactored
            self.layer_to_visual[layer].on_mouse_release(event)
            mouse_release_callbacks(layer, event)

    def on_key_press(self, event):
        """Called whenever key pressed in canvas.
        """
        if (
            not event.native is None
            and event.native.isAutoRepeat()
            and event.key.name not in ['Up', 'Down', 'Left', 'Right']
        ) or event.key is None:
            # pass is no key is present or if key is held down, unless the
            # key being held down is one of the navigation keys
            return

        comb = components_to_key_combo(event.key.name, event.modifiers)

        layer = self.viewer.active_layer

        if layer is not None and comb in layer.keymap:
            parent = layer
        elif comb in self.viewer.keymap:
            parent = self.viewer
        else:
            return

        func = parent.keymap[comb]
        gen = func(parent)

        if inspect.isgeneratorfunction(func):
            try:
                next(gen)
            except StopIteration:  # only one statement
                pass
            else:
                self._key_release_generators[event.key] = gen

    def on_key_release(self, event):
        """Called whenever key released in canvas.
        """
        try:
            next(self._key_release_generators[event.key])
        except (KeyError, StopIteration):
            pass

    def on_draw(self, event):
        """Called whenever drawn in canvas. Called for all layers, not just top
        """
        for visual in self.layer_to_visual.values():
            visual.on_draw(event)

    def keyPressEvent(self, event):
        self.canvas._backend._keyEvent(self.canvas.events.key_press, event)
        event.accept()

    def keyReleaseEvent(self, event):
        self.canvas._backend._keyEvent(self.canvas.events.key_release, event)
        event.accept()

    def dragEnterEvent(self, event):
        if event.mimeData().hasUrls():
            event.accept()
        else:
            event.ignore()

    def dropEvent(self, event):
        """Add local files and web URLS with drag and drop."""
        filenames = []
        for url in event.mimeData().urls():
            if url.isLocalFile():
                filenames.append(url.toLocalFile())
            else:
                filenames.append(url.toString())
        self._add_files(filenames)


def viewbox_key_event(event):
    """ViewBox key event handler
    Parameters
    ----------
    event : instance of Event
        The event.
    """
    return<|MERGE_RESOLUTION|>--- conflicted
+++ resolved
@@ -27,11 +27,7 @@
 from ..resources import resources_dir
 from ..util.theme import template
 from ..util.misc import (
-<<<<<<< HEAD
-=======
-    is_rgb,
     str_to_rgb,
->>>>>>> 85e6bd46
     ReadOnlyWrapper,
     mouse_press_callbacks,
     mouse_move_callbacks,
