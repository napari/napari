--- conflicted
+++ resolved
@@ -11,16 +11,8 @@
 from qtpy.QtCore import QCoreApplication, QObject, Qt
 from qtpy.QtGui import QGuiApplication
 from qtpy.QtWidgets import QFileDialog, QSplitter, QVBoxLayout, QWidget
-<<<<<<< HEAD
+from superqt import ensure_main_thread
 from superqt.utils import QSignalDebouncer
-
-from napari_builtins.io import imsave_extensions
-
-from .._vispy.canvas import FramerateMonitor
-from ..components._interaction_box_mouse_bindings import (
-    InteractionBoxMouseBindings,
-=======
-from superqt import ensure_main_thread
 
 from napari._qt.containers import QtLayerList
 from napari._qt.dialogs.qt_reader_dialog import handle_gui_reading
@@ -31,7 +23,6 @@
 from napari._qt.widgets.qt_viewer_buttons import (
     QtLayerButtons,
     QtViewerButtons,
->>>>>>> 5082235a
 )
 from napari._qt.widgets.qt_viewer_dock_widget import QtViewerDockWidget
 from napari._qt.widgets.qt_welcome import QtWidgetOverlay
@@ -50,41 +41,6 @@
     update_open_history,
     update_save_history,
 )
-<<<<<<< HEAD
-from ..utils.interactions import (
-    mouse_double_click_callbacks,
-    mouse_move_callbacks,
-    mouse_press_callbacks,
-    mouse_release_callbacks,
-    mouse_wheel_callbacks,
-)
-from ..utils.io import imsave
-from ..utils.key_bindings import KeymapHandler
-from ..utils.misc import in_ipython
-from ..utils.theme import get_theme
-from ..utils.translations import trans
-from .containers import QtLayerList
-from .dialogs.qt_reader_dialog import handle_gui_reading
-from .dialogs.screenshot_dialog import ScreenshotDialog
-from .perf.qt_performance import QtPerformance
-from .utils import QImg2array, circle_pixmap, crosshair_pixmap, square_pixmap
-from .widgets.qt_dims import QtDims
-from .widgets.qt_viewer_buttons import QtLayerButtons, QtViewerButtons
-from .widgets.qt_viewer_dock_widget import QtViewerDockWidget
-from .widgets.qt_welcome import QtWidgetOverlay
-
-from .._vispy import (  # isort:skip
-    VispyAxesOverlay,
-    VispyCamera,
-    VispyCanvas,
-    VispyScaleBarOverlay,
-    VispyInteractionBox,
-    VispyTextOverlay,
-    create_vispy_visual,
-    RenderQualityChange,
-)
-
-=======
 from napari.utils.io import imsave
 from napari.utils.key_bindings import KeymapHandler
 from napari.utils.misc import in_ipython, in_jupyter
@@ -92,8 +48,8 @@
 from napari_builtins.io import imsave_extensions
 
 from napari._vispy import VispyCanvas, create_vispy_layer  # isort:skip
-
->>>>>>> 5082235a
+from napari._vispy.canvas import FramerateMonitor
+
 if TYPE_CHECKING:
     from npe2.manifest.contributions import WriterContribution
 
@@ -276,7 +232,6 @@
 
         self.setAcceptDrops(True)
 
-<<<<<<< HEAD
         self.view = self.canvas.central_widget.add_view(border_width=0)
         self.camera = VispyCamera(
             self.view, self.viewer.camera, self.viewer.dims
@@ -304,8 +259,6 @@
         # Add axes, scale bar
         self._add_visuals()
 
-=======
->>>>>>> 5082235a
         # Create the experimental QtPool for octree and/or monitor.
         self._qt_poll = _create_qt_poll(self, self.viewer.camera)
 
@@ -916,198 +869,6 @@
             self.viewerButtons.consoleButton
         )
 
-<<<<<<< HEAD
-    def _map_canvas2world(self, position):
-        """Map position from canvas pixels into world coordinates.
-
-        Parameters
-        ----------
-        position : 2-tuple
-            Position in canvas (x, y).
-
-        Returns
-        -------
-        coords : tuple
-            Position in world coordinates, matches the total dimensionality
-            of the viewer.
-        """
-        nd = self.viewer.dims.ndisplay
-        transform = self.view.scene.transform
-        mapped_position = transform.imap(list(position))[:nd]
-        position_world_slice = mapped_position[::-1]
-
-        # handle position for 3D views of 2D data
-        nd_point = len(self.viewer.dims.point)
-        if nd_point < nd:
-            position_world_slice = position_world_slice[-nd_point:]
-
-        position_world = list(self.viewer.dims.point)
-        for i, d in enumerate(self.viewer.dims.displayed):
-            position_world[d] = position_world_slice[i]
-
-        return tuple(position_world)
-
-    @property
-    def _canvas_corners_in_world(self):
-        """Location of the corners of canvas in world coordinates.
-
-        Returns
-        -------
-        corners : 2-tuple
-            Coordinates of top left and bottom right canvas pixel in the world.
-        """
-        # Find corners of canvas in world coordinates
-        top_left = self._map_canvas2world([0, 0])
-        bottom_right = self._map_canvas2world(self.canvas.size)
-        return np.array([top_left, bottom_right])
-
-    def on_resize(self, event):
-        """Called whenever canvas is resized.
-
-        event : vispy.util.event.Event
-            The vispy event that triggered this method.
-        """
-        self.viewer._canvas_size = tuple(self.canvas.size[::-1])
-
-    def _process_mouse_event(self, mouse_callbacks, event):
-        """Add properties to the mouse event before passing the event to the
-        napari events system. Called whenever the mouse moves or is clicked.
-        As such, care should be taken to reduce the overhead in this function.
-        In future work, we should consider limiting the frequency at which
-        it is called.
-
-        This method adds following:
-            position: the position of the click in world coordinates.
-            view_direction: a unit vector giving the direction of the camera in
-                world coordinates.
-            up_direction: a unit vector giving the direction of the camera that is
-                up in world coordinates.
-            dims_displayed: a list of the dimensions currently being displayed
-                in the viewer. This comes from viewer.dims.displayed.
-            dims_point: the indices for the data in view in world coordinates.
-                This comes from viewer.dims.point
-
-        Parameters
-        ----------
-        mouse_callbacks : function
-            Mouse callbacks function.
-        event : vispy.event.Event
-            The vispy event that triggered this method.
-        """
-        if event.pos is None:
-            return
-
-        # Add the view ray to the event
-        event.view_direction = self.viewer.camera.calculate_nd_view_direction(
-            self.viewer.dims.ndim, self.viewer.dims.displayed
-        )
-        event.up_direction = self.viewer.camera.calculate_nd_up_direction(
-            self.viewer.dims.ndim, self.viewer.dims.displayed
-        )
-
-        # Update the cursor position
-        self.viewer.cursor._view_direction = event.view_direction
-        self.viewer.cursor.position = self._map_canvas2world(list(event.pos))
-
-        # Add the cursor position to the event
-        event.position = self.viewer.cursor.position
-
-        # Add the displayed dimensions to the event
-        event.dims_displayed = list(self.viewer.dims.displayed)
-
-        # Add the current dims indices
-        event.dims_point = list(self.viewer.dims.point)
-
-        # Put a read only wrapper on the event
-        event = ReadOnlyWrapper(event)
-        mouse_callbacks(self.viewer, event)
-
-        layer = self.viewer.layers.selection.active
-        if layer is not None:
-            mouse_callbacks(layer, event)
-
-    def on_mouse_wheel(self, event):
-        """Called whenever mouse wheel activated in canvas.
-
-        Parameters
-        ----------
-        event : vispy.event.Event
-            The vispy event that triggered this method.
-        """
-        self._process_mouse_event(mouse_wheel_callbacks, event)
-
-    def on_mouse_double_click(self, event):
-        """Called whenever a mouse double-click happen on the canvas
-
-        Parameters
-        ----------
-        event : vispy.event.Event
-            The vispy event that triggered this method. The `event.type` will always be `mouse_double_click`
-
-        Notes
-        -----
-
-        Note that this triggers in addition to the usual mouse press and mouse release.
-        Therefore a double click from the user will likely triggers the following event in sequence:
-
-             - mouse_press
-             - mouse_release
-             - mouse_double_click
-             - mouse_release
-        """
-        self._process_mouse_event(mouse_double_click_callbacks, event)
-
-    def on_mouse_press(self, event):
-        """Called whenever mouse pressed in canvas.
-
-        Parameters
-        ----------
-        event : vispy.event.Event
-            The vispy event that triggered this method.
-        """
-        self._process_mouse_event(mouse_press_callbacks, event)
-
-    def on_mouse_move(self, event):
-        """Called whenever mouse moves over canvas.
-
-        Parameters
-        ----------
-        event : vispy.event.Event
-            The vispy event that triggered this method.
-        """
-        self._process_mouse_event(mouse_move_callbacks, event)
-
-    def on_mouse_release(self, event):
-        """Called whenever mouse released in canvas.
-
-        Parameters
-        ----------
-        event : vispy.event.Event
-            The vispy event that triggered this method.
-        """
-        self._process_mouse_event(mouse_release_callbacks, event)
-
-    def on_draw(self, event):
-        """Called whenever the canvas is drawn.
-
-        This is triggered from vispy whenever new data is sent to the canvas or
-        the camera is moved and is connected in the `QtViewer`.
-        """
-        for layer in self.viewer.layers:
-            if layer.ndim <= self.viewer.dims.ndim:
-                nd = len(layer._displayed_axes)
-                if nd > self.viewer.dims.ndisplay:
-                    displayed_axes = layer._displayed_axes
-                else:
-                    displayed_axes = self.viewer.dims.displayed[-nd:]
-                layer._update_draw(
-                    scale_factor=1 / self.viewer.camera.zoom,
-                    corner_pixels_displayed=self._canvas_corners_in_world[
-                        :, displayed_axes
-                    ],
-                    shape_threshold=self.canvas.size,
-                )
-
     def on_fps_update(self, event):
         vispy_layers = [
             self.layer_to_visual[vl] for vl in self.viewer.layers if vl.visible
@@ -1129,8 +890,6 @@
             v_layer.change_render_quality(RenderQualityChange.MAX)
         self.canvas.update()
 
-=======
->>>>>>> 5082235a
     def set_welcome_visible(self, visible):
         """Show welcome screen widget."""
         self._show_welcome_screen = visible
