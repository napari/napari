--- conflicted
+++ resolved
@@ -726,11 +726,7 @@
         if dial.exec_():
             update_save_history(dial.selectedFiles()[0])
 
-<<<<<<< HEAD
-    def _open_files_dialog(self, stack=False):
-=======
-    def _open_files_dialog(self, choose_plugin=False):
->>>>>>> eb26c560
+    def _open_files_dialog(self, choose_plugin=False, stack=False):
         """Add files from the menubar."""
         dlg = QFileDialog()
         hist = get_open_history()
@@ -749,39 +745,16 @@
 
         if (filenames != []) and (filenames is not None):
             for filename in filenames:
-<<<<<<< HEAD
-                self._qt_open([filename], stack=stack)
-=======
                 self._qt_open(
-                    [filename], stack=False, choose_plugin=choose_plugin
+                    [filename],
+                    choose_plugin=choose_plugin,
+                    stack=stack,
                 )
->>>>>>> eb26c560
             update_open_history(filenames[0])
 
     def _open_files_dialog_as_stack_dialog(self, choose_plugin=False):
         """Add files as a stack, from the menubar."""
-<<<<<<< HEAD
-        return self._open_files_dialog(stack=True)
-=======
-        dlg = QFileDialog()
-        hist = get_open_history()
-        dlg.setHistory(hist)
-
-        filenames, _ = dlg.getOpenFileNames(
-            parent=self,
-            caption=trans._('Select files...'),
-            directory=hist[0],  # home dir by default
-            options=(
-                QFileDialog.DontUseNativeDialog
-                if in_ipython()
-                else QFileDialog.Options()
-            ),
-        )
-
-        if (filenames != []) and (filenames is not None):
-            self._qt_open(filenames, stack=True, choose_plugin=choose_plugin)
-            update_open_history(filenames[0])
->>>>>>> eb26c560
+        return self._open_files_dialog(choose_plugin=choose_plugin, stack=True)
 
     def _open_folder_dialog(self, choose_plugin=False):
         """Add a folder of files from the menubar."""
