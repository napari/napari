from __future__ import annotations

import logging
import traceback
import typing
import warnings
from pathlib import Path
from typing import TYPE_CHECKING, List, Optional, Sequence, Tuple, Type, Union
from weakref import WeakSet

from qtpy.QtCore import QCoreApplication, QObject, Qt
from qtpy.QtGui import QGuiApplication
from qtpy.QtWidgets import QFileDialog, QSplitter, QVBoxLayout, QWidget
from superqt import ensure_main_thread

from napari._qt.containers import QtLayerList
from napari._qt.dialogs.qt_reader_dialog import handle_gui_reading
from napari._qt.dialogs.screenshot_dialog import ScreenshotDialog
from napari._qt.perf.qt_performance import QtPerformance
from napari._qt.utils import QImg2array
from napari._qt.widgets.qt_dims import QtDims
from napari._qt.widgets.qt_viewer_buttons import (
    QtLayerButtons,
    QtViewerButtons,
)
from napari._qt.widgets.qt_viewer_dock_widget import QtViewerDockWidget
from napari._qt.widgets.qt_welcome import QtWidgetOverlay
from napari.components.camera import Camera
from napari.components.layerlist import LayerList
from napari.errors import MultipleReaderError, ReaderPluginError
from napari.layers.base.base import Layer
from napari.plugins import _npe2
from napari.settings import get_settings
from napari.settings._application import DaskSettings
from napari.utils import config, perf, resize_dask_cache
from napari.utils.action_manager import action_manager
from napari.utils.history import (
    get_open_history,
    get_save_history,
    update_open_history,
    update_save_history,
)
from napari.utils.io import imsave
from napari.utils.key_bindings import KeymapHandler
from napari.utils.misc import in_ipython, in_jupyter
from napari.utils.translations import trans
from napari_builtins.io import imsave_extensions

from napari._vispy import VispyCanvas, create_vispy_layer  # isort:skip

if TYPE_CHECKING:
    from npe2.manifest.contributions import WriterContribution

    from napari._qt.layer_controls import QtLayerControlsContainer
    from napari.components import ViewerModel
    from napari.utils.events import Event


def _npe2_decode_selected_filter(
    ext_str: str, selected_filter: str, writers: Sequence[WriterContribution]
) -> Optional[WriterContribution]:
    """Determine the writer that should be invoked to save data.

    When npe2 can be imported, resolves a selected file extension
    string into a specific writer. Otherwise, returns None.
    """
    # When npe2 is not present, `writers` is expected to be an empty list,
    # `[]`. This function will return None.

    for entry, writer in zip(
        ext_str.split(";;"),
        writers,
    ):
        if entry.startswith(selected_filter):
            return writer
    return None


def _extension_string_for_layers(
    layers: Sequence[Layer],
) -> Tuple[str, List[WriterContribution]]:
    """Return an extension string and the list of corresponding writers.

    The extension string is a ";;" delimeted string of entries. Each entry
    has a brief description of the file type and a list of extensions.

    The writers, when provided, are the npe2.manifest.io.WriterContribution
    objects. There is one writer per entry in the extension string. If npe2
    is not importable, the list of writers will be empty.
    """
    # try to use npe2
    ext_str, writers = _npe2.file_extensions_string_for_layers(layers)
    if ext_str:
        return ext_str, writers

    # fallback to old behavior

    if len(layers) == 1:
        selected_layer = layers[0]
        # single selected layer.
        if selected_layer._type_string == 'image':
            ext = imsave_extensions()

            ext_list = [f"*{val}" for val in ext]
            ext_str = ';;'.join(ext_list)

            ext_str = trans._(
                "All Files (*);; Image file types:;;{ext_str}",
                ext_str=ext_str,
            )

        elif selected_layer._type_string == 'points':
            ext_str = trans._("All Files (*);; *.csv;;")

        else:
            # layer other than image or points
            ext_str = trans._("All Files (*);;")

    else:
        # multiple layers.
        ext_str = trans._("All Files (*);;")
    return ext_str, []


class QtViewer(QSplitter):
    """Qt view for the napari Viewer model.

    Parameters
    ----------
    viewer : napari.components.ViewerModel
        Napari viewer containing the rendered scene, layers, and controls.
    show_welcome_screen : bool, optional
        Flag to show a welcome message when no layers are present in the
        canvas. Default is `False`.
    canvas_class : napari._vispy.canvas.VispyCanvas
        The VispyCanvas class providing the Vispy SceneCanvas. Users can also
        have a custom canvas here.

    Attributes
    ----------
    canvas : napari._vispy.canvas.VispyCanvas
        The VispyCanvas class providing the Vispy SceneCanvas. Users can also
        have a custom canvas here.
    dims : napari.qt_dims.QtDims
        Dimension sliders; Qt View for Dims model.
    show_welcome_screen : bool
        Boolean indicating whether to show the welcome screen.
    viewer : napari.components.ViewerModel
        Napari viewer containing the rendered scene, layers, and controls.
    _key_map_handler : napari.utils.key_bindings.KeymapHandler
        KeymapHandler handling the calling functionality when keys are pressed that have a callback function mapped
    _qt_poll : Optional[napari._qt.experimental.qt_poll.QtPoll]
        A QtPoll object required for octree or monitor.
    _remote_manager : napari.components.experimental.remote.RemoteManager
        A remote manager processing commands from remote clients and sending out messages when polled.
    _welcome_widget : napari._qt.widgets.qt_welcome.QtWidgetOverlay
        QtWidgetOverlay providing the stacked widgets for the welcome page.
    """

    _instances = WeakSet()

    def __init__(
        self,
        viewer: ViewerModel,
        show_welcome_screen: bool = False,
        canvas_class: Type[VispyCanvas] = VispyCanvas,
    ) -> None:
        super().__init__()
        self._instances.add(self)
        self.setAttribute(Qt.WidgetAttribute.WA_DeleteOnClose)

        self._show_welcome_screen = show_welcome_screen

        QCoreApplication.setAttribute(
            Qt.AA_UseStyleSheetPropagationInWidgetStyles, True
        )

        self.viewer = viewer
        self.dims = QtDims(self.viewer.dims)
        self._controls = None
        self._layers = None
        self._layersButtons = None
        self._viewerButtons = None
        self._key_map_handler = KeymapHandler()
        self._key_map_handler.keymap_providers = [self.viewer]
        self._console = None

        self._dockLayerList = None
        self._dockLayerControls = None
        self._dockConsole = None
        self._dockPerformance = None

        # This dictionary holds the corresponding vispy visual for each layer
        self.canvas = canvas_class(
            viewer=viewer,
            parent=self,
            key_map_handler=self._key_map_handler,
            size=self.viewer._canvas_size,
            autoswap=get_settings().experimental.autoswap_buffers,  # see #5734
        )

        # Stacked widget to provide a welcome page
        self._welcome_widget = QtWidgetOverlay(self, self.canvas.native)
        self._welcome_widget.set_welcome_visible(show_welcome_screen)
        self._welcome_widget.sig_dropped.connect(self.dropEvent)
        self._welcome_widget.leave.connect(self._leave_canvas)
        self._welcome_widget.enter.connect(self._enter_canvas)

        main_widget = QWidget()
        main_layout = QVBoxLayout()
        main_layout.setContentsMargins(0, 2, 0, 2)
        main_layout.addWidget(self._welcome_widget)
        main_layout.addWidget(self.dims)
        main_layout.setSpacing(0)
        main_widget.setLayout(main_layout)

        self.setOrientation(Qt.Orientation.Vertical)
        self.addWidget(main_widget)

        self.viewer._layer_slicer.events.ready.connect(self._on_slice_ready)

        self._on_active_change()
        self.viewer.layers.events.inserted.connect(self._update_welcome_screen)
        self.viewer.layers.events.removed.connect(self._update_welcome_screen)
        self.viewer.layers.selection.events.active.connect(
            self._on_active_change
        )

        self.viewer.layers.events.inserted.connect(self._on_add_layer_change)

        self.setAcceptDrops(True)

        # Create the experimental QtPool for octree and/or monitor.
        self._qt_poll = _create_qt_poll(self, self.viewer.camera)

        # Create the experimental RemoteManager for the monitor.
        self._remote_manager = _create_remote_manager(
            self.viewer.layers, self._qt_poll
        )

        # moved from the old layerlist... still feels misplaced.
        # can you help me move this elsewhere?
        if config.async_loading:
            from napari._qt.experimental.qt_chunk_receiver import (
                QtChunkReceiver,
            )

            # The QtChunkReceiver object allows the ChunkLoader to pass newly
            # loaded chunks to the layers that requested them.
            self.chunk_receiver = QtChunkReceiver(self.layers)
        else:
            self.chunk_receiver = None

        # bind shortcuts stored in settings last.
        self._bind_shortcuts()

        settings = get_settings()
        self._update_dask_cache_settings(settings.application.dask)

        settings.application.events.dask.connect(
            self._update_dask_cache_settings
        )

        for layer in self.viewer.layers:
            self._add_layer(layer)

    @property
    def view(self):
        """
        Rectangular  vispy viewbox widget in which a subscene is rendered. Access directly within the QtViewer will
        become deprecated.
        """
        warnings.warn(
            trans._(
                "Access to QtViewer.view is deprecated since 0.5.0 and will be removed in the napari 0.6.0. Change to QtViewer.canvas.view instead."
            ),
            FutureWarning,
            stacklevel=2,
        )
        return self.canvas.view

    @property
    def camera(self):
        """
        The Vispy camera class which contains both the 2d and 3d camera used to describe the perspective by which a
        scene is viewed and interacted with. Access directly within the QtViewer will become deprecated.
        """
        warnings.warn(
            trans._(
                "Access to QtViewer.camera will become deprecated in the 0.6.0. Change to QtViewer.canvas.camera instead."
            ),
            FutureWarning,
            stacklevel=2,
        )
        return self.canvas.camera

    @staticmethod
    def _update_dask_cache_settings(
        dask_setting: Union[DaskSettings, Event] = None
    ):
        """Update dask cache to match settings."""
        if not dask_setting:
            return
        if not isinstance(dask_setting, DaskSettings):
            dask_setting = dask_setting.value

        enabled = dask_setting.enabled
        size = dask_setting.cache
        resize_dask_cache(int(int(enabled) * size * 1e9))

    @property
    def controls(self) -> QtLayerControlsContainer:
        """Qt view for GUI controls."""
        if self._controls is None:
            # Avoid circular import.
            from napari._qt.layer_controls import QtLayerControlsContainer

            self._controls = QtLayerControlsContainer(self.viewer)
        return self._controls

    @property
    def layers(self) -> QtLayerList:
        """Qt view for LayerList controls."""
        if self._layers is None:
            self._layers = QtLayerList(self.viewer.layers)
        return self._layers

    @property
    def layerButtons(self) -> QtLayerButtons:
        """Button controls for napari layers."""
        if self._layersButtons is None:
            self._layersButtons = QtLayerButtons(self.viewer)
        return self._layersButtons

    @property
    def viewerButtons(self) -> QtViewerButtons:
        """Button controls for the napari viewer."""
        if self._viewerButtons is None:
            self._viewerButtons = QtViewerButtons(self.viewer)
        return self._viewerButtons

    @property
    def dockLayerList(self) -> QtViewerDockWidget:
        """QWidget wrapped in a QDockWidget with forwarded viewer events."""
        if self._dockLayerList is None:
            layerList = QWidget()
            layerList.setObjectName('layerList')
            layerListLayout = QVBoxLayout()
            layerListLayout.addWidget(self.layerButtons)
            layerListLayout.addWidget(self.layers)
            layerListLayout.addWidget(self.viewerButtons)
            layerListLayout.setContentsMargins(8, 4, 8, 6)
            layerList.setLayout(layerListLayout)
            self._dockLayerList = QtViewerDockWidget(
                self,
                layerList,
                name=trans._('layer list'),
                area='left',
                allowed_areas=['left', 'right'],
                object_name='layer list',
                close_btn=False,
            )
        return self._dockLayerList

    @property
    def dockLayerControls(self) -> QtViewerDockWidget:
        """QWidget wrapped in a QDockWidget with forwarded viewer events."""
        if self._dockLayerControls is None:
            self._dockLayerControls = QtViewerDockWidget(
                self,
                self.controls,
                name=trans._('layer controls'),
                area='left',
                allowed_areas=['left', 'right'],
                object_name='layer controls',
                close_btn=False,
            )
        return self._dockLayerControls

    @property
    def dockConsole(self) -> QtViewerDockWidget:
        """QWidget wrapped in a QDockWidget with forwarded viewer events."""
        if self._dockConsole is None:
            self._dockConsole = QtViewerDockWidget(
                self,
                QWidget(),
                name=trans._('console'),
                area='bottom',
                allowed_areas=['top', 'bottom'],
                object_name='console',
                close_btn=False,
            )
            self._dockConsole.setVisible(False)
            self._dockConsole.visibilityChanged.connect(self._ensure_connect)
        return self._dockConsole

    @property
    def dockPerformance(self) -> QtViewerDockWidget:
        if self._dockPerformance is None:
            self._dockPerformance = self._create_performance_dock_widget()
        return self._dockPerformance

    @property
    def layer_to_visual(self):
        """Mapping of Napari layer to Vispy layer. Added for backward compatibility"""
        return self.canvas.layer_to_visual

    def _leave_canvas(self):
        """disable status on canvas leave"""
        self.viewer.status = ""
        self.viewer.mouse_over_canvas = False

    def _enter_canvas(self):
        """enable status on canvas enter"""
        self.viewer.status = "Ready"
        self.viewer.mouse_over_canvas = True

    def _ensure_connect(self):
        # lazy load console
        id(self.console)

    def _bind_shortcuts(self):
        """Bind shortcuts stored in SETTINGS to actions."""
        for action, shortcuts in get_settings().shortcuts.shortcuts.items():
            action_manager.unbind_shortcut(action)
            for shortcut in shortcuts:
                action_manager.bind_shortcut(action, shortcut)

    def _create_performance_dock_widget(self):
        """Create the dock widget that shows performance metrics."""
        if perf.USE_PERFMON:
            return QtViewerDockWidget(
                self,
                QtPerformance(),
                name=trans._('performance'),
                area='bottom',
            )
        return None

    @property
    def console(self):
        """QtConsole: iPython console terminal integrated into the napari GUI."""
        if self._console is None:
            try:
                from napari_console import QtConsole

                import napari

                with warnings.catch_warnings():
                    warnings.filterwarnings("ignore")
                    self.console = QtConsole(self.viewer)
                    self.console.push(
                        {'napari': napari, 'action_manager': action_manager}
                    )
            except ModuleNotFoundError:
                warnings.warn(
                    trans._(
                        'napari-console not found. It can be installed with'
                        ' "pip install napari_console"'
                    ),
                    stacklevel=1,
                )
                self._console = None
            except ImportError:
                traceback.print_exc()
                warnings.warn(
                    trans._(
                        'error importing napari-console. See console for full error.'
                    ),
                    stacklevel=1,
                )
                self._console = None
        return self._console

    @console.setter
    def console(self, console):
        self._console = console
        if console is not None:
            self.dockConsole.setWidget(console)
            console.setParent(self.dockConsole)

    @ensure_main_thread
    def _on_slice_ready(self, event):
        responses = event.value
        logging.debug('QtViewer._on_slice_ready: %s', responses)
        for layer, response in responses.items():
            # Update the layer slice state to temporarily support behavior
            # that depends on it.
            layer._update_slice_response(response)
            # The rest of `Layer.refresh` after `set_view_slice`, where `set_data`
            # notifies the corresponding vispy layer of the new slice.
            layer.events.set_data()
            layer._update_thumbnail()
            layer._set_highlight(force=True)

    def _on_active_change(self):
        """When active layer changes change keymap handler."""
        self._key_map_handler.keymap_providers = (
            [self.viewer]
            if self.viewer.layers.selection.active is None
            else [self.viewer.layers.selection.active, self.viewer]
        )

    def _on_add_layer_change(self, event):
        """When a layer is added, set its parent and order.

        Parameters
        ----------
        event : napari.utils.event.Event
            The napari event that triggered this method.
        """
        layer = event.value
        self._add_layer(layer)

    def _add_layer(self, layer):
        """When a layer is added, set its parent and order.

        Parameters
        ----------
        layer : napari.layers.Layer
            Layer to be added.
        """
        vispy_layer = create_vispy_layer(layer)

        # QtPoll is experimental.
        if self._qt_poll is not None:
            # QtPoll will call VipyBaseImage._on_poll() when the camera
            # moves or the timer goes off.
            self._qt_poll.events.poll.connect(vispy_layer._on_poll)

            # In the other direction, some visuals need to tell QtPoll to
            # start polling. When they receive new data they need to be
            # polled to load it, even if the camera is not moving.
            if vispy_layer.events is not None:
                vispy_layer.events.loaded.connect(self._qt_poll.wake_up)

        self.canvas.add_layer_visual_mapping(layer, vispy_layer)

    def _save_layers_dialog(self, selected=False):
        """Save layers (all or selected) to disk, using ``LayerList.save()``.

        Parameters
        ----------
        selected : bool
            If True, only layers that are selected in the viewer will be saved.
            By default, all layers are saved.
        """
        msg = ''
        if not len(self.viewer.layers):
            msg = trans._("There are no layers in the viewer to save")
        elif selected and not len(self.viewer.layers.selection):
            msg = trans._(
                'Please select one or more layers to save,'
                '\nor use "Save all layers..."'
            )
        if msg:
            raise OSError(trans._("Nothing to save"))

        # prepare list of extensions for drop down menu.
        ext_str, writers = _extension_string_for_layers(
            list(self.viewer.layers.selection)
            if selected
            else self.viewer.layers
        )

        msg = trans._("selected") if selected else trans._("all")
        dlg = QFileDialog()
        hist = get_save_history()
        dlg.setHistory(hist)

        filename, selected_filter = dlg.getSaveFileName(
            parent=self,
            caption=trans._('Save {msg} layers', msg=msg),
            directory=hist[0],  # home dir by default,
            filter=ext_str,
            options=(
                QFileDialog.DontUseNativeDialog
                if in_ipython()
                else QFileDialog.Options()
            ),
        )
        logging.debug(
            trans._(
                'QFileDialog - filename: {filename} '
                'selected_filter: {selected_filter}',
                filename=filename or None,
                selected_filter=selected_filter or None,
            )
        )

        if filename:
            writer = _npe2_decode_selected_filter(
                ext_str, selected_filter, writers
            )
            with warnings.catch_warnings(record=True) as wa:
                saved = self.viewer.layers.save(
                    filename, selected=selected, _writer=writer
                )
                logging.debug('Saved %s', saved)
                error_messages = "\n".join(str(x.message.args[0]) for x in wa)

            if not saved:
                raise OSError(
                    trans._(
                        "File {filename} save failed.\n{error_messages}",
                        deferred=True,
                        filename=filename,
                        error_messages=error_messages,
                    )
                )

            update_save_history(saved[0])

    def _update_welcome_screen(self):
        """Update welcome screen display based on layer count."""
        if self._show_welcome_screen:
            self._welcome_widget.set_welcome_visible(not self.viewer.layers)

    def _screenshot(self, flash=True):
        """Capture a screenshot of the Vispy canvas.

        Parameters
        ----------
        flash : bool
            Flag to indicate whether flash animation should be shown after
            the screenshot was captured.
        """
        # CAN REMOVE THIS AFTER DEPRECATION IS DONE, see self.screenshot.
        img = self.canvas.screenshot()
        if flash:
            from napari._qt.utils import add_flash_animation

            # Here we are actually applying the effect to the `_welcome_widget`
            # and not # the `native` widget because it does not work on the
            # `native` widget. It's probably because the widget is in a stack
            # with the `QtWelcomeWidget`.
            add_flash_animation(self._welcome_widget)
        return img

    def screenshot(self, path=None, flash=True):
        """Take currently displayed screen and convert to an image array.

        Parameters
        ----------
        path : str
            Filename for saving screenshot image.
        flash : bool
            Flag to indicate whether flash animation should be shown after
            the screenshot was captured.

        Returns
        -------
        image : array
            Numpy array of type ubyte and shape (h, w, 4). Index [0, 0] is the
            upper-left corner of the rendered region.
        """

        img = QImg2array(self._screenshot(flash))
        if path is not None:
            imsave(path, img)  # scikit-image imsave method
        return img

    def clipboard(self, flash=True):
        """Take a screenshot of the currently displayed screen and copy the
        image to the clipboard.

        Parameters
        ----------
        flash : bool
            Flag to indicate whether flash animation should be shown after
            the screenshot was captured.
        """
        cb = QGuiApplication.clipboard()
        cb.setImage(self._screenshot(flash))

    def _screenshot_dialog(self):
        """Save screenshot of current display, default .png"""
        hist = get_save_history()
        dial = ScreenshotDialog(self.screenshot, self, hist[0], hist)
        if dial.exec_():
            update_save_history(dial.selectedFiles()[0])

<<<<<<< HEAD
    def _open_files_dialog(self, choose_plugin=False, stack=False):
        """Add files from the menubar."""
=======
    def _open_file_dialog_uni(self, caption: str) -> typing.List[str]:
        """
        Open dialog to get list of files from user
        """
>>>>>>> bd69fd21
        dlg = QFileDialog()
        hist = get_open_history()
        dlg.setHistory(hist)

        open_kwargs = {
            "parent": self,
            "caption": caption,
        }
        if "pyside" in QFileDialog.__module__.lower():
            # PySide6
            open_kwargs["dir"] = hist[0]
        else:
            open_kwargs["directory"] = hist[0]

        if in_ipython():
            open_kwargs["options"] = QFileDialog.DontUseNativeDialog

        return dlg.getOpenFileNames(**open_kwargs)[0]

    def _open_files_dialog(self, choose_plugin=False):
        """Add files from the menubar."""
        filenames = self._open_file_dialog_uni(trans._('Select file(s)...'))

        if (filenames != []) and (filenames is not None):
            for filename in filenames:
                self._qt_open(
                    [filename],
                    choose_plugin=choose_plugin,
                    stack=stack,
                )
            update_open_history(filenames[0])

    def _open_files_dialog_as_stack_dialog(self, choose_plugin=False):
        """Add files as a stack, from the menubar."""
<<<<<<< HEAD
        return self._open_files_dialog(choose_plugin=choose_plugin, stack=True)
=======

        filenames = self._open_file_dialog_uni(trans._('Select files...'))

        if (filenames != []) and (filenames is not None):
            self._qt_open(filenames, stack=True, choose_plugin=choose_plugin)
            update_open_history(filenames[0])
>>>>>>> bd69fd21

    def _open_folder_dialog(self, choose_plugin=False):
        """Add a folder of files from the menubar."""
        dlg = QFileDialog()
        hist = get_open_history()
        dlg.setHistory(hist)

        folder = dlg.getExistingDirectory(
            self,
            trans._('Select folder...'),
            hist[0],  # home dir by default
            (
                QFileDialog.DontUseNativeDialog
                if in_ipython()
                else QFileDialog.Options()
            ),
        )

        if folder not in {'', None}:
            self._qt_open([folder], stack=False, choose_plugin=choose_plugin)
            update_open_history(folder)

    def _qt_open(
        self,
        filenames: List[str],
        stack: Union[bool, List[List[str]]],
        choose_plugin: bool = False,
        plugin: str = None,
        layer_type: str = None,
        **kwargs,
    ):
        """Open files, potentially popping reader dialog for plugin selection.

        Call ViewerModel.open and catch errors that could
        be fixed by user making a plugin choice.

        Parameters
        ----------
        filenames : List[str]
            paths to open
        choose_plugin : bool
            True if user wants to explicitly choose the plugin else False
        stack : bool or list[list[str]]
            whether to stack files or not. Can also be a list containing
            files to stack.
        plugin : str
            plugin to use for reading
        layer_type : str
            layer type for opened layers
        """
        if choose_plugin:
            handle_gui_reading(
                filenames, self, stack, plugin_override=choose_plugin, **kwargs
            )
            return

        try:
            self.viewer.open(
                filenames,
                stack=stack,
                plugin=plugin,
                layer_type=layer_type,
                **kwargs,
            )
        except ReaderPluginError as e:
            handle_gui_reading(
                filenames,
                self,
                stack,
                e.reader_plugin,
                e,
                layer_type=layer_type,
                **kwargs,
            )
        except MultipleReaderError:
            handle_gui_reading(filenames, self, stack, **kwargs)

    def _toggle_chunk_outlines(self):
        """Toggle whether we are drawing outlines around the chunks."""
        from napari.layers.image.experimental.octree_image import (
            _OctreeImageBase,
        )

        for layer in self.viewer.layers:
            if isinstance(layer, _OctreeImageBase):
                layer.display.show_grid = not layer.display.show_grid

    def toggle_console_visibility(self, event=None):
        """Toggle console visible and not visible.

        Imports the console the first time it is requested.
        """
        if in_ipython() or in_jupyter():
            return

        # force instantiation of console if not already instantiated
        _ = self.console

        viz = not self.dockConsole.isVisible()
        # modulate visibility at the dock widget level as console is dockable
        self.dockConsole.setVisible(viz)
        if self.dockConsole.isFloating():
            self.dockConsole.setFloating(True)

        if viz:
            self.dockConsole.raise_()
            self.dockConsole.setFocus()

        self.viewerButtons.consoleButton.setProperty(
            'expanded', self.dockConsole.isVisible()
        )
        self.viewerButtons.consoleButton.style().unpolish(
            self.viewerButtons.consoleButton
        )
        self.viewerButtons.consoleButton.style().polish(
            self.viewerButtons.consoleButton
        )

    def set_welcome_visible(self, visible):
        """Show welcome screen widget."""
        self._show_welcome_screen = visible
        self._welcome_widget.set_welcome_visible(visible)

    def keyPressEvent(self, event):
        """Called whenever a key is pressed.

        Parameters
        ----------
        event : qtpy.QtCore.QEvent
            Event from the Qt context.
        """
        self.canvas._scene_canvas._backend._keyEvent(
            self.canvas._scene_canvas.events.key_press, event
        )
        event.accept()

    def keyReleaseEvent(self, event):
        """Called whenever a key is released.

        Parameters
        ----------
        event : qtpy.QtCore.QEvent
            Event from the Qt context.
        """
        self.canvas._scene_canvas._backend._keyEvent(
            self.canvas._scene_canvas.events.key_release, event
        )
        event.accept()

    def dragEnterEvent(self, event):
        """Ignore event if not dragging & dropping a file or URL to open.

        Using event.ignore() here allows the event to pass through the
        parent widget to its child widget, otherwise the parent widget
        would catch the event and not pass it on to the child widget.

        Parameters
        ----------
        event : qtpy.QtCore.QDragEvent
            Event from the Qt context.
        """
        if event.mimeData().hasUrls():
            self._set_drag_status()
            event.accept()
        else:
            event.ignore()

    def _set_drag_status(self):
        """Set dedicated status message when dragging files into viewer"""
        self.viewer.status = trans._(
            'Hold <Alt> key to open plugin selection. Hold <Shift> to open files as stack.'
        )

    def dropEvent(self, event):
        """Add local files and web URLS with drag and drop.

        For each file, attempt to open with existing associated reader
        (if available). If no reader is associated or opening fails,
        and more than one reader is available, open dialog and ask
        user to choose among available readers. User can choose to persist
        this choice.

        Parameters
        ----------
        event : qtpy.QtCore.QDropEvent
            Event from the Qt context.
        """
        shift_down = (
            QGuiApplication.keyboardModifiers()
            & Qt.KeyboardModifier.ShiftModifier
        )
        alt_down = (
            QGuiApplication.keyboardModifiers()
            & Qt.KeyboardModifier.AltModifier
        )
        filenames = []
        for url in event.mimeData().urls():
            if url.isLocalFile():
                # directories get a trailing "/", Path conversion removes it
                filenames.append(str(Path(url.toLocalFile())))
            else:
                filenames.append(url.toString())

        self._qt_open(
            filenames,
            stack=bool(shift_down),
            choose_plugin=bool(alt_down),
        )

    def closeEvent(self, event):
        """Cleanup and close.

        Parameters
        ----------
        event : qtpy.QtCore.QCloseEvent
            Event from the Qt context.
        """
        self.layers.close()

        # if the viewer.QtDims object is playing an axis, we need to terminate
        # the AnimationThread before close, otherwise it will cause a segFault
        # or Abort trap. (calling stop() when no animation is occurring is also
        # not a problem)
        self.dims.stop()
        self.canvas.delete()
        if self._console is not None:
            self.console.close()
        self.dockConsole.deleteLater()
        event.accept()


if TYPE_CHECKING:
    from napari._qt.experimental.qt_poll import QtPoll
    from napari.components.experimental.remote import RemoteManager


def _create_qt_poll(parent: QObject, camera: Camera) -> Optional[QtPoll]:
    """Create and return a QtPoll instance, if needed.

    Create a QtPoll instance for octree or monitor.

    Octree needs QtPoll so VispyTiledImageLayer can finish in-progress
    loads even if the camera is not moving. Once loading is finish it will
    tell QtPoll it no longer needs to be polled.

    Monitor needs QtPoll to poll for incoming messages. This might be
    temporary until we can process incoming messages with a dedicated
    thread.

    Parameters
    ----------
    parent : QObject
        Parent Qt object.
    camera : Camera
        Camera that the QtPoll object will listen to.

    Returns
    -------
    Optional[QtPoll]
        The new QtPoll instance, if we need one.
    """
    if not config.async_octree and not config.monitor:
        return None

    from napari._qt.experimental.qt_poll import QtPoll

    qt_poll = QtPoll(parent)
    camera.events.connect(qt_poll.on_camera)
    return qt_poll


def _create_remote_manager(
    layers: LayerList, qt_poll
) -> Optional[RemoteManager]:
    """Create and return a RemoteManager instance, if we need one.

    Parameters
    ----------
    layers : LayersList
        The viewer's layers.
    qt_poll : QtPoll
        The viewer's QtPoll instance.
    """
    if not config.monitor:
        return None  # Not using the monitor at all

    from napari.components.experimental.monitor import monitor
    from napari.components.experimental.remote import RemoteManager

    # Start the monitor so we can access its events. The monitor has no
    # dependencies to napari except to utils.Event.
    started = monitor.start()

    if not started:
        return None  # Probably not >= Python 3.9, so no manager is needed.

    # Create the remote manager and have monitor call its process_command()
    # method to execute commands from clients.
    manager = RemoteManager(layers)

    # RemoteManager will process incoming command from the monitor.
    monitor.run_command_event.connect(manager.process_command)

    # QtPoll should pool the RemoteManager and the Monitor.
    qt_poll.events.poll.connect(manager.on_poll)
    qt_poll.events.poll.connect(monitor.on_poll)

    return manager<|MERGE_RESOLUTION|>--- conflicted
+++ resolved
@@ -680,15 +680,10 @@
         if dial.exec_():
             update_save_history(dial.selectedFiles()[0])
 
-<<<<<<< HEAD
-    def _open_files_dialog(self, choose_plugin=False, stack=False):
-        """Add files from the menubar."""
-=======
     def _open_file_dialog_uni(self, caption: str) -> typing.List[str]:
         """
         Open dialog to get list of files from user
         """
->>>>>>> bd69fd21
         dlg = QFileDialog()
         hist = get_open_history()
         dlg.setHistory(hist)
@@ -708,7 +703,7 @@
 
         return dlg.getOpenFileNames(**open_kwargs)[0]
 
-    def _open_files_dialog(self, choose_plugin=False):
+    def _open_files_dialog(self, choose_plugin=False, stack=False):
         """Add files from the menubar."""
         filenames = self._open_file_dialog_uni(trans._('Select file(s)...'))
 
@@ -723,16 +718,7 @@
 
     def _open_files_dialog_as_stack_dialog(self, choose_plugin=False):
         """Add files as a stack, from the menubar."""
-<<<<<<< HEAD
         return self._open_files_dialog(choose_plugin=choose_plugin, stack=True)
-=======
-
-        filenames = self._open_file_dialog_uni(trans._('Select files...'))
-
-        if (filenames != []) and (filenames is not None):
-            self._qt_open(filenames, stack=True, choose_plugin=choose_plugin)
-            update_open_history(filenames[0])
->>>>>>> bd69fd21
 
     def _open_folder_dialog(self, choose_plugin=False):
         """Add a folder of files from the menubar."""
