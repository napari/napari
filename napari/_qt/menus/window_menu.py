--- conflicted
+++ resolved
@@ -1,10 +1,5 @@
 from typing import TYPE_CHECKING
 
-<<<<<<< HEAD
-from superqt.qtcompat.QtWidgets import QMenu
-
-=======
->>>>>>> 1287e618
 from ...utils.translations import trans
 from ._util import NapariMenu, populate_menu
 
