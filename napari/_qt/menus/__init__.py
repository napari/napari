from .debug_menu import DebugMenu
from .file_menu import FileMenu
from .help_menu import HelpMenu
from .plugins_menu import PluginsMenu
<<<<<<< HEAD
from .view_menu import ViewMenu
=======
from .window_menu import WindowMenu
>>>>>>> ec69e693

__all__ = [
    'DebugMenu',
    'FileMenu',
    'HelpMenu',
    'PluginsMenu',
<<<<<<< HEAD
    'ViewMenu',
=======
    'WindowMenu',
>>>>>>> ec69e693
]<|MERGE_RESOLUTION|>--- conflicted
+++ resolved
@@ -2,20 +2,10 @@
 from .file_menu import FileMenu
 from .help_menu import HelpMenu
 from .plugins_menu import PluginsMenu
-<<<<<<< HEAD
-from .view_menu import ViewMenu
-=======
-from .window_menu import WindowMenu
->>>>>>> ec69e693
 
 __all__ = [
     'DebugMenu',
     'FileMenu',
     'HelpMenu',
     'PluginsMenu',
-<<<<<<< HEAD
-    'ViewMenu',
-=======
-    'WindowMenu',
->>>>>>> ec69e693
 ]