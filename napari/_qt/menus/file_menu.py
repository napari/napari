--- conflicted
+++ resolved
@@ -1,12 +1,7 @@
 from typing import TYPE_CHECKING
 
-<<<<<<< HEAD
 from superqt.qtcompat.QtCore import QSize
-from superqt.qtcompat.QtWidgets import QAction, QMenu
-=======
-from qtpy.QtCore import QSize
-from qtpy.QtWidgets import QAction
->>>>>>> 1287e618
+from superqt.qtcompat.QtWidgets import QAction
 
 from ...settings import get_settings
 from ...utils.history import get_save_history, update_save_history
