--- conflicted
+++ resolved
@@ -8,6 +8,7 @@
 
 from ...components._viewer_key_bindings import register_viewer_action
 from ...utils.translations import trans
+from ._util import NapariMenu
 
 if TYPE_CHECKING:
     from ... import Viewer
@@ -18,122 +19,6 @@
     def __init__(self, window: 'Window'):
         self._win = window
         super().__init__(trans._('&File'), window._qt_window)
-<<<<<<< HEAD
-=======
-        self.open_sample_menu = NapariMenu(trans._('Open Sample'), self)
-        ACTIONS = [
-            {
-                'text': trans._('Open File(s)...'),
-                'slot': window._qt_viewer._open_files_dialog,
-                'shortcut': 'Ctrl+O',
-            },
-            {
-                'text': trans._('Open Files as Stack...'),
-                'slot': window._qt_viewer._open_files_dialog_as_stack_dialog,
-                'shortcut': 'Ctrl+Alt+O',
-            },
-            {
-                'text': trans._('Open Folder...'),
-                'slot': window._qt_viewer._open_folder_dialog,
-                'shortcut': 'Ctrl+Shift+O',
-            },
-            {
-                'menu': trans._('Open with Plugin'),
-                'items': [
-                    {
-                        'text': 'Open File(s)...',
-                        'slot': self._open_files_w_plugin,
-                    },
-                    {
-                        'text': 'Open Files as Stack...',
-                        'slot': self._open_files_as_stack_w_plugin,
-                    },
-                    {
-                        'text': 'Open Folder...',
-                        'slot': self._open_folder_w_plugin,
-                    },
-                ],
-            },
-            {'menu': self.open_sample_menu},
-            {},
-            {
-                'text': trans._('Preferences'),
-                'slot': self._open_preferences,
-                'shortcut': 'Ctrl+Shift+P',
-                'statusTip': trans._('Open preferences dialog'),
-                'menuRole': QAction.PreferencesRole,
-            },
-            {},
-            {
-                'text': trans._('Save Selected Layer(s)...'),
-                'slot': lambda: window._qt_viewer._save_layers_dialog(
-                    selected=True
-                ),
-                'shortcut': 'Ctrl+S',
-                'enabled': self._layer_count,
-            },
-            {
-                'text': trans._('Save All Layers...'),
-                'slot': lambda: window._qt_viewer._save_layers_dialog(
-                    selected=False
-                ),
-                'shortcut': 'Ctrl+Shift+S',
-                'enabled': self._layer_count,
-            },
-            {
-                'text': trans._('Save Screenshot...'),
-                'slot': window._qt_viewer._screenshot_dialog,
-                'shortcut': 'Alt+S',
-                'statusTip': trans._(
-                    'Save screenshot of current display, default .png'
-                ),
-            },
-            {
-                'text': trans._('Save Screenshot with Viewer...'),
-                'slot': self._screenshot_dialog,
-                'shortcut': 'Alt+Shift+S',
-                'statusTip': trans._(
-                    'Save screenshot of current display with the viewer, default .png'
-                ),
-            },
-            {
-                'text': trans._('Copy Screenshot to Clipboard'),
-                'slot': window._qt_viewer.clipboard,
-                'shortcut': 'Alt+C',
-                'statusTip': trans._(
-                    'Copy screenshot of current display to the clipboard'
-                ),
-            },
-            {
-                'text': trans._('Copy Screenshot with Viewer to Clipboard'),
-                'slot': window.clipboard,
-                'shortcut': 'Alt+Shift+C',
-                'statusTip': trans._(
-                    'Copy screenshot of current display with the viewer to the clipboard'
-                ),
-            },
-            {},
-            {
-                'text': trans._('Close Window'),
-                'slot': self._close_window,
-                'shortcut': 'Ctrl+W',
-            },
-            {
-                'when': running_as_bundled_app(),
-                'text': trans._('Restart'),
-                'slot': window._qt_window.restart,
-            },
-            # OS X will rename this to Quit and put it in the app menu.
-            # This quits the entire QApplication and closes all windows.
-            {
-                'text': trans._('Exit'),
-                'slot': self._close_app,
-                'shortcut': 'Ctrl+Q',
-                'menuRole': QAction.QuitRole,
-            },
-        ]
-        populate_menu(self, ACTIONS)
->>>>>>> eb26c560
 
         self._pref_dialog = None
 
