--- conflicted
+++ resolved
@@ -1,11 +1,6 @@
 from functools import partial
 from typing import TYPE_CHECKING
 
-<<<<<<< HEAD
-from superqt.qtcompat.QtWidgets import QMenu
-
-=======
->>>>>>> 1287e618
 from ...settings import get_settings
 from ...utils import config as async_config
 from ...utils.translations import trans
