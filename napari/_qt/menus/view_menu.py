--- conflicted
+++ resolved
@@ -20,11 +20,7 @@
 
         def _toggle_dict(text, name, prop):
             # helper func to make a Action dict for togglers
-<<<<<<< HEAD
-            obj = rgetattr(window.qt_viewer.viewer, name)
-=======
-            obj = getattr(window._qt_viewer.viewer, name)
->>>>>>> e6ce01d9
+            obj = rgetattr(window._qt_viewer.viewer, name)
             return {
                 'text': text,
                 'slot': partial(setattr, obj, prop),
