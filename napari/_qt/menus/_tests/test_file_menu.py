from unittest import mock

from npe2 import DynamicPlugin
from npe2.manifest.contributions import SampleDataURI

<<<<<<< HEAD
from napari._qt.menus import file_menu
from napari.settings import get_settings
=======
from napari.utils.action_manager import action_manager
>>>>>>> 1546f18e


def test_sample_data_triggers_reader_dialog(
    mock_npe2_pm, tmp_reader, make_napari_viewer
):
    """Sample data pops reader dialog if multiple compatible readers"""
    # make two tmp readers that take tif files
    tmp_reader(mock_npe2_pm, 'tif-reader', filename_patterns=['*.tif'])
    tmp_reader(mock_npe2_pm, 'other-tif-reader', filename_patterns=['*.tif'])

    # make a sample data reader for tif file
    tmp_sample_plugin = DynamicPlugin('sample-plugin', mock_npe2_pm)
    my_sample = SampleDataURI(
        key='tmp-sample',
        display_name='Temp Sample',
        uri='some-path/some-file.tif',
    )
    tmp_sample_plugin.manifest.contributions.sample_data = [my_sample]
    tmp_sample_plugin.register()

    viewer = make_napari_viewer()
    sample_action = viewer.window.file_menu.open_sample_menu.actions()[0]
    with mock.patch(
        'napari._qt.menus.file_menu.handle_gui_reading'
    ) as mock_read:
        sample_action.trigger()

    # assert that handle gui reading was called
    mock_read.assert_called_once()


<<<<<<< HEAD
def test_close_window_cancel(make_napari_viewer):
    v = make_napari_viewer()
    with mock.patch(
        'napari._qt.qt_main_window._QtMainWindow.close'
    ) as close_mock:
        with mock.patch(
            "napari._qt.menus.file_menu.QMessageBox.exec_",
            return_value=file_menu.QMessageBox.StandardButton.Cancel,
        ) as message_mock:
            v.window.file_menu._close_window()
            message_mock.assert_called_once()
            close_mock.assert_not_called()


def test_close_window_ok(make_napari_viewer):
    v = make_napari_viewer()
    with mock.patch(
        'napari._qt.qt_main_window._QtMainWindow.close'
    ) as close_mock:
        with mock.patch(
            "napari._qt.menus.file_menu.QMessageBox.exec_",
            return_value=file_menu.QMessageBox.StandardButton.Ok,
        ) as message_mock:
            v.window.file_menu._close_window()
            message_mock.assert_called_once()
            close_mock.assert_called_once_with(quit_app=False)


def test_close_window_no_confirm(make_napari_viewer, monkeypatch):
    v = make_napari_viewer()
    with mock.patch(
        'napari._qt.qt_main_window._QtMainWindow.close'
    ) as close_mock:
        monkeypatch.setattr(
            get_settings().application, "confirm_close_window", False
        )
        with mock.patch(
            "napari._qt.menus.file_menu.QMessageBox.exec_"
        ) as message_mock:
            v.window.file_menu._close_window()
            message_mock.assert_not_called()
            close_mock.assert_called_once_with(quit_app=False)


def test_close_app_cancel(make_napari_viewer):
    v = make_napari_viewer()
    with mock.patch(
        'napari._qt.qt_main_window._QtMainWindow.close'
    ) as close_mock:
        with mock.patch(
            "napari._qt.menus.file_menu.QMessageBox.exec_",
            return_value=file_menu.QMessageBox.StandardButton.Cancel,
        ) as message_mock:
            v.window.file_menu._close_app()
            message_mock.assert_called_once()
            close_mock.assert_not_called()


def test_close_app_ok(make_napari_viewer):
    v = make_napari_viewer()
    with mock.patch(
        'napari._qt.qt_main_window._QtMainWindow.close'
    ) as close_mock:
        with mock.patch(
            "napari._qt.menus.file_menu.QMessageBox.exec_",
            return_value=file_menu.QMessageBox.StandardButton.Ok,
        ) as message_mock:
            v.window.file_menu._close_app()
            message_mock.assert_called_once()
            close_mock.assert_called_once_with(quit_app=True)
=======
def test_show_shortcuts_actions(make_napari_viewer):
    viewer = make_napari_viewer()
    assert viewer.window.file_menu._pref_dialog is None
    action_manager.trigger("napari:show_shortcuts")
    assert viewer.window.file_menu._pref_dialog is not None
    assert (
        viewer.window.file_menu._pref_dialog._list.currentItem().text()
        == "Shortcuts"
    )
    viewer.window.file_menu._pref_dialog.close()
>>>>>>> 1546f18e
<|MERGE_RESOLUTION|>--- conflicted
+++ resolved
@@ -3,12 +3,11 @@
 from npe2 import DynamicPlugin
 from npe2.manifest.contributions import SampleDataURI
 
-<<<<<<< HEAD
+
 from napari._qt.menus import file_menu
 from napari.settings import get_settings
-=======
 from napari.utils.action_manager import action_manager
->>>>>>> 1546f18e
+
 
 
 def test_sample_data_triggers_reader_dialog(
@@ -40,7 +39,6 @@
     mock_read.assert_called_once()
 
 
-<<<<<<< HEAD
 def test_close_window_cancel(make_napari_viewer):
     v = make_napari_viewer()
     with mock.patch(
@@ -111,7 +109,7 @@
             v.window.file_menu._close_app()
             message_mock.assert_called_once()
             close_mock.assert_called_once_with(quit_app=True)
-=======
+      
 def test_show_shortcuts_actions(make_napari_viewer):
     viewer = make_napari_viewer()
     assert viewer.window.file_menu._pref_dialog is None
@@ -121,5 +119,4 @@
         viewer.window.file_menu._pref_dialog._list.currentItem().text()
         == "Shortcuts"
     )
-    viewer.window.file_menu._pref_dialog.close()
->>>>>>> 1546f18e
+    viewer.window.file_menu._pref_dialog.close()