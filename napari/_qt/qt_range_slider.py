"""
Range slider, extended QWidget slider for napari.
"""

from qtpy import QtCore, QtGui
from qtpy.QtWidgets import QWidget, QHBoxLayout, QLineEdit, QFrame
from .qt_modal import QtPopup
import numpy as np
from .utils import qt_signals_blocked


class LabelEdit(QLineEdit):
    def __init__(self, value, parent=None):
        super().__init__(value, parent)
        self.setObjectName('slice_label')
        self.setFixedWidth(40)
        self.setValidator(QtGui.QDoubleValidator(0, 999999, 1))


class SliderPopup(QtPopup):
    def __init__(self, parent):
        super().__init__(parent)
        try:
            self.layer = parent.parent().layer
            assert hasattr(self.layer, 'contrast_limits')
        except (AttributeError, AssertionError):
            raise NotImplementedError(
                "SliderPopups are only meant to be instantiated with a parent "
                "RangeSlider that, in turn, has an image/surface layer as a "
                "parent."
            )

        self.decimals = (
            0 if np.issubdtype(self.layer.data.dtype, np.integer) else 1
        )
        _range = parent.start, parent.end, parent.single_step
        _values = parent.getValues()
        sld = parent.__class__(
            slider_range=_range, values=_values, allow_popup=False
        )
        sld.setEmitWhileMoving(True)
        sld.collapsable = False
        sld.setMinimumHeight(18)
        sld.rangeChanged.connect(self._on_values_change)
        self.slider = sld

        layout = QHBoxLayout()
        layout.addWidget(sld, 50)
        self.frame.setLayout(layout)
        self.setGeometry(0, 0, 700, 20)

        cmin_, cmax_ = parent.parent().layer.contrast_limits
        rmin_, rmax_ = parent.parent().layer.contrast_limits_range

        self.curmin_label = LabelEdit(self._numformat(cmin_))
        self.curmax_label = LabelEdit(self._numformat(cmax_))
        self.range_min_label = LabelEdit(self._numformat(rmin_))
        self.range_max_label = LabelEdit(self._numformat(rmax_))

        self.curmin_label.editingFinished.connect(self._current_label_changed)
        self.curmax_label.editingFinished.connect(self._current_label_changed)
        self.range_min_label.editingFinished.connect(self._range_label_changed)
        self.range_max_label.editingFinished.connect(self._range_label_changed)

        self.range_min_label.setAlignment(QtCore.Qt.AlignRight)
        self.curmax_label.setAlignment(QtCore.Qt.AlignRight)
        sep1 = QFrame(self)
        sep2 = QFrame(self)
        sep1.setFixedSize(1, 14)
        sep2.setFixedSize(1, 14)
        sep1.setObjectName('slice_label_sep')
        sep2.setObjectName('slice_label_sep')
        layout.insertWidget(0, self.curmin_label)
        layout.insertWidget(0, sep1)
        layout.insertWidget(0, self.range_min_label)
        layout.addWidget(self.curmax_label)
        layout.addWidget(sep2)
        layout.addWidget(self.range_max_label)

        # def change_min():
        #     val = float(curmin_label.text())
        #     max_allowed = dims.max_indices[axis]
        #     if val > max_allowed:
        #         val = max_allowed
        #         curslice_label.setText(str(val))
        #     curslice_label.clearFocus()
        #     qt_dims.setFocus()
        #     dims.set_point(axis, val)

        # curslice_label.editingFinished.connect(change_slice)
        # totslice_label = QLabel()
        # totslice_label.setToolTip(f'Total slices for axis {axis}')
        # curslice_label.setObjectName('slice_label')
        # totslice_label.setObjectName('slice_label')

    def _numformat(self, number):
        return "{:.{}f}".format(number, self.decimals)

    def _on_values_change(self, minval, maxval):
        self.parent().setValues((minval, maxval))
        cmin_, cmax_ = self.layer.contrast_limits
        with qt_signals_blocked(self.slider):
            self.curmin_label.setText(self._numformat(cmin_))
            self.curmax_label.setText(self._numformat(cmax_))

    def _current_label_changed(self):
        valmin, valmax = self.layer.contrast_limits_range
        cmin = float(self.curmin_label.text())
        cmax = float(self.curmax_label.text())
        slidermin = (cmin - valmin) / (valmax - valmin)
        slidermax = (cmax - valmin) / (valmax - valmin)
        self.slider.setValues((slidermin, slidermax))

    def _range_label_changed(self):
        rmin = float(self.range_min_label.text())
        rmax = float(self.range_max_label.text())
        self.layer.contrast_limits_range = (rmin, rmax)
        cmin_, cmax_ = self.layer.contrast_limits
        with qt_signals_blocked(self.slider):
            self.curmin_label.setText(self._numformat(cmin_))
            self.curmax_label.setText(self._numformat(cmax_))
        self._current_label_changed()

    def keyPressEvent(self, event):
        if event.key() in (QtCore.Qt.Key_Return, QtCore.Qt.Key_Enter):
            # return self.close()
            return
        super().keyPressEvent(event)


class QRangeSlider(QWidget):
    """
    QRangeSlider class, super class for QVRangeSlider and QHRangeSlider.
    """

    valuesChanged = QtCore.Signal(tuple)
    rangeChanged = QtCore.Signal(tuple)
    collapsedChanged = QtCore.Signal(bool)
    focused = QtCore.Signal()

<<<<<<< HEAD
    def __init__(self, slider_range, values, parent=None, allow_popup=True):
        super().__init__(parent)
        self.bar_width = 16
=======
    def __init__(
        self,
        initial_values=None,
        data_range=None,
        step_size=1,
        collapsible=True,
        collapsed=False,
        parent=None,
    ):
        super().__init__(parent)
        self.handle_radius = 8
>>>>>>> b0b480d6
        self.slider_width = 8
        self.moving = "none"
<<<<<<< HEAD
        self.old_scale_min = 0.0
        self.old_scale_max = 0.0
        self.scale = 0
        self.setMouseTracking(False)
        self.single_step = 0.0
        self.allow_popup = allow_popup

        self.default_collapse_logic = True
        self.collapsable = True
        self.collapsed = False
=======
        self.collapsible = collapsible
        self.collapsed = collapsed
>>>>>>> b0b480d6
        self.prev_moving = None
        self.bc_min = None
        self.bc_max = None

        # Variables initialized in methods
        self.value_min = None
        self.value_max = None
        self.start_display_min = None
        self.start_display_max = None
        self.start_pos = None
        self.display_min = None
        self.display_max = None

        self.setBarColor(QtGui.QColor(200, 200, 200))
        self.setBackgroundColor(QtGui.QColor(100, 100, 100))
        self.setHandleColor(QtGui.QColor(200, 200, 200))
        self.setHandleBorderColor(QtGui.QColor(200, 200, 200))

        self.setEnabled(True)
        if not parent:
            self.setGeometry(200, 200, 200, 20)

        self.setRange((0, 1) if data_range is None else data_range)
        self.setValues(
            (0.2, 0.8) if initial_values is None else initial_values
        )
        self.single_step = (
            0.01 if step_size is None else step_size / self.scale
        )
        if not parent:
            self.setGeometry(200, 200, 20, 200)

    @property
    def range(self):
        """Min and max possible values for the slider range. In data units"""
        return self.data_range_min, self.data_range_max

    def setRange(self, values):
        """Min and max possible values for the slider range. In data units."""
        self.data_range_min, self.data_range_max = values
        self.rangeChanged.emit(values)

    def values(self):
        """Current slider values.

        Returns
        -------
        tuple
            Current minimum and maximum values of the range slider
        """
        return tuple(
            [self._slider_to_data_value(v) for v in self.sliderValues()]
        )

    def setValues(self, values):
        self.setSliderValues(self._data_to_slider_value(v) for v in values)

    def sliderValues(self):
        """Current slider values, as a fraction of slider width.

        Returns
        -------
        values : 2-tuple of int
            Start and end of the range.
        """
        return self.value_min, self.value_max

    def setSliderValues(self, values):
        """Set current slider values, as a fraction of slider width.

        Parameters
        ----------
        values : 2-tuple of float or int
            Start and end of the range.
        """
        # assert hasattr(values, '__len__') and len(values) == 2
        self.value_min, self.value_max = values
        self.valuesChanged.emit(self.values())
        self.updateDisplayPositions()

    def setStep(self, step):
        self.single_step = step / self.scale

    def mouseMoveEvent(self, event):
        if not self.enabled:
            return

        size = self.rangeSliderSize()
        pos = self.getPos(event)
        if self.moving == "min":
            if pos <= self.handle_radius:
                self.display_min = self.handle_radius
            elif pos > self.display_max - self.handle_radius / 2:
                self.display_min = self.display_max - self.handle_radius / 2
            else:
                self.display_min = pos
        elif self.moving == "max":
            if pos >= size + self.handle_radius:
                self.display_max = size + self.handle_radius
            elif pos < self.display_min + self.handle_radius / 2:
                self.display_max = self.display_min + self.handle_radius / 2
            else:
                self.display_max = pos
        elif self.moving == "bar":
            width = self.start_display_max - self.start_display_min
            lower_part = self.start_pos - self.start_display_min
            upper_part = self.start_display_max - self.start_pos
            if pos + upper_part >= size + self.handle_radius:
                self.display_max = size + self.handle_radius
                self.display_min = self.display_max - width
            elif pos - lower_part <= self.handle_radius:
                self.display_min = self.handle_radius
                self.display_max = self.display_min + width
            else:
                self.display_min = pos - lower_part
                self.display_max = self.display_min + width

        self.updateValuesFromDisplay()

    def mousePressEvent(self, event):
        if not self.enabled:
            return

        pos = self.getPos(event)
        top = self.rangeSliderSize() + self.handle_radius
        if event.button() == QtCore.Qt.LeftButton:
            if not self.collapsed:
                if abs(self.display_min - pos) <= (self.handle_radius):
                    self.moving = "min"
                elif abs(self.display_max - pos) <= (self.handle_radius):
                    self.moving = "max"
                elif pos > self.display_min and pos < self.display_max:
                    self.moving = "bar"
                elif pos > self.display_max and pos < top:
                    self.display_max = pos
                    self.moving = "max"
                elif pos < self.display_min and pos > self.handle_radius:
                    self.display_min = pos
                    self.moving = "min"
            else:
<<<<<<< HEAD
                if self.allow_popup:
                    self.show_expanded_popup()
                if self.collapsable:
                    if self.collapsed:
                        # print("collapsed already")
                        self.expand()
                    else:
                        # print("not collapsed")
                        self.collapse()
                    self.emitCollapse(self.collapsed)

            self.start_display_min = self.display_min
            self.start_display_max = self.display_max
            self.start_pos = pos
        self.focused.emit()

    def show_expanded_popup(self):
        p = SliderPopup(self)
        p.show_above_mouse()

    def collapse(self):
        if self.default_collapse_logic:
            self.bc_min, self.bc_max = self.scale_min, self.scale_max
            min_value = (self.scale_max + self.scale_min) / 2
            max_value = (self.scale_max + self.scale_min) / 2
            self.setValues((min_value, max_value))
=======
                self.moving = "bar"
                if pos > self.handle_radius and pos < top:
                    self.display_max = pos
                    self.display_min = pos
>>>>>>> b0b480d6
        else:
            if self.collapsible:
                if self.collapsed:
                    self.expand()
                else:
                    self.collapse()
                self.collapsedChanged.emit(self.collapsed)

        self.start_display_min = self.display_min
        self.start_display_max = self.display_max
        self.start_pos = pos
        self.focused.emit()

    def mouseReleaseEvent(self, event):
        if self.enabled:
            if not (self.moving == "none"):
                self.valuesChanged.emit(self.values())
            self.moving = "none"

    def collapse(self):
        self.bc_min, self.bc_max = self.value_min, self.value_max
        midpoint = (self.value_max + self.value_min) / 2
        min_value = midpoint
        max_value = midpoint
        self.setSliderValues((min_value, max_value))
        self.collapsed = True

    def expand(self):
        _mid = (self.bc_max - self.bc_min) / 2
        min_value = self.value_min - _mid
        max_value = self.value_min + _mid
        if min_value < 0:
            min_value = 0
            max_value = self.bc_max - self.bc_min
        elif max_value > 1:
            max_value = 1
            min_value = max_value - (self.bc_max - self.bc_min)
        self.setSliderValues((min_value, max_value))
        self.collapsed = False

    def resizeEvent(self, event):
        self.updateDisplayPositions()

    def updateDisplayPositions(self):
        size = self.rangeSliderSize()
        range_min = int(size * self.value_min)
        range_max = int(size * self.value_max)
        self.display_min = range_min + self.handle_radius
        self.display_max = range_max + self.handle_radius
        self.update()

    def _data_to_slider_value(self, value):
        rmin, rmax = self.range
        return (value - rmin) / self.scale

    def _slider_to_data_value(self, value):
        rmin, rmax = self.range
        return rmin + value * self.scale

    @property
    def scale(self):
        return self.data_range_max - self.data_range_min

    def updateValuesFromDisplay(self):
        size = self.rangeSliderSize()
        val_min, val_max = self.sliderValues()
        if (self.moving == "min") or (self.moving == "bar"):
            scale_min = (self.display_min - self.handle_radius) / size
            ratio = round(scale_min / self.single_step)
            val_min = ratio * self.single_step
        if (self.moving == "max") or (self.moving == "bar"):
            scale_max = (self.display_max - self.handle_radius) / size
            ratio = round(scale_max / self.single_step)
            val_max = ratio * self.single_step
        self.setSliderValues((val_min, val_max))

    def getBarColor(self):
        return self.bar_color

    def setBarColor(self, barColor):
        self.bar_color = barColor

    barColor = QtCore.Property(QtGui.QColor, getBarColor, setBarColor)

    def getBackgroundColor(self):
        return self.background_color

    def setBackgroundColor(self, backgroundColor):
        self.background_color = backgroundColor

    backgroundColor = QtCore.Property(
        QtGui.QColor, getBackgroundColor, setBackgroundColor
    )

    @property
    def handle_width(self):
        return self.handle_radius * 2

    def getHandleColor(self):
        return self.handle_color

    def setHandleColor(self, handleColor):
        self.handle_color = handleColor

    handleColor = QtCore.Property(QtGui.QColor, getHandleColor, setHandleColor)

    def getHandleBorderColor(self):
        return self.handle_border_color

    def setHandleBorderColor(self, handleBorderColor):
        self.handle_border_color = handleBorderColor

    handleBorderColor = QtCore.Property(
        QtGui.QColor, getHandleBorderColor, setHandleBorderColor
    )

    def setEnabled(self, bool):
        if bool:
            self.enabled = True
        else:
            self.enabled = False
        self.update()


class QHRangeSlider(QRangeSlider):
    """
    Horizontal Range Slider, extended from QRangeSlider

    Parameters
    ----------
    initial_values : 2-tuple, optional
        Initial min & max values of the slider, defaults to (0.2, 0.8)
    data_range : 2-tuple, optional
        Min and max of the slider range, defaults to (0, 1)
    step_size : float, optional
        Single step size for the slider, defaults to 1
    collapsible : bool
        Whether the slider is collapsible, defaults to True.
    collapsed : bool
        Whether the slider begins collapsed, defaults to False.
    parent : qtpy.QtWidgets.QWidget
        Parent widget.
    """

    def getPos(self, event):
        """Get event position.

        Parameters
        ----------
        event : qtpy.QtCore.QEvent
            Event from the Qt context.

        Returns
        -------
        position : int
            Relative horizontal position of the event.
        """
        return event.x()

    def paintEvent(self, event):
        """Paint the background, range bar and splitters.

        Parameters
        ----------
        event : qtpy.QtCore.QEvent
            Event from the Qt context.
        """
        painter, w, h = QtGui.QPainter(self), self.width(), self.height()

        half_width = self.slider_width / 2
        halfdiff = h / 2 - half_width

        # Background
        painter.setPen(self.background_color)
        painter.setBrush(self.background_color)
        painter.drawRect(0, halfdiff, w, self.slider_width)

        # Range Bar
        painter.setPen(self.bar_color)
        painter.setBrush(self.bar_color)
        if self.collapsed:
            painter.drawRect(0, halfdiff, self.display_max, self.slider_width)
        else:
            painter.drawRect(
                self.display_min,
                halfdiff,
                self.display_max - self.display_min,
                self.slider_width,
            )

        # Splitters
        painter.setPen(self.handle_border_color)
        painter.setBrush(self.handle_color)
        painter.drawEllipse(
            self.display_min - self.handle_radius,
            h / 2 - self.handle_radius,
            self.handle_width,
            self.handle_width,
        )  # left
        painter.drawEllipse(
            self.display_max - self.handle_radius,
            h / 2 - self.handle_radius,
            self.handle_width,
            self.handle_width,
        )  # right

    def rangeSliderSize(self):
        """Width of the slider, in pixels

        Returns
        -------
        size : int
            Slider bar length (horizontal sliders) or height (vertical
            sliders).
        """
        return float(self.width() - self.handle_width)


class QVRangeSlider(QRangeSlider):
    """
    Vertical Range Slider, extended from QRangeSlider

    Parameters
    ----------
    initial_values : 2-tuple, optional
        Initial min & max values of the slider, defaults to (0.2, 0.8)
    data_range : 2-tuple, optional
        Min and max of the slider range, defaults to (0, 1)
    step_size : float, optional
        Single step size for the slider, defaults to 1
    collapsible : bool
        Whether the slider is collapsible, defaults to True.
    collapsed : bool
        Whether the slider begins collapsed, defaults to False.
    parent : qtpy.QtWidgets.QWidget
        Parent widget.
    """

    def getPos(self, event):
        """Get event position.

        Parameters
        ----------
        event : qtpy.QtCore.QEvent
            Event from the Qt context.

        Returns
        -------
        position : int
            Relative horizontal position of the event.
        """
        return self.height() - event.y()

    def paintEvent(self, event):
        """Paint the background, range bar and splitters.

        Parameters
        ----------
        event : qtpy.QtCore.QEvent
            Event from the Qt context.
        """
        painter, w, h = QtGui.QPainter(self), self.width(), self.height()
        half_width = self.slider_width / 2
        halfdiff = w / 2 - half_width
        # Background
        painter.setPen(self.background_color)
        painter.setBrush(self.background_color)
        painter.drawRect(halfdiff, 0, self.slider_width, h)

        # Range Bar
        painter.setPen(self.bar_color)
        painter.setBrush(self.bar_color)
        if self.collapsed:
            painter.drawRect(
                halfdiff,
                h - self.display_max,
                self.slider_width,
                self.display_max,
            )
        else:
            painter.drawRect(
                halfdiff,
                h - self.display_max,
                self.slider_width,
                self.display_max - self.display_min,
            )

        # Splitters
        painter.setPen(self.handle_border_color)
        painter.setBrush(self.handle_color)
        painter.drawEllipse(
            w / 2 - self.handle_radius,
            h - self.display_min - self.handle_radius,
            self.handle_width,
            self.handle_width,
        )  # upper
        painter.drawEllipse(
            w / 2 - self.handle_radius,
            h - self.display_max - self.handle_radius,
            self.handle_width,
            self.handle_width,
        )  # lower

    def rangeSliderSize(self):
        """Height of the slider, in pixels

        Returns
        -------
        size : int
            Slider bar length (horizontal sliders) or height (vertical
            sliders).
        """
        return float(self.height() - self.handle_width)<|MERGE_RESOLUTION|>--- conflicted
+++ resolved
@@ -138,11 +138,6 @@
     collapsedChanged = QtCore.Signal(bool)
     focused = QtCore.Signal()
 
-<<<<<<< HEAD
-    def __init__(self, slider_range, values, parent=None, allow_popup=True):
-        super().__init__(parent)
-        self.bar_width = 16
-=======
     def __init__(
         self,
         initial_values=None,
@@ -154,24 +149,10 @@
     ):
         super().__init__(parent)
         self.handle_radius = 8
->>>>>>> b0b480d6
         self.slider_width = 8
         self.moving = "none"
-<<<<<<< HEAD
-        self.old_scale_min = 0.0
-        self.old_scale_max = 0.0
-        self.scale = 0
-        self.setMouseTracking(False)
-        self.single_step = 0.0
-        self.allow_popup = allow_popup
-
-        self.default_collapse_logic = True
-        self.collapsable = True
-        self.collapsed = False
-=======
         self.collapsible = collapsible
         self.collapsed = collapsed
->>>>>>> b0b480d6
         self.prev_moving = None
         self.bc_min = None
         self.bc_max = None
@@ -312,39 +293,10 @@
                     self.display_min = pos
                     self.moving = "min"
             else:
-<<<<<<< HEAD
-                if self.allow_popup:
-                    self.show_expanded_popup()
-                if self.collapsable:
-                    if self.collapsed:
-                        # print("collapsed already")
-                        self.expand()
-                    else:
-                        # print("not collapsed")
-                        self.collapse()
-                    self.emitCollapse(self.collapsed)
-
-            self.start_display_min = self.display_min
-            self.start_display_max = self.display_max
-            self.start_pos = pos
-        self.focused.emit()
-
-    def show_expanded_popup(self):
-        p = SliderPopup(self)
-        p.show_above_mouse()
-
-    def collapse(self):
-        if self.default_collapse_logic:
-            self.bc_min, self.bc_max = self.scale_min, self.scale_max
-            min_value = (self.scale_max + self.scale_min) / 2
-            max_value = (self.scale_max + self.scale_min) / 2
-            self.setValues((min_value, max_value))
-=======
                 self.moving = "bar"
                 if pos > self.handle_radius and pos < top:
                     self.display_max = pos
                     self.display_min = pos
->>>>>>> b0b480d6
         else:
             if self.collapsible:
                 if self.collapsed:
