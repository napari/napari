from unittest.mock import patch

import pytest
from napari_plugin_engine import napari_hook_implementation
from qtpy.QtWidgets import QWidget

import napari
from napari import Viewer
from napari._qt.qt_main_window import _instantiate_dock_widget
from napari.utils._proxies import PublicOnlyProxy


class Widg1(QWidget):
    pass


class Widg2(QWidget):
    def __init__(self, napari_viewer):
        self.viewer = napari_viewer
        super().__init__()


class Widg3(QWidget):
    def __init__(self, v: Viewer):
        self.viewer = v
        super().__init__()

    def fail(self):
        """private attr not allowed"""
        self.viewer.window._qt_window


def magicfunc(viewer: 'napari.Viewer'):
    return viewer


dwidget_args = {
    'single_class': Widg1,
    'class_tuple': (Widg1, {'area': 'right'}),
    'tuple_list': [(Widg1, {'area': 'right'}), (Widg2, {})],
    'tuple_list2': [(Widg1, {'area': 'right'}), Widg2],
    'bad_class': 1,
    'bad_tuple1': (Widg1, 1),
    'bad_double_tuple': ((Widg1, {}), (Widg2, {})),
}


# napari_plugin_manager from _testsupport.py
# monkeypatch, request, recwarn fixtures are from pytest
@pytest.mark.parametrize('arg', dwidget_args.values(), ids=dwidget_args.keys())
def test_dock_widget_registration(
    arg, napari_plugin_manager, request, recwarn
):
    """Test that dock widgets get validated and registerd correctly."""

    class Plugin:
        @napari_hook_implementation
        def napari_experimental_provide_dock_widget():
            return arg

    napari_plugin_manager.register(Plugin, name='Plugin')
    napari_plugin_manager.discover_widgets()
    widgets = napari_plugin_manager._dock_widgets

    if '[bad_' in request.node.name:
        assert len(recwarn) == 1
        assert not widgets
    else:
        assert len(recwarn) == 0
        assert widgets['Plugin']['Widg1'][0] == Widg1
        if 'tuple_list' in request.node.name:
            assert widgets['Plugin']['Widg2'][0] == Widg2


@pytest.fixture
def test_plugin_widgets(monkeypatch, napari_plugin_manager):
    """A smattering of example registered dock widgets and function widgets."""
    tnpm = napari_plugin_manager
    dock_widgets = {
        "TestP1": {"Widg1": (Widg1, {}), "Widg2": (Widg2, {})},
        "TestP2": {"Widg3": (Widg3, {})},
    }
    monkeypatch.setattr(tnpm, "_dock_widgets", dock_widgets)

    function_widgets = {'TestP3': {'magic': magicfunc}}
    monkeypatch.setattr(tnpm, "_function_widgets", function_widgets)
    yield


def test_plugin_widgets_menus(test_plugin_widgets, make_napari_viewer):
    """Test the plugin widgets get added to the window menu correctly."""
    viewer = make_napari_viewer()
    # only take the plugin actions
    actions = viewer.window.plugins_menu.actions()
    for cnt, action in enumerate(actions):
        if action.text() == "":
            # this is the separator
            break
    actions = actions[cnt + 1 :]
    texts = [a.text() for a in actions]
    for t in ['TestP1', 'TestP2: Widg3', 'TestP3: magic']:
        assert t in texts

<<<<<<< HEAD
    # the first item of the plugins is a submenu (for "Test plugin1")
    assert actions[0].parent() is not viewer.window.plugins_menu
    subnames = ['Widg1', 'Widg2']
    assert [a.text() for a in actions[0].parent().actions()] == subnames

    # the other items for the plugins are not submenus
    assert actions[1].parent() == viewer.window.plugins_menu
    assert actions[2].parent() == viewer.window.plugins_menu
=======
    # Expect a submenu ("Test plugin1") with particular entries.
    tp1 = next(m for m in actions if m.text() == 'TestP1')
    assert tp1.menu()
    assert [a.text() for a in tp1.menu().actions()] == ['Widg1', 'Widg2']
>>>>>>> 85d06c61


def test_making_plugin_dock_widgets(test_plugin_widgets, make_napari_viewer):
    """Test that we can create dock widgets, and they get the viewer."""
    viewer = make_napari_viewer()
    # only take the plugin actions
    actions = viewer.window.plugins_menu.actions()
    for cnt, action in enumerate(actions):
        if action.text() == "":
            # this is the separator
            break
    actions = actions[cnt + 1 :]

    # trigger the 'TestP2: Widg3' action
    tp2 = next(m for m in actions if m.text().startswith('TestP2'))
    tp2.trigger()
    # make sure that a dock widget was created
    assert 'TestP2: Widg3' in viewer.window._dock_widgets
    dw = viewer.window._dock_widgets['TestP2: Widg3']
    assert isinstance(dw.widget(), Widg3)
    # This widget uses the parameter annotation method to receive a viewer
    assert isinstance(dw.widget().viewer, napari.Viewer)
    # Add twice is ok, only does a show
    tp2.trigger()

    # trigger the 'TestP1 > Widg2' action (it's in a submenu)
<<<<<<< HEAD
    action = actions[0].parent().actions()[1]
=======
    tp2 = next(m for m in actions if m.text().startswith('TestP1'))
    action = tp2.menu().actions()[1]
>>>>>>> 85d06c61
    assert action.text() == 'Widg2'
    action.trigger()
    # make sure that a dock widget was created
    assert 'TestP1: Widg2' in viewer.window._dock_widgets
    dw = viewer.window._dock_widgets['TestP1: Widg2']
    assert isinstance(dw.widget(), Widg2)
    # This widget uses parameter *name* "napari_viewer" to get a viewer
    assert isinstance(dw.widget().viewer, napari.Viewer)
    # Add twice is ok, only does a show
    action.trigger()
    # Check that widget is still there when closed.
    widg = dw.widget()
    dw.title.hide_button.click()
    assert widg
    # Check that widget is destroyed when closed.
    dw.destroyOnClose()
    assert action not in viewer.window.plugins_menu.actions()
    assert not widg.parent()


def test_making_function_dock_widgets(test_plugin_widgets, make_napari_viewer):
    """Test that we can create magicgui widgets, and they get the viewer."""
    import magicgui

    viewer = make_napari_viewer()
    # only take the plugin actions
    actions = viewer.window.plugins_menu.actions()
    for cnt, action in enumerate(actions):
        if action.text() == "":
            # this is the separator
            break
    actions = actions[cnt + 1 :]

    # trigger the 'TestP3: magic' action
    tp3 = next(m for m in actions if m.text().startswith('TestP3'))
    tp3.trigger()
    # make sure that a dock widget was created
    assert 'TestP3: magic' in viewer.window._dock_widgets
    dw = viewer.window._dock_widgets['TestP3: magic']
    # make sure that it contains a magicgui widget
    magic_widget = dw.widget()._magic_widget
    FGui = getattr(magicgui.widgets, 'FunctionGui', None)
    if FGui is None:
        # pre magicgui 0.2.6
        FGui = magicgui.FunctionGui
    assert isinstance(magic_widget, FGui)
    # This magicgui widget uses the parameter annotation to receive a viewer
    assert isinstance(magic_widget.viewer.value, napari.Viewer)
    # The function just returns the viewer... make sure we can call it
    assert isinstance(magic_widget(), napari.Viewer)
    # Add twice is ok, only does a show
    tp3.trigger()


def test_inject_viewer_proxy(make_napari_viewer):
    """Test that the injected viewer is a public-only proxy"""
    viewer = make_napari_viewer()
    wdg = _instantiate_dock_widget(Widg3, viewer)
    assert isinstance(wdg.viewer, PublicOnlyProxy)

    # simulate access from outside napari
    with patch('napari.utils.misc.ROOT_DIR', new='/some/other/package'):
        with pytest.warns(FutureWarning):
            wdg.fail()<|MERGE_RESOLUTION|>--- conflicted
+++ resolved
@@ -101,21 +101,10 @@
     for t in ['TestP1', 'TestP2: Widg3', 'TestP3: magic']:
         assert t in texts
 
-<<<<<<< HEAD
-    # the first item of the plugins is a submenu (for "Test plugin1")
-    assert actions[0].parent() is not viewer.window.plugins_menu
-    subnames = ['Widg1', 'Widg2']
-    assert [a.text() for a in actions[0].parent().actions()] == subnames
-
-    # the other items for the plugins are not submenus
-    assert actions[1].parent() == viewer.window.plugins_menu
-    assert actions[2].parent() == viewer.window.plugins_menu
-=======
     # Expect a submenu ("Test plugin1") with particular entries.
     tp1 = next(m for m in actions if m.text() == 'TestP1')
     assert tp1.menu()
     assert [a.text() for a in tp1.menu().actions()] == ['Widg1', 'Widg2']
->>>>>>> 85d06c61
 
 
 def test_making_plugin_dock_widgets(test_plugin_widgets, make_napari_viewer):
@@ -142,12 +131,8 @@
     tp2.trigger()
 
     # trigger the 'TestP1 > Widg2' action (it's in a submenu)
-<<<<<<< HEAD
-    action = actions[0].parent().actions()[1]
-=======
     tp2 = next(m for m in actions if m.text().startswith('TestP1'))
     action = tp2.menu().actions()[1]
->>>>>>> 85d06c61
     assert action.text() == 'Widg2'
     action.trigger()
     # make sure that a dock widget was created
