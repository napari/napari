--- conflicted
+++ resolved
@@ -1078,49 +1078,6 @@
         )
 
 
-<<<<<<< HEAD
-@skip_local_popups
-def test_scale_bar_colored(qt_viewer, qtbot):
-    viewer = qt_viewer.viewer
-    scale_bar = viewer.scale_bar
-
-    # Add black image
-    data = np.zeros((10, 10))
-    viewer.add_image(data)
-
-    # Check scale bar is not visible (all the canvas is black)
-    def check_all_black():
-        screenshot = qt_viewer.screenshot(flash=False)
-        assert np.all(screenshot == (0, 0, 0, 255), axis=-1).all()
-
-    qtbot.waitUntil(check_all_black)
-
-    # Check scale bar is visible (canvas has white `(1, 1, 1, 255)` in it)
-    def check_white_scale_bar():
-        screenshot = qt_viewer.screenshot(flash=False)
-        assert np.all(screenshot == (1, 1, 1, 255), axis=-1).any()
-
-    scale_bar.visible = True
-    qtbot.waitUntil(check_white_scale_bar)
-
-    # Check scale bar is colored (canvas has fuchsia `(1, 0, 1, 255)` and not white in it)
-    def check_colored_scale_bar():
-        screenshot = qt_viewer.screenshot(flash=False)
-        assert not np.all(screenshot == (1, 1, 1, 255), axis=-1).any()
-        assert np.all(screenshot == (1, 0, 1, 255), axis=-1).any()
-
-    scale_bar.colored = True
-    qtbot.waitUntil(check_colored_scale_bar)
-
-    # Check scale bar is still visible but not colored (canvas has white again but not fuchsia in it)
-    def check_only_white_scale_bar():
-        screenshot = qt_viewer.screenshot(flash=False)
-        assert np.all(screenshot == (1, 1, 1, 255), axis=-1).any()
-        assert not np.all(screenshot == (1, 0, 1, 255), axis=-1).any()
-
-    scale_bar.colored = False
-    qtbot.waitUntil(check_only_white_scale_bar)
-=======
 def test_points_2d_to_3d(make_napari_viewer):
     """See https://github.com/napari/napari/issues/6925"""
     # this requires a full viewer cause some issues are caused only by
@@ -1130,4 +1087,46 @@
     QApplication.processEvents()
     viewer.dims.ndisplay = 3
     QApplication.processEvents()
->>>>>>> 6d207bf4
+
+
+@skip_local_popups
+def test_scale_bar_colored(qt_viewer, qtbot):
+    viewer = qt_viewer.viewer
+    scale_bar = viewer.scale_bar
+
+    # Add black image
+    data = np.zeros((10, 10))
+    viewer.add_image(data)
+
+    # Check scale bar is not visible (all the canvas is black)
+    def check_all_black():
+        screenshot = qt_viewer.screenshot(flash=False)
+        assert np.all(screenshot == (0, 0, 0, 255), axis=-1).all()
+
+    qtbot.waitUntil(check_all_black)
+
+    # Check scale bar is visible (canvas has white `(1, 1, 1, 255)` in it)
+    def check_white_scale_bar():
+        screenshot = qt_viewer.screenshot(flash=False)
+        assert np.all(screenshot == (1, 1, 1, 255), axis=-1).any()
+
+    scale_bar.visible = True
+    qtbot.waitUntil(check_white_scale_bar)
+
+    # Check scale bar is colored (canvas has fuchsia `(1, 0, 1, 255)` and not white in it)
+    def check_colored_scale_bar():
+        screenshot = qt_viewer.screenshot(flash=False)
+        assert not np.all(screenshot == (1, 1, 1, 255), axis=-1).any()
+        assert np.all(screenshot == (1, 0, 1, 255), axis=-1).any()
+
+    scale_bar.colored = True
+    qtbot.waitUntil(check_colored_scale_bar)
+
+    # Check scale bar is still visible but not colored (canvas has white again but not fuchsia in it)
+    def check_only_white_scale_bar():
+        screenshot = qt_viewer.screenshot(flash=False)
+        assert np.all(screenshot == (1, 1, 1, 255), axis=-1).any()
+        assert not np.all(screenshot == (1, 0, 1, 255), axis=-1).any()
+
+    scale_bar.colored = False
+    qtbot.waitUntil(check_only_white_scale_bar)