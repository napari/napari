import os
from unittest import mock

import numpy as np
import pytest
from qtpy.QtWidgets import QMessageBox

from napari._tests.utils import (
    add_layer_by_type,
    check_viewer_functioning,
    layer_test_data,
)
from napari.utils.io import imread


def test_qt_viewer(make_napari_viewer):
    """Test instantiating viewer."""
    viewer = make_napari_viewer()
    view = viewer.window.qt_viewer

    assert viewer.title == 'napari'
    assert view.viewer == viewer
    # Check no console is present before it is requested
    assert view._console is None

    assert len(viewer.layers) == 0
    assert view.layers.vbox_layout.count() == 2

    assert viewer.dims.ndim == 2
    assert view.dims.nsliders == viewer.dims.ndim
    assert np.sum(view.dims._displayed_sliders) == 0


def test_qt_viewer_with_console(make_napari_viewer):
    """Test instantiating console from viewer."""
    viewer = make_napari_viewer()
    view = viewer.window.qt_viewer
    # Check no console is present before it is requested
    assert view._console is None
    # Check console is created when requested
    assert view.console is not None
    assert view.dockConsole.widget() is view.console


def test_qt_viewer_toggle_console(make_napari_viewer):
    """Test instantiating console from viewer."""
    viewer = make_napari_viewer()
    view = viewer.window.qt_viewer
    # Check no console is present before it is requested
    assert view._console is None
    # Check console has been created when it is supposed to be shown
    view.toggle_console_visibility(None)
    assert view._console is not None
    assert view.dockConsole.widget() is view.console


@pytest.mark.parametrize('layer_class, data, ndim', layer_test_data)
def test_add_layer(make_napari_viewer, layer_class, data, ndim):
    viewer = make_napari_viewer(ndisplay=int(np.clip(ndim, 2, 3)))
    view = viewer.window.qt_viewer

    add_layer_by_type(viewer, layer_class, data)
    check_viewer_functioning(viewer, view, data, ndim)


def test_new_labels(make_napari_viewer):
    """Test adding new labels layer."""
    # Add labels to empty viewer
    viewer = make_napari_viewer()
    view = viewer.window.qt_viewer

    viewer._new_labels()
    assert np.max(viewer.layers[0].data) == 0
    assert len(viewer.layers) == 1
    assert view.layers.vbox_layout.count() == 2 * len(viewer.layers) + 2

    assert viewer.dims.ndim == 2
    assert view.dims.nsliders == viewer.dims.ndim
    assert np.sum(view.dims._displayed_sliders) == 0

    # Add labels with image already present
    viewer = make_napari_viewer()
    view = viewer.window.qt_viewer

    np.random.seed(0)
    data = np.random.random((10, 15))
    viewer.add_image(data)
    viewer._new_labels()
    assert np.max(viewer.layers[1].data) == 0
    assert len(viewer.layers) == 2
    assert view.layers.vbox_layout.count() == 2 * len(viewer.layers) + 2

    assert viewer.dims.ndim == 2
    assert view.dims.nsliders == viewer.dims.ndim
    assert np.sum(view.dims._displayed_sliders) == 0


def test_new_points(make_napari_viewer):
    """Test adding new points layer."""
    # Add labels to empty viewer
    viewer = make_napari_viewer()
    view = viewer.window.qt_viewer

    viewer.add_points()
    assert len(viewer.layers[0].data) == 0
    assert len(viewer.layers) == 1
    assert view.layers.vbox_layout.count() == 2 * len(viewer.layers) + 2

    assert viewer.dims.ndim == 2
    assert view.dims.nsliders == viewer.dims.ndim
    assert np.sum(view.dims._displayed_sliders) == 0

    # Add points with image already present
    viewer = make_napari_viewer()
    view = viewer.window.qt_viewer

    np.random.seed(0)
    data = np.random.random((10, 15))
    viewer.add_image(data)
    viewer.add_points()
    assert len(viewer.layers[1].data) == 0
    assert len(viewer.layers) == 2
    assert view.layers.vbox_layout.count() == 2 * len(viewer.layers) + 2

    assert viewer.dims.ndim == 2
    assert view.dims.nsliders == viewer.dims.ndim
    assert np.sum(view.dims._displayed_sliders) == 0


def test_new_shapes_empty_viewer(make_napari_viewer):
    """Test adding new shapes layer."""
    # Add labels to empty viewer
    viewer = make_napari_viewer()
    view = viewer.window.qt_viewer

    viewer.add_shapes()
    assert len(viewer.layers[0].data) == 0
    assert len(viewer.layers) == 1
    assert view.layers.vbox_layout.count() == 2 * len(viewer.layers) + 2

    assert viewer.dims.ndim == 2
    assert view.dims.nsliders == viewer.dims.ndim
    assert np.sum(view.dims._displayed_sliders) == 0

    # Add points with image already present
    viewer = make_napari_viewer()
    view = viewer.window.qt_viewer

    np.random.seed(0)
    data = np.random.random((10, 15))
    viewer.add_image(data)
    viewer.add_shapes()
    assert len(viewer.layers[1].data) == 0
    assert len(viewer.layers) == 2
    assert view.layers.vbox_layout.count() == 2 * len(viewer.layers) + 2

    assert viewer.dims.ndim == 2
    assert view.dims.nsliders == viewer.dims.ndim
    assert np.sum(view.dims._displayed_sliders) == 0


def test_z_order_adding_removing_images(make_napari_viewer):
    """Test z order is correct after adding/ removing images."""
    data = np.ones((10, 10))

    viewer = make_napari_viewer()
    vis = viewer.window.qt_viewer.layer_to_visual
    viewer.add_image(data, colormap='red', name='red')
    viewer.add_image(data, colormap='green', name='green')
    viewer.add_image(data, colormap='blue', name='blue')
    order = [vis[x].order for x in viewer.layers]
    np.testing.assert_almost_equal(order, list(range(len(viewer.layers))))

    # Remove and re-add image
    viewer.layers.remove('red')
    order = [vis[x].order for x in viewer.layers]
    np.testing.assert_almost_equal(order, list(range(len(viewer.layers))))
    viewer.add_image(data, colormap='red', name='red')
    order = [vis[x].order for x in viewer.layers]
    np.testing.assert_almost_equal(order, list(range(len(viewer.layers))))

    # Remove two other images
    viewer.layers.remove('green')
    viewer.layers.remove('blue')
    order = [vis[x].order for x in viewer.layers]
    np.testing.assert_almost_equal(order, list(range(len(viewer.layers))))

    # Add two other layers back
    viewer.add_image(data, colormap='green', name='green')
    viewer.add_image(data, colormap='blue', name='blue')
    order = [vis[x].order for x in viewer.layers]
    np.testing.assert_almost_equal(order, list(range(len(viewer.layers))))


def test_screenshot(make_napari_viewer):
    "Test taking a screenshot"
    viewer = make_napari_viewer()

    np.random.seed(0)
    # Add image
    data = np.random.random((10, 15))
    viewer.add_image(data)

    # Add labels
    data = np.random.randint(20, size=(10, 15))
    viewer.add_labels(data)

    # Add points
    data = 20 * np.random.random((10, 2))
    viewer.add_points(data)

    # Add vectors
    data = 20 * np.random.random((10, 2, 2))
    viewer.add_vectors(data)

    # Add shapes
    data = 20 * np.random.random((10, 4, 2))
    viewer.add_shapes(data)

    # Take screenshot
    screenshot = viewer.window.qt_viewer.screenshot()
    assert screenshot.ndim == 3


@pytest.mark.skip("new approach")
def test_screenshot_dialog(make_napari_viewer, tmpdir):
    """Test save screenshot functionality."""
    viewer = make_napari_viewer()

    np.random.seed(0)
    # Add image
    data = np.random.random((10, 15))
    viewer.add_image(data)

    # Add labels
    data = np.random.randint(20, size=(10, 15))
    viewer.add_labels(data)

    # Add points
    data = 20 * np.random.random((10, 2))
    viewer.add_points(data)

    # Add vectors
    data = 20 * np.random.random((10, 2, 2))
    viewer.add_vectors(data)

    # Add shapes
    data = 20 * np.random.random((10, 4, 2))
    viewer.add_shapes(data)

    # Save screenshot
    input_filepath = os.path.join(tmpdir, 'test-save-screenshot')
    mock_return = (input_filepath, '')
    with mock.patch('napari._qt.qt_viewer.QFileDialog') as mocker, mock.patch(
        'napari._qt.qt_viewer.QMessageBox'
    ) as mocker2:
        mocker.getSaveFileName.return_value = mock_return
        mocker2.warning.return_value = QMessageBox.Yes
        viewer.window.qt_viewer._screenshot_dialog()
    # Assert behaviour is correct
    expected_filepath = input_filepath + '.png'  # add default file extension
    assert os.path.exists(expected_filepath)
    output_data = imread(expected_filepath)
    expected_data = viewer.window.qt_viewer.screenshot()
    assert np.allclose(output_data, expected_data)


@pytest.mark.parametrize(
    "dtype", ['int8', 'uint8', 'int16', 'uint16', 'float32']
)
def test_qt_viewer_data_integrity(make_napari_viewer, dtype):
    """Test that the viewer doesn't change the underlying array."""

    image = np.random.rand(10, 32, 32)
    image *= 200 if dtype.endswith('8') else 2 ** 14
    image = image.astype(dtype)
    imean = image.mean()

    viewer = make_napari_viewer()

    viewer.add_image(image.copy())
    datamean = viewer.layers[0].data.mean()
    assert datamean == imean
    # toggle dimensions
    viewer.dims.ndisplay = 3
    datamean = viewer.layers[0].data.mean()
    assert datamean == imean
    # back to 2D
    viewer.dims.ndisplay = 2
    datamean = viewer.layers[0].data.mean()
    assert datamean == imean


<<<<<<< HEAD
def test_slice_labels(make_test_viewer):
    viewer = make_test_viewer()
    np.random.seed(0)
    data = np.random.random((20, 10, 10))
    viewer.add_image(data)
    view = viewer.window.qt_viewer

    # make sure the totslice_label is showing the correct number
    assert int(view.dims.slider_widgets[0].totslice_label.text()) == 19

    # make sure setting the dims.point updates the slice label
    label_edit = view.dims.slider_widgets[0].curslice_label
    viewer.dims.set_point(0, 15)
    assert int(label_edit.text()) == 15

    # make sure setting the current slice label updates the model
    label_edit.setText(str(8))
    label_edit.editingFinished.emit()
    assert viewer.dims.point[0] == 8


def test_points_layer_display_correct_slice_on_scale(make_test_viewer):
    viewer = make_test_viewer()
=======
def test_points_layer_display_correct_slice_on_scale(make_napari_viewer):
    viewer = make_napari_viewer()
>>>>>>> 0d5fa95b
    data = np.zeros((60, 60, 60))
    viewer.add_image(data, scale=[0.29, 0.26, 0.26])
    pts = viewer.add_points(name='test', size=1, ndim=3)
    pts.add((8.7, 0, 0))
    viewer.dims.set_point(0, 30 * 0.29)  # middle plane
    layer = viewer.layers[1]
    indices, scale = layer._slice_data(layer._slice_indices)
    np.testing.assert_equal(indices, [0])<|MERGE_RESOLUTION|>--- conflicted
+++ resolved
@@ -291,9 +291,8 @@
     assert datamean == imean
 
 
-<<<<<<< HEAD
-def test_slice_labels(make_test_viewer):
-    viewer = make_test_viewer()
+def test_slice_labels(make_napari_viewer):
+    viewer = make_napari_viewer()
     np.random.seed(0)
     data = np.random.random((20, 10, 10))
     viewer.add_image(data)
@@ -313,12 +312,8 @@
     assert viewer.dims.point[0] == 8
 
 
-def test_points_layer_display_correct_slice_on_scale(make_test_viewer):
-    viewer = make_test_viewer()
-=======
 def test_points_layer_display_correct_slice_on_scale(make_napari_viewer):
     viewer = make_napari_viewer()
->>>>>>> 0d5fa95b
     data = np.zeros((60, 60, 60))
     viewer.add_image(data, scale=[0.29, 0.26, 0.26])
     pts = viewer.add_points(name='test', size=1, ndim=3)
