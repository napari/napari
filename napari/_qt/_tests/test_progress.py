--- conflicted
+++ resolved
@@ -155,17 +155,10 @@
     viewer = make_napari_viewer(show=SHOW)
     activity_dialog = viewer.window.qt_viewer.window()._activity_dialog
 
-<<<<<<< HEAD
     assert not qt_viewer_has_pbar(viewer)
     with progress(range(10)):
         assert qt_viewer_has_pbar(viewer)
         assert activity_button_shows_indicator(activity_dialog)
-    assert not activity_button_shows_indicator(activity_dialog)
-=======
-    with assert_pbar_added_to(viewer):
-        with progress(range(10)):
-            assert activity_button_shows_indicator(activity_dialog)
->>>>>>> 98a02e0c
 
 
 @pytest.mark.skipif(
