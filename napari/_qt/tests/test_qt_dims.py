--- conflicted
+++ resolved
@@ -17,37 +17,16 @@
     # Check that the dims model has been appended to the dims view
     assert view.dims == dims
 
-<<<<<<< HEAD
-        # Check the number of displayed sliders is two less than the number of
-        # dimensions
-        assert view.nsliders == ndim
-        assert np.sum(view._displayed_sliders) == ndim - 2
-=======
-    # Check the number of sliders is two less than the number of dimensions
-    assert view.nsliders == ndim - 2
->>>>>>> 7d50f7e0
+    # Check the number of displayed sliders is two less than the number of
+    # dimensions
+    assert view.nsliders == view.dims.ndim
+    assert np.sum(view._displayed_sliders) == view.dims.ndim - 2
 
 
 def test_changing_ndim(qtbot):
     """
     Test changing the number of dimensions
     """
-<<<<<<< HEAD
-    with gui_qt():
-        ndim = 4
-        dims = Dims(ndim)
-        view = QtDims(dims)
-
-        # Check that adding dimensions adds sliders
-        view.dims.ndim = 5
-        assert view.nsliders == 5
-        assert np.sum(view._displayed_sliders) == 3
-
-        # Check that removing dimensions removes sliders
-        view.dims.ndim = 2
-        assert view.nsliders == 2
-        assert np.sum(view._displayed_sliders) == 0
-=======
     ndim = 4
     view = QtDims(Dims(ndim))
 
@@ -55,42 +34,31 @@
 
     # Check that adding dimensions adds sliders
     view.dims.ndim = 5
-    assert view.nsliders == 3
->>>>>>> 7d50f7e0
+    assert view.nsliders == view.dims.ndim
+    assert np.sum(view._displayed_sliders) == view.dims.ndim - 2
 
     # Check that removing dimensions removes sliders
     view.dims.ndim = 2
-    assert view.nsliders == 0
+    assert view.nsliders == view.dims.ndim
+    assert np.sum(view._displayed_sliders) == view.dims.ndim - 2
 
 
 def test_changing_display(qtbot):
     """
     Test changing the displayed property of an axis
     """
-<<<<<<< HEAD
-    with gui_qt():
-        ndim = 4
-        dims = Dims(ndim)
-        view = QtDims(dims)
-        assert view.nsliders == 4
-        assert np.sum(view._displayed_sliders) == 2
-
-        # Check changing displayed removes a slider
-        view.dims.ndisplay = 3
-        assert np.sum(view._displayed_sliders) == 1
-=======
     ndim = 4
     view = QtDims(Dims(ndim))
 
     qtbot.addWidget(view)
 
-    assert view.nsliders == 2
-    assert np.sum(view._displayed) == 2
+    assert view.nsliders == view.dims.ndim
+    assert np.sum(view._displayed_sliders) == view.dims.ndim - 2
 
     # Check changing displayed removes a slider
-    view.dims.set_display(1, True)
-    assert np.sum(view._displayed) == 1
->>>>>>> 7d50f7e0
+    view.dims.ndisplay = 3
+    assert view.nsliders == view.dims.ndim
+    assert np.sum(view._displayed_sliders) == view.dims.ndim - 3
 
 
 def test_slider_values(qtbot):
