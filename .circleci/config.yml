--- conflicted
+++ resolved
@@ -11,11 +11,7 @@
   build-docs:
     docker:
       # A list of available CircleCI Docker convenience images are available here: https://circleci.com/developer/images/image/cimg/python
-<<<<<<< HEAD
       - image: cimg/python:3.12.9
-=======
-      - image: cimg/python:3.10.17
->>>>>>> b779489e
     steps:
       - checkout:
           path: napari
