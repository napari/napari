--- conflicted
+++ resolved
@@ -7,11 +7,7 @@
 alabaster==0.7.13
     # via sphinx
 app-model==0.2.1
-<<<<<<< HEAD
-    # via napari (setup.cfg)
-=======
-    # via napari (napari_repo/setup.cfg)
->>>>>>> 62cd9ed8
+    # via napari (napari_repo/setup.cfg)
 appdirs==1.4.4
     # via
     #   napari (napari_repo/setup.cfg)
