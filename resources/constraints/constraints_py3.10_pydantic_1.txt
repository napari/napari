#
# This file is autogenerated by pip-compile with Python 3.10
# by the following command:
#
#    pip-compile --allow-unsafe --extra=optional --extra=pyqt5 --extra=pyqt6_experimental --extra=pyside2 --extra=pyside6_experimental --extra=testing --extra=testing_extra --output-file=napari_repo/resources/constraints/constraints_py3.10_pydantic_1.txt --strip-extras napari_repo/resources/constraints/pydantic_le_2.txt napari_repo/resources/constraints/version_denylist.txt napari_repo/setup.cfg
#
alabaster==0.7.13
    # via sphinx
app-model==0.2.3
    # via
    #   -r napari_repo/resources/constraints/version_denylist.txt
    #   napari (napari_repo/setup.cfg)
appdirs==1.4.4
    # via
    #   napari (napari_repo/setup.cfg)
    #   npe2
asciitree==0.3.3
    # via zarr
asttokens==2.4.1
    # via stack-data
attrs==23.1.0
    # via
    #   hypothesis
    #   jsonschema
    #   referencing
<<<<<<< HEAD
babel==2.13.1
=======
babel==2.14.0
>>>>>>> 6253f426
    # via
    #   napari (napari_repo/setup.cfg)
    #   sphinx
build==1.0.3
    # via npe2
cachey==0.2.1
    # via napari (napari_repo/setup.cfg)
certifi==2023.11.17
    # via
    #   napari (napari_repo/setup.cfg)
    #   requests
<<<<<<< HEAD
charset-normalizer==3.3.1
=======
charset-normalizer==3.3.2
>>>>>>> 6253f426
    # via requests
click==8.1.7
    # via
    #   dask
    #   typer
cloudpickle==3.0.0
    # via dask
comm==0.2.0
    # via ipykernel
contourpy==1.2.0
    # via matplotlib
coverage==7.4.0
    # via
    #   napari (napari_repo/setup.cfg)
    #   pytest-cov
cycler==0.12.1
    # via matplotlib
<<<<<<< HEAD
dask==2023.10.1
=======
dask==2023.12.1
>>>>>>> 6253f426
    # via
    #   dask
    #   napari (napari_repo/setup.cfg)
debugpy==1.8.0
    # via ipykernel
decorator==5.1.1
    # via ipython
distlib==0.3.8
    # via virtualenv
docstring-parser==0.15
    # via magicgui
docutils==0.20.1
    # via sphinx
exceptiongroup==1.2.0
    # via
    #   hypothesis
    #   ipython
    #   pytest
executing==2.0.1
    # via stack-data
fasteners==0.19
    # via zarr
<<<<<<< HEAD
filelock==3.13.0
    # via virtualenv
fonttools==4.43.1
    # via matplotlib
freetype-py==2.4.0
    # via vispy
fsspec==2023.10.0
=======
filelock==3.13.1
    # via
    #   torch
    #   triton
    #   virtualenv
fonttools==4.47.0
    # via matplotlib
freetype-py==2.4.0
    # via vispy
fsspec==2023.12.2
>>>>>>> 6253f426
    # via
    #   dask
    #   napari (napari_repo/setup.cfg)
    #   torch
heapdict==1.0.1
    # via cachey
hsluv==5.0.4
    # via vispy
hypothesis==6.92.2
    # via napari (napari_repo/setup.cfg)
idna==3.6
    # via requests
<<<<<<< HEAD
imageio==2.31.6
=======
imageio==2.33.1
>>>>>>> 6253f426
    # via
    #   napari (napari_repo/setup.cfg)
    #   napari-svg
    #   scikit-image
imagesize==1.4.1
    # via sphinx
importlib-metadata==7.0.1
    # via dask
in-n-out==0.1.9
    # via app-model
iniconfig==2.0.0
    # via pytest
<<<<<<< HEAD
ipykernel==6.26.0
=======
ipykernel==6.28.0
>>>>>>> 6253f426
    # via
    #   napari-console
    #   qtconsole
ipython==8.19.0
    # via
    #   ipykernel
    #   napari (napari_repo/setup.cfg)
    #   napari-console
jedi==0.19.1
    # via ipython
jinja2==3.1.2
    # via
    #   numpydoc
    #   sphinx
    #   torch
jsonschema==4.20.0
    # via napari (napari_repo/setup.cfg)
jsonschema-specifications==2023.12.1
    # via jsonschema
<<<<<<< HEAD
jupyter-client==8.5.0
=======
jupyter-client==8.6.0
>>>>>>> 6253f426
    # via
    #   ipykernel
    #   qtconsole
jupyter-core==5.6.0
    # via
    #   ipykernel
    #   jupyter-client
    #   qtconsole
kiwisolver==1.4.5
    # via
    #   matplotlib
    #   vispy
lazy-loader==0.3
    # via
    #   napari (napari_repo/setup.cfg)
    #   scikit-image
llvmlite==0.41.1
    # via numba
locket==1.0.0
    # via partd
lxml==4.9.4
    # via napari (napari_repo/setup.cfg)
magicgui==0.8.1
    # via napari (napari_repo/setup.cfg)
markdown-it-py==3.0.0
    # via rich
markupsafe==2.1.3
    # via jinja2
matplotlib==3.8.2
    # via napari (napari_repo/setup.cfg)
matplotlib-inline==0.1.6
    # via
    #   ipykernel
    #   ipython
mdurl==0.1.2
    # via markdown-it-py
ml-dtypes==0.3.1
    # via tensorstore
mpmath==1.3.0
    # via sympy
mypy-extensions==1.0.0
    # via psygnal
napari-console==0.0.9
    # via napari (napari_repo/setup.cfg)
napari-plugin-engine==0.2.0
    # via
    #   napari (napari_repo/setup.cfg)
    #   napari-svg
napari-plugin-manager==0.1.0a2
    # via napari (napari_repo/setup.cfg)
napari-svg==0.1.10
    # via napari (napari_repo/setup.cfg)
nest-asyncio==1.5.8
    # via ipykernel
networkx==3.2.1
<<<<<<< HEAD
    # via scikit-image
=======
    # via
    #   scikit-image
    #   torch
>>>>>>> 6253f426
npe2==0.7.3
    # via
    #   napari (napari_repo/setup.cfg)
    #   napari-plugin-manager
numba==0.58.1
    # via napari (napari_repo/setup.cfg)
numcodecs==0.12.1
    # via zarr
numpy==1.26.2
    # via
    #   contourpy
    #   dask
    #   imageio
    #   matplotlib
    #   ml-dtypes
    #   napari (napari_repo/setup.cfg)
    #   napari-svg
    #   numba
    #   numcodecs
    #   pandas
    #   scikit-image
    #   scipy
    #   tensorstore
    #   tifffile
    #   triangle
    #   vispy
    #   xarray
    #   zarr
numpydoc==1.6.0
    # via napari (napari_repo/setup.cfg)
nvidia-cublas-cu12==12.1.3.1
    # via
    #   nvidia-cudnn-cu12
    #   nvidia-cusolver-cu12
    #   torch
nvidia-cuda-cupti-cu12==12.1.105
    # via torch
nvidia-cuda-nvrtc-cu12==12.1.105
    # via torch
nvidia-cuda-runtime-cu12==12.1.105
    # via torch
nvidia-cudnn-cu12==8.9.2.26
    # via torch
nvidia-cufft-cu12==11.0.2.54
    # via torch
nvidia-curand-cu12==10.3.2.106
    # via torch
nvidia-cusolver-cu12==11.4.5.107
    # via torch
nvidia-cusparse-cu12==12.1.0.106
    # via
    #   nvidia-cusolver-cu12
    #   torch
nvidia-nccl-cu12==2.18.1
    # via torch
nvidia-nvjitlink-cu12==12.3.101
    # via
    #   nvidia-cusolver-cu12
    #   nvidia-cusparse-cu12
nvidia-nvtx-cu12==12.1.105
    # via torch
packaging==23.2
    # via
    #   build
    #   dask
    #   ipykernel
    #   matplotlib
    #   pooch
    #   pytest
    #   qtconsole
    #   qtpy
    #   scikit-image
    #   sphinx
    #   superqt
    #   vispy
    #   xarray
<<<<<<< HEAD
pandas==2.1.2 ; python_version >= "3.9"
=======
pandas==2.1.4 ; python_version >= "3.9"
>>>>>>> 6253f426
    # via
    #   napari (napari_repo/setup.cfg)
    #   xarray
parso==0.8.3
    # via jedi
partd==1.4.1
    # via dask
pexpect==4.9.0
    # via ipython
pillow==10.0.1
    # via
    #   imageio
    #   matplotlib
    #   napari (napari_repo/setup.cfg)
    #   scikit-image
pint==0.23
    # via napari (napari_repo/setup.cfg)
platformdirs==4.1.0
    # via
    #   jupyter-core
    #   pooch
    #   virtualenv
pluggy==1.3.0
    # via pytest
pooch==1.8.0
    # via
    #   napari (napari_repo/setup.cfg)
    #   scikit-image
pretend==1.0.9
    # via napari (napari_repo/setup.cfg)
prompt-toolkit==3.0.43
    # via ipython
psutil==5.9.7
    # via
    #   ipykernel
    #   napari (napari_repo/setup.cfg)
psygnal==0.9.5
    # via
    #   app-model
    #   magicgui
    #   napari (napari_repo/setup.cfg)
    #   npe2
ptyprocess==0.7.0
    # via pexpect
pure-eval==0.2.2
    # via stack-data
pyconify==0.1.6
    # via superqt
pydantic==1.10.13
    # via
    #   -r napari_repo/resources/constraints/pydantic_le_2.txt
    #   app-model
    #   napari (napari_repo/setup.cfg)
    #   npe2
    #   pydantic-compat
pydantic-compat==0.1.2
    # via app-model
pygments==2.17.2
    # via
    #   ipython
    #   napari (napari_repo/setup.cfg)
    #   qtconsole
    #   rich
    #   sphinx
    #   superqt
pyopengl==3.1.6
    # via
    #   -r napari_repo/resources/constraints/version_denylist.txt
    #   napari (napari_repo/setup.cfg)
pyparsing==3.1.1
    # via matplotlib
pyproject-hooks==1.0.0
    # via build
pyqt5==5.15.10
    # via napari (napari_repo/setup.cfg)
pyqt5-qt5==5.15.2
    # via pyqt5
pyqt5-sip==12.13.0
    # via pyqt5
pyqt6==6.6.1
    # via napari (napari_repo/setup.cfg)
pyqt6-qt6==6.6.1
    # via pyqt6
pyqt6-sip==13.6.0
    # via pyqt6
pyside2==5.15.2.1 ; python_version != "3.8"
    # via napari (napari_repo/setup.cfg)
pyside6==6.6.0 ; python_version >= "3.10"
    # via
    #   -r napari_repo/resources/constraints/version_denylist.txt
    #   napari (napari_repo/setup.cfg)
pyside6-addons==6.6.0
    # via pyside6
pyside6-essentials==6.6.0
    # via
    #   pyside6
    #   pyside6-addons
pytest==7.4.3
    # via
    #   napari (napari_repo/setup.cfg)
    #   pytest-cov
    #   pytest-json-report
    #   pytest-metadata
    #   pytest-pretty
    #   pytest-qt
pytest-cov==4.1.0
    # via -r napari_repo/resources/constraints/version_denylist.txt
pytest-json-report==1.5.0
    # via -r napari_repo/resources/constraints/version_denylist.txt
pytest-metadata==3.0.0
    # via pytest-json-report
pytest-pretty==1.2.0
    # via napari (napari_repo/setup.cfg)
pytest-qt==4.3.1
    # via napari (napari_repo/setup.cfg)
python-dateutil==2.8.2
    # via
    #   jupyter-client
    #   matplotlib
    #   pandas
pytz==2023.3.post1
    # via pandas
pyyaml==6.0.1
    # via
    #   dask
    #   napari (napari_repo/setup.cfg)
    #   npe2
pyzmq==25.1.2
    # via
    #   ipykernel
    #   jupyter-client
    #   qtconsole
qtconsole==5.5.1
    # via
    #   napari (napari_repo/setup.cfg)
    #   napari-console
qtpy==2.4.1
    # via
    #   magicgui
    #   napari (napari_repo/setup.cfg)
    #   napari-console
    #   napari-plugin-manager
    #   qtconsole
    #   superqt
referencing==0.32.0
    # via
    #   jsonschema
    #   jsonschema-specifications
requests==2.31.0
    # via
    #   pooch
    #   pyconify
    #   sphinx
rich==13.7.0
    # via
    #   napari (napari_repo/setup.cfg)
    #   npe2
    #   pytest-pretty
rpds-py==0.15.2
    # via
    #   jsonschema
    #   referencing
scikit-image==0.22.0
    # via
    #   napari (napari_repo/setup.cfg)
    #   scikit-image
scipy==1.11.4 ; python_version >= "3.9"
    # via
    #   napari (napari_repo/setup.cfg)
    #   scikit-image
shiboken2==5.15.2.1
    # via pyside2
shiboken6==6.6.0
    # via
    #   pyside6
    #   pyside6-addons
    #   pyside6-essentials
six==1.16.0
    # via
    #   asttokens
    #   python-dateutil
snowballstemmer==2.2.0
    # via sphinx
sortedcontainers==2.4.0
    # via hypothesis
sphinx==7.2.6
    # via
    #   numpydoc
    #   sphinxcontrib-applehelp
    #   sphinxcontrib-devhelp
    #   sphinxcontrib-htmlhelp
    #   sphinxcontrib-qthelp
    #   sphinxcontrib-serializinghtml
sphinxcontrib-applehelp==1.0.7
    # via sphinx
sphinxcontrib-devhelp==1.0.5
    # via sphinx
sphinxcontrib-htmlhelp==2.0.4
    # via sphinx
sphinxcontrib-jsmath==1.0.1
    # via sphinx
sphinxcontrib-qthelp==1.0.6
    # via sphinx
sphinxcontrib-serializinghtml==1.1.9
    # via sphinx
stack-data==0.6.3
    # via ipython
superqt==0.6.1
    # via
    #   magicgui
    #   napari (napari_repo/setup.cfg)
    #   napari-plugin-manager
sympy==1.12
    # via torch
tabulate==0.9.0
    # via numpydoc
tensorstore==0.1.51
    # via
    #   -r napari_repo/resources/constraints/version_denylist.txt
    #   napari (napari_repo/setup.cfg)
tifffile==2023.12.9
    # via
    #   napari (napari_repo/setup.cfg)
    #   scikit-image
tomli==2.0.1
    # via
    #   build
    #   coverage
    #   npe2
    #   numpydoc
    #   pyproject-hooks
    #   pytest
tomli-w==1.0.0
    # via npe2
toolz==0.12.0
    # via
    #   dask
    #   napari (napari_repo/setup.cfg)
    #   partd
torch==2.1.2
    # via napari (napari_repo/setup.cfg)
tornado==6.4
    # via
    #   ipykernel
    #   jupyter-client
tqdm==4.66.1
    # via napari (napari_repo/setup.cfg)
<<<<<<< HEAD
traitlets==5.12.0
=======
traitlets==5.14.0
>>>>>>> 6253f426
    # via
    #   comm
    #   ipykernel
    #   ipython
    #   jupyter-client
    #   jupyter-core
    #   matplotlib-inline
    #   qtconsole
triangle==20230923
    # via napari (napari_repo/setup.cfg)
triton==2.1.0
    # via torch
typer==0.9.0
    # via npe2
typing-extensions==4.9.0
    # via
    #   app-model
    #   magicgui
    #   napari (napari_repo/setup.cfg)
    #   pint
    #   psygnal
    #   pydantic
    #   superqt
    #   torch
    #   typer
tzdata==2023.3
    # via pandas
urllib3==2.1.0
    # via requests
<<<<<<< HEAD
virtualenv==20.24.6
=======
virtualenv==20.25.0
>>>>>>> 6253f426
    # via napari (napari_repo/setup.cfg)
vispy==0.14.1
    # via
    #   napari (napari_repo/setup.cfg)
    #   napari-svg
wcwidth==0.2.12
    # via prompt-toolkit
wrapt==1.16.0
    # via napari (napari_repo/setup.cfg)
xarray==2023.12.0
    # via napari (napari_repo/setup.cfg)
zarr==2.16.1
    # via napari (napari_repo/setup.cfg)
zipp==3.17.0
    # via importlib-metadata

# The following packages are considered to be unsafe in a requirements file:
<<<<<<< HEAD
pip==23.3.1
=======
pip==23.3.2
>>>>>>> 6253f426
    # via napari-plugin-manager<|MERGE_RESOLUTION|>--- conflicted
+++ resolved
@@ -23,11 +23,7 @@
     #   hypothesis
     #   jsonschema
     #   referencing
-<<<<<<< HEAD
-babel==2.13.1
-=======
 babel==2.14.0
->>>>>>> 6253f426
     # via
     #   napari (napari_repo/setup.cfg)
     #   sphinx
@@ -39,11 +35,7 @@
     # via
     #   napari (napari_repo/setup.cfg)
     #   requests
-<<<<<<< HEAD
-charset-normalizer==3.3.1
-=======
 charset-normalizer==3.3.2
->>>>>>> 6253f426
     # via requests
 click==8.1.7
     # via
@@ -61,11 +53,7 @@
     #   pytest-cov
 cycler==0.12.1
     # via matplotlib
-<<<<<<< HEAD
-dask==2023.10.1
-=======
 dask==2023.12.1
->>>>>>> 6253f426
     # via
     #   dask
     #   napari (napari_repo/setup.cfg)
@@ -88,15 +76,6 @@
     # via stack-data
 fasteners==0.19
     # via zarr
-<<<<<<< HEAD
-filelock==3.13.0
-    # via virtualenv
-fonttools==4.43.1
-    # via matplotlib
-freetype-py==2.4.0
-    # via vispy
-fsspec==2023.10.0
-=======
 filelock==3.13.1
     # via
     #   torch
@@ -107,7 +86,6 @@
 freetype-py==2.4.0
     # via vispy
 fsspec==2023.12.2
->>>>>>> 6253f426
     # via
     #   dask
     #   napari (napari_repo/setup.cfg)
@@ -120,11 +98,7 @@
     # via napari (napari_repo/setup.cfg)
 idna==3.6
     # via requests
-<<<<<<< HEAD
-imageio==2.31.6
-=======
 imageio==2.33.1
->>>>>>> 6253f426
     # via
     #   napari (napari_repo/setup.cfg)
     #   napari-svg
@@ -137,11 +111,7 @@
     # via app-model
 iniconfig==2.0.0
     # via pytest
-<<<<<<< HEAD
-ipykernel==6.26.0
-=======
 ipykernel==6.28.0
->>>>>>> 6253f426
     # via
     #   napari-console
     #   qtconsole
@@ -161,11 +131,7 @@
     # via napari (napari_repo/setup.cfg)
 jsonschema-specifications==2023.12.1
     # via jsonschema
-<<<<<<< HEAD
-jupyter-client==8.5.0
-=======
 jupyter-client==8.6.0
->>>>>>> 6253f426
     # via
     #   ipykernel
     #   qtconsole
@@ -221,13 +187,9 @@
 nest-asyncio==1.5.8
     # via ipykernel
 networkx==3.2.1
-<<<<<<< HEAD
-    # via scikit-image
-=======
-    # via
-    #   scikit-image
-    #   torch
->>>>>>> 6253f426
+    # via
+    #   scikit-image
+    #   torch
 npe2==0.7.3
     # via
     #   napari (napari_repo/setup.cfg)
@@ -304,11 +266,7 @@
     #   superqt
     #   vispy
     #   xarray
-<<<<<<< HEAD
-pandas==2.1.2 ; python_version >= "3.9"
-=======
 pandas==2.1.4 ; python_version >= "3.9"
->>>>>>> 6253f426
     # via
     #   napari (napari_repo/setup.cfg)
     #   xarray
@@ -318,7 +276,7 @@
     # via dask
 pexpect==4.9.0
     # via ipython
-pillow==10.0.1
+pillow==10.1.0
     # via
     #   imageio
     #   matplotlib
@@ -556,11 +514,7 @@
     #   jupyter-client
 tqdm==4.66.1
     # via napari (napari_repo/setup.cfg)
-<<<<<<< HEAD
-traitlets==5.12.0
-=======
 traitlets==5.14.0
->>>>>>> 6253f426
     # via
     #   comm
     #   ipykernel
@@ -590,11 +544,7 @@
     # via pandas
 urllib3==2.1.0
     # via requests
-<<<<<<< HEAD
-virtualenv==20.24.6
-=======
 virtualenv==20.25.0
->>>>>>> 6253f426
     # via napari (napari_repo/setup.cfg)
 vispy==0.14.1
     # via
@@ -612,9 +562,5 @@
     # via importlib-metadata
 
 # The following packages are considered to be unsafe in a requirements file:
-<<<<<<< HEAD
-pip==23.3.1
-=======
 pip==23.3.2
->>>>>>> 6253f426
     # via napari-plugin-manager