--- conflicted
+++ resolved
@@ -4,11 +4,7 @@
     # via sphinx
 annotated-types==0.7.0
     # via pydantic
-<<<<<<< HEAD
-app-model==0.3.2
-=======
 app-model==0.4.0
->>>>>>> 6dcb6132
     # via napari (pyproject.toml)
 appdirs==1.4.4
     # via
