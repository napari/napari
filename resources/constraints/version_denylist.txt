--- conflicted
+++ resolved
@@ -1,10 +1,6 @@
 pytest-cov
 PySide6 < 6.3.2 ; python_version < '3.10'
-<<<<<<< HEAD
-PySide6 != 6.4.3, !=6.5.0, !=6.5.1; python_version >= '3.10'
-=======
-PySide6 != 6.4.3, !=6.5.0, !=6.5.1, !=6.5.1.1, !=6.5.2, != 6.5.3, != 6.6.0, != 6.6.1 ; python_version >= '3.10'
->>>>>>> 6253f426
+PySide6 != 6.4.3, !=6.5.0, !=6.5.1, !=6.5.1.1, !=6.5.2, != 6.5.3; python_version >= '3.10'
 pytest-json-report
 pyopengl!=3.1.7
 tensorstore!=0.1.38
