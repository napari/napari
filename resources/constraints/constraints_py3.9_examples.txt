#
# This file is autogenerated by pip-compile with Python 3.9
# by the following command:
#
#    pip-compile --allow-unsafe --extra=pyqt5 --extra=pyqt6_experimental --extra=pyside2 --extra=pyside6_experimental --extra=testing --output-file=napari_repo/resources/constraints/constraints_py3.9_examples.txt --strip-extras napari_repo/resources/constraints/version_denylist.txt napari_repo/setup.cfg resources/constraints/version_denylist_examples.txt
#
alabaster==0.7.13
    # via sphinx
app-model==0.2.2
    # via napari (napari_repo/setup.cfg)
appdirs==1.4.4
    # via
    #   napari (napari_repo/setup.cfg)
    #   npe2
asciitree==0.3.3
    # via zarr
asttokens==2.4.0
    # via stack-data
attrs==23.1.0
    # via
    #   hypothesis
    #   jsonschema
    #   referencing
babel==2.12.1
    # via
    #   napari (napari_repo/setup.cfg)
    #   sphinx
backcall==0.2.0
    # via ipython
build==1.0.3
    # via npe2
cachey==0.2.1
    # via napari (napari_repo/setup.cfg)
certifi==2023.7.22
    # via
    #   napari (napari_repo/setup.cfg)
    #   requests
charset-normalizer==3.2.0
    # via requests
click==8.1.7
    # via
    #   dask
    #   typer
cloudpickle==2.2.1
    # via dask
cmake==3.27.5
    # via triton
comm==0.1.4
    # via ipykernel
contourpy==1.1.1
    # via matplotlib
coverage==7.3.1
    # via pytest-cov
cycler==0.11.0
    # via matplotlib
dask==2023.9.2
    # via napari (napari_repo/setup.cfg)
debugpy==1.8.0
    # via ipykernel
decorator==5.1.1
    # via ipython
distlib==0.3.7
    # via virtualenv
docstring-parser==0.15
    # via magicgui
docutils==0.17.1
    # via sphinx
entrypoints==0.4
    # via numcodecs
exceptiongroup==1.1.3
    # via
    #   hypothesis
    #   ipython
    #   pytest
executing==1.2.0
    # via stack-data
fasteners==0.19
    # via zarr
filelock==3.12.4
    # via
    #   torch
    #   triton
    #   virtualenv
fonttools==4.42.1
    # via matplotlib
freetype-py==2.4.0
    # via vispy
fsspec==2023.9.2
    # via
    #   dask
    #   napari (napari_repo/setup.cfg)
heapdict==1.0.1
    # via cachey
hsluv==5.0.4
    # via vispy
hypothesis==6.87.0
    # via napari (napari_repo/setup.cfg)
idna==3.4
    # via requests
imageio==2.31.4
    # via
    #   napari (napari_repo/setup.cfg)
    #   napari-svg
    #   scikit-image
imagesize==1.4.1
    # via sphinx
importlib-metadata==6.8.0
    # via
    #   build
    #   dask
    #   jupyter-client
    #   sphinx
importlib-resources==6.1.0
    # via matplotlib
in-n-out==0.1.8
    # via app-model
iniconfig==2.0.0
    # via pytest
ipykernel==6.25.2
    # via
    #   napari-console
    #   qtconsole
ipython==8.15.0
    # via
    #   ipykernel
    #   napari (napari_repo/setup.cfg)
    #   napari-console
ipython-genutils==0.2.0
    # via qtconsole
jedi==0.19.0
    # via ipython
jinja2==3.1.2
    # via
    #   numpydoc
    #   sphinx
    #   torch
joblib==1.3.2
    # via
    #   nilearn
    #   scikit-learn
jsonschema==4.19.1
    # via napari (napari_repo/setup.cfg)
jsonschema-specifications==2023.7.1
    # via jsonschema
jupyter-client==8.3.1
    # via
    #   ipykernel
    #   qtconsole
jupyter-core==5.3.1
    # via
    #   ipykernel
    #   jupyter-client
    #   qtconsole
kiwisolver==1.4.5
    # via
    #   matplotlib
    #   vispy
lazy-loader==0.3
    # via
    #   napari (napari_repo/setup.cfg)
    #   scikit-image
lit==17.0.1
    # via triton
locket==1.0.0
    # via partd
lxml==4.9.3
    # via
    #   napari (napari_repo/setup.cfg)
    #   nilearn
magicgui==0.7.3
    # via napari (napari_repo/setup.cfg)
markdown-it-py==3.0.0
    # via rich
markupsafe==2.1.3
    # via jinja2
matplotlib==3.8.0
    # via napari (napari_repo/setup.cfg)
matplotlib-inline==0.1.6
    # via
    #   ipykernel
    #   ipython
mdurl==0.1.2
    # via markdown-it-py
mpmath==1.3.0
    # via sympy
mypy-extensions==1.0.0
    # via psygnal
napari-console==0.0.8
    # via napari (napari_repo/setup.cfg)
napari-plugin-engine==0.2.0
    # via
    #   napari (napari_repo/setup.cfg)
    #   napari-console
    #   napari-svg
napari-plugin-manager==0.1.0a2
    # via napari (napari_repo/setup.cfg)
napari-svg==0.1.10
    # via napari (napari_repo/setup.cfg)
nest-asyncio==1.5.8
    # via ipykernel
networkx==3.1
    # via
    #   scikit-image
    #   torch
nibabel==5.1.0
    # via nilearn
nilearn==0.10.1
    # via -r resources/constraints/version_denylist_examples.txt
npe2==0.7.2
    # via
    #   napari (napari_repo/setup.cfg)
    #   napari-plugin-manager
numcodecs==0.11.0
    # via zarr
numpy==1.23.5
    # via
    #   -r resources/constraints/version_denylist_examples.txt
    #   contourpy
    #   dask
    #   imageio
    #   matplotlib
    #   napari (napari_repo/setup.cfg)
    #   napari-svg
    #   nibabel
    #   nilearn
    #   numcodecs
    #   pandas
    #   pywavelets
    #   scikit-image
    #   scikit-learn
    #   scipy
    #   tensorstore
    #   tifffile
    #   vispy
    #   xarray
    #   zarr
numpydoc==1.5.0
    # via napari (napari_repo/setup.cfg)
nvidia-cublas-cu11==11.10.3.66
    # via
    #   nvidia-cudnn-cu11
    #   nvidia-cusolver-cu11
    #   torch
nvidia-cuda-cupti-cu11==11.7.101
    # via torch
nvidia-cuda-nvrtc-cu11==11.7.99
    # via torch
nvidia-cuda-runtime-cu11==11.7.99
    # via torch
nvidia-cudnn-cu11==8.5.0.96
    # via torch
nvidia-cufft-cu11==10.9.0.58
    # via torch
nvidia-curand-cu11==10.2.10.91
    # via torch
nvidia-cusolver-cu11==11.4.0.1
    # via torch
nvidia-cusparse-cu11==11.7.4.91
    # via torch
nvidia-nccl-cu11==2.14.3
    # via torch
nvidia-nvtx-cu11==11.7.91
    # via torch
packaging==23.1
    # via
    #   -r resources/constraints/version_denylist_examples.txt
    #   build
    #   dask
    #   ipykernel
    #   matplotlib
    #   nibabel
    #   nilearn
    #   pooch
    #   pytest
    #   qtconsole
    #   qtpy
    #   scikit-image
    #   sphinx
    #   superqt
    #   vispy
    #   xarray
pandas==2.1.1 ; python_version >= "3.9"
    # via
    #   napari (napari_repo/setup.cfg)
    #   nilearn
    #   xarray
parso==0.8.3
    # via jedi
partd==1.4.1
    # via dask
pexpect==4.8.0
    # via ipython
pickleshare==0.7.5
    # via ipython
pillow==10.0.1
    # via
    #   imageio
    #   matplotlib
    #   napari (napari_repo/setup.cfg)
    #   scikit-image
pint==0.22
    # via napari (napari_repo/setup.cfg)
platformdirs==3.10.0
    # via
    #   jupyter-core
    #   pooch
    #   virtualenv
pluggy==1.3.0
    # via pytest
pooch==1.7.0
    # via
    #   napari (napari_repo/setup.cfg)
    #   scikit-image
prompt-toolkit==3.0.39
    # via ipython
psutil==5.9.5
    # via
    #   ipykernel
    #   napari (napari_repo/setup.cfg)
psygnal==0.9.4
    # via
    #   app-model
    #   magicgui
    #   napari (napari_repo/setup.cfg)
    #   npe2
ptyprocess==0.7.0
    # via pexpect
pure-eval==0.2.2
    # via stack-data
pydantic==1.10.12
    # via
    #   app-model
    #   napari (napari_repo/setup.cfg)
    #   npe2
pygments==2.16.1
    # via
    #   ipython
    #   napari (napari_repo/setup.cfg)
    #   qtconsole
    #   rich
    #   sphinx
    #   superqt
pyopengl==3.1.6
    # via
    #   -r napari_repo/resources/constraints/version_denylist.txt
    #   napari (napari_repo/setup.cfg)
pyparsing==3.1.1
    # via matplotlib
pyproject-hooks==1.0.0
    # via build
pyqt5==5.15.9
    # via napari (napari_repo/setup.cfg)
pyqt5-qt5==5.15.2
    # via pyqt5
pyqt5-sip==12.12.2
    # via pyqt5
pyqt6==6.5.2
    # via napari (napari_repo/setup.cfg)
pyqt6-qt6==6.5.2
    # via pyqt6
pyqt6-sip==13.5.2
    # via pyqt6
pyside2==5.15.2.1 ; python_version != "3.8"
    # via napari (napari_repo/setup.cfg)
pyside6==6.3.1 ; python_version < "3.10"
    # via
    #   -r napari_repo/resources/constraints/version_denylist.txt
    #   napari (napari_repo/setup.cfg)
pyside6-addons==6.3.1
    # via pyside6
pyside6-essentials==6.3.1
    # via
    #   pyside6
    #   pyside6-addons
pytest==7.4.2
    # via
    #   napari (napari_repo/setup.cfg)
    #   pytest-cov
    #   pytest-json-report
    #   pytest-metadata
    #   pytest-pretty
    #   pytest-qt
pytest-cov==4.1.0
    # via
    #   -r napari_repo/resources/constraints/version_denylist.txt
    #   napari (napari_repo/setup.cfg)
pytest-json-report==1.5.0
    # via -r napari_repo/resources/constraints/version_denylist.txt
pytest-metadata==3.0.0
    # via pytest-json-report
pytest-pretty==1.2.0
    # via napari (napari_repo/setup.cfg)
pytest-qt==4.2.0
    # via napari (napari_repo/setup.cfg)
python-dateutil==2.8.2
    # via
    #   jupyter-client
    #   matplotlib
    #   pandas
pytz==2023.3.post1
    # via pandas
pywavelets==1.4.1
    # via scikit-image
pyyaml==6.0.1
    # via
    #   dask
    #   napari (napari_repo/setup.cfg)
    #   npe2
pyzmq==25.1.1
    # via
    #   ipykernel
    #   jupyter-client
    #   qtconsole
qtconsole==5.4.4
    # via
    #   napari (napari_repo/setup.cfg)
    #   napari-console
qtpy==2.4.0
    # via
    #   magicgui
    #   napari (napari_repo/setup.cfg)
    #   napari-console
    #   napari-plugin-manager
    #   qtconsole
    #   superqt
referencing==0.30.2
    # via
    #   jsonschema
    #   jsonschema-specifications
requests==2.31.0
    # via
    #   nilearn
    #   pooch
    #   sphinx
rich==13.5.3
    # via
    #   napari (napari_repo/setup.cfg)
    #   npe2
    #   pytest-pretty
rpds-py==0.10.3
    # via
    #   jsonschema
    #   referencing
scikit-image==0.21.0
    # via napari (napari_repo/setup.cfg)
scikit-learn==1.3.1
    # via nilearn
scipy==1.11.2 ; python_version >= "3.9"
    # via
    #   napari (napari_repo/setup.cfg)
    #   nilearn
    #   scikit-image
    #   scikit-learn
shiboken2==5.15.2.1
    # via pyside2
shiboken6==6.3.1
    # via
    #   pyside6
    #   pyside6-addons
    #   pyside6-essentials
six==1.16.0
    # via
    #   asttokens
    #   python-dateutil
snowballstemmer==2.2.0
    # via sphinx
sortedcontainers==2.4.0
    # via hypothesis
sphinx==4.5.0
    # via
    #   napari (napari_repo/setup.cfg)
    #   numpydoc
sphinxcontrib-applehelp==1.0.4
    # via sphinx
sphinxcontrib-devhelp==1.0.2
    # via sphinx
sphinxcontrib-htmlhelp==2.0.1
    # via sphinx
sphinxcontrib-jsmath==1.0.1
    # via sphinx
sphinxcontrib-qthelp==1.0.3
    # via sphinx
sphinxcontrib-serializinghtml==1.1.5
    # via sphinx
stack-data==0.6.2
    # via ipython
superqt==0.6.0
    # via
    #   magicgui
    #   napari (napari_repo/setup.cfg)
    #   napari-plugin-manager
sympy==1.12
    # via torch
tensorstore==0.1.44
    # via
    #   -r napari_repo/resources/constraints/version_denylist.txt
    #   napari (napari_repo/setup.cfg)
threadpoolctl==3.2.0
    # via scikit-learn
tifffile==2023.9.18
    # via
    #   napari (napari_repo/setup.cfg)
    #   scikit-image
tomli==2.0.1
    # via
    #   build
    #   coverage
    #   npe2
    #   pyproject-hooks
    #   pytest
tomli-w==1.0.0
    # via npe2
toolz==0.12.0
    # via
    #   dask
    #   napari (napari_repo/setup.cfg)
    #   partd
torch==2.0.1
    # via
    #   napari (napari_repo/setup.cfg)
    #   triton
tornado==6.3.3
    # via
    #   ipykernel
    #   jupyter-client
tqdm==4.66.1
    # via napari (napari_repo/setup.cfg)
traitlets==5.10.0
    # via
    #   comm
    #   ipykernel
    #   ipython
    #   jupyter-client
    #   jupyter-core
    #   matplotlib-inline
    #   qtconsole
triton==2.0.0
    # via torch
typer==0.9.0
    # via npe2
typing-extensions==4.8.0
    # via
    #   app-model
    #   ipython
    #   magicgui
    #   napari (napari_repo/setup.cfg)
    #   pint
    #   psygnal
    #   pydantic
    #   superqt
    #   torch
    #   typer
tzdata==2023.3
    # via pandas
urllib3==2.0.5
    # via requests
<<<<<<< HEAD
virtualenv==20.24.3
    # via napari (setup.cfg)
=======
virtualenv==20.24.5
    # via napari (napari_repo/setup.cfg)
>>>>>>> 10ba52ed
vispy==0.14.0
    # via
    #   napari (napari_repo/setup.cfg)
    #   napari-svg
wcwidth==0.2.6
    # via prompt-toolkit
wheel==0.41.2
    # via
    #   nvidia-cublas-cu11
    #   nvidia-cuda-cupti-cu11
    #   nvidia-cuda-runtime-cu11
    #   nvidia-curand-cu11
    #   nvidia-cusparse-cu11
    #   nvidia-nvtx-cu11
wrapt==1.15.0
    # via napari (napari_repo/setup.cfg)
xarray==2023.8.0
    # via napari (napari_repo/setup.cfg)
zarr==2.16.1
    # via napari (napari_repo/setup.cfg)
zipp==3.17.0
    # via
    #   importlib-metadata
    #   importlib-resources

# The following packages are considered to be unsafe in a requirements file:
pip==23.2.1
    # via napari-plugin-manager
setuptools==68.2.2
    # via
    #   nvidia-cublas-cu11
    #   nvidia-cuda-cupti-cu11
    #   nvidia-cuda-runtime-cu11
    #   nvidia-curand-cu11
    #   nvidia-cusparse-cu11
    #   nvidia-nvtx-cu11<|MERGE_RESOLUTION|>--- conflicted
+++ resolved
@@ -554,13 +554,8 @@
     # via pandas
 urllib3==2.0.5
     # via requests
-<<<<<<< HEAD
-virtualenv==20.24.3
-    # via napari (setup.cfg)
-=======
 virtualenv==20.24.5
     # via napari (napari_repo/setup.cfg)
->>>>>>> 10ba52ed
 vispy==0.14.0
     # via
     #   napari (napari_repo/setup.cfg)
