--- conflicted
+++ resolved
@@ -26,11 +26,7 @@
     # via mypy
 npe2==0.7.9
     # via -r resources/requirements_mypy.in
-<<<<<<< HEAD
-numpy==2.3.0
-=======
 numpy==2.3.2
->>>>>>> c7515840
     # via -r resources/requirements_mypy.in
 packaging==25.0
     # via
@@ -71,11 +67,7 @@
     #   -r resources/requirements_mypy.in
     #   magicgui
     #   superqt
-<<<<<<< HEAD
-requests==2.32.4
-=======
 requests==2.32.5
->>>>>>> c7515840
     # via pyconify
 rich==14.1.0
     # via
@@ -83,11 +75,7 @@
     #   typer
 shellingham==1.5.4
     # via typer
-<<<<<<< HEAD
-superqt==0.7.4
-=======
 superqt==0.7.6
->>>>>>> c7515840
     # via magicgui
 tomli-w==1.2.0
     # via npe2
@@ -99,11 +87,7 @@
     # via -r resources/requirements_mypy.in
 types-setuptools==80.9.0.20250822
     # via -r resources/requirements_mypy.in
-<<<<<<< HEAD
-typing-extensions==4.14.0
-=======
 typing-extensions==4.14.1
->>>>>>> c7515840
     # via
     #   magicgui
     #   mypy
