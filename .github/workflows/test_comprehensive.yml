--- conflicted
+++ resolved
@@ -26,15 +26,9 @@
     name: Check Manifest
     runs-on: ubuntu-latest
     steps:
-<<<<<<< HEAD
-      - uses: actions/checkout@v4
+      - uses: actions/checkout@11bd71901bbe5b1630ceea73d27597364c9af683 # v4.2.2
       - name: "Set up Python 3.12 "
-        uses: actions/setup-python@v5
-=======
-      - uses: actions/checkout@11bd71901bbe5b1630ceea73d27597364c9af683 # v4.2.2
-      - name: "Set up Python 3.12"
         uses: actions/setup-python@a26af69be951a213d495a4c3e4e4022e16d87065 # v5.6.0
->>>>>>> 3c4ee714
         with:
           python-version: "3.12"
       - name: Install dependencies
