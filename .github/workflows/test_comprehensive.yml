--- conflicted
+++ resolved
@@ -149,44 +149,7 @@
       - name: Test
         uses: GabrielBB/xvfb-action@v1
         with:
-<<<<<<< HEAD
           run: python -m pytest --pyargs napari --color=yes
-
-  asv-checks:
-    name: asv checks
-    runs-on:
-      macos-latest
-      # We use a macOS runner to avoid having to deal with Xvfb
-      # derived problems on Ubuntu. Xvfb allows us to run the Qt
-      # benchmarks, but causes segfaults in some cases! :shrug:
-    steps:
-      # We need the full repo to avoid this issue
-      # https://github.com/actions/checkout/issues/23
-      - uses: actions/checkout@v3
-        with:
-          fetch-depth: 0
-
-      - uses: actions/setup-python@v3
-        name: Install Python
-        with:
-          python-version: "3.9"
-
-      - name: Install this commit
-        run: |
-          pip install --upgrade pip
-          pip install ".[all,testing]" asv
-
-      - name: Register machine
-        run: asv machine --yes
-
-      - name: Check asv config is correct
-        run: asv check -v -E existing
-
-      - name: Ensure benchmarking tests can run
-        # this does NOT run the benchmarks properly
-        # it only runs each function once to ensure the code is correct
-        # but there's no statistical meaning to it
-        run: asv dev
 
   test_examples:
     name: test examples
@@ -205,7 +168,4 @@
       - name: Test
         uses: GabrielBB/xvfb-action@v1
         with:
-          run: tox -e py39-linux-pyside-examples
-=======
-          run: python -m pytest --pyargs napari --color=yes
->>>>>>> 72fb62b5
+          run: tox -e py39-linux-pyside-examples