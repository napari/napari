--- conflicted
+++ resolved
@@ -98,56 +98,8 @@
 
       # END PYTHON DEPENDENCIES
 
-<<<<<<< HEAD
       - name: Create commit
         if: (steps.branch_name.outputs.branch_name != 'skip') && (github.event_name == 'push')
         run: |
           pip install requests
-          python tools/create_pr_or_update_exising_one.py
-=======
-
-      - name: Check updated packages
-        id: packages
-        run: |
-          rm -rf docs
-          git fetch --all
-          python tools/check_updated_packages.py --main-packages
-          python tools/check_updated_packages.py
-          echo "main_packages=$(python tools/check_updated_packages.py --main-packages)" >> $GITHUB_OUTPUT
-          echo "all_packages<<EOF" >> $GITHUB_OUTPUT
-          echo "$(python tools/check_updated_packages.py)" >> $GITHUB_OUTPUT
-          echo "EOF" >> $GITHUB_OUTPUT
-
-      - name: Create commit
-        if: (steps.branch_name.outputs.branch_name != 'skip') && (github.event_name == 'push')
-        run: |
-          git config --global user.name "napari-bot"
-          git config --global user.email "napari-bot@users.noreply.github.com"
-          git reset --soft `git merge-base origin/${{ steps.branch_name.outputs.base_branch_name }} HEAD`
-          git add -u
-          git diff-index --quiet HEAD -- || git commit -m "update constraints"
-          
-
-      - name: Create PR updating test constraints
-        uses: peter-evans/create-pull-request@v5
-        with:
-          commit-message: Update bundle dependencies.
-          branch: ${{ steps.branch_name.outputs.branch_name }}
-          base: ${{ steps.branch_name.outputs.base_branch_name }}
-          delete-branch: true
-          labels: maintenance
-          title: "test: [Automatic] Constraints upgrades: ${{ steps.packages.outputs.main_packages }}"
-          body: |
-            This PR is automatically created and updated by this napari GitHub Action:
-            https://github.com/napari/napari/tree/main/.github/workflows/upgrade_test_constraints.yml
-            It ensures that dependencies are tested with the most recent version.
-
-            The updated packages are:
-
-            ${{ steps.packages.outputs.all_packages }}
-          token: ${{ secrets.GHA_TOKEN }}
-          # Token permissions required by the action:
-          # * pull requests: write and read
-          # * repository contents: read and write
-          # for screenshots please see https://github.com/napari/napari/pull/5777
->>>>>>> cde0cf3b
+          python tools/create_pr_or_update_exising_one.py