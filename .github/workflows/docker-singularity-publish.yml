name: Docker and Singularity build

# This workflow uses actions that are not certified by GitHub.
# They are provided by a third-party and are governed by
# separate terms of service, privacy policy, and support
# documentation.

on:
  workflow_dispatch:

#  schedule:
#    - cron: '31 0 * * *'
  push:
    branches: [ main ]
    # Publish semver tags as releases.
    tags: [ 'v*.*.*' ]

env:
  # Use docker.io for Docker Hub if empty
  REGISTRY: ghcr.io

jobs:
  build1:
    runs-on: ubuntu-latest
    permissions:
      contents: read
      packages: write
    strategy:
      fail-fast: false
      matrix:
        include:
          - recipe: Docker
            target: napari
            image-name: napari/napari
          - recipe: Docker
            target: napari-xpra
            image-name: napari/napari-xpra

    steps:
      - name: Checkout repository
        uses: actions/checkout@v2

      # Login against a Docker registry except on PR
      # https://github.com/docker/login-action
      - name: Log into registry ${{ env.REGISTRY }}
        if: github.event_name != 'pull_request'
        uses: docker/login-action@49ed152c8eca782a232dede0303416e8f356c37b
        with:
          registry: ${{ env.REGISTRY }}
          username: ${{ github.actor }}
          password: ${{ secrets.GITHUB_TOKEN }}

      # Extract metadata (tags, labels) for Docker
      # https://github.com/docker/metadata-action
      # https://github.com/docker/build-push-action/blob/master/docs/advanced/tags-labels.md
      - name: Extract Docker metadata
        id: meta
        uses: docker/metadata-action@v4
        with:
          # list of Docker images to use as base name for tags
          images: ${{ env.REGISTRY }}/${{ matrix.image-name }}
          #          images: |
          #            name/app
          #            ghcr.io/username/app
          # generate Docker tags based on the following events/attributes
          tags: |
            type=schedule
            type=ref,event=branch
            type=ref,event=pr
            type=semver,pattern={{version}}
            type=semver,pattern={{major}}.{{minor}}
            type=semver,pattern={{major}}
            type=sha
            latest
          # oras://ghcr.io is tagged latest too, and seems to override the docker://ghcr.io tag -> race condition?

      # Build and push Docker image with Buildx (don't push on PR)
      # https://github.com/docker/build-push-action
      - name: Build and push Docker image
        uses: docker/build-push-action@v3
        with:
          context: .
          push: ${{ github.event_name != 'pull_request' }}
          tags: ${{ steps.meta.outputs.tags }}
          labels: ${{ steps.meta.outputs.labels }}
          file: "dockerfile"
          target: ${{ matrix.target }}

<<<<<<< HEAD
# ----
=======
      - name: Check out code for the container build
        uses: actions/checkout@v2

  # ----
>>>>>>> 165f4508

  build2:
    needs: build1
    runs-on: ubuntu-latest
    container:
      image: quay.io/singularity/docker2singularity:v3.10.0
      options: --privileged
    permissions:
      contents: read
      packages: write
    strategy:
      fail-fast: false
      matrix:
        recipe: ["Singularity"]

    steps:
      - name: Checkout repository
        uses: actions/checkout@v2

      - name: Continue if Singularity Recipe Exists
        run: |
          if [[ -f "${{ matrix.recipe }}" ]]; then
            echo "keepgoing=true" >> $GITHUB_ENV
          fi

      - name: Build Container
        if: ${{ env.keepgoing == 'true' }}
        env:
          recipe: ${{ matrix.recipe }}
        run: |
          ls
          if [ -f "${{ matrix.recipe }}" ]; then
             singularity build container.sif ${{ matrix.recipe }}
             tag=latest
          fi
          # Build the container and name by tag
          echo "Tag is $tag."
          echo "tag=$tag" >> $GITHUB_ENV

      - name: Login and Deploy Container
        if: (github.event_name != 'pull_request')
        env:
          keepgoing: ${{ env.keepgoing }}
        run: |
          if [[ "${keepgoing}" == "true" ]]; then
              echo ${{ secrets.GITHUB_TOKEN }} | singularity remote login -u ${{ secrets.GHCR_USERNAME }} --password-stdin oras://ghcr.io
              singularity push container.sif oras://ghcr.io/${GITHUB_REPOSITORY}:${tag}
          fi<|MERGE_RESOLUTION|>--- conflicted
+++ resolved
@@ -86,14 +86,7 @@
           file: "dockerfile"
           target: ${{ matrix.target }}
 
-<<<<<<< HEAD
 # ----
-=======
-      - name: Check out code for the container build
-        uses: actions/checkout@v2
-
-  # ----
->>>>>>> 165f4508
 
   build2:
     needs: build1
