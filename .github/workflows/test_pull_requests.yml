# Our minimal suite of tests that run on each pull request
name: PR Test

on:
  pull_request:
    branches:
      - main

jobs:
<<<<<<< HEAD
  code:
    name: Code
    runs-on: ubuntu-latest
    strategy:
      fail-fast: false
      matrix:
        task: [flake8, black, isort, import-lint]
    steps:
      - uses: actions/checkout@v2
      - name: Set up Python 3.8
        uses: actions/setup-python@v2
        with:
          python-version: 3.8
      - name: Install dependencies
        run: |
          pip install --upgrade pip
          pip install tox
      - name: Run task
        run: tox -e ${{ matrix.task }}

=======
>>>>>>> a0c12371
  manifest:
    # make sure all necessary files will be bundled in the release
    name: Check Manifest
    runs-on: ubuntu-latest
    steps:
      - uses: actions/checkout@v2
      - name: Set up Python 3.8
        uses: actions/setup-python@v2
        with:
          python-version: 3.8
      - name: Install dependencies
        run: |
          pip install --upgrade pip
          pip install check-manifest
      - name: Check Manifest
        run: check-manifest

  localization_syntax:
    # make sure all necessary files will be bundled in the release
    name: Check l18n syntax
    runs-on: ubuntu-latest
    steps:
      - uses: actions/checkout@v2
      - name: Set up Python 3.8
        uses: actions/setup-python@v2
        with:
          python-version: 3.8
      - name: Install dependencies
        run: |
          pip install --upgrade pip
      - name: Check localization formatting
        run: |
          pip install --upgrade pip semgrep
          # f"..." and f'...' are the same for semgrep
          semgrep --error --lang python --pattern 'trans._(f"...")' napari
          semgrep --error --lang python --pattern 'trans._($X.format(...))' napari

  test:
    name: ${{ matrix.platform }} ${{ matrix.python }} ${{ matrix.toxenv || matrix.backend }} ${{ matrix.MIN_REQ && 'min_req' }}
    runs-on: ${{ matrix.platform }}
    strategy:
      fail-fast: false
      matrix:
        platform: [ubuntu-latest]
        python: [3.7, 3.8, 3.9]
        include:
          # Windows py37
          - python: 3.7
            platform: windows-latest
            backend: pyqt
          - python: 3.7
            platform: windows-latest
            backend: pyside
          # Windows py38
          - python: 3.8
            platform: windows-latest
            backend: pyqt
          - python: 3.8
            platform: windows-latest
            backend: pyside
          # macOS py38
          - python: 3.9
            platform: macos-11
            backend: pyqt # (only testing pyqt on mac in the interest of speed)
          # minimum specified requirements
          - python: 3.7
            platform: ubuntu-18.04
            MIN_REQ: 1
          # test with --async_only
          - python: 3.8
            platform: ubuntu-18.04
            toxenv: async-pyqt-py38-linux
          # test without any Qt backends
          - python: 3.8
            platform: ubuntu-18.04
            toxenv: headless-py38-linux
          - python: '3.10'
            platform: ubuntu-latest
            backend: pyqt

    steps:
      - uses: actions/checkout@v2

      - name: Set up Python ${{ matrix.python }}
        uses: actions/setup-python@v2
        with:
          python-version: ${{ matrix.python }}

      # these libraries, along with pytest-xvfb (added in the `deps` in tox.ini),
      # enable testing on Qt on linux
      - name: Install Linux libraries
        if: runner.os == 'Linux'
        run: |
          sudo apt-get install -y libdbus-1-3 libxkbcommon-x11-0 libxcb-icccm4 \
            libxcb-image0 libxcb-keysyms1 libxcb-randr0 libxcb-render-util0 \
            libxcb-xinerama0 libxcb-xinput0 libxcb-xfixes0

      # strategy borrowed from vispy for installing opengl libs on windows
      - name: Install Windows OpenGL
        if: runner.os == 'Windows'
        run: |
          git clone --depth 1 git://github.com/pyvista/gl-ci-helpers.git
          powershell gl-ci-helpers/appveyor/install_opengl.ps1
          if (Test-Path -Path "C:\Windows\system32\opengl32.dll" -PathType Leaf) {Exit 0} else {Exit 1}

      # tox and tox-gh-actions will take care of the "actual" installation
      # of python dependendencies into a virtualenv.  see tox.ini for more
      - name: Install dependencies
        run: |
          pip install --upgrade pip
          pip install setuptools tox tox-gh-actions
          python tools/minreq.py
        env:
          # tools/minreq.py sets all deps to their minumim stated versions
          # it is a no-op if MIN_REQ is not set
          MIN_REQ: ${{ matrix.MIN_REQ }}

      # The two following steps try to cache and speedup tox env creation on linux.
      # in the first one we produce the date as value we can refer to,
      # in order to change cache key every ~24h.
      # in the second we restore cache from previous run.
      # a step later on cull the files in the directory we cache to avoid
      # going over the GitHub 5G limit.
      - name: Get current date to flush cache every day
        id: date
        run: echo "::set-output name=date::$(date +'%Y-%m-%d')"
      - name: Cache tox Virtualenv
        uses: actions/cache@v2
        if: runner.os == 'Linux'
        env:
          cache-name: cache-tox-${{ matrix.platform }}-${{ matrix.python }}-${{ matrix.toxenv || matrix.backend }}-${{ steps.date.outputs.date }}
        with:
          path: /tmp/.tox/
          key: ${{ matrix.platform }}-${{ matrix.python }}-${{ matrix.toxenv || matrix.backend }}-${{ hashFiles('setup.cfg') }}-${{ hashFiles('tox.ini') }}-${{ steps.date.outputs.date }}
      # here we pass off control of environment creation and running of tests to tox
      # tox-gh-actions, installed above, helps to convert environment variables into
      # tox "factors" ... limiting the scope of what gets tested on each platform
      # for instance, on ubuntu-latest with python 3.8, it would be equivalent to this command:
      # `tox -e py38-linux-pyqt,py38-linux-pyside`
      # see tox.ini for more
      - name: Test with tox
        uses: GabrielBB/xvfb-action@v1
        with:
          run: tox
        env:
          PLATFORM: ${{ matrix.platform }}
          BACKEND: ${{ matrix.backend }}
          TOXENV: ${{ matrix.toxenv }}
          NUMPY_EXPERIMENTAL_ARRAY_FUNCTION: ${{ matrix.MIN_REQ || 1 }}
          PYVISTA_OFF_SCREEN: True
          MIN_REQ: ${{ matrix.MIN_REQ }}
      # this steps display the cached folder size for debug and
      # remove the biggest contenders.
      - name: Display Cache size, and remove largest files from cache.
        if: runner.os == 'Linux'
        run: |
          echo "Biggest files in site-packages"
          du -s /tmp/.tox/*py*/lib/py*/site-packages/* | sort -n | tail -n 5
          echo "Biggest files in tox cache"
          du -hs /tmp/.tox/*
          echo "Cleaning a few of the biggest cache"
          rm -rf /tmp/.tox/*py*/lib/py*/site-packages/semgrep
          rm -rf /tmp/.tox/*py*/lib/py*/site-packages/torch
          find /tmp/.tox/*py*/lib/* -name '*.pyc' -delete
          echo "List of biggest folder after clearing"
          du -s /tmp/.tox/*py*/lib/py*/site-packages/* | sort -n | tail -n 5
          du -hs /tmp/.tox/*
      - name: Coverage
        if: runner.os == 'Linux' && matrix.python == '3.9'
        uses: codecov/codecov-action@v1

  test_pip_install:
    name: ubuntu-latest 3.8 pip install
    runs-on: ubuntu-latest
    steps:
      - name: Set up Python 3.8
        uses: actions/setup-python@v2
        with:
          python-version: 3.8

      - name: Install Linux libraries
        run: |
          sudo apt-get install -y libdbus-1-3 libxkbcommon-x11-0 libxcb-icccm4 \
            libxcb-image0 libxcb-keysyms1 libxcb-randr0 libxcb-render-util0 \
            libxcb-xinerama0 libxcb-xinput0 libxcb-xfixes0

      - name: Install this commit
        run: |
          # pip install this git sha directly from github
          pip install --upgrade pip
          pip install git+git://github.com/${{ github.repository }}.git@${{ github.sha }}#egg=napari[all,testing]

      - name: Test
        uses: GabrielBB/xvfb-action@v1
        with:
          run: pytest --pyargs napari --color=yes<|MERGE_RESOLUTION|>--- conflicted
+++ resolved
@@ -7,29 +7,6 @@
       - main
 
 jobs:
-<<<<<<< HEAD
-  code:
-    name: Code
-    runs-on: ubuntu-latest
-    strategy:
-      fail-fast: false
-      matrix:
-        task: [flake8, black, isort, import-lint]
-    steps:
-      - uses: actions/checkout@v2
-      - name: Set up Python 3.8
-        uses: actions/setup-python@v2
-        with:
-          python-version: 3.8
-      - name: Install dependencies
-        run: |
-          pip install --upgrade pip
-          pip install tox
-      - name: Run task
-        run: tox -e ${{ matrix.task }}
-
-=======
->>>>>>> a0c12371
   manifest:
     # make sure all necessary files will be bundled in the release
     name: Check Manifest
