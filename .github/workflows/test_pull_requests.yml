# Our minimal suite of tests that run on each pull request
name: PR Test

on:
  pull_request:
    branches:
      - main
      - "v*x"

concurrency:
  group: test-${{ github.ref }}
  cancel-in-progress: true

env:
  COLUMNS: 120

jobs:
  manifest:
    # make sure all necessary files will be bundled in the release
    name: Check Manifest
    timeout-minutes: 15
    runs-on: ubuntu-latest
    steps:
      - uses: actions/checkout@v4
      - uses: actions/setup-python@v4
        with:
          python-version: "3.12"
          cache-dependency-path: setup.cfg
          cache: 'pip'
      - name: Install Dependencies
        run: pip install --upgrade pip
      - name: Install Napari dev
        run: pip install -e .[build]
      - name: Make Typestubs
        run: |
          make typestubs
      - name: Check Manifest
        run: |
          make check-manifest

  localization_syntax:
    # make sure all necessary files will be bundled in the release
    name: Check l18n syntax
    runs-on: ubuntu-latest
    timeout-minutes: 2
    steps:
      - uses: actions/checkout@v4
      - uses: actions/setup-python@v4
        with:
          python-version: "3.x"
      - name: Check localization formatting
        run: |
          pip install --upgrade pip semgrep
          # f"..." and f'...' are the same for semgrep
          semgrep --error --lang python --pattern 'trans._(f"...")' napari
          semgrep --error --lang python --pattern 'trans._($X.format(...))' napari

  build_wheel:
    name: Build wheel
    uses: ./.github/workflows/reusable_build_wheel.yml

  test_initial:
    name: Initial test
    uses: ./.github/workflows/reusable_run_tox_test.yml
    needs: build_wheel
    strategy:
      fail-fast: false
      matrix:
        include:
          - python: 3.8
            platform: ubuntu-latest
            backend: pyqt5
            pydantic: "_pydantic_1"
          - python: 3.12
            platform: ubuntu-latest
            backend: pyqt6
            pydantic: ""
    with:
      python_version: ${{ matrix.python }}
      platform: ${{ matrix.platform }}
      qt_backend: ${{ matrix.backend }}
      coverage: no_cov
      constraints_suffix: ${{ matrix.pydantic }}

  test:
    name: ${{ matrix.platform }}
    uses: ./.github/workflows/reusable_run_tox_test.yml
    needs: test_initial
    strategy:
      fail-fast: false
      matrix:
        platform: [ ubuntu-latest ]
        python: [ "3.9", "3.10" ]
        backend: [ "pyqt5,pyside2" ]
        coverage: [ cov ]
        pydantic: ["_pydantic_1"]
        include:
          # Windows py38
          - python: 3.8
            platform: windows-latest
            backend: pyqt5,pyside2
            coverage: no_cov
          - python: 3.12
            platform: windows-latest
            backend: pyqt6
            coverage: no_cov
          - python: 3.12
            platform: macos-latest
            backend: pyqt5
            coverage: no_cov
          # minimum specified requirements
          - python: 3.8
            platform: ubuntu-20.04
            backend: pyqt5
            MIN_REQ: 1
            coverage: cov
          - python: "3.10"
            platform: ubuntu-22.04
            backend: pyqt5
            coverage: cov
            pydantic: ""
            tox_extras: "optional"
          # test without any Qt backends
          - python: 3.9
            platform: ubuntu-20.04
            backend: headless
            coverage: no_cov
          - python: 3.12
            platform: ubuntu-latest
            backend: pyqt6,pyside6
            coverage: cov
            tox_extras: "testing_extra"

    with:
      python_version: ${{ matrix.python }}
      platform: ${{ matrix.platform }}
      qt_backend: ${{ matrix.backend }}
      min_req: ${{ matrix.MIN_REQ }}
      coverage: ${{ matrix.coverage }}
      toxenv: ${{ matrix.toxenv }}
      tox_extras: ${{ matrix.tox_extras }}
      constraints_suffix: ${{ matrix.pydantic }}


  test_pip_install:
    needs: test_initial
    name: pip install
    uses: ./.github/workflows/reusable_pip_test.yml

  test_examples:
    name: test examples
    uses: ./.github/workflows/reusable_run_tox_test.yml
    needs: test_initial
    with:
        toxenv: py39-linux-pyside2-examples-cov
        timeout: 60
        python_version: 3.9
        constraints_suffix: _examples
        coverage: cov

  coverage_report:
    if: ${{ always() }}
    needs:
      - test
      - test_examples
    uses: ./.github/workflows/reusable_coverage_upload.yml


  test_benchmarks:
    name: test benchmarks
    runs-on: ubuntu-latest
    timeout-minutes: 60
    steps:
      - uses: actions/checkout@v4
      - uses: actions/setup-python@v4
        with:
<<<<<<< HEAD
          python-version: 3.12
          cache-dependency-path: napari-from-github/setup.cfg
=======
          python-version: 3.11
          cache-dependency-path: setup.cfg
>>>>>>> 514b40ae

      - uses: tlambert03/setup-qt-libs@v1

      - name: install dependencies
        run: |
          pip install --upgrade pip
          pip install asv[virtualenv]

      - name: Run benchmarks
        uses: aganders3/headless-gui@v1
        with:
          run: |
            asv machine --yes
            asv run --show-stderr --quick  --attribute timeout=300 HEAD^!
        env:
          PR: 1<|MERGE_RESOLUTION|>--- conflicted
+++ resolved
@@ -174,13 +174,8 @@
       - uses: actions/checkout@v4
       - uses: actions/setup-python@v4
         with:
-<<<<<<< HEAD
           python-version: 3.12
-          cache-dependency-path: napari-from-github/setup.cfg
-=======
-          python-version: 3.11
           cache-dependency-path: setup.cfg
->>>>>>> 514b40ae
 
       - uses: tlambert03/setup-qt-libs@v1
 
