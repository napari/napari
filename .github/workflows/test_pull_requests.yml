# Our minimal suite of tests that run on each pull request
name: PR Test

on:
  pull_request:
    branches:
      - main

jobs:
  manifest:
    # make sure all necessary files will be bundled in the release
    name: Check Manifest
    runs-on: ubuntu-latest
    steps:
      - uses: actions/checkout@v2
      - name: Set up Python 3.8
        uses: actions/setup-python@v2
        with:
          python-version: 3.8
      - name: Install dependencies
        run: |
          pip install --upgrade pip
          pip install check-manifest
      - name: Check Manifest
        run: check-manifest

  localization_syntax:
    # make sure all necessary files will be bundled in the release
    name: Check l18n syntax
    runs-on: ubuntu-latest
    steps:
      - uses: actions/checkout@v2
      - name: Set up Python 3.8
        uses: actions/setup-python@v2
        with:
          python-version: 3.8
      - name: Install dependencies
        run: |
          pip install --upgrade pip
      - name: Check localization formatting
        run: |
          pip install --upgrade pip semgrep
          # f"..." and f'...' are the same for semgrep
          semgrep --error --lang python --pattern 'trans._(f"...")' napari
          semgrep --error --lang python --pattern 'trans._($X.format(...))' napari

  test:
    name: ${{ matrix.platform }} ${{ matrix.python }} ${{ matrix.toxenv || matrix.backend }} ${{ matrix.MIN_REQ && 'min_req' }}
    runs-on: ${{ matrix.platform }}
    strategy:
      fail-fast: false
      matrix:
        platform: [ubuntu-latest]
        python: ["3.8", "3.9", "3.10"]
        include:
          # Windows py38
          - python: 3.8
            platform: windows-latest
            backend: pyqt
          - python: 3.8
            platform: windows-latest
            backend: pyside
          - python: 3.9
            platform: macos-11
            backend: pyqt # (only testing pyqt on mac in the interest of speed)
          # minimum specified requirements
          - python: 3.8
            platform: ubuntu-18.04
            MIN_REQ: 1
          # test with --async_only
          - python: 3.8
            platform: ubuntu-18.04
            toxenv: async-pyqt-py38-linux
          # test without any Qt backends
          - python: 3.8
            platform: ubuntu-18.04
            toxenv: headless-py38-linux
<<<<<<< HEAD
          - python: '3.10'
            platform: ubuntu-latest
            backend: pyqt
          - python: 3.9
            platform: ubuntu-latest
            backend: pyqt6
=======
>>>>>>> 85d06c61

    steps:
      - uses: actions/checkout@v2

      - name: Set up Python ${{ matrix.python }}
        uses: actions/setup-python@v2
        with:
          python-version: ${{ matrix.python }}

      - uses: tlambert03/setup-qt-libs@v1

      # strategy borrowed from vispy for installing opengl libs on windows
      - name: Install Windows OpenGL
        if: runner.os == 'Windows'
        run: |
          git clone --depth 1 https://github.com/pyvista/gl-ci-helpers.git
          powershell gl-ci-helpers/appveyor/install_opengl.ps1
          if (Test-Path -Path "C:\Windows\system32\opengl32.dll" -PathType Leaf) {Exit 0} else {Exit 1}

      # tox and tox-gh-actions will take care of the "actual" installation
      # of python dependendencies into a virtualenv.  see tox.ini for more
      - name: Install dependencies
        run: |
          pip install --upgrade pip
          pip install setuptools tox tox-gh-actions
          python tools/minreq.py
        env:
          # tools/minreq.py sets all deps to their minumim stated versions
          # it is a no-op if MIN_REQ is not set
          MIN_REQ: ${{ matrix.MIN_REQ }}

      # The two following steps try to cache and speedup tox env creation on linux.
      # in the first one we produce the date as value we can refer to,
      # in order to change cache key every ~24h.
      # in the second we restore cache from previous run.
      # a step later on cull the files in the directory we cache to avoid
      # going over the GitHub 5G limit.
      - name: Get current date to flush cache every day
        id: date
        run: echo "::set-output name=date::$(date +'%Y-%m-%d')"
      - name: Cache tox Virtualenv
        uses: actions/cache@v2
        if: runner.os == 'Linux'
        env:
          cache-name: cache-tox-${{ matrix.platform }}-${{ matrix.python }}-${{ matrix.toxenv || matrix.backend }}-${{ steps.date.outputs.date }}
        with:
          path: /tmp/.tox/
          key: ${{ matrix.platform }}-${{ matrix.python }}-${{ matrix.toxenv || matrix.backend }}-${{ hashFiles('setup.cfg') }}-${{ hashFiles('tox.ini') }}-${{ steps.date.outputs.date }}
      # here we pass off control of environment creation and running of tests to tox
      # tox-gh-actions, installed above, helps to convert environment variables into
      # tox "factors" ... limiting the scope of what gets tested on each platform
      # for instance, on ubuntu-latest with python 3.8, it would be equivalent to this command:
      # `tox -e py38-linux-pyqt,py38-linux-pyside`
      # see tox.ini for more
      - name: Test with tox
        uses: GabrielBB/xvfb-action@v1
        with:
          run: python -m tox
        env:
          PLATFORM: ${{ matrix.platform }}
          BACKEND: ${{ matrix.backend }}
          TOXENV: ${{ matrix.toxenv }}
          NUMPY_EXPERIMENTAL_ARRAY_FUNCTION: ${{ matrix.MIN_REQ || 1 }}
          PYVISTA_OFF_SCREEN: True
          MIN_REQ: ${{ matrix.MIN_REQ }}
      # this steps display the cached folder size for debug and
      # remove the biggest contenders.
      - name: Display Cache size, and remove largest files from cache.
        if: runner.os == 'Linux'
        run: |
          echo "Biggest files in site-packages"
          du -s /tmp/.tox/*py*/lib/py*/site-packages/* | sort -n | tail -n 5
          echo "Biggest files in tox cache"
          du -hs /tmp/.tox/*
          echo "Cleaning a few of the biggest cache"
          rm -rf /tmp/.tox/*py*/lib/py*/site-packages/semgrep
          rm -rf /tmp/.tox/*py*/lib/py*/site-packages/torch
          find /tmp/.tox/*py*/lib/* -name '*.pyc' -delete
          echo "List of biggest folder after clearing"
          du -s /tmp/.tox/*py*/lib/py*/site-packages/* | sort -n | tail -n 5
          du -hs /tmp/.tox/*
      - name: Coverage
        if: runner.os == 'Linux' && matrix.python == '3.9'
        uses: codecov/codecov-action@v1

  test_pip_install:
    name: ubuntu-latest 3.9 pip install
    runs-on: ubuntu-latest
    steps:
      - uses: actions/checkout@v2
        with:
          path: napari-from-github

      - name: Set up Python 3.9
        uses: actions/setup-python@v2
        with:
          python-version: 3.9

      - uses: tlambert03/setup-qt-libs@v1

      - name: Install this commit
        run: |
          pip install --upgrade pip
          pip install ./napari-from-github[all,testing]

      - name: Test
        uses: GabrielBB/xvfb-action@v1
        with:
          run: python -m pytest --pyargs napari --color=yes<|MERGE_RESOLUTION|>--- conflicted
+++ resolved
@@ -75,15 +75,9 @@
           - python: 3.8
             platform: ubuntu-18.04
             toxenv: headless-py38-linux
-<<<<<<< HEAD
-          - python: '3.10'
-            platform: ubuntu-latest
-            backend: pyqt
           - python: 3.9
             platform: ubuntu-latest
             backend: pyqt6
-=======
->>>>>>> 85d06c61
 
     steps:
       - uses: actions/checkout@v2
