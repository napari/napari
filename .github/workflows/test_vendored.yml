--- conflicted
+++ resolved
@@ -4,19 +4,11 @@
   workflow_dispatch: # Allow running on-demand
   schedule:
     # * is a special character in YAML so you have to quote this string
-<<<<<<< HEAD
-    - cron:  '0 2 * * *'
-  pull_request:
-    paths:
-      - '.github/workflows/test_vendored.yml'
-
-=======
     - cron:  '0 2 * * 1'    # Mondays, 2AM
   pull_request:
     paths:
       - '.github/workflows/test_vendored.yml'
       - 'tools/check_vendored_modules.py'
->>>>>>> 82ef9f71
 
 jobs:
   vendor:
@@ -49,11 +41,7 @@
         with:
           commit-message: Update vendored modules.
           branch: update-vendored-examples
-<<<<<<< HEAD
-          base: main
-=======
           base: ${{ github.event_name == 'pull_request' && github.event.pull_request.head.ref || '' }}
->>>>>>> 82ef9f71
           delete-branch: true
           title: "[Automatic] Update ${{ steps.check_v.outputs.vendored }} vendored module"
           labels: maintenance
