--- conflicted
+++ resolved
@@ -1,221 +1,3 @@
-<<<<<<< HEAD
-# This CI configuration for relative benchmarks is based on the research done
-# for scikit-image's implementation available here:
-# https://github.com/scikit-image/scikit-image/blob/9bdd010a8/.github/workflows/benchmarks.yml#L1
-# Blog post with the rationale: https://labs.quansight.org/blog/2021/08/github-actions-benchmarks/
-
-name: Benchmarks
-
-on:
-  pull_request:
-    types: [labeled]
-  schedule:
-    - cron: "6 6 * * 0" # every sunday
-  workflow_dispatch:
-    inputs:
-      base_ref:
-        description: "Baseline commit or git reference"
-        required: true
-      contender_ref:
-        description: "Contender commit or git reference"
-        required: true
-
-# This is the main configuration section that needs to be fine tuned to napari's needs
-# All the *_THREADS options is just to make the benchmarks more robust by not using parallelism
-env:
-  OPENBLAS_NUM_THREADS: "1"
-  MKL_NUM_THREADS: "1"
-  OMP_NUM_THREADS: "1"
-  ASV_OPTIONS: "--split --show-stderr --factor 1.5 --attribute timeout=900"
-  # --split -> split final reports in tables
-  # --show-stderr -> print tracebacks if errors occur
-  # --factor 1.5 -> report anomaly if tested timings are beyond 1.5x base timings
-  # --attribute timeout=300 -> override timeout attribute (default=60s) to allow slow tests to run
-  # see https://asv.readthedocs.io/en/stable/commands.html#asv-continuous for more details!
-
-jobs:
-  benchmark:
-    if: ${{ github.event.label.name == 'run-benchmarks' && github.event_name == 'pull_request' || github.event_name == 'schedule' || github.event_name == 'workflow_dispatch' }}
-    name: ${{ matrix.benchmark-name }}
-    runs-on: ${{ matrix.runs-on }}
-    env:
-      PYTHON_VERSION: "3.12"
-    permissions:
-      contents: read
-      issues: write
-    strategy:
-      fail-fast: false
-      matrix:
-        include:
-          - benchmark-name: Qt
-            asv-command: continuous
-            selection-regex: "^benchmark_qt_.*"
-            runs-on: macos-latest
-            # Qt tests run on macOS to avoid using Xvfb business
-            # xvfb makes everything run, but some tests segfault :shrug:
-            # Fortunately, macOS graphics stack does not need xvfb!
-          - benchmark-name: non-Qt
-            asv-command: continuous
-            selection-regex: "^benchmark_(?!qt_).*"
-            runs-on: ubuntu-latest
-
-    steps:
-      # We need the full repo to avoid this issue
-      # https://github.com/actions/checkout/issues/23
-      - uses: actions/checkout@8e8c483db84b4bee98b60c0593521ed34d9990e8 # v6.0.1
-        with:
-          fetch-depth: 0
-
-      - uses: actions/setup-python@83679a892e2d95755f2dac6acb0bfd1e9ac5d548 # v6.1.0
-        name: Install Python
-        with:
-          python-version: ${{ env.PYTHON_VERSION }}
-          cache-dependency-path: pyproject.toml
-
-      - name: Setup headless display
-        uses: pyvista/setup-headless-display-action@7d84ae825e6d9297a8e99bdbbae20d1b919a0b19 # v4.2
-        with:
-          qt: true
-
-      - name: Setup asv
-        run: python -m pip install "asv[virtualenv]"
-        env:
-          PIP_CONSTRAINT: resources/constraints/benchmark.txt
-
-      - uses: octokit/request-action@05a2312de9f8207044c4c9e41fe19703986acc13 # v2.x
-        id: latest_release
-        with:
-          route: GET /repos/{owner}/{repo}/releases/latest
-          owner: napari
-          repo: napari
-        env:
-          GITHUB_TOKEN: ${{ secrets.GITHUB_TOKEN }}
-
-      - name: Run ${{ matrix.benchmark-name }} benchmarks
-        id: run_benchmark
-        env:
-          # asv will checkout commits, which might contain LFS artifacts; ignore those errors since
-          # they are probably just documentation PNGs not needed here anyway
-          GIT_LFS_SKIP_SMUDGE: 1
-          HEAD_LABEL: ${{ github.event.pull_request.head.label }}
-          PIP_CONSTRAINT: ${{ github.workspace }}/resources/constraints/benchmark.txt
-          TMPDIR: ${{ github.workspace }}/tmp
-        run: |
-          set -euxo pipefail
-          mkdir -p "${TMPDIR}"
-          touch "${TMPDIR}/empty"
-          read -ra cmd_options <<< "$ASV_OPTIONS"
-
-          # ID this runner
-          asv machine --yes
-
-          if [[ $GITHUB_EVENT_NAME == pull_request ]]; then
-            EVENT_NAME="PR #${{ github.event.pull_request.number }}"
-            BASE_REF=${{ github.event.pull_request.base.sha }}
-            CONTENDER_REF=${GITHUB_SHA}
-            echo "Baseline:  ${BASE_REF} (${{ github.event.pull_request.base.label }})"
-            echo "Contender: ${CONTENDER_REF} ($HEAD_LABEL)"
-          elif [[ $GITHUB_EVENT_NAME == schedule ]]; then
-            EVENT_NAME="cronjob"
-            BASE_REF="${{ fromJSON(steps.latest_release.outputs.data).target_commitish }}"
-            CONTENDER_REF="${GITHUB_SHA}"
-            echo "Baseline:  ${BASE_REF} (${{ fromJSON(steps.latest_release.outputs.data).tag_name }})"
-            echo "Contender: ${CONTENDER_REF} (current main)"
-          elif [[ $GITHUB_EVENT_NAME == workflow_dispatch ]]; then
-            EVENT_NAME="manual trigger"
-            BASE_REF="${{ github.event.inputs.base_ref }}"
-            CONTENDER_REF="${{ github.event.inputs.contender_ref }}"
-            echo "Baseline:  ${BASE_REF} (workflow input)"
-            echo "Contender: ${CONTENDER_REF} (workflow input)"
-          fi
-
-          echo "EVENT_NAME=$EVENT_NAME" >> "$GITHUB_ENV"
-          echo "BASE_REF=$BASE_REF" >> "$GITHUB_ENV"
-          echo "CONTENDER_REF=$CONTENDER_REF" >> "$GITHUB_ENV"
-
-          # Run benchmarks for current commit against base
-          asv continuous "${cmd_options[@]}" -b "${{ matrix.selection-regex }}" "${BASE_REF}" "${CONTENDER_REF}" \
-          | sed -E "/Traceback | failed$|PERFORMANCE DECREASED/ s/^/::error:: /" \
-          | tee asv_continuous.log
-
-          # Report and export results for subsequent steps
-          if grep "Traceback \|failed\|PERFORMANCE DECREASED" asv_continuous.log > /dev/null ; then
-              exit 1
-          fi
-
-      - name: Report Failures as Issue
-        if: ${{ (github.event_name == 'schedule' || github.event_name == 'workflow_dispatch') && failure() }}
-        uses: JasonEtco/create-an-issue@1b14a70e4d8dc185e5cc76d3bec9eab20257b2c5 # v2.9.2
-        env:
-          GITHUB_TOKEN: ${{ secrets.GITHUB_TOKEN }}
-          PLATFORM: ${{ matrix.runs-on }}
-          PYTHON: ${{ env.PYTHON_VERSION }}
-          BACKEND: ${{ matrix.benchmark-name }}
-          RUN_ID: ${{ github.run_id }}
-          TITLE: "[test-bot] Benchmark tests failing"
-        with:
-          filename: .github/TEST_FAIL_TEMPLATE.md
-          update_existing: true
-
-      - name: Upload additional information about failure
-#         upload the tmp directory to the artifact
-#         this is where our code stores the dumped
-#         structures that crash triangulation
-        if: failure()
-        uses: actions/upload-artifact@330a01c490aca151604b8cf639adc76d48f6c5d4 # v5.0.0
-        with:
-          path: ${{ github.workspace }}/tmp
-          include-hidden-files: true
-          name: tmp-${{ matrix.benchmark-name }}
-
-      - name: Add more info to artifact
-        if: always()
-        run: |
-          # Copy the full `asv continuous` log
-          cp asv_continuous.log .asv/results/asv_continuous_${{ matrix.benchmark-name }}.log
-          # ensure that even if this isn't a PR, the benchmark_report workflow can run without error
-          touch .asv/results/message_${{ matrix.benchmark-name }}.txt
-
-          # Add the message that might be posted as a comment on the PR
-          # We delegate the actual comment to `benchmarks_report.yml` due to
-          # potential token permissions issues
-          if [[ $GITHUB_EVENT_NAME == pull_request ]]; then
-
-          echo "${{ github.event.pull_request.number }}" > .asv/results/pr_number
-          echo \
-          "The ${{ matrix.benchmark-name }} benchmark run requested by $EVENT_NAME ($CONTENDER_REF vs $BASE_REF) has" \
-          "finished with status '${{ steps.run_benchmark.outcome }}'. See the" \
-          "[CI logs and artifacts](||BENCHMARK_CI_LOGS_URL||) for further details." \
-          > .asv/results/message_${{ matrix.benchmark-name }}.txt
-
-          awk  '/Benchmark.*Parameter/,/SOME BENCHMARKS HAVE CHANGED SIGNIFICANTLY/' asv_continuous.log \
-          >> .asv/results/message_${{ matrix.benchmark-name }}.txt
-
-          fi
-
-      - uses: actions/upload-artifact@330a01c490aca151604b8cf639adc76d48f6c5d4 # v5.0.0
-        if: always()
-        with:
-          name: asv-benchmark-results-${{ github.run_id }}-${{ github.run_number }}-${{ github.run_attempt }}-${{ matrix.benchmark-name }}
-          path: .asv/results
-
-  combine-artifacts:
-    runs-on: ubuntu-latest
-    needs: benchmark
-    if: always() && needs.benchmark.result != 'skipped'
-    steps:
-      - name: Download artifact
-        uses: actions/download-artifact@018cc2cf5baa6db3ef3c5f8a56943fffe632ef53 # v6.0.0
-        with:
-          pattern: asv-benchmark-results*
-          path: asv_result
-          merge-multiple: true
-      - name: Upload artifact
-        uses: actions/upload-artifact@330a01c490aca151604b8cf639adc76d48f6c5d4 # v5.0.0
-        with:
-          name: asv-benchmark-results-${{ github.run_id }}-${{ github.run_number }}-${{ github.run_attempt }}
-          path: asv_result
-=======
 # This CI configuration for relative benchmarks is based on the research done
 # for scikit-image's implementation available here:
 # https://github.com/scikit-image/scikit-image/blob/9bdd010a8/.github/workflows/benchmarks.yml#L1
@@ -429,5 +211,4 @@
         uses: actions/upload-artifact@330a01c490aca151604b8cf639adc76d48f6c5d4 # v5.0.0
         with:
           name: asv-benchmark-results-${{ github.run_id }}-${{ github.run_number }}-${{ github.run_attempt }}
-          path: asv_result
->>>>>>> 894944eb
+          path: asv_result