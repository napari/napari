--- conflicted
+++ resolved
@@ -168,15 +168,11 @@
 
 
 def magic_imread(
-<<<<<<< HEAD
-    filenames: Union[PathOrStr, list[PathOrStr]],
+    filenames: PathOrStr | list[PathOrStr],
     *,
     use_dask=None,
     stack=True,
-    use_memmap: Optional[bool] = None,
-=======
-    filenames: PathOrStr | list[PathOrStr], *, use_dask=None, stack=True
->>>>>>> c13b8d0b
+    use_memmap: bool | None = None,
 ):
     """Dispatch the appropriate reader given some files.
 
